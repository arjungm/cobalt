NEWS file for libxml2

<<<<<<< HEAD
=======
v2.14.2: Apr 17 2025

### Security

- [CVE-2025-32415] schemas: Fix heap buffer overflow in
  xmlSchemaIDCFillNodeTables
- [CVE-2025-32414] python: Read at most len/4 characters. (Maks Verver)

### Build

- error: Fix initGenericErrorDefaultFunc compatibility macro
- meson: don't link with pthreads on Windows (Benjamin Gilbert)
- cmake, meson: Align Darwin version info with Autotools
- globals: Fix --with-thread-alloc build
- meson: ensure relaxng option supports minimum option (Lovell Fuller)


v2.14.1: Apr 3 2025

### Regressions

- parser: Fix XML_PARSE_NOBLANKS dropping non-whitespace text

### Build systems

- win32-legacy: Fix build (ThomasK)
- meson: Fix build from tarball
- cmake, meson: Change library filename to libxml2.so.16.0.0


v2.14.0: Mar 27 2025

### Major changes

The HTML tokenizer now conforms fully to HTML5. Several non-standard
syntax warnings were removed. Note that HTML5 tree construction isn't
implemented yet.

Binary compatibility is restricted to versions 2.14 or newer. On ELF
systems, the soname was bumped from libxml2.so.2 to libxml2.so.16.

The serialization API will now take user-provided or default encodings
into account when serializing attribute values, matching the
serialization of text and avoiding unnecessary escaping.

The XML parser won't try to merge consecutive CDATA sections as before
to align with web standards. Each CDATA section will create exactly one
node or SAX callback.

Support for RELAX NG can now be disabled with a new configuration
option independently of XML Schemas support. It is still enabled by
default.

The "legacy" configuration option won't enable support for HTTP and
LZMA anymore. These features will be removed in the next release.

Parts of the xmllint executable were refactored, allowing the
combination of more options. OOM errors should be reported reliably now.

Several improvements were made to the build systems. Meson is fully
supported now.

Parts of the buffering code were reworked and simplified.

Overflow checks before reallocations were hardenend.

Some unprefixed symbols were renamed to avoid namespace pollution.

### Other potentially incompatible changes

Strings passed to the "characters" callback of the HTML SAX parser
aren't null-terminated anymore, matching the behavior of the XML
parser. Custom SAX parsers must use the "len" argument.

xmlIOParseDTD doesn't allow null bytes at the end of the input anymore.

Type and layout of conversion callbacks in struct xmlCharEncodingHandler
were changed. Applications using libxml2's encoding conversion API
should use functions xmlCharEncInFunc and xmlCharEncOutFunc instead of
accessing the callbacks directly.

### New features

Input callbacks can now be set on a parser context and an improved API
to create parser input is available. The following new functions,
taking a parser input object, were added:

- xmlCtxtParseDocument
- xmlCtxtParseContent as replacement for xmlParseBalancedChunkMemory
  and xmlParseInNodeContext
- xmlCtxtParseDtd

The xmlSave API now has additional options to replace global settings.

Parser options XML_PARSE_UNZIP, XML_PARSE_NO_SYS_CATALOG and
XML_PARSE_CATALOG_PI were added.

An API function to install a custom character encoding converter is
now available. This makes it possible to use ICU for encoding conversion
even if libxml2 was compiled without ICU support, see example/icu.c.

### Deprecations

Access to many public struct members is now deprecated. Several accessor
functions were added to use instead.

More internal functions were deprecated.

### Removals

Metadata about the HTML4 content model was removed from the htmlElemDesc
struct and related functions were deprecated.

The FTP module and related functions were removed.

Support for the range and point extensions of the xpointer() scheme
was removed. The rest of the XPointer implementation isn't affected.
The xpointer() scheme now behaves like the xpath1() scheme.

Several legacy symbols and the functions in xmlunicode.h were removed.

Some unprefixed, internal macros like ATTRIBUTE_UNUSED were removed
from public headers.

ELF version information was removed.

The shell was moved from libxml2 to xmllint. Several related functions
are no longer available.

The libxml.m4 file containing autoconf macros was removed.

The --with-tree configuration option was removed.

The hack to detect single-threaded programs under glibc was removed.

### Planned removals

Support for HTTP and LZMA compression is planned to be removed in the
2.15 release.

The following features are considered for removal:

- Modules API (xmlmodule.h)
- Schematron support
- Support for zlib compressed file I/O
- Legacy Windows build system in win32

RELAX NG support is still in a bad state and a long-term removal
candidate.

### Thanks

Thanks to the following contributors:

- Andrew Potter
- Benjamin Gilbert
- Chun-wei Fan
- correctmost
- Daniel Cheng
- Daniel E
- Florin Haja
- Grzegorz Szymaszek
- Heiko Becker
- Himanshibansal
- Jan Alexander Steffens (heftig)
- Kjell Ahlstedt
- makise-homura
- Markus Rickert
- Mike Dalessio
- Miklos Vajna
- Rosen Penev
- Ruslan Garipov
- Ryan Carsten Schmidt
- Saleem Abdulrasool
- Sam James
- Satadru Pramanik
- Taylor R Campbell
- triallax
- Yegor Yefremov
- Zak Ridouh


v2.13.7: Mar 27 2025

### Regressions

- tree: Fix xmlTextMerge with NULL args
- io: Fix `compressed` flag for uncompressed stdin
- parser: Fix parsing of DTD content


v2.13.6: Feb 18 2025

### Security

- [CVE-2025-24928] Fix stack-buffer-overflow in xmlSnprintfElements
- [CVE-2024-56171] Fix use-after-free after xmlSchemaItemListAdd
- pattern: Fix compilation of explicit child axis

### Regressions

- xmllint: Support compressed input from stdin
- uri: Fix handling of Windows drive letters
- reader: Fix return value of xmlTextReaderReadString again
- SAX2: Fix xmlSAX2ResolveEntity if systemId is NULL

### Portability

- dict: Handle ENOSYS from getentropy gracefully
- Fix compilation with uclibc (Dario Binacchi)
- python: Declare init func with PyMODINIT_FUNC
- tests: Fix sanitizer version check on old Apple clang
- cmake: Work around broken sys/random.h in old macOS SDKs

### Build

- autotools: Set AC_CONFIG_AUX_DIR
- cmake: Always build Python module as shared library
- cmake: add missing `Bcrypt` link on Windows (Saleem Abdulrasool)
- cmake: Fix compatibility in package version file


v2.13.5: Nov 12 2024

### Regressions

- xmlIO: Fix reading from non-regular files like pipes
- xmlreader: Fix return value of xmlTextReaderReadString
- parser: Fix loading of parameter entities in external DTDs
- parser: Fix downstream code that swaps DTDs
- parser: Fix detection of duplicate attributes
- string: Fix va_copy fallback

### Bug fixes

- xpath: Fix parsing of non-ASCII names


v2.13.4: Sep 18 2024

### Regressions

- parser: Make unsupported encodings an error in declarations
- io: don't set the executable bit when creating files (triallax)
- xmlcatalog: Improved fix for #699
- Revert "catalog: Fetch XML catalog before dumping"
- io: Add missing calls to xmlInitParser
- tree: Restore return value of xmlNodeListGetString with NULL list
- parser: Fix error handling after reaching limit
- parser: Make xmlParseChunk return an error if parser was stopped

### Bug fixes

- python: Fix SAX driver with character streams

### Improvements

- xpath: Make recursion check work with xmlXPathCompile
- parser: Report at least one fatal error

### Portability

- include: Check whether _MSC_VER is defined


v2.13.3: Jul 24 2024

### Security

- [CVE-2024-40896] Fix XXE protection in downstream code

### Regressions

- autotools: Use AC_CHECK_DECL to check for getentropy
- xinclude: Fix fallback for text includes
- io: Don't call getcwd in xmlParserGetDirectory
- io: Fix return value of xmlFileRead
- parser: Fix error return of xmlParseBalancedChunkMemory

### Improvements

- xinclude: Set error handler when parsing text
- Undeprecate xmlKeepBlanksDefault


v2.13.2: Jul 4 2024

### Regressions

- tree: Fix handling of empty strings in xmlNodeParseContent
- valid: Restore ID lookup
- parser: Reenable ctxt->directory
- uri: Handle filesystem paths in xmlBuildRelativeURISafe
- encoding: Make xmlFindCharEncodingHandler return UTF-8 handler
- encoding: Fix encoding lookup with xmlOpenCharEncodingHandler
- include: Define ATTRIBUTE_UNUSED for clang
- uri: Fix xmlBuildURI with NULL base

### Improvements

- uri: Enable Windows paths on Cygwin
- tests: Clarify licence of test/intsubset2.xml


v2.13.1: Jun 19 2024

### Regressions

- parser: Selectively reenable reading from "-"
- reader: Fix xmlTextReaderReadString
- xinclude: Set XPath context doc
- xinclude: Load included documents with XML_PARSE_DTDLOAD
- include: Don't redefine ATTRIBUTE_UNUSED
- include: Readd circular dependency between tree.h and parser.h
- xinclude: Add missing include (Jan Alexander Steffens (heftig))
- win32, msvc: fix missing linking against Bcrypt.lib (Miklos Vajna)
- xinclude: Don't raise error on empty nodeset
- parser: Make failure to load main document a warning
- tree: Fix freeing entities via xmlFreeNode
- parser: Pass global object to sax->setDocumentLocator

### Improvements

- io: Fix resetting xmlParserInputBufferCreateFilename hook

### Documentation

- Fix typo in NEWS (--with-html -> --with-http) (Ryan Carsten Schmidt)
- doc: Don't mention xmlNewInputURL


v2.13.0: Jun 12 2024

### Major changes

Most of the core code should now report malloc failures reliably. Some
API functions were extended with versions that report malloc failures.

New API functions for error handling were added:

- xmlCtxtSetErrorHandler
- xmlXPathSetErrorHandler
- xmlXIncludeSetErrorHandler

This makes it possible to register per-context error handlers without
resorting to global handlers.

A few error messages were improved and consolidated. Please update
downstream test suites accordingly.

A new parser option XML_PARSE_NO_XXE can be used to disable loading
of external entities or DTDs. This is most useful in connection with
XML_PARSE_NOENT.

Support for HTTP POST was removed.

Support for zlib, liblzma and HTTP is now disabled by default and has
to be enabled by passing --with-zlib, --with-lzma or --with-http to
configure. In legacy mode (--with-legacy) these options are enabled
by default as before.

Support for FTP will be removed in the next release.

Support for the range and point extensions of the xpointer() scheme
will be removed in the next release. The rest of the XPointer
implementation won't be affected. The xpointer() scheme will behave
like the xpath1() scheme.

Several more legacy symbols were deprecated. Users of the old "SAX1"
API functions are encouraged to upgrade to the new "SAX2" API,
available since version 2.6.0 from 2003.

Some deprecated global variables were made const:

- htmlDefaultSAXHandler
- oldXMLWDcompatibility
- xmlDefaultSAXHandler
- xmlDefaultSAXLocator
- xmlParserDebugEntities

### Deprecations and removals

- threads: Deprecate remaining ThrDef functions
- unicode: Deprecate most xmlUCSIs* functions
- memory: Remove memory debugging
- tree: Deprecate xmlRegisterNodeDefault
- tree: Deprecate xmlSetCompressMode
- html: Deprecate htmlHandleOmittedElem
- valid: Deprecate internal validation functions
- valid: Deprecate old DTD serialization API
- nanohttp: Deprecate public API
- Remove VMS support
- Remove Trio

### Bug fixes

- parser: Fix base URI of internal parameter entities
- tree: Handle predefined entities in xmlBufGetEntityRefContent
- schemas: Allow unlimited length decimals, integers etc. (Tomáš Ženčák)
- reader: Fix preservation of attributes
- parser: Always decode entities in namespace URIs
- relaxng: Fix tree corruption in xmlRelaxNGParseNameClass (Seiya Nakata)
- schemas: Fix ADD_ANNOTATION
- tree: Fix tree iteration in xmlDOMWrapRemoveNode
- tree: Declare namespace on clone in xmlDOMWrapCloneNode
- tree: Fix xmlAddSibling with last sibling
- tree: Fix xmlDocSetRootElement with multiple top-level elements
- catalog: Fetch XML catalog before dumping
- html: Don't close fd in htmlCtxtReadFd

### Improvements

- parser: Fix "Truncated multi-byte sequence" error
- Add missing _cplusplus processing clause (Sadaf Ebrahimi)
- parser: Rework handling of undeclared entities
- SAX2: Warn if URI resolution failed
- parser: Don't report error on invalid URI
- xmllint: Clean up option handling
- xmllint: Rework parsing
- parser: Don't create undeclared entity refs in substitution mode
- Make some globals const
- reader: Make xmlTextReaderReadString non-recursive
- reader: Rework xmlTextReaderRead{Inner,Outer}Xml
- Remove redundant size check (Niels Dossche)
- Remove redundant NULL check on cur (Niels Dossche)
- Remove always-false check old == cur (Niels Dossche)
- Remove redundant NULL check on cur (Niels Dossche)
- tree: Don't return empty localname in xmlSplitQName{2,3}
- xinclude: Don't try to fix base of non-elements
- tree: Don't coalesce text nodes in xmlAdd{Prev,Next}Sibling
- SAX2: Optimize appending children
- tree: Align xmlAddChild with other node insertion functions
- html: Use binary search in htmlEntityValueLookup
- io: Allocate output buffer with XML_BUFFER_ALLOC_IO
- encoding: Don't shrink input too early in xmlCharEncOutput
- tree: Tighten source doc check in xmlDOMWrapAdoptNode
- tree: Check destParent->doc in xmlDOMWrapCloneNode
- tree: Refactor text node updates
- tree: Refactor node insertion
- tree: Refactor element creation and parsing of attribute values
- tree: Simplify xmlNodeGetContent, xmlBufGetNodeContent
- buf: Don't use default buffer size for small strings
- string: Fix xmlStrncatNew(NULL, "")
- entities: Don't allow null name in xmlNewEntity
- html: Fix quadratic behavior in htmlNodeDump
- tree: Rewrite xmlSetTreeDoc
- valid: Rework xmlAddID
- tree: Remove unused node types
- tree: Make namespace comparison more consistent
- tree: Don't allow NULL name in xmlSetNsProp
- tree: Rework xmlNodeListGetString
- tree: Rework xmlTextMerge
- tree: Rework xmlNodeSetName
- tree: Simplify xmlAddChild with text parent
- tree: Disallow setting content of entity reference nodes
- tree: Rework xmlReconciliateNs
- schemas: fix spurious warning about truncated snprintf output
  (Benjamin Gilbert)
- xmlschemastypes: Remove unreachable if statement (Maks Mishin)
- relaxng: Remove useless if statement (Maks Mishin)
- tree: Check for integer overflow in xmlStringGetNodeList
- http: Improve error message for HTTPS redirects
- catalog: Remove Windows hack
- save: Move DTD serialization code to xmlsave.c
- parser: Report fatal error if document entity couldn't be loaded
- xpath: Fix return of empty node-set in xmlXPathNodeCollectAndTest
- SAX2: Limit entity URI length to 2000 bytes
- parser: Account for full size of non-well-formed entities
- parser: Pop inputs if parsing DTD failed
- parser: Fix quadratic behavior when copying entities
- writer: Implement xmlTextWriterClose
- parser: Avoid duplicate namespace errors
- parser: Add XML_PARSE_NO_XXE parser option
- parser: Make xmlParseContent more useful
- error: Make xmlFormatError public
- encoding: Check whether encoding handlers support input/output
- SAX2: Enforce size limit in xmlSAX2Text with XML_PARSE_HUGE
- parser: Lower maximum entity nesting depth
- parser: Set depth limit to 2048 with XML_PARSE_HUGE
- parser: Implement xmlCtxtSetOptions
- parser: Always prefer option members over bitmask
- parser: Don't modify SAX2 handler if XML_PARSE_SAX1 is set
- parser: Rework parsing of attribute and entity values
- save: Output U+FFFD replacement characters
- parser: Simplify entity size accounting
- parser: Avoid unwanted expansion of parameter entities
- parser: Always copy content from entity to target
- parser: Simplify control flow in xmlParseReference
- parser: Remove xmlSetEntityReferenceFunc feature
- parser: Push general entity input streams on the stack
- parser: Move progressive flag into input struct
- parser: Fix in-parameter-entity and in-external-dtd checks
- xpath: Rewrite substring-before and substring-after
- xinclude: Only set xml:base if necessary
- xinclude: Allow empty nodesets
- parser: Rework general entity parsing
- io: Fix close error handling
- io: Fix read/write error handling
- io: More refactoring and unescaping fixes
- io: Move some code from xmlIO.c to parserInternals.c
- uri: Clean up special parsing modes
- xinclude: Rework xml:base fixup
- parser: Also set document properties when push parsing
- include: Move non-generated parts from xmlversion.h.in
- io: Remove support for HTTP POST
- dict: Move local RNG state to global state
- dict: Get random seed from system PRNG
- io: Don't use "-" to read from stdin
- io: Rework initialization
- io: Consolidate error messages
- xzlib: Fix harmless unsigned integer overflow
- io: Always use unbuffered input
- io: Fix detection of compressed streams
- io: Pass error codes from xmlFileOpenReal to xmlNewInputFromFile
- io: Rework default callbacks
- error: Stop printing some errors by default
- xpath: Don't free nodes of XSLT result value trees
- valid: Fix handling of enumerations
- parser: Allow recovery in xmlParseInNodeContext
- encoding: Support ASCII in xmlLookupCharEncodingHandler
- include: Remove useless 'const' from function arguments
- Avoid EDG -Wignored-qualifiers warnings on wrong 'const *' to '* const'
  conversions (makise-homura)
- Avoid EDG deprecation warnings for LCC compiler (makise-homura)
- Avoid EDG -Woverflow warnings on truncating conversions by manually
  truncating operand (makise-homura)
- Avoid EDG -Wtype-limits warnings on unsigned comparisons with zero by
  conversion from unsigned int to int (makise-homura)
- Avoid using no_sanitize attribute on EDG even if compiler shows as GCC
  (makise-homura)

### Build systems

- meson: convert boolean options to feature option (Rosen Penev)
- meson: Pass LIBXML_STATIC in dependency (Andrew Potter)
- meson: fix compilation with local binaries (Rosen Penev)
- meson: don't use dl dependency on old meson (Rosen Penev)
- meson: fix usage as a subproject (Rosen Penev)
- autotools: Fix pthread detection on FreeBSD
- build: Remove --with-fexceptions configuration option
- autotools: Remove --with-coverage configuration option
- build: Disable HTTP support by default
- Stop defining _REENTRANT
- doc: Don't install example code
- meson: Initial commit (Vincent Torri)
- build: Disable support for compression libraries by default
- Set LIBXML2_FOUND if it has been properly configured (Michele Bianchi)
- Makefile.am: omit $(top_builddir) from DEPS and LDADDS (Mike Dalessio)

### Test suite

- runtest: Work around broken EUC-JP support in musl iconv
- runtest: Check for IBM-1141 encoding handler
- fuzz: Add xmllint fuzzer
- fuzz: Add fuzzer for XML reader API
- fuzz: New tree API fuzzer
- tests: Remove testOOM
- Don't let gentest.py cast types to 'const somethingPtr' to avoid
  -Wignored-qualifiers (makise-homura)


v2.12.8: Jun 12 2024

### Regressions

- parser: Fix performance regression when parsing namespaces


v2.12.7: May 13 2024

### Security

- [CVE-2024-34459] Fix buffer overread with `xmllint --htmlout`

### Regressions

- xmllint: Fix --pedantic option
- save: Handle invalid parent pointers in xhtmlNodeDumpOutput


v2.12.6: Mar 15 2024

### Regressions

- parser: Fix detection of duplicate attributes in XML namespace
- xmlreader: Fix xmlTextReaderConstEncoding
- html: Fix htmlCreatePushParserCtxt with encoding
- xmllint: Return error code if XPath returns empty nodeset


v2.12.5: Feb 4 2024

### Security

- [CVE-2024-25062] xmlreader: Don't expand XIncludes when backtracking

### Regressions

- parser: Fix crash in xmlParseInNodeContext with HTML documents


v2.12.4: Jan 15 2024

### Regressions

- parser: Fix regression parsing standalone declarations
- autotools: Readd --with-xptr-locs configuration option
- parser: Fix build --without-output
- parser: Don't grow or shrink pull parser memory buffers
- io: Fix memory lifetime issue with input buffers


v2.12.3: Dec 12 2023

### Regressions

- parser: Fix namespaces redefined from default attributes

### Build fixes

- include: Rename XML_EMPTY helper macro
- include: Move declaration of xmlInitGlobals
- include: Add missing includes
- include: Move globals from xmlsave.h to parser.h
- include: Readd circular dependency between tree.h and parser.h


v2.12.2: Dec 5 2023

### Regressions

- parser: Fix invalid free in xmlParseBalancedChunkMemoryRecover
- globals: Disable TLS in static Windows builds
- html: Reenable buggy detection of XML declarations
- tree: Fix regression when copying DTDs
- parser: Make CRLF increment line number

### Build fixes

- build: Disable compiler TLS by default
- cmake: Update config.h.cmake.in
- tests: Fix tests --with-valid --without-xinclude


v2.12.1: Nov 23 2023

### Regressions

- hash: Fix deletion of entries during scan
- parser: Only enable SAX2 if there are SAX2 element handlers

### Build fixes

- autotools: Stop checking for snprintf
- dict: Fix '__thread' before 'static'
- fix: pthread weak references in globals.c (Mike Dalessio)
- tests: Fix build with older MSVC


v2.12.0: Nov 16 2023

### Major changes

Most of the known issues leading to quadratic behavior in the XML parser
were fixed. Internal hash tables were rewritten to reduce memory
consumption.

Starting with this release, it should be enough to add the --with-legacy
configuration option to provide maximum ABI compatibility. For example,
if a code module was removed from the default configuration, the option
will add stubs for the removed symbols.

libxml2 will now store global variables in thread-local storage if supported
by the compiler. This avoids allocating the data lazily which can result in
a fatal error condition. A new API function xmlCheckThreadLocalStorage
was added so the allocation can be checked earlier if compiler TLS is not
supported. To prepare for future improvements, some API functions now expect
or return a const xmlError struct.

Several cyclic dependencies in public header files were fixed. As a result,
certain headers won't include other headers as before.

Refactoring of the encoding code has been mostly completed. Calling
xmlSwitchEncoding from client code is now fully supported, for example to
override the encoding for the push parser.

When parsing data from memory, libxml2 will now stream data chunk by chunk
instead of copying the whole buffer (possibly twice with encodings),
reducing peak memory consumption considerably.

A new API function xmlCtxtSetMaxAmplification was added to allow parsing
of files that would otherwise trigger the billion laughs protection.

Several bugs in the regex determinism checks were fixed. Invalid XML
Schemas which previous versions erroneously accepted will now be
rejected.

### Deprecations

- globals: Deprecate xmlLastError
- parser: Deprecate global parser options
- win32: Deprecate old Windows build system

### Bug fixes

- parser: Stop switching to ISO-8859-1 on encoding errors
- parser: Support encoded external PEs in entity values
- string: Fix UTF-8 validation in xmlGetUTF8Char
- SAX2: Allow multiple top-level elements
- parser: Update line number after coalescing text nodes
- parser: Check for truncated multi-byte sequences

### Improvements

- error: Make more xmlError structs constant
- parser: Remove redundant IS_CHAR check in xmlCurrentChar
- parser: Fix stack handling in xmlParseTryOrFinish
- parser: Protect against quadratic default attribute expansion
- parser: Missing checks for disableSAX
- entities: Make xmlFreeEntity public
- examples: Don't use sprintf
- encoding: Suppress -Wcast-align warnings
- parser: Use hash tables to avoid quadratic behavior
- parser: Don't skip CR in xmlCurrentChar
- dict: Rewrite dictionary hash table code
- hash: Rewrite hash table code
- malloc-fail: Report malloc failure in xmlFARegExec
- malloc-fail: Report malloc failure in xmlRegEpxFromParse
- parser: Simplify xmlStringCurrentChar
- regexp: Fix status codes and handle invalid UTF-8
- error: Make xmlGetLastError return a const error
- html: Fix logic in htmlAutoClose
- globals: Move globals back to correct header files
- globals: Use thread-local storage if available
- globals: Rework global state destruction on Windows
- globals: Define globals using macros
- globals: Introduce xmlCheckThreadLocalStorage
- globals: Make xmlGlobalState private
- threads: Move library initialization code to threads.c
- debug: Remove debugging code
- globals: Move code from threads.c to globals.c
- parser: Avoid undefined behavior in xmlParseStartTag2
- schemas: Fix memory leak of annotations in notations
- dict: Update hash function
- dict: Use thread-local storage for PRNG state
- dict: Use xoroshiro64** as PRNG
- xmllint: Fix error messages
- parser: Fix detection of null bytes
- parser: Improve error handling in push parser
- parser: Don't check inputNr in xmlParseTryOrFinish
- parser: Remove push parser debugging code
- tree: Fix copying of DTDs
- legacy: Add stubs for disabled modules
- parser: Allow to set maximum amplification factor
- entities: Don't change doc when encoding entities
- parser: Never use UTF-8 encoding handler
- encoding: Remove debugging code
- malloc-fail: Fix unsigned integer overflow in xmlTextReaderPushData
- html: Remove encoding hack in htmlCreateFileParserCtxt
- parser: Decode all data in xmlCharEncInput
- parser: Stream data when reading from memory
- parser: Optimize xmlLoadEntityContent
- parser: Don't overwrite EOF parser state
- parser: Simplify input pointer updates
- parser: Don't reinitialize parser input members
- encoding: Move rawconsumed accounting to xmlCharEncInput
- parser: Rework encoding detection
- parser: Always create UTF-8 in xmlParseReference
- html: Remove some debugging code in htmlParseTryOrFinish
- malloc-fail: Fix memory leak in xmlCompileAttributeTest
- parser: Recover more input from encoding errors
- malloc-fail: Handle malloc failures in xmlAddEncodingAlias
- malloc-fail: Fix null-deref with xmllint --copy
- xpath: Ignore entity ref nodes when computing node hash
- malloc-fail: Fix null deref after xmlXIncludeNewRef
- SAX: Always validate xml:ids
- Stop using sprintf
- Fix compiler warning on GCC < 8
- regexp: Fix determinism checks
- regexp: Fix checks for eliminated transitions
- regexp: Simplify xmlFAReduceEpsilonTransitions
- regexp: Fix cycle check in xmlFAReduceEpsilonTransitions
- schemas: Fix filename in xmlSchemaValidateFile
- schemas: Fix line numbers in streaming validation
- writer: Add error check in xmlTextWriterEndDocument
- encoding: Stop calling xmlEncodingErr
- xmlIO: Remove some calls to xmlIOErr
- parser: Improve handling of encoding and IO errors
- parser: Move xmlFatalErr to parserInternals.c
- encoding: Rework error codes
- .gitignore: Split up and rearrange .gitignore files
- .gitignore: Add runsuite.log
- Stop calling xmlMemoryDump
- examples: Don't call xmlCleanupParser and xmlMemoryDump
- xpath: Remove remaining references to valueFrame

### Portability

- python: Make it compatible with python3.12 (Daniel Garcia Moreno)

### Build systems

- cmake: Check whether static linking dependencies found in config files
  (James Le Cuirot)
- autotools: Make --with-minimum disable lzma support
- build: Remove some GCC warnings
- Handle NOCONFIG case when setting locations from CMake target properties
  (Markus Rickert)
- cmake: Generate better pkg-config file for SYSROOT builds under CMake
  (James Le Cuirot)
- autoconf: Include non-pkg-config dependency flags in the pkg-config file
  (James Le Cuirot)
- autoconf: Don't bake build time CFLAGS into pkg-config file (James Le Cuirot)
- build: Generate better pkg-config files for static-only builds (James
  Le Cuirot)
- build: Generate better pkg-config file for SYSROOT builds (James Le Cuirot)
- autoconf: Allow custom --with-icu configure option

### Tests

- tests: Also test xmlNextChar in testchar.c
- tests: Start with testparser.c for extra tests
- fuzz: Raise rss_limit_mb
- fuzz: Test xmlTextReaderRead after EOF or failure
- fuzz: Test XML_PARSE_XINCLUDE | XML_PARSE_VALID
- tests: Handle entities in SAX tests
- fuzz: Disable XML_PARSE_SAX1 option in xml fuzzer
- tests: Add more tests for redefined attributes
- hash: Add hash table tests
- tests: Add ATTRIBUTE_NO_SANITIZE_INTEGER macro
- fuzz: Allow to fuzz without push, reader or output modules
- gitlab-ci: Add a "medium" config build
- python: Fix tests on MinGW
- test: Add push parser test with overridden encoding
- testapi: test_xmlSAXDefaultVersion() leaves xmlSAX2DefaultVersionValue set
  to 1 with LIBXML_SAX1_ENABLED (David Kilzer)
- gitlab-ci: Lower _XOPEN_SOURCE value
- testapi: Don't set http_proxy environment variable
- test: Add push parser tests for split UTF-8 sequences
- xinclude: Lower initial table size when fuzzing
- tests: Test streaming schema validation
- runtest: Skip element name in schema error messages

### Documentation

- doc: Add notes about runtest to MAINTAINERS.md
- doc: Don't document internal macros in xmlversion.h
- doc: Allow 'unsigned' without 'int'
- doc: Improve documentation of configuration options


v2.11.6: Nov 16 2023

### Regressions

- threads: Fix --with-thread-alloc
- xinclude: Fix 'last' pointer in xmlXIncludeCopyNode

### Bug fixes

- parser: Fix potential use-after-free in xmlParseCharDataInternal


v2.11.5: Aug 9 2023

### Regressions

- parser: Make xmlSwitchEncoding always skip the BOM
- autotools: Improve iconv check

### Bug fixes

- valid: Fix c1->parent pointer in xmlCopyDocElementContent
- encoding: Always call ucnv_convertEx with flush set to false

### Portability

- autotools: fix Python module file ext for cygwin/msys2 (Christoph Reiter)

### Tests

- runtest: Fix compilation without LIBXML_HTML_ENABLED


v2.11.4: May 18 2023

Fixes a serious regression.

- parser: Fix regression when push parsing UTF-8 sequences


v2.11.3: May 11 2023

Fixes more regressions.

- xinclude: Fix false positives in inclusion loop detection
- autotools: Fix ICU detection
- parser: Fix "huge input lookup" error with push parser
- xpath: Fix build without LIBXML_XPATH_ENABLED
- hash: Fix possible startup crash with old libxslt versions
- autoconf: fix iconv library paths (Mike Dalessio)


v2.11.2: May 5 2023

Fix regressions.

- threads: Fix startup crash with weak symbol hack
- win32: Don't depend on removed .def file
- schemas: Fix memory leak in xmlSchemaValidateStream


v2.11.1: Apr 30 2023

Fixes build and ABI issues.

- cmake: Fix va_copy detection (Luca Niccoli)
- libxml.m4: Fix quoting
- Link with --undefined-version
- libxml2.syms: Revert removal of version information


v2.11.0: Apr 28 2023

### Major changes

Protection against entity expansion attacks, also known as "billion laughs"
has been greatly improved. Malicious files should be detected reliably now
and false positives should be reduced. It is possible though that large
documents which make heavy use of entities are rejected now.

This release finally fixes symbol visibility on UNIX systems. Internal
symbols will now be hidden. While these symbols were never declared in public
headers, it was still possible to declare them manually. Now this won't work.

All symbol information has been removed from the ELF version script to fix
link errors with --no-undefined-version. The version nodes are kept so it
should still be possible to run binaries linked against older versions.

About 90 memory errors in code paths handling malloc failures have been fixed.
While these issues shouldn't impact security, this improves robustness under
memory pressure.

The XInclude engine has been reworked to properly support nested includes.

Several cases of quadratic behavior in the XML push parser have been fixed.

Refactoring has begun on some buffering and encoding code with the goal of
simplifying this part of the code base and improving error reporting.

Other highlights:

- Consolidated private header files.
- Major rework of the autoconf build.
- Deprecated several outdated and internal functions.

Special thanks to Google's Open Source Security Subsidies program for
sponsoring much of the work on this release!

Ongoing work on libxml2 relies on funding. For a list of important open
issues see <https://gitlab.gnome.org/GNOME/libxml2/-/issues/507>

### Security

- Fix use-after-free in xmlParseContentInternal() (David Kilzer)
- xmllint: Fix use-after-free with --maxmem
- parser: Fix OOB read when formatting error message
- entities: Rework entity amplification checks

### Regressions

- parser: Fix regression in xmlParserNodeInfo accounting

### Bug fixes

- Fix memory errors in code handling malloc failures
- encoding: Fix error code in asciiToUTF8
- xpath: number('-') should return NaN
- xmlParseStartTag2() contains typo when checking for default definitions for
  an attribute in a namespace (David Kilzer)
- uri: Fix handling of port numbers
- error: Make sure that error messages are valid UTF-8
- xinclude: Fix nested includes

### Improvements

- xmllint: Validate --maxmem integer option
- xmlValidatePopElement() can return invalid value (-1) (David Kilzer)
- parser: Rework EBCDIC code page detection
- parser: Limit name length in xmlParseEncName
- parser: Rework shrinking of input buffers
- html: Rely on CUR_CHAR to grow the input buffer
- parser: Rely on CUR_CHAR/NEXT to grow the input buffer
- valid: Make xmlValidateElement non-recursive
- html: Fix quadratic behavior in htmlParseTryOrFinish
- xmllint: Fix memory leak with --pattern --stream
- parser: Stop calling xmlParserInputShrink
- html: Impose some length limits
- valid: Allow xmlFreeValidCtxt(NULL)
- parser: Stop calling xmlParserInputGrow
- xinclude: Fix quadratic behavior in xmlXIncludeLoadTxt
- xinclude: Abort immediately if max depth was exceeded
- xpath: Only report the first error
- error: Don't move past current position
- error: Limit number of parser errors
- parser: Lower entity nesting limit with XML_PARSE_HUGE
- parser: Don't increase depth twice when parsing internal entities
- parser: Improve detection of entity loops
- parser: Only report a single entity error
- libxml.h: Remove dubious definition of LIBXML_STATIC
- html: Improve parsing of nested lists
- memory: Don't use locks in xmlMemUsed
- encoding: Remove unused variable xmlDefaultCharEncodingHandler
- Rework initialization code
- Add .editorconfig
- parser: Merge misc, prolog and epilog cases in push parser
- parser: Fix 'consumed' accounting when switching encodings
- html: Fix check for end of comment in push parser
- parser: Fix push parser with 1-3 byte initial chunk
- parser: Rewrite push parser boundary checks
- reader: Switch to xmlParserInputBufferCreateMem
- html: Don't escape ASCII chars in href attributes
- io: Don't shrink memory input buffers
- parser: Don't call xmlSHRINK from push parser
- parser: Ignore cdata argument in xmlParseCharData
- parser: Rework push parser parser progress checks
- io: Fix a few integer overflows in I/O statistics
- io: Rework xmlParserInputBufferGrow with encodings
- io: Remove xmlInputReadCallbackNop
- io: Check for memory buffer early in xmlParserInputGrow
- parser: Fix error message in xmlParseCommentComplex
- Bypass proxy in nanoHTTP for hosts in "no_proxy" (Markus Jörg)
- schemas: Fix infinite loop in xmlSchemaCheckElemSubstGroup
- threads: Remove check for pthread_equal
- xinclude: Rework XInclude cache
- xinclude: Remove inefficient refcounting scheme
- xmllint: Improve handling of empty XPath node sets
- parser: Fix potential memory leak in xmlParseAttValueInternal
- error: Don't use initGenericErrorDefaultFunc
- xpath: Lower XPath recursion limit on Windows
- Stop including sys/types.h
- Don't define WIN32 macro
- Make xmlNewSAXParserCtx take a const sax handler
- Consolidate private header files
- Remove internal macros from parserInternals.h
- Move some HTML functions to correct header file
- xmllint: Stop calling xmlSAXDefaultVersion
- Introduce xmlNewSAXParserCtxt and htmlNewSAXParserCtxt
- Don't mess with parser options in htmlParseDocument
- Remove useless call to htmlDefaultSAXHandlerInit
- Remove htmlDefaultSAXHandler from non-SAX1 build
- Don't initialize SAX handler in htmlReadMemory
- Fix htmlReadMemory mixing up XML and HTML functions
- Don't use default SAX handler to report unrelated errors
- Create stream with buffer in xmlNewStringInputStream
- xmlcatalog: Fix memory leaks

### Code quality

- xzlib: Fix implicit sign change in xz_open
- parser: Simplify calculation of available buffer space
- parser: Use size_t when subtracting input buffer pointers
- parser: Check for integer overflow when updating checkIndex
- xpath: Fix harmless integer overflow in xmlXPathTranslateFunction
- schematron: Use logical and
- relaxng: Remove useless if statement
- schemas: Remove useless if statement
- pattern: Merge identical branches
- regexp: Add sanity check in xmlRegCalloc2
- regexp: Simplify xmlRegAtomPush
- encoding: Cast toupper argument to unsigned char
- uri: Add explicit cast in xmlSaveUri
- buf: Fix return value of xmlBufGetInputBase
- parser: Fix integer overflow of input ID
- parser: Remove useless ent->etype test in xmlParseReference
- parser: Remove useless ent->children tests in xmlParseReference
- xmlmemory.c: Remove xmlMemContentShow
- libxml.h: Add comments and indentation
- libxml.h: Don't include stdio.h
- xmlexports.h: Disable docs for internal macro XMLPUBLIC
- parser: Simplify xmlParseConditionalSections
- io: Rearrange code in xmlSwitchInputEncodingInt
- warnings: Fix -Wstrict-prototypes warning
- warnings: Remove set-but-unused variables
- Fix compiler warnings in SAX2.c
- Fix unused variable warning in python/types.c
- Fix compiler warning in examples
- Fix compiler warnings in fuzzing code
- Remove unused code in nanohttp.c
- Remove or annotate char casts
- Don't use sizeof(xmlChar) or sizeof(char)
- Remove explicit integer casts

### Deprecations

- parser: Deprecate more internal functions
- parser: Deprecate some parser input functions
- parser: Deprecate xmlString*DecodeEntities
- threads: Deprecate some internal functions
- buf: Deprecate static/immutable buffers
- Deprecate internal parser functions
- Deprecate old HTML SAX API
- Generate deprecation warnings for old SAX API
- Mark more functions setting globals as deprecated
- Mark more parser functions as deprecated
- Mark most SAX1 functions as deprecated
- Deprecate some global variables

### Portability

- autoconf: Warn about outdated C compilers
- win32: Remove broken libxml2.def.src
- Remove symbols from version script
- catalog.c: Silence a cast warning on VS 2022 (Lukáš Tyrychtr)
- libxml.h: Remove ancient LynxOS setup
- Use python3 not python (Ross Burton)
- xstc/fixup-tests.py: port to Python 3 (Ross Burton)
- xstc/fixup-tests.py: unify whitespace (Ross Burton)
- Remove hacky heuristic from b2dc5675 (Alex Richardson)
- Avoid creating an out-of-bounds pointer by rewriting a check
  (Alex Richardson)
- Hide internal functions
- Correctly relocate internal pointers after realloc() (Alex Richardson)
- Visual Studio builds: Allow silencing deprecation warnings (Chun-wei Fan)
- Visual Studio: Define XML_DEPRECATED (Chun-wei Fan)
- xmllint: Include <io.h> on Windows
- warnings: Work around MSVC bug
- sources: Silence C4013 warnings on Visual Studio (Chun-wei Fan)
- python/setup.py.in: Improve Windows import patching (Chun-wei Fan)
- python: Create .pyd on Windows
- Fix Python build on Windows
- Fix Windows compiler warnings in python/types.c
- Fix libxml_PyFileGet
- Remove BeOS support
- Fix libxml_PyFileGet with stdout on macOS
- Migrate from PyEval_ to PyObject_
- Port build_glob.py to Python 3
- Port genChRanges.py to Python 3
- xmlexports.h: Remove LIBXML_FASTCALL optimization
- Remove XMLCALL and XMLCDECL macros from public headers
- Remove XMLDECL macro from .c files

### Build systems

- cmake: Link against `dl` and `dld` only when `LIBXML2_WITH_MODULES` is
  enabled (Alexander Kutelev)
- autotools: Fix make distcheck
- Remove RPM build, Makefile.tests, README.tests
- libxml.m4: deprecate AM_PATH_XML2, wrap PKG_CHECK_MODULES instead
  (Ross Burton)
- libxml.m4: fix -Wstrict-prototypes (Sam James)
- cmake: Build static library with -DLIBXML_STATIC
- autotools: Don't use version script on Windows
- autotools: Fix winsock detection
- autotools: Only add network libraries if HTTP/FTP enabled
- autotools: Disable parallel Python build
- python: Don't output missing generators during build
- build: Remove check for broken ss_family
- http: Simplify IPv6 checks
- autotools: Fix network checks on Windows
- Fix detection of GNU libiconv
- cmake: Fix Python installation
- cmake: Don't check for Python 2
- configure.ac: Also check for MSYS host
- Improve network library detection
- Detect ws2_32 with AC_SEARCH_LIBS
- Rework network configure checks
- Remove arg cast configure checks
- Fix dlopen check
- Remove HAVE_WIN32_THREADS configuration flag
- Rework dlopen and pthread detection
- Fix test in configure.ac
- cmake: Enable GCC compiler warnings
- Always link with -no-undefined
- Use AM_CFLAGS and AM_LDFLAGS consistently
- Remove -Wredundant-decls
- Call AC_CHECK_* with multiple arguments
- configure.ac: Remove checks for unused programs
- Rework library detection in configure.ac
- Rearrange configure.ac
- Consolidate zlib and lzma detection
- Remove "runtime debugging"
- Consolidate simple API modules in configure.ac
- Fix dependency resolution in configure.ac
- Fix --with-valid --without-regexps build
- Fix --with-schemas --without-xpath build
- Don't build unneeded .c source files
- Move xmlIsXHTML to tree.c
- Cleanup distribution settings in Makefile.am
- Also clean *.pyc files for Python 2
- Don't distribute libxml2.spec

### Tests

- testchar: Add test for memory pull parser with encoding
- fuzz: Also test init function of URI fuzzer
- fuzz: Separate fuzzer for DTD validation
- gitlab-ci: Enable all "integer" sanitizers
- fuzz: Inject random malloc failures
- fuzz: Support variable integer sizes in fuzz data
- fuzz: Fix duplicate detection in fuzzEntityRecorder
- fuzz: Set filename in xmlFuzzEntityLoader
- fuzz: Allow xmlFuzzReadString(NULL)
- fuzz: Fix Makefile dependencies
- fuzz: Add test/recurse to seed corpus
- fuzz: Add separate XInclude fuzzer
- runsuite: Some errors are expected
- testrecurse: Test entity expansion stats
- testapi.c: Initialize catalog early
- gentest.py: Fix memory leak in API tests
- tests: Enable "runsuite" test
- python/tests/reader2: use absolute paths everywhere (Ross Burton)
- python/tests/reader2: always exit(1) if a test fails (Ross Burton)
- testModule: exit if the module can't be opened (Ross Burton)
- CI: disable modules in gcc:static build (Ross Burton)
- CI: fix CI on MinGW builds (Ross Burton)
- python: Fix memory leak checks
- tests: Check that xmlInitParser doesn't allocate memory
- tests: Fix use-after-free in Python tests
- tests: Remove unneeded #includes
- gitlab-ci: Make Test-Msvc exit if ctest fails
- gitlab-ci: Treat compiler warnings as errors on MSVC
- test: Add test for push parser boundaries
- gitlab-ci: Upgrade image to Ubuntu 22.10, reenable MSan
- gitlab-ci: Reenable LeakSanitizer
- gitlab-ci: Fix llvm-symbolizer
- xinclude: Don't create result doc for test with errors
- xinclude: Also test error messages
- gitlab-ci: Allow cast-align warnings from clang
- gitlab-ci: Fix tar invocation
- gitlab-ci: Move MSVC test to separate script
- gitlab-ci: Fix SUFFIX, remove MINGW_PATH
- gitlab-ci: Consolidate CMake test scripts
- gitlab-ci: Only install MinGW autotools if needed
- gitlab-ci: Only install cmake MinGW package if needed
- gitlab-ci: Install 7-Zip using the .msi
- Use $MSYSTEM and 'bash -lc' in MinGW CI
- Add CI job for MinGW/Autotools
- Consolidate CI scripts
- Allow empty MINGW_PACKAGE_PREFIX
- Move Dockerfile to .gitlab-ci directory
- testapi: Disable on Windows for now
- Disable fuzzer tests if glob.h wasn't found
- Move automata test to runtest.c
- Fix testapi when building --without-sax1

# Documentation

- doc: Remove ancient files
- Remove ancient TODOs
- html: Fix htmlInitAutoClose documentation
- doc: Mention new location of XML catalog as breaking change
- doc: Mention potentially breaking changes in NEWS
- doc: Remove xmlDllMain from documentation and version script
- doc: Mention ${sysconfdir} in man pages
- doc: Document xmlcatalog --convert
- doc: Document xmllint --nodict and --pedantic
- doc: Fix indentation in source XML files
- xmllint: Document --quiet option
- Improve cross-references in API docs
- Improve documentation of globals
- Fix documentation parser
- Support comments for global variables in documentation
- Fix update call in apibuild.py
- Don't index anything in DOC_DISABLE sections
- Fix warnings from apibuild.py
- Start with documentation for maintainers


v2.10.4: Apr 11 2023

### Security

- [CVE-2023-29469] Hashing of empty dict strings isn't deterministic
- [CVE-2023-28484] Fix null deref in xmlSchemaFixupComplexType
- schemas: Fix null-pointer-deref in xmlSchemaCheckCOSSTDerivedOK

### Regressions

- SAX2: Ignore namespaces in HTML documents
- io: Fix "buffer full" error with certain buffer sizes


v2.10.3: Oct 14 2022

### Security

- [CVE-2022-40304] Fix dict corruption caused by entity reference cycles
- [CVE-2022-40303] Fix integer overflows with XML_PARSE_HUGE
- Fix overflow check in SAX2.c

### Portability

- win32: Fix build with VS2013

### Build system

- cmake: Set SOVERSION


v2.10.2: Aug 29 2022

### Improvements

- Remove set-but-unused variable in xmlXPathScanName
- Silence -Warray-bounds warning

### Build system

- build: require automake-1.16.3 or later (Xi Ruoyao)
- Remove generated files from distribution

### Test suite

- Don't create missing.xml when running testapi


v2.10.1: Aug 25 2022

### Regressions

- Fix xmlCtxtReadDoc with encoding

### Bug fixes

- Fix HTML parser with threads and --without-legacy

### Build system

- Fix build with Python 3.10
- cmake: Disable version script on macOS
- Remove Makefile rule to build testapi.c

### Documentation

- Switch back to HTML output for API documentation
- Port doc/examples/index.py to Python 3
- Fix order of exports in libxml2-api.xml
- Remove libxml2-refs.xml


>>>>>>> 626889fb
v2.10.0: Aug 17 2022

### Breaking changes

The Docbook parser module and all related symbols habe been removed completely.
This was experimental code which never worked and generated a deprecation
warning for 15+ years. The library's soname wasn't changed in order to allow
seamless upgrades to later versions. If this concerns you, consider bumping
soname yourself.

Some other modules are now disabled by default and will eventually be removed
completely:

- Support for XPointer locations (ranges and points): This was based on
  a W3C specification which never got beyond Working Draft status. To my
  knowledge, there's no software supporting this spec which is still
  maintained. You now have to enable this code by passing the
  `--with-xptr-locs` configuration option. Be warned that this part of
  the code base is buggy and had many security issues in the past.

- Support for the built-in FTP client (`--with-ftp`).

- Support for "legacy" functions (`--with-legacy`).

If you're concerned about ABI stability and haven't disabled these modules
already, add the following configuration options or bump soname yourself:

    --with-ftp
    --with-legacy
    --with-xptr-locs

Several functions of the public API were deprecated. Most of them should be
completely unused and will generate a deprecation warning now.

The autoconf build now uses the sysconfdir variable for the location of
the default catalog file. The path changed from hardcoded /etc/xml/catalog
to ${sysconfdir}/xml/catalog. The sysconfdir variable defaults to
${prefix}/etc, prefix defaults to /usr/local, so without other options
the path becomes /usr/local/etc/xml/catalog. If you want the old behavior,
configure with

    --sysconfdir=/etc

### Security

- [CVE-2022-2309] Reset nsNr in xmlCtxtReset
- Reserve byte for NUL terminator and report errors consistently in xmlBuf and
  xmlBuffer (David Kilzer)
- Fix missing NUL terminators in xmlBuf and xmlBuffer functions (David Kilzer)
- Fix integer overflow in xmlBufferDump() (David Kilzer)
- xmlBufAvail() should return length without including a byte for NUL
  terminator (David Kilzer)
- Fix ownership of xmlNodePtr & xmlAttrPtr fields in xmlSetTreeDoc() (David
  Kilzer)
- Use xmlNewDocText in xmlXIncludeCopyRange
- Fix use-after-free bugs when calling xmlTextReaderClose() before
  xmlFreeTextReader() on post-validating parser (David Kilzer)
- Use UPDATE_COMPAT() consistently in buf.c (David Kilzer)
- fix: xmlXPathParserContext could be double-delete in  OOM case. (jinsub ahn)

### Removals and deprecations

- Disable XPointer location support by default
- Remove outdated xml2Conf.sh
- Deprecate module init and cleanup functions
- Remove obsolete XML Software Autoupdate (XSA) file
- Remove DOCBparser
- Remove obsolete Python test framework
- Remove broken VxWorks support
- Remove broken Mac OS 9 support
- Remove broken bakefile support
- Remove broken Visual Studio 2010 support
- Remove broken Windows CE support
- Deprecate IDREF-related functions in valid.h
- Deprecate legacy functions
- Disable legacy support by default
- Deprecate all functions in nanoftp.h
- Disable FTP support by default
- Add XML_DEPRECATED macro
- Remove elfgcchack.h

### Regressions

- Skip incorrectly opened HTML comments
- Restore behavior of htmlDocContentDumpFormatOutput() (David Kilzer)

### Bug fixes

- Fix memory leak with invalid XSD
- Make XPath depth check work with recursive invocations
- Fix memory leak in xmlLoadEntityContent error path
- Avoid double-free if malloc fails in inputPush
- Properly fold whitespace around the QName value when validating an XSD
  schema. (Damjan Jovanovic)
- Add whitespace folding for some atomic data types that it's missing on.
  (Damjan Jovanovic)
- Don't add IDs containing unexpanded entity references

### Improvements

- Avoid calling xmlSetTreeDoc
- Simplify xmlFreeNode
- Don't reset nsDef when changing node content
- Fix unintended fall-through in xmlNodeAddContentLen
- Remove unused xmlBuf functions (David Kilzer)
- Implement xpath1() XPointer scheme
- Add configuration flag for XPointer locations support
- Fix compiler warnings in Python code
- Mark more static data as `const` (David Kilzer)
- Make xmlStaticCopyNode non-recursive
- Clean up encoding switching code
- Simplify recursive pthread mutex
- Use non-recursive mutex in dict.c
- Fix parser progress checks
- Avoid arithmetic on freed pointers
- Improve buffer allocation scheme
- Remove unneeded #includes
- Add support for some non-standard escapes in regular expressions. (Damjan
  Jovanovic)
- htmlParseComment: handle abruptly-closed comments (Mike Dalessio)
- Add let variable tag support (Oliver Diehl)
- Add value-of tag support (Oliver Diehl)
- Remove useless call to xmlRelaxNGCleanupTypes
- Don't include ICU headers in public headers
- Update `xmlStrlen()` to use POSIX / ISO C `strlen()` (Mike Dalessio)
- Fix unused variable warnings with disabled features
- Only warn on invalid redeclarations of predefined entities
- Remove unneeded code in xmlreader.c
- Rework validation context flags

### Portability

- Use NAN/INFINITY if available to init XPath NaN/Inf (Sergey Kosukhin)
- Fix Python tests on macOS
- Fix xmlCleanupThreads on Windows
- Fix reinitialization of library on Windows
- Don't mix declarations and code in runtest.c
- Use portable python shebangs (David Seifert)
- Use critical sections as mutex on Windows
- Don't set HAVE_WIN32_THREADS in win32config.h
- Use stdint.h with newer MSVC
- Remove cruft from win32config.h
- Remove isinf/isnan emulation in win32config.h
- Always fopen files with "rb"
- Remove __DJGPP__ checks
- Remove useless __CYGWIN__ checks

### Build system

- Don't autogenerate doc/examples/Makefile.am
- cmake: Install libxml.m4 on UNIX-like platforms (Daniel E)
- cmake: Use symbol versioning on UNIX-like platforms (Daniel E)
- Port genUnicode.py to Python 3
- Port gentest.py to Python 3
- cmake: Fix build without thread support
- cmake: Install documentation in CMAKE_INSTALL_DOCDIR
- cmake: Remove non needed files in docs dir (Daniel E)
- configure: move XML_PRIVATE_LIBS after WIN32_EXTRA_LIBADD is set
  (Christopher Degawa)
- Move local Autoconf macros into m4 directory
- Use XML_PRIVATE_LIBS in libxml2_la_LIBADD
- Update libxml-2.0-uninstalled.pc.in
- Remove LIBS from XML_PRIVATE_LIBS
- Add WIN32_EXTRA_LIBADD to XML_PRIVATE_LIBS
- Don't overlink executables
- cmake: Adjust paths for UNIX or UNIX-like target systems (Daniel Engberg)
- build: Make use of variables in libxml's pkg-config file (Daniel Engberg)
- Avoid obsolescent `test -a` constructs (David Seifert)
- Move AM_MAINTAINER_MODE to AM section
- configure.ac: make AM_SILENT_RULES([yes]) unconditional (David Seifert)
- Streamline documentation installation
- Don't try to recreate COPYING symlink
- Detect libm using libtool's macros (David Seifert)
- configure.ac: disable static libraries by default (David Seifert)
- python/Makefile.am: nest python docs in $(docdir) (David Seifert)
- python/Makefile.am: rely on global AM_INIT_AUTOMAKE (David Seifert)
- Makefile.am: install examples more idiomatically (David Seifert)
- configure.ac: remove useless AC_SUBST (David Seifert)
- Respect `--sysconfdir` in source files (David Seifert)
- Ignore configure backup file created by recent autoreconf too (Vadim Zeitlin)
- Only install *.html and *.c example files
- Remove --with-html-dir option
- Rework documentation build system
- Remove old website
- Use AM_PATH_PYTHON/PKG_CHECK_MODULES for python bindings (David Seifert)
- Update genChRanges.py
- Update build_glob.py
- Remove ICONV_CONST test
- Remove obsolete AC_HEADER checks
- Don't check for standard C89 library functions
- Don't check for standard C89 headers
- Remove special configuration for certain maintainers

### Test suite, CI

- Disable network in API tests
- testapi: remove leading slash from "/missing.xml" (Mike Gilbert)
- Build Autotools CI tests out of source tree (VPATH)
- Add --with-minimum build to CI tests
- Fix warnings when testing --with-minimum build
- cmake: Run all tests when threads are disabled
- Also build CI tests with -Werror
- Move doc/examples tests to new test suite
- Simplify 'make check' targets
- Fix schemas and relaxng tests
- Remove unused result files
- Allow missing result files in runtest
- Move regexp tests to runtest
- Move SVG tests to runtest.c
- Move testModule to new test suite
- Move testThreads to new test suite
- Remove major parts of old test suite
- Make testchar return an error on failure (Tony Tascioglu)
- Add CI job for static build
- python/tests: open() relative to test scripts (David Seifert)
- Port some test scripts to Python 3

### Documentation

- Improve documentation of tree manipulation API
- Update xml2-config man page
- Consolidate man pages
- Rename xmlcatalog_man.xml
- Make examples a standalone HTML page
- Fix documentation in entities.c
- Add note about optimization flags


v2.9.14: May 02 2022:
   - Security:
  [CVE-2022-29824] Integer overflow in xmlBuf and xmlBuffer
  Fix potential double-free in xmlXPtrStringRangeFunction
  Fix memory leak in xmlFindCharEncodingHandler
  Normalize XPath strings in-place
  Prevent integer-overflow in htmlSkipBlankChars() and xmlSkipBlankChars()
    (David Kilzer)
  Fix leak of xmlElementContent (David Kilzer)

   - Bug fixes:
  Fix parsing of subtracted regex character classes
  Fix recursion check in xinclude.c
  Reset last error in xmlCleanupGlobals
  Fix certain combinations of regex range quantifiers
  Fix range quantifier on subregex

   - Improvements:
  Fix recovery from invalid HTML start tags

   - Build system, portability:
  Define LFS macros before including system headers
  Initialize XPath floating-point globals
  configure: check for icu DEFS (James Hilliard)
  configure.ac: produce tar.xz only (GNOME policy) (David Seifert)
  CMakeLists.txt: Fix LIBXML_VERSION_NUMBER
  Fix build with older Python versions
  Fix --without-valid build


v2.9.13: Feb 19 2022:
   - Security:
  [CVE-2022-23308] Use-after-free of ID and IDREF attributes
  (Thanks to Shinji Sato for the report)
  Use-after-free in xmlXIncludeCopyRange (David Kilzer)
  Fix Null-deref-in-xmlSchemaGetComponentTargetNs (huangduirong)
  Fix memory leak in xmlXPathCompNodeTest
  Fix null pointer deref in xmlStringGetNodeList
  Fix several memory leaks found by Coverity (David King)
  
   - Fixed regressions:
  Fix regression in RelaxNG pattern matching
  Properly handle nested documents in xmlFreeNode
  Fix regression with PEs in external DTD
  Fix random dropping of characters on dumping ASCII encoded XML (Mohammad Razavi)
  Revert "Make schema validation fail with multiple top-level elements"
  Fix regression when parsing invalid HTML tags in push mode
  Fix regression parsing public IDs literals in HTML
  Fix buffering in xmlOutputBufferWrite
  Fix whitespace when serializing empty HTML documents
  Fix XPath recursion limit
  Fix regression in xmlNodeDumpOutputInternal
  Work around lxml API abuse
  
   - Bug fixes:
  Fix xmlSetTreeDoc with entity references
  Fix double counting of CRLF in comments
  Make sure to grow input buffer in xmlParseMisc
  Don't ignore xmllint options after "-"
  Don't normalize namespace URIs in XPointer xmlns() scheme
  Fix handling of XSD with empty namespace
  Also register HTML document nodes
  Make xmllint return an error if arguments are missing
  Fix handling of ctxt->base in xmlXPtrEvalXPtrPart
  Fix xmllint --maxmem
  Fix htmlReadFd, which was using a mix of xml and html context functions (Finn Barber)
  Move current position before possible calling of ctxt->sax->characters (Yulin Li)
  Fix parse failure when 4-byte character in UTF-16 BE is split across a chunk (David Kilzer)
  Patch to forbid epsilon-reduction of final states (Arne Becker)
  Avoid segfault at exit when using custom memory functions (Mike Dalessio)
  
   - Tests, code quality, fuzzing:
  Remove .travis.yml
  Make xmlFuzzReadString return a zero size in error case
  Fix unused function warning in testapi.c
  Update NewsML DTD in test suite
  Add more checks for malloc failures in xmllint.c
  Avoid potential integer overflow in xmlstring.c
  Run CI tests with UBSan implicit-conversion checks
  Fix casting of line numbers in SAX2.c
  Fix integer conversion warnings in hash.c
  Add explicit casts in runtest.c 
  Fix integer conversion warning in xmlIconvWrapper
  Add suffix to unsigned constant in xmlmemory.c
  Add explicit casts in testchar.c
  Fix integer conversion warnings in xmlstring.c
  Add explicit cast in xmlURIUnescapeString
  Remove unused variable in xmlCharEncOutFunc (David King)
  
   - Build system, portability:
  Remove xmlwin32version.h
  Fix fuzzer test with VPATH build
  Support custom prefix when installing Python module
  Remove Makefile.win
  Remove CVS and SVN-related code
  Port python 3.x module to Windows and improve distutils (Chun-wei Fan)
  Correctly install the HTML examples into their subdirectory (Mattia Rizzolo)
  Refactor the settings of $docdir (Mattia Rizzolo)
  Remove unused configure checks (Ben Boeckel)
  python/Makefile.am: use *_LIBADD, not *_LDFLAGS for LIBS (Sam James)
  Fix check for libtool in autogen.sh
  Use version in configure.ac for CMake (Timothy Lyanguzov)
  Add CMake alias targets for embedded projects (Markus Rickert)
  
   - Documentation:
  Remove SVN keyword anchors
  Rework README
  Remove README.cvs-commits
  Remove old ChangeLog
  Update hyperlinks
  Remove README.docs
  Remove MAINTAINERS 
  Remove xmltutorial.pdf
  Upload documentation to GitLab pages
  Document how to escape XML_CATALOG_FILES
  Fix libxml2.doap
  Update URL for libxml++ C++ binding (Kjell Ahlstedt)
  Generate devhelp2 index file (Emmanuele Bassi)
  Mention XML_CATALOG_FILES is space-separated (Jan Tojnar)
  Add documentaiton for xmllint exit code 10 (Rainer Canavan)
  Fix some validation errors in the FAQ (David King)
  Add instructions on how to use CMake to compile libxml (Markus Rickert)
  


v2.9.12: May 13 2021:
   - Build system:
  Add fuzz.h and seed/regexp to EXTRA_DIST
  


v2.9.11: May 13 2021:
   - Security:
  Patch for security issue CVE-2021-3541 (Daniel Veillard)
  
   - Documentation:
  Clarify xmlNewDocProp documentation (Nick Wellnhofer)
  
   - Portability:
  CMake: Only add postfixes if MSVC (Christopher Degawa),
  Fix XPath NaN/Inf for older GCC versions (Nick Wellnhofer),
  Use CMake PROJECT_VERSION (Markus Rickert),
  Fix warnings in libxml.m4 with autoconf 2.70+. (Simon Josefsson),
  Add CI for CMake on MSVC (Markus Rickert),
  Update minimum required CMake version (Markus Rickert),
  Add variables for configured options to CMake config files (Markus Rickert),
  Check if variables exist when defining targets (Markus Rickert),
  Check if target exists when reading target properties (Markus Rickert),
  Add xmlcatalog target and definition to config files (Markus Rickert),
  Remove include directories for link-only dependencies (Markus Rickert),
  Fix ICU build in CMake (Markus Rickert),
  Configure pkgconfig, xml2-config, and xml2Conf.sh file (Markus Rickert),
  Update CMake config files (Markus Rickert),
  Add xmlcatalog and xmllint to CMake export (Markus Rickert),
  Simplify xmlexports.h (Nick Wellnhofer),
  Require dependencies based on enabled CMake options (Markus Rickert),
  Use NAMELINK_COMPONENT in CMake install (Markus Rickert),
  Add CMake files to EXTRA_DIST (Markus Rickert),
  Add missing compile definition for static builds to CMake (Markus Rickert),
  Add CI for CMake on Linux and MinGW (Markus Rickert),
  Fix variable name in win32/configure.js (Nick Wellnhofer),
  Fix version parsing in win32/configure.js (Nick Wellnhofer),
  Fix autotools warnings (Nick Wellnhofer),
  Update config.h.cmake.in (Markus Rickert),
  win32: allow passing *FLAGS on command line (Michael Stahl),
  Configure file xmlwin32version.h.in on MSVC (Markus Rickert),
  List headers individually (Markus Rickert),
  Add CMake build files (Markus Rickert),
  Parenthesize Py<type>_Check() in ifs (Miro Hrončok),
  Minor fixes to configure.js (Nick Wellnhofer)
  
   - Bug Fixes:
  Fix null deref in legacy SAX1 parser (Nick Wellnhofer),
  Fix handling of unexpected EOF in xmlParseContent (Nick Wellnhofer),
  Fix line numbers in error messages for mismatched tags (Nick Wellnhofer),
  Fix htmlTagLookup (Nick Wellnhofer),
  Propagate error in xmlParseElementChildrenContentDeclPriv (Nick Wellnhofer),
  Fix user-after-free with `xmllint --xinclude --dropdtd` (Nick Wellnhofer),
  Fix dangling pointer with `xmllint --dropdtd` (Nick Wellnhofer),
  Validate UTF8 in xmlEncodeEntities (Joel Hockey),
  Fix use-after-free with `xmllint --html --push` (Nick Wellnhofer),
  Allow FP division by zero in xmlXPathInit (Nick Wellnhofer),
  Fix xmlGetNodePath with invalid node types (Nick Wellnhofer),
  Fix exponential behavior with recursive entities (Nick Wellnhofer),
  Fix quadratic behavior when looking up xml:* attributes (Nick Wellnhofer),
  Fix slow parsing of HTML with encoding errors (Nick Wellnhofer),
  Fix null deref introduced with previous commit (Nick Wellnhofer),
  Check for invalid redeclarations of predefined entities (Nick Wellnhofer),
  Add the copy of type from original xmlDoc in xmlCopyDoc() (SVGAnimate),
  parser.c: shrink the input buffer when appropriate (Mike Dalessio),
  Fix infinite loop in HTML parser introduced with recent commits (Nick Wellnhofer),
  Fix quadratic runtime when parsing CDATA sections (Nick Wellnhofer),
  Fix timeout when handling recursive entities (Nick Wellnhofer),
  Fix memory leak in xmlParseElementMixedContentDecl (Nick Wellnhofer),
  Fix null deref in xmlStringGetNodeList (Nick Wellnhofer),
  use new htmlParseLookupCommentEnd to find comment ends (Mike Dalessio),
  htmlParseComment: treat `--!>` as if it closed the comment (Mike Dalessio),
  Fix integer overflow in xmlSchemaGetParticleTotalRangeMin (Nick Wellnhofer),
  encoding: fix memleak in xmlRegisterCharEncodingHandler() (Xiaoming Ni),
  xmlschemastypes.c: xmlSchemaGetFacetValueAsULong add, check "facet->val" (Xiaoming Ni),
  Fix null pointer deref in xmlXPtrRangeInsideFunction (Nick Wellnhofer),
  Fix quadratic runtime in HTML push parser with null bytes (Nick Wellnhofer),
  Avoid quadratic checking of identity-constraints (Michael Matz),
  Fix building with ICU 68. (Frederik Seiffert),
  Convert python/libxml.c to PY_SSIZE_T_CLEAN (Victor Stinner),
  Fix xmlURIEscape memory leaks. (Elliott Hughes),
  Avoid call stack overflow with XML reader and recursive XIncludes (Nick Wellnhofer),
  Fix caret in regexp character group (Nick Wellnhofer),
  parser.c: xmlParseCharData peek behavior fixed wrt newlines (Mike Dalessio),
  Fix memory leaks in XPointer string-range function (Nick Wellnhofer),
  Fix use-after-free when XIncluding text from Reader (Nick Wellnhofer),
  Fix SEGV in xmlSAXParseFileWithData (yanjinjq),
  Fix null deref in XPointer expression error path (Nick Wellnhofer),
  Don't call xmlXPathInit directly (Nick Wellnhofer),
  Fix cleanup of attributes in XML reader (Nick Wellnhofer),
  Fix double free in XML reader with XIncludes (Nick Wellnhofer),
  Fix memory leak in xmlXIncludeAddNode error paths (Nick Wellnhofer),
  Revert "Fix quadratic runtime in xi:fallback processing" (Nick Wellnhofer),
  Fix error reporting with xi:fallback (Nick Wellnhofer),
  Fix quadratic runtime in xi:fallback processing (Nick Wellnhofer),
  Fix corner case with empty xi:fallback (Nick Wellnhofer),
  Fix XInclude regression introduced with recent commit (Nick Wellnhofer),
  Fix memory leak in runtest.c (Nick Wellnhofer),
  Make "xmllint --push --recovery" work (Nick Wellnhofer),
  Revert "Do not URI escape in server side includes" (Nick Wellnhofer),
  Fix column number accounting in xmlParse*NameAndCompare (Nick Wellnhofer),
  Stop counting nbChars in parser context (Nick Wellnhofer),
  Fix out-of-bounds read with 'xmllint --htmlout' (Nick Wellnhofer),
  Fix exponential runtime and memory in xi:fallback processing (Nick Wellnhofer),
  Don't process siblings of root in xmlXIncludeProcess (Nick Wellnhofer),
  Don't recurse into xi:include children in xmlXIncludeDoProcess (Nick Wellnhofer),
  Fix memory leak in xmlXIncludeIncludeNode error paths (Nick Wellnhofer),
  Check for custom free function in global destructor (Nick Wellnhofer),
  Fix integer overflow when comparing schema dates (Nick Wellnhofer),
  Fix exponential runtime in xmlFARecurseDeterminism (Nick Wellnhofer),
  Don't try to handle namespaces when building HTML documents (Nick Wellnhofer),
  Fix several quadratic runtime issues in HTML push parser (Nick Wellnhofer),
  Fix quadratic runtime when push parsing HTML start tags (Nick Wellnhofer),
  Reset XML parser input before reporting errors (David Kilzer),
  Fix quadratic runtime when push parsing HTML entity refs (Nick Wellnhofer),
  Fix HTML push parser lookahead (Nick Wellnhofer),
  Make htmlCurrentChar always translate U+0000 (Nick Wellnhofer),
  Fix UTF-8 decoder in HTML parser (Nick Wellnhofer),
  Fix quadratic runtime when parsing HTML script content (Nick Wellnhofer),
  Reset HTML parser input before reporting error (Nick Wellnhofer),
  Fix more quadratic runtime issues in HTML push parser (Nick Wellnhofer),
  Fix regression introduced with 477c7f6a (Nick Wellnhofer),
  Fix quadratic runtime in HTML parser (Nick Wellnhofer),
  Reset HTML parser input before reporting encoding error (Nick Wellnhofer),
  Fix integer overflow in xmlFAParseQuantExact (Nick Wellnhofer),
  Fix return value of xmlC14NDocDumpMemory (Nick Wellnhofer),
  Don't follow next pointer on documents in xmlXPathRunStreamEval (Nick Wellnhofer),
  Fix integer overflow in _xmlSchemaParseGYear (Nick Wellnhofer),
  Fix integer overflow when parsing {min,max}Occurs (Nick Wellnhofer),
  Fix another memory leak in xmlSchemaValAtomicType (Nick Wellnhofer),
  Fix unsigned integer overflow in htmlParseTryOrFinish (Nick Wellnhofer),
  Fix integer overflow in htmlParseCharRef (Nick Wellnhofer),
  Fix undefined behavior in UTF16LEToUTF8 (Nick Wellnhofer),
  Fix return value of xmlCharEncOutput (Nick Wellnhofer),
  Never expand parameter entities in text declaration (Nick Wellnhofer),
  Fix undefined behavior in xmlXPathTryStreamCompile (Nick Wellnhofer),
  Fix use-after-free with validating reader (Nick Wellnhofer),
  xmlParseBalancedChunkMemory must not be called with NULL doc (Nick Wellnhofer),
  Revert "Fix memory leak in xmlParseBalancedChunkMemoryRecover" (Nick Wellnhofer),
  Fix memory leak in xmlXIncludeLoadDoc error path (Nick Wellnhofer),
  Make schema validation fail with multiple top-level elements (Nick Wellnhofer),
  Call xmlCleanupParser on ELF destruction (Samuel Thibault),
  Fix copying of entities in xmlParseReference (Nick Wellnhofer),
  Fix memory leak in xmlSchemaValidateStream (Zhipeng Xie),
  Fix xmlSchemaGetCanonValue formatting for date and dateTime (Kevin Puetz),
  Fix memory leak when shared libxml.dll is unloaded (Kevin Puetz),
  Fix potentially-uninitialized critical section in Win32 DLL builds (Kevin Puetz),
  Fix integer overflow in xmlBufferResize (Nick Wellnhofer),
  Check for overflow when allocating two-dimensional arrays (Nick Wellnhofer),
  Remove useless comparisons (Nick Wellnhofer),
  Fix overflow check in xmlNodeDump (Nick Wellnhofer),
  Fix infinite loop in xmlStringLenDecodeEntities (Zhipeng Xie),
  Fix freeing of nested documents (Nick Wellnhofer),
  Fix more memory leaks in error paths of XPath parser (Nick Wellnhofer),
  Fix memory leaks of encoding handlers in xmlsave.c (Nick Wellnhofer),
  Fix xml2-config error code (Nick Wellnhofer),
  Fix memory leak in error path of XPath expr parser (Nick Wellnhofer),
  Fix overflow handling in xmlBufBackToBuffer (Nick Wellnhofer),
  Null pointer handling in catalog.c (raniervf),
  xml2-config.in: fix regressions introduced by commit 2f2bf4b2c (Dmitry V. Levin)
  
   - Improvements:
  Store per-element parser state in a struct (Nick Wellnhofer),
  update for xsd:language type check (PaulHiggs),
  Update INSTALL.libxml2 (Nick Wellnhofer),
  Fix include order in c14n.h (Nick Wellnhofer),
  Fix duplicate xmlStrEqual calls in htmlParseEndTag (Nick Wellnhofer),
  Speed up htmlCheckAutoClose (Nick Wellnhofer),
  Speed up htmlTagLookup (Nick Wellnhofer),
  Stop checking attributes for UTF-8 validity (Nick Wellnhofer),
  Reduce some fuzzer timeouts (Nick Wellnhofer),
  Only run a few CI tests unless scheduled (Nick Wellnhofer),
  Improve fuzzer stability (Nick Wellnhofer),
  Check for feature flags in fuzzer tests (Nick Wellnhofer),
  Another attempt at improving fuzzer stability (Nick Wellnhofer),
  Revert "Improve HTML fuzzer stability" (Nick Wellnhofer),
  Add charset names to fuzzing dictionaries (Nick Wellnhofer),
  Improve HTML fuzzer stability (Nick Wellnhofer),
  Add CI for MSVC x86 (Markus Rickert),
  Add a flag to not output anything when xmllint succeeded (hhb),
  Speed up HTML fuzzer (Nick Wellnhofer),
  Remove unused encoding parameter of HTML output functions (Nick Wellnhofer),
  Handle malloc failures in fuzzing code (Nick Wellnhofer),
  add test coverage for incorrectly-closed comments (Mike Dalessio),
  Enforce maximum length of fuzz input (Nick Wellnhofer),
  Remove temporary members from struct _xmlXPathContext (Nick Wellnhofer),
  Build the Python extension with PY_SSIZE_T_CLEAN (Victor Stinner),
  Add CI test for Python 3 (Nick Wellnhofer),
  Add fuzzing dictionaries to EXTRA_DIST (Nick Wellnhofer),
  Add 'fuzz' subdirectory to DIST_SUBDIRS (Nick Wellnhofer),
  Allow port numbers up to INT_MAX (Nick Wellnhofer),
  Handle dumps of corrupted documents more gracefully (Nick Wellnhofer),
  Limit size of free lists in XML reader when fuzzing (Nick Wellnhofer),
  Hardcode maximum XPath recursion depth (Nick Wellnhofer),
  Pass URL of main entity in XML fuzzer (Nick Wellnhofer),
  Consolidate seed corpus generation (Nick Wellnhofer),
  Test fuzz targets with dummy driver (Nick Wellnhofer),
  Fix regression introduced with commit d88df4b (Nick Wellnhofer),
  Fix regression introduced with commit 74dcc10b (Nick Wellnhofer),
  Add TODO comment in xinclude.c (Nick Wellnhofer),
  Stop using maxParserDepth in xpath.c (Nick Wellnhofer),
  Remove dead code in xinclude.c (Nick Wellnhofer),
  Don't add formatting newlines to XInclude nodes (Nick Wellnhofer),
  Don't use SAX1 if all element handlers are NULL (Nick Wellnhofer),
  Remove unneeded progress checks in HTML parser (Nick Wellnhofer),
  Use strcmp when fuzzing (Nick Wellnhofer),
  Fix XPath fuzzer (Nick Wellnhofer),
  Fuzz XInclude engine (Nick Wellnhofer),
  Add XPath and XPointer fuzzer (Nick Wellnhofer),
  Update fuzzing code (Nick Wellnhofer),
  More *NodeDumpOutput fixes (Nick Wellnhofer),
  Fix *NodeDumpOutput functions (Nick Wellnhofer),
  Make xmlNodeDumpOutputInternal non-recursive (Nick Wellnhofer),
  Make xhtmlNodeDumpOutput non-recursive (Nick Wellnhofer),
  Make htmlNodeDumpFormatOutput non-recursive (Nick Wellnhofer),
  Fix .gitattributes (Nick Wellnhofer),
  Rework control flow in htmlCurrentChar (Nick Wellnhofer),
  Make 'xmllint --html --push -' read from stdin (Nick Wellnhofer),
  Remove misleading comments in xpath.c (Nick Wellnhofer),
  Update to Devhelp index file format version 2 (Andre Klapper),
  Set project language to C (Markus Rickert),
  Add variable for working directory of XML Conformance Test Suite (Markus Rickert),
  Add additional tests and XML Conformance Test Suite (Markus Rickert),
  Add command line option for temp directory in runtest (Markus Rickert),
  Ensure LF line endings for test files (Markus Rickert),
  Enable runtests and testThreads (Markus Rickert),
  Limit regexp nesting depth (Nick Wellnhofer),
  Fix return values and documentation in encoding.c (Nick Wellnhofer),
  Add regexp regression tests (David Kilzer),
  Report error for invalid regexp quantifiers (Nick Wellnhofer),
  Fix rebuilding docs, by hiding __attribute__((...)) behind a macro. (Martin Vidner),
  Copy xs:duration parser from libexslt (Nick Wellnhofer),
  Fuzz target for XML Schemas (Nick Wellnhofer),
  Move entity recorder to fuzz.c (Nick Wellnhofer),
  Fuzz target for HTML parser (Nick Wellnhofer),
  Update GitLab CI container (Nick Wellnhofer),
  Add options file for xml fuzzer (Nick Wellnhofer),
  Add a couple of libFuzzer targets (Nick Wellnhofer),
  Guard new calls to xmlValidatePopElement in xml_reader.c (Daniel Cheng),
  Add LIBXML_VALID_ENABLED to xmlreader (Łukasz Wojniłowicz),
  Fix typos (Nick Wellnhofer),
  Disable LeakSanitizer (Nick Wellnhofer),
  Stop calling SAX getEntity handler from XMLReader (Nick Wellnhofer),
  Add test case for recursive external parsed entities (Nick Wellnhofer),
  Enable error tests with entity substitution (Nick Wellnhofer),
  Don't load external entity from xmlSAX2GetEntity (Nick Wellnhofer),
  Merge code paths loading external entities (Nick Wellnhofer),
  Copy some XMLReader option flags to parser context (Nick Wellnhofer),
  Add xmlPopOutputCallbacks (Nick Wellnhofer),
  Updated Python test reader2.py (Pieter van Oostrum),
  Updated python/tests/tstLastError.py (Pieter van Oostrum),
  Use random seed in xmlDictComputeFastKey (Ranier Vilela),
  Enable more undefined behavior sanitizers (Nick Wellnhofer)
  


v2.9.10: Oct 30 2019:
   - Documentation:
  Fix a few more typos ("fonction") (Nick Wellnhofer),
  Large batch of typo fixes (Jared Yanovich),
  Fix typos: tree: move{ -> s}, reconcil{i -> }ed, h{o -> e}ld by... (Jan Pokorný),
  Fix typo: xpath: simpli{ -> fi}ed (Jan Pokorný),
  Doc: do not mislead towards "infeasible" scenario wrt. xmlBufNodeDump (Jan Pokorný),
  Fix comments in test code (zhouzhongyuan),
  fix comment in testReader.c (zhouzhongyuan)
  
   - Portability:
  Fix some release issues on Fedora 30 (Daniel Veillard),
  Fix exponent digits when running tests under old MSVC (Daniel Richard G),
  Work around buggy ceil() function on AIX (Daniel Richard G),
  Don't call printf with NULL string in runtest.c (Daniel Richard G),
  Switched from unsigned long to ptrdiff_t in parser.c (Stephen Chenney),
  timsort.h: support older GCCs (Jérôme Duval),
  Make configure.ac work with older pkg-config (Nick Wellnhofer),
  Stop defining _REENTRANT on some Win32 platforms (Nick Wellnhofer),
  Fix nanohttp.c on MinGW (Nick Wellnhofer),
  Fix Windows compiler warning in testC14N.c (Nick Wellnhofer),
  Merge testThreadsWin32.c into testThreads.c (Nick Wellnhofer),
  Fix Python bindings under Windows (Nick Wellnhofer)
  
   - Bug Fixes:
  Another fix for conditional sections at end of document (Nick Wellnhofer),
  Fix for conditional sections at end of document (Nick Wellnhofer),
  Make sure that Python tests exit with error code (Nick Wellnhofer),
  Audit memory error handling in xpath.c (Nick Wellnhofer),
  Fix error code in xmlTextWriterStartDocument (Nick Wellnhofer),
  Fix integer overflow when counting written bytes (Nick Wellnhofer),
  Fix uninitialized memory access in HTML parser (Nick Wellnhofer),
  Fix memory leak in xmlSchemaValAtomicType (Nick Wellnhofer),
  Disallow conditional sections in internal subset (Nick Wellnhofer),
  Fix use-after-free in xmlTextReaderFreeNodeList (Nick Wellnhofer),
  Fix Regextests (Nick Wellnhofer),
  Fix empty branch in regex (Nick Wellnhofer),
  Fix integer overflow in entity recursion check (Nick Wellnhofer),
  Don't read external entities or XIncludes from stdin (Nick Wellnhofer),
  Fix Schema determinism check of ##other namespaces (Nick Wellnhofer),
  Fix potential null deref in xmlSchemaIDCFillNodeTables (zhouzhongyuan),
  Fix potential memory leak in xmlBufBackToBuffer (Nick Wellnhofer),
  Fix error message when processing XIncludes with fallbacks (Nick Wellnhofer),
  Fix memory leak in xmlRegEpxFromParse (zhouzhongyuan),
  14:00 is a valid timezone for xs:dateTime (Nick Wellnhofer),
  Fix memory leak in xmlParseBalancedChunkMemoryRecover (Zhipeng Xie),
  Fix potential null deref in xmlRelaxNGParsePatterns (Nick Wellnhofer),
  Misleading error message with xs:{min|max}Inclusive (bettermanzzy),
  Fix memory leak in xmlXIncludeLoadTxt (Wang Kirin),
  Partial fix for comparison of xs:durations (Nick Wellnhofer),
  Fix null deref in xmlreader buffer (zhouzhongyuan),
  Fix unability to RelaxNG-validate grammar with choice-based name class (Jan Pokorný),
  Fix unability to validate ambiguously constructed interleave for RelaxNG (Jan Pokorný),
  Fix possible null dereference in xmlXPathIdFunction (zhouzhongyuan),
  fix memory leak in xmlAllocOutputBuffer (zhouzhongyuan),
  Fix unsigned int overflow (Jens Eggerstedt),
  dict.h: gcc 2.95 doesn't allow multiple storage classes (Nick Wellnhofer),
  Fix another code path in xmlParseQName (Nick Wellnhofer),
  Make sure that xmlParseQName returns NULL in error case (Nick Wellnhofer),
  Fix build without reader but with pattern (Nick Wellnhofer),
  Fix memory leak in xmlAllocOutputBufferInternal error path (Nick Wellnhofer),
  Fix unsigned integer overflow (Nick Wellnhofer),
  Fix return value of xmlOutputBufferWrite (Nick Wellnhofer),
  Fix parser termination from "Double hyphen within comment" error (David Warring),
  Fix call stack overflow in xmlFreePattern (Nick Wellnhofer),
  Fix null deref in previous commit (Nick Wellnhofer),
  Fix memory leaks in xmlXPathParseNameComplex error paths (Nick Wellnhofer),
  Check for integer overflow in xmlXPtrEvalChildSeq (Nick Wellnhofer),
  Fix xmllint dump of XPath namespace nodes (Nick Wellnhofer),
  Fix float casts in xmlXPathSubstringFunction (Nick Wellnhofer),
  Fix null deref in xmlregexp error path (Nick Wellnhofer),
  Fix null pointer dereference in xmlTextReaderReadOuterXml (Nick Wellnhofer),
  Fix memory leaks in xmlParseStartTag2 error paths (Nick Wellnhofer),
  Fix memory leak in xmlSAX2StartElement (Nick Wellnhofer),
  Fix commit "Memory leak in xmlFreeID (xmlreader.c)" (Nick Wellnhofer),
  Fix NULL pointer deref in xmlTextReaderValidateEntity (Nick Wellnhofer),
  Memory leak in xmlFreeTextReader (Nick Wellnhofer),
  Memory leak in xmlFreeID (xmlreader.c) (Nick Wellnhofer)
  
   - Improvements:
  Run XML conformance tests under CI (Nick Wellnhofer),
  Update GitLab CI config (Nick Wellnhofer),
  Propagate memory errors in valuePush (Nick Wellnhofer),
  Propagate memory errors in xmlXPathCompExprAdd (Nick Wellnhofer),
  Make xmlFreeDocElementContent non-recursive (Nick Wellnhofer),
  Enable continuous integration via GitLab CI (Nick Wellnhofer),
  Avoid ignored attribute warnings under GCC (Nick Wellnhofer),
  Make xmlDumpElementContent non-recursive (Nick Wellnhofer),
  Make apibuild.py ignore ATTRIBUTE_NO_SANITIZE (Nick Wellnhofer),
  Mark xmlExp* symbols as removed (Nick Wellnhofer),
  Make xmlParseConditionalSections non-recursive (Nick Wellnhofer),
  Adjust expected error in Python tests (Nick Wellnhofer),
  Make xmlTextReaderFreeNodeList non-recursive (Nick Wellnhofer),
  Make xmlFreeNodeList non-recursive (Nick Wellnhofer),
  Make xmlParseContent and xmlParseElement non-recursive (Nick Wellnhofer),
  Remove executable bit from non-executable files (Nick Wellnhofer),
  Fix expected output of test/schemas/any4 (Nick Wellnhofer),
  Optimize build instructions in README (zhouzhongyuan),
  xml2-config.in: Output CFLAGS and LIBS on the same line (Hugh McMaster),
  xml2-config: Add a --dynamic switch to print only shared libraries (Hugh McMaster),
  Annotate functions with __attribute__((no_sanitize)) (Nick Wellnhofer),
  Fix warnings when compiling without reader or push parser (Nick Wellnhofer),
  Remove unused member `doc` in xmlSaveCtxt (Nick Wellnhofer),
  Limit recursion depth in xmlXPathCompOpEvalPredicate (Nick Wellnhofer),
  Remove -Wno-array-bounds (Nick Wellnhofer),
  Remove unreachable code in xmlXPathCountFunction (Nick Wellnhofer),
  Improve XPath predicate and filter evaluation (Nick Wellnhofer),
  Limit recursion depth in xmlXPathOptimizeExpression (Nick Wellnhofer),
  Disable hash randomization when fuzzing (Nick Wellnhofer),
  Optional recursion limit when parsing XPath expressions (Nick Wellnhofer),
  Optional recursion limit when evaluating XPath expressions (Nick Wellnhofer),
  Use break statements in xmlXPathCompOpEval (Nick Wellnhofer),
  Optional XPath operation limit (Nick Wellnhofer),
  Fix compilation with --with-minimum (Nick Wellnhofer),
  Check XPath stack after calling functions (Nick Wellnhofer),
  Remove debug printf in xmlreader.c (Nick Wellnhofer),
  Always define LIBXML_THREAD_ENABLED when enabled (Michael Haubenwallner),
  Regenerate NEWS (Nick Wellnhofer),
  Change git repo URL (Nick Wellnhofer),
  Change bug tracker URL (Nick Wellnhofer),
  Remove outdated HTML file (Nick Wellnhofer),
  Fix unused function warning in testapi.c (Nick Wellnhofer),
  Add some generated test files to .gitignore (Nick Wellnhofer),
  Remove unneeded function pointer casts (Nick Wellnhofer),
  Fix -Wcast-function-type warnings (GCC 8) (Nick Wellnhofer),
  Fix -Wformat-truncation warnings (GCC 8) (Nick Wellnhofer)
  
   - Cleanups:
  Rebuild docs (Nick Wellnhofer),
  Disable xmlExp regex code (Nick Wellnhofer),
  Remove redundant code in xmlRelaxNGValidateState (Nick Wellnhofer),
  Remove redundant code in xmlXPathCompRelationalExpr (Nick Wellnhofer)
  


v2.9.9: Jan 03 2019:
   - Security:
  CVE-2018-9251 CVE-2018-14567 Fix infinite loop in LZMA decompression (Nick Wellnhofer),
  CVE-2018-14404 Fix nullptr deref with XPath logic ops (Nick Wellnhofer),
  
   - Documentation:
  reader: Fix documentation comment (Mohammed Sadiq)
  
   - Portability:
  Fix MSVC build with lzma (Nick Wellnhofer),
  Variables need 'extern' in static lib on Cygwin (Michael Haubenwallner),
  Really declare dllexport/dllimport for Cygwin (Michael Haubenwallner),
  Merge branch 'patch-2' into 'master' (Nick Wellnhofer),
  Change dir to $THEDIR after ACLOCAL_PATH check autoreconf creates aclocal.m4 in $srcdir (Vitaly Buka),
  Improve error message if pkg.m4 couldn't be found (Nick Wellnhofer),
  NaN and Inf fixes for pre-C99 compilers (Nick Wellnhofer)
  
   - Bug Fixes:
  Revert "Support xmlTextReaderNextSibling w/o preparsed doc" (Nick Wellnhofer),
  Fix building relative URIs (Thomas Holder),
  Problem with data in interleave in RelaxNG validation (Nikolai Weibull),
  Fix memory leak in xmlSwitchInputEncodingInt error path (Nick Wellnhofer),
  Set doc on element obtained from freeElems (Nick Wellnhofer),
  Fix HTML serialization with UTF-8 encoding (Nick Wellnhofer),
  Use actual doc in xmlTextReaderRead*Xml (Nick Wellnhofer),
  Unlink node before freeing it in xmlSAX2StartElement (Nick Wellnhofer),
  Check return value of nodePush in xmlSAX2StartElement (Nick Wellnhofer),
  Free input buffer in xmlHaltParser (Nick Wellnhofer),
  Reset HTML parser input pointers on encoding failure (Nick Wellnhofer),
  Don't run icu_parse_test if EUC-JP is unsupported (Nick Wellnhofer),
  Fix xmlSchemaValidCtxtPtr reuse memory leak (Greg Hildstrom),
  Fix xmlTextReaderNext with preparsed document (Felix Bünemann),
  Remove stray character from comment (Nick Wellnhofer),
  Remove a misleading line from xmlCharEncOutput (Andrey Bienkowski),
  HTML noscript should not close p (Daniel Veillard),
  Don't change context node in xmlXPathRoot (Nick Wellnhofer),
  Stop using XPATH_OP_RESET (Nick Wellnhofer),
  Revert "Change calls to xmlCharEncInput to set flush false" (Nick Wellnhofer)
  
   - Improvements:
  Fix "Problem with data in interleave in RelaxNG validation" (Nikolai Weibull),
  cleanup: remove some unreachable code (Thomas Holder),
  add --relative to testURI (Thomas Holder),
  Remove redefined starts and defines inside include elements (Nikolai Weibull),
  Allow choice within choice in nameClass in RELAX NG (Nikolai Weibull),
  Look inside divs for starts and defines inside include (Nikolai Weibull),
  Add compile and libxml2-config.cmake to .gitignore (Nikolai Weibull),
  Stop using doc->charset outside parser code (Nick Wellnhofer),
  Add newlines to 'xmllint --xpath' output (Nick Wellnhofer),
  Don't include SAX.h from globals.h (Nick Wellnhofer),
  Support xmlTextReaderNextSibling w/o preparsed doc (Felix Bünemann),
  Don't instruct user to run make when autogen.sh failed (林博仁(Buo-ren Lin)),
  Run Travis ASan tests with "sudo: required" (Nick Wellnhofer),
  Improve restoring of context size and position (Nick Wellnhofer),
  Simplify and harden nodeset filtering (Nick Wellnhofer),
  Avoid unnecessary backups of the context node (Nick Wellnhofer),
  Fix inconsistency in xmlXPathIsInf (Nick Wellnhofer)
  
   - Cleanups:
  


v2.9.8: Mar 05 2018:
   - Portability:
  python: remove single use of _PyVerify_fd (Patrick Welche),
  Build more test executables on Windows/MSVC (Nick Wellnhofer),
  Stop including ansidecl.h (Nick Wellnhofer),
  Fix libz and liblzma detection (Nick Wellnhofer),
  Revert "Compile testapi with -Wno-unused-function" (Nick Wellnhofer)
  
   - Bug Fixes:
  Fix xmlParserEntityCheck (Nick Wellnhofer),
  Halt parser in case of encoding error (Nick Wellnhofer),
  Clear entity content in case of errors (Nick Wellnhofer),
  Change calls to xmlCharEncInput to set flush false when not final call. Having flush incorrectly set to true causes errors for ICU. (Joel Hockey),
  Fix buffer over-read in xmlParseNCNameComplex (Nick Wellnhofer),
  Fix ICU library filenames on Windows/MSVC (Nick Wellnhofer),
  Fix xmlXPathIsNaN broken by recent commit (Nick Wellnhofer),
  Fix -Wenum-compare warnings (Nick Wellnhofer),
  Fix callback signature in testapi.c (Nick Wellnhofer),
  Fix unused parameter warning without ICU (Nick Wellnhofer),
  Fix IO callback signatures (Nick Wellnhofer),
  Fix misc callback signatures (Nick Wellnhofer),
  Fix list callback signatures (Nick Wellnhofer),
  Fix hash callback signatures (Nick Wellnhofer),
  Refactor name and type signature for xmlNop (Vlad Tsyrklevich),
  Fixed ICU to set flush correctly and provide pivot buffer. (Joel Hockey),
  Skip EBCDIC tests if EBCDIC isn't supported (Nick Wellnhofer)
  
   - Improvements:
  Disable pointer-overflow UBSan checks under Travis (Nick Wellnhofer),
  Improve handling of context input_id (Daniel Veillard),
  Add resource file to Windows DLL (ccpaging),
  Run Travis tests with -Werror (Nick Wellnhofer),
  Build with "-Wall -Wextra" (Nick Wellnhofer),
  Fix -Wtautological-pointer-compare warnings (Nick Wellnhofer),
  Remove unused AC_CHECKs (Nick Wellnhofer),
  Update information about contributing (Nick Wellnhofer),
  Fix -Wmisleading-indentation warnings (Nick Wellnhofer),
  Don't touch CFLAGS in configure.ac (Nick Wellnhofer),
  Ignore function pointer cast warnings (Nick Wellnhofer),
  Simplify XPath NaN, inf and -0 handling (Nick Wellnhofer),
  Introduce xmlPosixStrdup and update xmlMemStrdup (Nick Wellnhofer),
  Add test for ICU flush and pivot buffer (Nick Wellnhofer),
  Compile testapi with -Wno-unused-function (Nick Wellnhofer)
  


2.9.7: Nov 02 2017:
   - Documentation:
  xmlcatalog: refresh man page wrt. querying system catalog easily (Jan Pokorný)
  
   - Portability:
  Fix deprecated Travis compiler flag (Nick Wellnhofer),
  Add declaration for DllMain (J. Peter Mugaas),
  Fix preprocessor conditional in threads.h (J. Peter Mugaas),
  Fix pointer comparison warnings on 64-bit Windows (J. Peter Mugaas),
  Fix macro redefinition warning (J. Peter Mugaas),
  Default to native threads on MinGW-w64 (Nick Wellnhofer),
  Simplify Windows IO functions (Nick Wellnhofer),
  Fix runtest on Windows (Nick Wellnhofer),
  socklen_t is always int on Windows (Nick Wellnhofer),
  Don't redefine socket error codes on Windows (Nick Wellnhofer),
  Fix pointer/int cast warnings on 64-bit Windows (Nick Wellnhofer),
  Fix Windows compiler warnings in xmlCanonicPath (Nick Wellnhofer)
  
   - Bug Fixes:
  xmlcatalog: restore ability to query system catalog easily (Jan Pokorný),
  Fix comparison of nodesets to strings (Nick Wellnhofer)
  
   - Improvements:
  Add Makefile rules to rebuild HTML man pages (Nick Wellnhofer),
  Fix mixed decls and code in timsort.h (Nick Wellnhofer),
  Rework handling of return values in thread tests (Nick Wellnhofer),
  Fix unused variable warnings in testrecurse (Nick Wellnhofer),
  Fix -Wimplicit-fallthrough warnings (J. Peter Mugaas),
  Upgrade timsort.h to latest revision (Nick Wellnhofer),
  Increase warning level to /W3 under MSVC (Nick Wellnhofer),
  Fix a couple of warnings in dict.c and threads.c (Nick Wellnhofer),
  Update .gitignore for Windows (Nick Wellnhofer),
  Fix unused variable warnings in nanohttp.c (Nick Wellnhofer),
  Fix the Windows header mess (Nick Wellnhofer),
  Don't include winsock2.h in xmllint.c (Nick Wellnhofer),
  Remove generated file python/setup.py from version control (Nick Wellnhofer),
  Use __linux__ macro in generated code (Nick Wellnhofer)
  


v2.9.6: Oct 06 2017:
   - Portability:
  Change preprocessor OS tests to __linux__ (Nick Wellnhofer)
  
   - Bug Fixes:
  Fix XPath stack frame logic (Nick Wellnhofer),
  Report undefined XPath variable error message (Nick Wellnhofer),
  Fix regression with librsvg (Nick Wellnhofer),
  Handle more invalid entity values in recovery mode (Nick Wellnhofer),
  Fix structured validation errors (Nick Wellnhofer),
  Fix memory leak in LZMA decompressor (Nick Wellnhofer),
  Set memory limit for LZMA decompression (Nick Wellnhofer),
  Handle illegal entity values in recovery mode (Nick Wellnhofer),
  Fix debug dump of streaming XPath expressions (Nick Wellnhofer),
  Fix memory leak in nanoftp (Nick Wellnhofer),
  Fix memory leaks in SAX1 parser (Nick Wellnhofer)
  


v2.9.5: Sep 04 2017:
   - Security:
  Detect infinite recursion in parameter entities (Nick Wellnhofer),
  Fix handling of parameter-entity references (Nick Wellnhofer),
  Disallow namespace nodes in XPointer ranges (Nick Wellnhofer),
  Fix XPointer paths beginning with range-to (Nick Wellnhofer)
  
   - Documentation:
  Documentation fixes (Nick Wellnhofer),
  Spelling and grammar fixes (Nick Wellnhofer)
  
   - Portability:
  Adding README.zOS to list of extra files for the release (Daniel Veillard),
  Description of work needed to compile on zOS (Stéphane Michaut),
  Porting libxml2 on zOS encoding of code (Stéphane Michaut),
  small changes for OS/400 (Patrick Monnerat),
  relaxng.c, xmlschemas.c: Fix build on pre-C99 compilers (Chun-wei Fan)
  
   - Bug Fixes:
  Problem resolving relative URIs (Daniel Veillard),
  Fix unwanted warnings when switching encodings (Nick Wellnhofer),
  Fix signature of xmlSchemaAugmentImportedIDC (Daniel Veillard),
  Heap-buffer-overflow read of size 1 in xmlFAParsePosCharGroup (David Kilzer),
  Fix NULL pointer deref in xmlFAParseCharClassEsc (Nick Wellnhofer),
  Fix infinite loops with push parser in recovery mode (Nick Wellnhofer),
  Send xmllint usage error to stderr (Nick Wellnhofer),
  Fix NULL deref in xmlParseExternalEntityPrivate (Nick Wellnhofer),
  Make sure not to call IS_BLANK_CH when parsing the DTD (Nick Wellnhofer),
  Fix xmlHaltParser (Nick Wellnhofer),
  Fix pathological performance when outputting charrefs (Nick Wellnhofer),
  Fix invalid-source-encoding warnings in testWriter.c (Nick Wellnhofer),
  Fix duplicate SAX callbacks for entity content (David Kilzer),
  Treat URIs with scheme as absolute in C14N (Nick Wellnhofer),
  Fix copy-paste errors in error messages (Nick Wellnhofer),
  Fix sanity check in htmlParseNameComplex (Nick Wellnhofer),
  Fix potential infinite loop in xmlStringLenDecodeEntities (Nick Wellnhofer),
  Reset parser input pointers on encoding failure (Nick Wellnhofer),
  Fix memory leak in xmlParseEntityDecl error path (Nick Wellnhofer),
  Fix xmlBuildRelativeURI for URIs starting with './' (Nick Wellnhofer),
  Fix type confusion in xmlValidateOneNamespace (Nick Wellnhofer),
  Fix memory leak in xmlStringLenGetNodeList (Nick Wellnhofer),
  Fix NULL pointer deref in xmlDumpElementContent (Daniel Veillard),
  Fix memory leak in xmlBufAttrSerializeTxtContent (Nick Wellnhofer),
  Stop parser on unsupported encodings (Nick Wellnhofer),
  Check for integer overflow in memory debug code (Nick Wellnhofer),
  Fix buffer size checks in xmlSnprintfElementContent (Nick Wellnhofer),
  Avoid reparsing in xmlParseStartTag2 (Nick Wellnhofer),
  Fix undefined behavior in xmlRegExecPushStringInternal (Nick Wellnhofer),
  Check XPath exponents for overflow (Nick Wellnhofer),
  Check for overflow in xmlXPathIsPositionalPredicate (Nick Wellnhofer),
  Fix spurious error message (Nick Wellnhofer),
  Fix memory leak in xmlCanonicPath (Nick Wellnhofer),
  Fix memory leak in xmlXPathCompareNodeSetValue (Nick Wellnhofer),
  Fix memory leak in pattern error path (Nick Wellnhofer),
  Fix memory leak in parser error path (Nick Wellnhofer),
  Fix memory leaks in XPointer error paths (Nick Wellnhofer),
  Fix memory leak in xmlXPathNodeSetMergeAndClear (Nick Wellnhofer),
  Fix memory leak in XPath filter optimizations (Nick Wellnhofer),
  Fix memory leaks in XPath error paths (Nick Wellnhofer),
  Do not leak the new CData node if adding fails (David Tardon),
  Prevent unwanted external entity reference (Neel Mehta),
  Increase buffer space for port in HTTP redirect support (Daniel Veillard),
  Fix more NULL pointer derefs in xpointer.c (Nick Wellnhofer),
  Avoid function/data pointer conversion in xpath.c (Nick Wellnhofer),
  Fix format string warnings (Nick Wellnhofer),
  Disallow namespace nodes in XPointer points (Nick Wellnhofer),
  Fix comparison with root node in xmlXPathCmpNodes (Nick Wellnhofer),
  Fix attribute decoding during XML schema validation (Alex Henrie),
  Fix NULL pointer deref in XPointer range-to (Nick Wellnhofer)
  
   - Improvements:
  Updating the spec file to reflect Fedora 24 (Daniel Veillard),
  Add const in five places to move 1 KiB to .rdata (Bruce Dawson),
  Fix missing part of comment for function xmlXPathEvalExpression() (Daniel Veillard),
  Get rid of "blanks wrapper" for parameter entities (Nick Wellnhofer),
  Simplify handling of parameter entity references (Nick Wellnhofer),
  Deduplicate code in encoding.c (Nick Wellnhofer),
  Make HTML parser functions take const pointers (Nick Wellnhofer),
  Build test programs only when needed (Nick Wellnhofer),
  Fix doc/examples/index.py (Nick Wellnhofer),
  Fix compiler warnings in threads.c (Nick Wellnhofer),
  Fix empty-body warning in nanohttp.c (Nick Wellnhofer),
  Fix cast-align warnings (Nick Wellnhofer),
  Fix unused-parameter warnings (Nick Wellnhofer),
  Rework entity boundary checks (Nick Wellnhofer),
  Don't switch encoding for internal parameter entities (Nick Wellnhofer),
  Merge duplicate code paths handling PE references (Nick Wellnhofer),
  Test SAX2 callbacks with entity substitution (Nick Wellnhofer),
  Support catalog and threads tests under --without-sax1 (Nick Wellnhofer),
  Misc fixes for 'make tests' (Nick Wellnhofer),
  Initialize keepBlanks in HTML parser (Nick Wellnhofer),
  Add test cases for bug 758518 (David Kilzer),
  Fix compiler warning in htmlParseElementInternal (Nick Wellnhofer),
  Remove useless check in xmlParseAttributeListDecl (Nick Wellnhofer),
  Allow zero sized memory input buffers (Nick Wellnhofer),
  Add TODO comment in xmlSwitchEncoding (Nick Wellnhofer),
  Check for integer overflow in xmlXPathFormatNumber (Nick Wellnhofer),
  Make Travis print UBSan stacktraces (Nick Wellnhofer),
  Add .travis.yml (Nick Wellnhofer),
  Fix expected error output in Python tests (Nick Wellnhofer),
  Simplify control flow in xmlParseStartTag2 (Nick Wellnhofer),
  Disable LeakSanitizer when running API tests (Nick Wellnhofer),
  Avoid out-of-bound array access in API tests (Nick Wellnhofer),
  Avoid spurious UBSan errors in parser.c (Nick Wellnhofer),
  Parse small XPath numbers more accurately (Nick Wellnhofer),
  Rework XPath rounding functions (Nick Wellnhofer),
  Fix white space in test output (Nick Wellnhofer),
  Fix axis traversal from attribute and namespace nodes (Nick Wellnhofer),
  Check for trailing characters in XPath expressions earlier (Nick Wellnhofer),
  Rework final handling of XPath results (Nick Wellnhofer),
  Make xmlXPathEvalExpression call xmlXPathEval (Nick Wellnhofer),
  Remove unused variables (Nick Wellnhofer),
  Don't print generic error messages in XPath tests (Nick Wellnhofer)
  
   - Cleanups:
  Fix a couple of misleading indentation errors (Daniel Veillard),
  Remove unnecessary calls to xmlPopInput (Nick Wellnhofer)
  


2.9.4: May 23 2016:
   - Security:
  More format string warnings with possible format string vulnerability (David Kilzer),
  Avoid building recursive entities (Daniel Veillard),
  Heap-based buffer overread in htmlCurrentChar (Pranjal Jumde),
  Heap-based buffer-underreads due to xmlParseName (David Kilzer),
  Heap use-after-free in xmlSAX2AttributeNs (Pranjal Jumde),
  Heap use-after-free in htmlParsePubidLiteral and htmlParseSystemiteral (Pranjal Jumde),
  Fix some format string warnings with possible format string vulnerability (David Kilzer),
  Detect change of encoding when parsing HTML names (Hugh Davenport),
  Fix inappropriate fetch of entities content (Daniel Veillard),
  Bug 759398: Heap use-after-free in xmlDictComputeFastKey <https://bugzilla.gnome.org/show_bug.cgi?id=759398> (Pranjal Jumde),
  Bug 758605: Heap-based buffer overread in xmlDictAddString <https://bugzilla.gnome.org/show_bug.cgi?id=758605> (Pranjal Jumde),
  Bug 758588: Heap-based buffer overread in xmlParserPrintFileContextInternal <https://bugzilla.gnome.org/show_bug.cgi?id=758588> (David Kilzer),
  Bug 757711: heap-buffer-overflow in xmlFAParsePosCharGroup <https://bugzilla.gnome.org/show_bug.cgi?id=757711> (Pranjal Jumde),
  Add missing increments of recursion depth counter to XML parser. (Peter Simons)
  
   - Documentation:
  Fix typo: s{ ec -> cr }cipt (Jan Pokorný),
  Fix typos: dictio{ nn -> n }ar{y,ies} (Jan Pokorný),
  Fix typos: PATH_{ SEAPARATOR -> SEPARATOR } (Jan Pokorný),
  Correct a typo. (Shlomi Fish)
  
   - Portability:
  Correct the usage of LDFLAGS (Mattias Hansson),
  Revert the use of SAVE_LDFLAGS in configure.ac (Mattias Hansson),
  libxml2 hardcodes -L/lib in zlib/lzma tests which breaks cross-compiles (Mike Frysinger),
  Fix apibuild for a recently added construct (Daniel Veillard),
  Use pkg-config to locate zlib when possible (Stewart Brodie),
  Use pkg-config to locate ICU when possible (Stewart Brodie),
  Portability to non C99 compliant compilers (Patrick Monnerat),
  dict.h: Move xmlDictPtr definition before includes to allow direct inclusion. (Patrick Monnerat),
  os400: tell about xmllint and xmlcatalog in README400. (Patrick Monnerat),
  os400: properly process SGML add in XMLCATALOG command. (Patrick Monnerat),
  os400: implement CL command XMLCATALOG. (Patrick Monnerat),
  os400: compile and install program xmlcatalog (qshell-only). (Patrick Monnerat),
  os400: expand tabs in sources, strip trailing blanks. (Patrick Monnerat),
  os400: implement CL command XMLLINT. (Patrick Monnerat),
  os400: compile and install program xmllint (qshell-only). (Patrick Monnerat),
  os400: initscript make_module(): Use options instead of positional parameters. (Patrick Monnerat),
  os400: c14n.rpgle: allow *omit for nullable reference parameters. (Patrick Monnerat),
  os400: use like() for double type. (Patrick Monnerat),
  os400: use like() for int type. (Patrick Monnerat),
  os400: use like() for unsigned int type. (Patrick Monnerat),
  os400: use like() for enum types. (Patrick Monnerat),
  Add xz to xml2-config --libs output (Baruch Siach),
  Bug 760190: configure.ac should be able to build --with-icu without icu-config tool <https://bugzilla.gnome.org/show_bug.cgi?id=760190> (David Kilzer),
  win32\VC10\config.h and VS 2015 (Bruce Dawson),
  Add configure maintainer mode (orzen)
  
   - Bug Fixes:
  Avoid an out of bound access when serializing malformed strings (Daniel Veillard),
  Unsigned addition may overflow in xmlMallocAtomicLoc() (David Kilzer),
  Integer signed/unsigned type mismatch in xmlParserInputGrow() (David Kilzer),
  Bug 763071: heap-buffer-overflow in xmlStrncat <https://bugzilla.gnome.org/show_bug.cgi?id=763071> (Pranjal Jumde),
  Integer overflow parsing port number in URI (Michael Paddon),
  Fix an error with regexp on nullable counted char transition (Daniel Veillard),
  Fix memory leak with XPath namespace nodes (Nick Wellnhofer),
  Fix namespace axis traversal (Nick Wellnhofer),
      Fix null pointer deref in docs with no root element (Hugh Davenport),
  Fix XSD validation of URIs with ampersands (Alex Henrie),
  xmlschemastypes.c: accept endOfDayFrag Times set to "24:00:00" mean "end of day" and should not cause an error. (Patrick Monnerat),
  xmlcatalog: flush stdout before interactive shell input. (Patrick Monnerat),
  xmllint: flush stdout before interactive shell input. (Patrick Monnerat),
  Don't recurse into OP_VALUEs in xmlXPathOptimizeExpression (Nick Wellnhofer),
  Fix namespace::node() XPath expression (Nick Wellnhofer),
  Fix OOB write in xmlXPathEmptyNodeSet (Nick Wellnhofer),
  Fix parsing of NCNames in XPath (Nick Wellnhofer),
  Fix OOB read with invalid UTF-8 in xmlUTF8Strsize (Nick Wellnhofer),
  Do normalize string-based datatype value in RelaxNG facet checking (Audric Schiltknecht),
  Bug 760921: REGRESSION (8eb55d78): doc/examples/io1 test fails after fix for "xmlSaveUri() incorrectly recomposes URIs with rootless paths" <https://bugzilla.gnome.org/show_bug.cgi?id=760921> (David Kilzer),
  Bug 760861: REGRESSION (bf9c1dad): Missing results for test/schemas/regexp-char-ref_[01].xsd <https://bugzilla.gnome.org/show_bug.cgi?id=760861> (David Kilzer),
  error.c: *input->cur == 0 does not mean no error (Pavel Raiskup),
  Add missing RNG test files (David Kilzer),
  Bug 760183: REGRESSION (v2.9.3): XML push parser fails with bogus UTF-8 encoding error when multi-byte character in large CDATA section is split across buffer <https://bugzilla.gnome.org/show_bug.cgi?id=760183> (David Kilzer),
  Bug 758572: ASAN crash in make check <https://bugzilla.gnome.org/show_bug.cgi?id=758572> (David Kilzer),
  Bug 721158: Missing ICU string when doing --version on xmllint <https://bugzilla.gnome.org/show_bug.cgi?id=721158> (David Kilzer),
  python 3: libxml2.c wrappers create Unicode str already (Michael Stahl),
  Add autogen.sh to distrib (orzen),
  Heap-based buffer overread in xmlNextChar (Daniel Veillard)
  
   - Improvements:
  Add more debugging info to runtest (Daniel Veillard),
  Implement "runtest -u" mode (David Kilzer),
  Add a make rule to rebuild for ASAN (Daniel Veillard)
  


v2.9.3: Nov 20 2015:
   - Security:
  CVE-2015-8242 Buffer overead with HTML parser in push mode (Hugh Davenport),
  CVE-2015-7500 Fix memory access error due to incorrect entities boundaries (Daniel Veillard),
  CVE-2015-7499-2 Detect incoherency on GROW (Daniel Veillard),
  CVE-2015-7499-1 Add xmlHaltParser() to stop the parser (Daniel Veillard),
  CVE-2015-5312 Another entity expansion issue (David Drysdale),
  CVE-2015-7497 Avoid an heap buffer overflow in xmlDictComputeFastQKey (David Drysdale),
  CVE-2015-7498 Avoid processing entities after encoding conversion failures (Daniel Veillard),
  CVE-2015-8035 Fix XZ compression support loop (Daniel Veillard),
  CVE-2015-7942-2 Fix an error in previous Conditional section patch (Daniel Veillard),
  CVE-2015-7942 Another variation of overflow in Conditional sections (Daniel Veillard),
  CVE-2015-1819 Enforce the reader to run in constant memory (Daniel Veillard)
  CVE-2015-7941_2 Cleanup conditional section error handling (Daniel Veillard),
  CVE-2015-7941_1 Stop parsing on entities boundaries errors (Daniel Veillard),
  
   - Documentation:
  Correct spelling of "calling" (Alex Henrie),
  Fix a small error in xmllint --format description (Fabien Degomme),
  Avoid XSS on the search of xmlsoft.org (Daniel Veillard)
  
   - Portability:
  threads: use forward declarations only for glibc (Michael Heimpold),
  Update Win32 configure.js to search for configure.ac (Daniel Veillard)
  
   - Bug Fixes:
  Bug on creating new stream from entity (Daniel Veillard),
  Fix some loop issues embedding NEXT (Daniel Veillard),
  Do not print error context when there is none (Daniel Veillard),
  Avoid extra processing of MarkupDecl when EOF (Hugh Davenport),
  Fix parsing short unclosed comment uninitialized access (Daniel Veillard),
  Add missing Null check in xmlParseExternalEntityPrivate (Gaurav Gupta),
  Fix a bug in CData error handling in the push parser (Daniel Veillard),
  Fix a bug on name parsing at the end of current input buffer (Daniel Veillard),
  Fix the spurious ID already defined error (Daniel Veillard),
  Fix previous change to node sort order (Nick Wellnhofer),
  Fix a self assignment issue raised by clang (Scott Graham),
  Fail parsing early on if encoding conversion failed (Daniel Veillard),
  Do not process encoding values if the declaration if broken (Daniel Veillard),
  Silence clang's -Wunknown-attribute (Michael Catanzaro),
  xmlMemUsed is not thread-safe (Martin von Gagern),
  Fix support for except in nameclasses (Daniel Veillard),
  Fix order of root nodes (Nick Wellnhofer),
  Allow attributes on descendant-or-self axis (Nick Wellnhofer),
  Fix the fix to Windows locking (Steve Nairn),
  Fix timsort invariant loop re: Envisage article (Christopher Swenson),
  Don't add IDs in xmlSetTreeDoc (Nick Wellnhofer),
  Account for ID attributes in xmlSetTreeDoc (Nick Wellnhofer),
  Remove various unused value assignments (Philip Withnall),
  Fix missing entities after CVE-2014-3660 fix (Daniel Veillard),
  Revert "Missing initialization for the catalog module" (Daniel Veillard)
  
   - Improvements:
  Reuse xmlHaltParser() where it makes sense (Daniel Veillard),
  xmlStopParser reset errNo (Daniel Veillard),
  Re-enable xz support by default (Daniel Veillard),
  Recover unescaped less-than character in HTML recovery parsing (Daniel Veillard),
  Allow HTML serializer to output HTML5 DOCTYPE (Shaun McCance),
  Regression test for bug #695699 (Nick Wellnhofer),
  Add a couple of XPath tests (Nick Wellnhofer),
  Add Python 3 rpm subpackage (Tomas Radej),
  libxml2-config.cmake.in: update include directories (Samuel Martin),
  Adding example from bugs 738805 to regression tests (Daniel Veillard)
  
   - Cleanups:
  


2.9.2: Oct 16 2014:
   - Security:
  Fix for CVE-2014-3660 billion laugh variant (Daniel Veillard),
  CVE-2014-0191 Do not fetch external parameter entities (Daniel Veillard)
  
   - Bug Fixes:
  fix memory leak xml header encoding field with XML_PARSE_IGNORE_ENC (Bart De Schuymer),
  xmlmemory: handle realloc properly (Yegor Yefremov),
  Python generator bug raised by the const change (Daniel Veillard),
  Windows Critical sections not released correctly (Daniel Veillard),
  Parser error on repeated recursive entity expansion containing &lt; (Daniel Veillard),
  xpointer : fixing Null Pointers (Gaurav Gupta),
  Remove Unnecessary Null check in xpointer.c (Gaurav Gupta),
  parser bug on misformed namespace attributes (Dennis Filder),
  Pointer dereferenced before null check (Daniel Veillard),
  Leak of struct addrinfo in xmlNanoFTPConnect() (Gaurav Gupta),
  Possible overflow in HTMLParser.c (Daniel Veillard),
  python/tests/sync.py assumes Python dictionaries are ordered (John Beck),
  Fix Enum check and missing break (Gaurav Gupta),
  xmlIO: Handle error returns from dup() (Philip Withnall),
  Fix a problem properly saving URIs (Daniel Veillard),
  wrong error column in structured error when parsing attribute values (Juergen Keil),
  wrong error column in structured error when skipping whitespace in xml decl (Juergen Keil),
  no error column in structured error handler for xml schema validation errors (Juergen Keil),
  Couple of Missing Null checks (Gaurav Gupta),
  Add couple of missing Null checks (Daniel Veillard),
  xmlschemastypes: Fix potential array overflow (Philip Withnall),
  runtest: Fix a memory leak on parse failure (Philip Withnall),
  xmlIO: Fix an FD leak on gzdopen() failure (Philip Withnall),
  xmlcatalog: Fix a memory leak on quit (Philip Withnall),
  HTMLparser: Correctly initialise a stack allocated structure (Philip Withnall),
  Check for tmon in _xmlSchemaDateAdd() is incorrect (David Kilzer),
  Avoid Possible Null Pointer in trio.c (Gaurav Gupta),
  Fix processing in SAX2 in case of an allocation failure (Daniel Veillard),
  XML Shell command "cd" does not handle "/" at end of path (Daniel Veillard),
  Fix various Missing Null checks (Gaurav Gupta),
  Fix a potential NULL dereference (Daniel Veillard),
  Add a couple of misisng check in xmlRelaxNGCleanupTree (Gaurav Gupta),
  Add a missing argument check (Gaurav Gupta),
  Adding a check in case of allocation error (Gaurav Gupta),
  xmlSaveUri() incorrectly recomposes URIs with rootless paths (Dennis Filder),
  Adding some missing NULL checks (Gaurav),
  Fixes for xmlInitParserCtxt (Daniel Veillard),
  Fix regressions introduced by CVE-2014-0191 patch (Daniel Veillard),
  erroneously ignores a validation error if no error callback set (Daniel Veillard),
  xmllint was not parsing the --c14n11 flag (Sérgio Batista),
  Avoid Possible null pointer dereference in memory debug mode (Gaurav),
  Avoid Double Null Check (Gaurav),
  Restore context size and position after XPATH_OP_ARG (Nick Wellnhofer),
  Fix xmlParseInNodeContext() if node is not element (Daniel Veillard),
  Avoid a possible NULL pointer dereference (Gaurav),
  Fix xmlTextWriterWriteElement when a null content is given (Daniel Veillard),
  Fix an typo 'onrest' in htmlScriptAttributes (Daniel Veillard),
  fixing a ptotential uninitialized access (Daniel Veillard),
  Fix an fd leak in an error case (Daniel Veillard),
  Missing initialization for the catalog module (Daniel Veillard),
  Handling of XPath function arguments in error case (Nick Wellnhofer),
  Fix a couple of missing NULL checks (Gaurav),
  Avoid a possibility of dangling encoding handler (Gaurav),
  Fix HTML push parser to accept HTML_PARSE_NODEFDTD (Arnold Hendriks),
  Fix a bug loading some compressed files (Mike Alexander),
  Fix XPath node comparison bug (Gaurav),
  Type mismatch in xmlschemas.c (Gaurav),
  Type mismatch in xmlschemastypes.c (Gaurav),
  Avoid a deadcode in catalog.c (Daniel Veillard),
  run close socket on Solaris, same as we do on other platforms (Denis Pauk),
  Fix pointer dereferenced before null check (Gaurav),
  Fix a potential NULL dereference in tree code (Daniel Veillard),
  Fix potential NULL pointer dereferences in regexp code (Gaurav),
  xmllint --pretty crashed without following numeric argument (Tim Galeckas),
  Fix XPath expressions of the form '@ns:*' (Nick Wellnhofer),
  Fix XPath '//' optimization with predicates (Nick Wellnhofer),
  Clear up a potential NULL dereference (Daniel Veillard),
  Fix a possible NULL dereference (Gaurav),
  Avoid crash if allocation fails (Daniel Veillard),
  Remove occasional leading space in XPath number formatting (Daniel Veillard),
  Fix handling of mmap errors (Daniel Veillard),
  Catch malloc error and exit accordingly (Daniel Veillard),
  missing else in xlink.c (Ami Fischman),
  Fix a parsing bug on non-ascii element and CR/LF usage (Daniel Veillard),
  Fix a regression in xmlGetDocCompressMode() (Daniel Veillard),
  properly quote the namespace uris written out during c14n (Aleksey Sanin),
  Remove premature XInclude check on URI being relative (Alexey Neyman),
  Fix missing break on last() function for attributes (dcb),
  Do not URI escape in server side includes (Romain Bondue),
  Fix an error in xmlCleanupParser (Alexander Pastukhov)
  
   - Documentation:
  typo in error messages "colon are forbidden from..." (Daniel Veillard),
  Fix a link to James SAX documentation old page (Daniel Veillard),
  Fix typos in relaxng.c (Jan Pokorný),
  Fix a doc typo (Daniel Veillard),
  Fix typos in {tree,xpath}.c (errror) (Jan Pokorný),
  Add limitations about encoding conversion (Daniel Veillard),
  Fix typos in xmlschemas{,types}.c (Jan Pokorný),
  Fix incorrect spelling entites->entities (Jan Pokorný),
  Forgot to document 2.9.1 release, regenerate docs (Daniel Veillard)
  
   - Portability:
  AC_CONFIG_FILES and executable bit (Roumen Petrov),
  remove HAVE_CONFIG_H dependency in testlimits.c (Roumen Petrov),
  fix some tabs mixing incompatible with python3 (Roumen Petrov),
  Visual Studio 14 CTP defines snprintf() (Francis Dupont),
  OS400: do not try to copy unexisting doc files (Patrick Monnerat),
  OS400: use either configure.ac or configure.in. (Patrick Monnerat),
  os400: make-src.sh: create physical file with target CCSID (Patrick Monnerat),
  OS400: Add some more C macros equivalent procedures. (Patrick Monnerat),
  OS400: use C macros to implement equivalent RPG support procedures. (Patrick Monnerat),
  OS400: implement XPath macros as procedures for ILE/RPG support. (Patrick Monnerat),
  OS400: include in distribution tarball. (Patrick Monnerat),
  OS400: Add README: compilation directives and OS/400 specific stuff. (Patrick Monnerat),
  OS400: Add compilation scripts. (Patrick Monnerat),
  OS400: ILE RPG language header files. (Patrick Monnerat),
  OS400: implement some macros as functions for ILE/RPG language support (that as no macros). (Patrick Monnerat),
  OS400: UTF8<-->EBCDIC wrappers for system and external library calls (Patrick Monnerat),
  OS400: Easy character transcoding support (Patrick Monnerat),
  OS400: iconv functions compatibility wrappers and table builder. (Patrick Monnerat),
  OS400: create architecture directory. Implement dlfcn emulation. (Patrick Monnerat),
  Fix building when configuring without xpath and xptr (Daniel Veillard),
  configure: Add --with-python-install-dir (Jonas Eriksson),
  Fix compilation with minimum and xinclude. (Nicolas Le Cam),
  Compile out use of xmlValidateNCName() when not available. (Nicolas Le Cam),
  Fix compilation with minimum and schematron. (Nicolas Le Cam),
  Legacy needs xmlSAX2StartElement() and xmlSAX2EndElement(). (Nicolas Le Cam),
  Don't use xmlValidateName() when not available. (Nicolas Le Cam),
  Fix a portability issue on Windows (Longstreth Jon),
  Various portability patches for OpenVMS (Jacob (Jouk) Jansen),
  Use specific macros for portability to OS/400 (Patrick Monnerat),
  Add macros needed for OS/400 portability (Patrick Monnerat),
  Portability patch for fopen on OS/400 (Patrick Monnerat),
  Portability fixes for OS/400 (Patrick Monnerat),
  Improve va_list portability (Patrick Monnerat),
  Portability fix (Patrick Monnerat),
  Portability fix (Patrick Monnerat),
  Generic portability fix (Patrick Monnerat),
  Shortening lines in headers (Patrick Monnerat),
  build: Use pkg-config to find liblzma in preference to AC_CHECK_LIB (Philip Withnall),
  build: Add @LZMA_LIBS@ to libxml’s pkg-config files (Philip Withnall),
  fix some tabs mixing incompatible with python3 (Daniel Veillard),
  add additional defines checks for support "./configure --with-minimum" (Denis Pauk),
  Another round of fixes for older versions of Python (Arfrever Frehtes Taifersar Arahesis),
  python: fix drv_libxml2.py for python3 compatibility (Alexandre Rostovtsev),
  python: Fix compiler warnings when building python3 bindings (Armin K),
  Fix for compilation with python 2.6.8 (Petr Sumbera)
  
   - Improvements:
  win32/libxml2.def.src after rebuild in doc (Roumen Petrov),
  elfgcchack.h: more legacy needs xmlSAX2StartElement() and xmlSAX2EndElement() (Roumen Petrov),
  elfgcchack.h: add xmlXPathNodeEval and xmlXPathSetContextNode (Roumen Petrov),
  Provide cmake module (Samuel Martin),
  Fix a couple of issues raised by make dist (Daniel Veillard),
  Fix and add const qualifiers (Kurt Roeckx),
  Preparing for upcoming release of 2.9.2 (Daniel Veillard),
  Fix zlib and lzma libraries check via command line (Dmitriy),
  wrong error column in structured error when parsing end tag (Juergen Keil),
  doc/news.html: small update to avoid line join while generating NEWS. (Patrick Monnerat),
  Add methods for python3 iterator (Ron Angeles),
  Support element node traversal in document fragments. (Kyle VanderBeek),
  xmlNodeSetName: Allow setting the name to a substring of the currently set name (Tristan Van Berkom),
  Added macros for argument casts (Eric Zurcher),
  adding init calls to xml and html Read parsing entry points (Daniel Veillard),
  Get rid of 'REPLACEMENT CHARACTER' Unicode chars in xmlschemas.c (Jan Pokorný),
  Implement choice for name classes on attributes (Shaun McCance),
  Two small namespace tweaks (Daniel Veillard),
  xmllint --memory should fail on empty files (Daniel Veillard),
  Cast encoding name to char pointer to match arg type (Nikolay Sivov)
  
   - Cleanups:
  Removal of old configure.in (Daniel Veillard),
  Unreachable code in tree.c (Gaurav Gupta),
  Remove a couple of dead conditions (Gaurav Gupta),
  Avoid some dead code and cleanup in relaxng.c (Gaurav),
  Drop not needed checks (Denis Pauk),
  Fix a wrong test (Daniel Veillard)
  


2.9.1: Apr 19 2013:
   -  Features:
    Support for Python3 (Daniel Veillard),
    Add xmlXPathSetContextNode and xmlXPathNodeEval (Alex Bligh)
  
   -  Documentation:
    Add documentation for xmllint --xpath (Daniel Veillard),
    Fix the URL of the SAX documentation from James (Daniel Veillard),
    Fix spelling of "length". (Michael Wood)
  
   -  Portability:
    Fix python bindings with versions older than 2.7 (Daniel Veillard),
    rebuild docs:Makefile.am (Roumen Petrov),
    elfgcchack.h after rebuild in doc (Roumen Petrov),
    elfgcchack for buf module (Roumen Petrov),
    Fix a uneeded and wrong extra link parameter (Daniel Veillard),
    Few cleanup patches for Windows (Denis Pauk),
    Fix rpmbuild --nocheck (Mark Salter),
    Fix for win32/configure.js and WITH_THREAD_ALLOC (Daniel Richard),
    Fix Broken multi-arch support in xml2-config (Daniel Veillard),
    Fix a portability issue for GCC < 3.4.0 (Daniel Veillard),
    Windows build fixes (Daniel Richard),
    Fix a thread portability problem (Friedrich Haubensak),
    Downgrade autoconf requirement to 2.63 (Daniel Veillard)
  
   -  Bug Fixes:
    Fix a linking error for python bindings (Daniel Veillard),
    Fix a couple of return without value (Jüri Aedla),
    Improve the hashing functions (Daniel Franke),
    Improve handling of xmlStopParser() (Daniel Veillard),
    Remove risk of lockup in dictionary initialization (Daniel Veillard),
    Activate detection of encoding in external subset (Daniel Veillard),
    Fix an output buffer flushing conversion bug (Mikhail Titov),
    Fix an old bug in xmlSchemaValidateOneElement (Csaba László),
    Fix configure cannot remove messages (Gilles Espinasse),
    fix schema validation in combination with xsi:nil (Daniel Veillard),
    xmlCtxtReadFile doesn't work with literal IPv6 URLs (Steve Wolf),
    Fix a few problems with setEntityLoader (Alexey Neyman),
    Detect excessive entities expansion upon replacement (Daniel Veillard),
    Fix the flushing out of raw buffers on encoding conversions (Daniel,
Veillard),
    Fix some buffer conversion issues (Daniel Veillard),
    When calling xmlNodeDump make sure we grow the buffer quickly (Daniel,
Veillard),
    Fix an error in the progressive DTD parsing code (Dan Winship),
    xmllint should not load DTD by default when using the reader (Daniel,
Veillard),
    Try IBM-037 when looking for EBCDIC handlers (Petr Sumbera),
    Fix potential out of bound access (Daniel Veillard),
    Fix large parse of file from memory (Daniel Veillard),
    Fix a bug in the nsclean option of the parser (Daniel Veillard),
    Fix a regression in 2.9.0 breaking validation while streaming (Daniel,
Veillard),
    Remove potential calls to exit() (Daniel Veillard)
  
   -  Improvements:
    Regenerated API, and testapi, rebuild documentation (Daniel Veillard),
    Fix tree iterators broken by 2to3 script (Daniel Veillard),
    update all tests for Python3 and Python2 (Daniel Veillard),
    A few more fixes for python 3 affecting libxml2.py (Daniel Veillard),
    Fix compilation on Python3 (Daniel Veillard),
    Converting apibuild.py to python3 (Daniel Veillard),
    First pass at starting porting to python3 (Daniel Veillard),
    updated configure.in for python3 (Daniel Veillard),
    Add support for xpathRegisterVariable in Python (Shaun McCance),
    Added a regression tests from bug 694228 data (Daniel Veillard),
    Cache presence of '<' in entities content (Daniel Veillard),
    Avoid extra processing on entities (Daniel Veillard),
    Python binding for xmlRegisterInputCallback (Alexey Neyman),
    Python bindings: DOM casts everything to xmlNode (Alexey Neyman),
    Define LIBXML_THREAD_ALLOC_ENABLED via xmlversion.h (Tim Starling),
    Adding streaming validation to runtest checks (Daniel Veillard),
    Add a --pushsmall option to xmllint (Daniel Veillard)
  
   -  Cleanups:
    Switched comment in file to UTF-8 encoding (Daniel Veillard),
    Extend gitignore (Daniel Veillard),
    Silent the new python test on input (Alexey Neyman),
    Cleanup of a duplicate test (Daniel Veillard),
    Cleanup on duplicate test expressions (Daniel Veillard),
    Fix compiler warning after 153cf15905cf4ec080612ada6703757d10caba1e (Patrick,
Gansterer),
    Spec cleanups and a fix for multiarch support (Daniel Veillard),
    Silence a clang warning (Daniel Veillard),
    Cleanup the Copyright to be pure MIT Licence wording (Daniel Veillard),
    rand_seed should be static in dict.c (Wouter Van Rooy),
    Fix typos in parser comments (Jan Pokorný)
  


2.9.0: Sep 11 2012:
   -  Features:
    A few new API entry points,
    More resilient push parser mode,
    A lot of portability improvement,
    Faster XPath evaluation
  
   -  Documentation:
    xml2-config.1 markup error (Christian Weisgerber),
    libxml(3) manpage typo fix (John Bradshaw),
    More cleanups to the documentation part of libxml2 (Daniel Richard G)
  
   -  Portability:
    Bug 676544 - fails to build with --without-sax1 (Akira TAGOH),
    fix builds not having stdint.h (Rob Richards),
    GetProcAddressA is available only on WinCE (Daniel Veillard),
    More updates and cleanups on autotools and Makefiles (Daniel Richard G),
    More changes for Win32 compilation (Eric Zurcher),
    Basic changes for Win32 builds of release 2.9.0: compile buf.c (Eric Zurcher),
    Bundles all generated files for python into the distribution (Daniel Richard G),
    Fix compiler warnings of wincecompat.c (Patrick Gansterer),
    Fix non __GNUC__ build (Patrick Gansterer),
    Fix windows unicode build (Patrick Gansterer),
    clean redefinition of {v}snprintf in C-source (Roumen Petrov),
    use xmlBuf... if DEBUG_INPUT is defined (Roumen Petrov),
    fix runtests to use pthreads support for various Unix platforms (Daniel Richard G),
    Various "make distcheck" and portability fixups 2nd part (Daniel Richard G),
    Various "make distcheck" and portability fixups (Daniel Richard G),
    Fix compilation on older Visual Studio (Daniel Veillard)
  
   -  Bug Fixes:
    Change the XPath code to percolate allocation errors (Daniel Veillard),
    Fix reuse of xmlInitParser (Daniel Veillard),
    Fix potential crash on entities errors (Daniel Veillard),
    initialize var (Rob Richards),
    Fix the XPath arity check to also check the XPath stack limits (Daniel Veillard),
    Fix problem with specific and generic error handlers (Pietro Cerutti),
    Avoid a potential infinite recursion (Daniel Veillard),
    Fix an XSD error when generating internal automata (Daniel Veillard),
    Patch for xinclude of text using multibyte characters (Vitaly Ostanin),
    Fix a segfault on XSD validation on pattern error (Daniel Veillard),
    Fix missing xmlsave.h module which was ignored in recent builds (Daniel Veillard),
    Add a missing element check (Daniel Veillard),
    Adding various checks on node type though the API (Daniel Veillard),
    Namespace nodes can't be unlinked with xmlUnlinkNode (Daniel Veillard),
    Fix make dist to include new private header files (Daniel Veillard),
    More fixups on the push parser behaviour (Daniel Veillard),
    Strengthen behaviour of the push parser in problematic situations (Daniel Veillard),
    Enforce XML_PARSER_EOF state handling through the parser (Daniel Veillard),
    Fixup limits parser (Daniel Veillard),
    Do not fetch external parsed entities (Daniel Veillard),
    Fix an error in previous commit (Aron Xu),
    Fix entities local buffers size problems (Daniel Veillard),
    Fix parser local buffers size problems (Daniel Veillard),
    Fix a failure to report xmlreader parsing failures (Daniel Veillard)
  
   -  Improvements:
    Keep libxml2.syms when running "make distclean" (Daniel Veillard),
    Allow to set the quoting character of an xmlWriter (Csaba Raduly),
    Keep non-significant blanks node in HTML parser (Daniel Veillard),
    Add a forbidden variable error number and message to XPath (Daniel Veillard),
    Support long path names on WNT (Michael Stahl),
    Improve HTML escaping of attribute on output (Daniel Veillard),
    Handle ICU_LIBS as LIBADD, not LDFLAGS to prevent linking errors (Arfrever Frehtes Taifersar Arahesis),
    Switching XPath node sorting to Timsort (Vojtech Fried),
    Optimizing '//' in XPath expressions (Nick Wellnhofer),
    Expose xmlBufShrink in the public tree API (Daniel Veillard),
    Visible HTML elements close the head tag (Conrad Irwin),
    Fix file and line report for XSD SAX and reader streaming validation (Daniel Veillard),
    Fix const qualifyer to definition of xmlBufferDetach (Daniel Veillard),
    minimize use of HAVE_CONFIG_H (Roumen Petrov),
    fixup regression in Various "make distcheck" and portability fixups (Roumen Petrov),
    Add support for big line numbers in error reporting (Daniel Veillard),
    Avoid using xmlBuffer for serialization (Daniel Veillard),
    Improve compatibility between xmlBuf and xmlBuffer (Daniel Veillard),
    Provide new accessors for xmlOutputBuffer (Daniel Veillard),
    Improvements for old buffer compatibility (Daniel Veillard),
    Expand the limit test program (Daniel Veillard),
    Improve error reporting on parser errors (Daniel Veillard),
    Implement some default limits in the XPath module (Daniel Veillard),
    Introduce some default parser limits (Daniel Veillard),
    Cleanups and new limit APIs for dictionaries (Daniel Veillard),
    Fixup for buf.c (Daniel Veillard),
    Cleanup URI module memory allocation code (Daniel Veillard),
    Extend testlimits (Daniel Veillard),
    More avoid quadratic behaviour (Daniel Veillard),
    Impose a reasonable limit on PI size (Daniel Veillard),
    first version of testlimits new test (Daniel Veillard),
    Avoid quadratic behaviour in some push parsing cases (Daniel Veillard),
    Impose a reasonable limit on comment size (Daniel Veillard),
    Impose a reasonable limit on attribute size (Daniel Veillard),
    Harden the buffer code and make it more compatible (Daniel Veillard),
    More cleanups for input/buffers code (Daniel Veillard),
    Cleanup function xmlBufResetInput(), to set input from Buffer (Daniel Veillard)
    Switch the test program for characters to new input buffers (Daniel Veillard),
    Convert the HTML tree module to the new buffers (Daniel Veillard),
    Convert of the HTML parser to new input buffers (Daniel Veillard),
    Convert the writer to new output buffer and save APIs (Daniel Veillard),
    Convert XMLReader to the new input buffers (Daniel Veillard),
    New saving functions using xmlBuf and conversion (Daniel Veillard),
    Provide new xmlBuf based saving functions (Daniel Veillard),
    Convert XInclude to the new input buffers (Daniel Veillard),
    Convert catalog code to the new input buffers (Daniel Veillard),
    Convert C14N to the new Input buffer (Daniel Veillard),
    Convert xmlIO.c to the new input and output buffers (Daniel Veillard),
    Convert XML parser to the new input buffers (Daniel Veillard),
    Incompatible change to the Input and Output buffers (Daniel Veillard),
    Adding new encoding function to deal with the new structures (Daniel Veillard),
    Convert XPath to xmlBuf (Daniel Veillard),
    Adding a new buf module for buffers (Daniel Veillard),
    Memory error within SAX2 reuse common framework (Daniel Veillard),
    Fix xmllint --xpath node initialization (Daniel Veillard)
  
   -  Cleanups:
    Various cleanups to avoid compiler warnings (Daniel Veillard),
    Big space and tab cleanup (Daniel Veillard),
    Followup to LibXML2 docs/examples cleanup patch (Daniel Veillard),
    Second round of cleanups for LibXML2 docs/examples (Daniel Richard),
    Remove all .cvsignore as they are not used anymore (Daniel Veillard),
    Fix a Timsort function helper comment (Daniel Veillard),
    Small cleanup for valgrind target (Daniel Veillard),
    Patch for portability of latin characters in C files (Daniel Veillard),
    Cleanup some of the parser code (Daniel Veillard),
    Fix a variable name in comment (Daniel Veillard),
    Regenerated testapi.c (Daniel Veillard),
    Regenerating docs and API files (Daniel Veillard),
    Small cleanup of unused variables in test (Daniel Veillard),
    Expand .gitignore with more files (Daniel Veillard)
  


2.8.0: May 23 2012:
   - Features:
  add lzma compression support (Anders F Bjorklund)
  
   - Documentation:
    xmlcatalog: Add uri and delegateURI to possible add types in man page. (Ville Skyttä),
    Update README.tests (Daniel Veillard),
    URI handling code is not OOM resilient (Daniel Veillard),
    Fix an error in comment (Daniel Veillard),
    Fixed bug #617016 (Daniel Mustieles),
    Fixed two typos in the README document (Daniel Neel),
    add generated html files (Anders F Bjorklund),
    Clarify the need to use xmlFreeNode after xmlUnlinkNode (Daniel Veillard),
    Improve documentation a bit (Daniel Veillard),
    Updated URL for lxml python bindings (Daniel Veillard)
  
   - Portability:
    Restore code for Windows compilation (Daniel Veillard),
    Remove git error message during configure (Christian Dywan),
    xmllint: Build fix for endTimer if !defined(HAVE_GETTIMEOFDAY) (Patrick R. Gansterer),
    remove a bashism in confgure.in (John Hein),
    undef ERROR if already defined (Patrick R. Gansterer),
    Fix library problems with mingw-w64 (Michael Cronenworth),
    fix windows build. ifdef addition from bug 666491 makes no sense (Rob Richards),
    prefer native threads on win32 (Sam Thursfield),
    Allow to compile with Visual Studio 2010 (Thomas Lemm),
    Fix mingw's snprintf configure check (Andoni Morales),
    fixed a 64bit big endian issue (Marcus Meissner),
    Fix portability failure if netdb.h lacks NO_ADDRESS (Daniel Veillard),
    Fix windows build from lzma addition (Rob Richards),
    autogen: Only check for libtoolize (Colin Walters),
    Fix the Windows build files (Patrick von Reth),
    634846 Remove a linking option breaking Windows VC10 (Daniel Veillard),
    599241 fix an initialization problem on Win64 (Andrew W. Nosenko),
    fix win build (Rob Richards)
  
   - Bug fixes:
    Part for rand_r checking missing (Daniel Veillard),
    Cleanup on randomization (Daniel Veillard),
    Fix undefined reference in python module (Pacho Ramos),
    Fix a race in xmlNewInputStream (Daniel Veillard),
    Fix weird streaming RelaxNG errors (Noam),
    Fix various bugs in new code raised by the API checking (Daniel Veillard),
    Fix various problems with "make dist" (Daniel Veillard),
    Fix a memory leak in the xzlib code (Daniel Veillard),
    HTML parser error with <noscript> in the <head> (Denis Pauk),
    XSD: optional element in complex type extension (Remi Gacogne),
    Fix html serialization error and htmlSetMetaEncoding() (Daniel Veillard),
    Fix a wrong return value in previous patch (Daniel Veillard),
    Fix an uninitialized variable use (Daniel Veillard),
    Fix a compilation problem with --minimum (Brandon Slack),
    Remove redundant and ungarded include of resolv.h (Daniel Veillard),
    xinclude with parse="text" does not use the entity loader (Shaun McCance),
    Allow to parse 1 byte HTML files (Denis Pauk),
    Patch that fixes the skipping of the HTML_PARSE_NOIMPLIED flag (Martin Schröder),
    Avoid memory leak if xmlParserInputBufferCreateIO fails (Lin Yi-Li),
    Prevent an infinite loop when dumping a node with encoding problems (Timothy Elliott),
    xmlParseNodeInContext problems with an empty document (Tim Elliott),
    HTML element position is not detected properly (Pavel Andrejs),
    Fix an off by one pointer access (Jüri Aedla),
    Try to fix a problem with entities in SAX mode (Daniel Veillard),
    Fix a crash with xmllint --path on empty results (Daniel Veillard),
    Fixed bug #667946 (Daniel Mustieles),
    Fix a logic error in Schemas Component Constraints (Ryan Sleevi),
    Fix a wrong enum type use in Schemas Types (Nico Weber),
    Fix SAX2 builder in case of undefined attributes namespace (Daniel Veillard),
    Fix SAX2 builder in case of undefined element namespaces (Daniel Veillard),
    fix reference to STDOUT_FILENO on MSVC (Tay Ray Chuan),
    fix a pair of possible out of array char references (Daniel Veillard),
    Fix an allocation error when copying entities (Daniel Veillard),
    Make sure the parser returns when getting a Stop order (Chris Evans),
    Fix some potential problems on reallocation failures(parser.c) (Xia Xinfeng),
    Fix a schema type duration comparison overflow (Daniel Veillard),
    Fix an unimplemented part in RNG value validation (Daniel Veillard),
    Fix missing error status in XPath evaluation (Daniel Veillard),
    Hardening of XPath evaluation (Daniel Veillard),
    Fix an off by one error in encoding (Daniel Veillard),
    Fix RELAX NG include bug #655288 (Shaun McCance),
    Fix XSD validation bug #630130 (Toyoda Eizi),
    Fix some potential problems on reallocation failures (Chris Evans),
    __xmlRaiseError: fix use of the structured callback channel (Dmitry V. Levin),
    __xmlRaiseError: fix the structured callback channel's data initialization (Dmitry V. Levin),
    Fix memory corruption when xmlParseBalancedChunkMemoryInternal is called from xmlParseBalancedChunk (Rob Richards),
    Small fix for previous commit (Daniel Veillard),
    Fix a potential freeing error in XPath (Daniel Veillard),
    Fix a potential memory access error (Daniel Veillard),
    Reactivate the shared library versioning script (Daniel Veillard)
  
   - Improvements:
    use mingw C99 compatible functions {v}snprintf instead those from MSVC runtime (Roumen Petrov),
    New symbols added for the next release (Daniel Veillard),
    xmlTextReader bails too quickly on error (Andy Lutomirski),
    Use a hybrid allocation scheme in xmlNodeSetContent (Conrad Irwin),
    Use buffers when constructing string node lists. (Conrad Irwin),
    Add HTML parser support for HTML5 meta charset encoding declaration (Denis Pauk),
    wrong message for double hyphen in comment XML error (Bryan Henderson),
    Fix "make tst" to grab lzma lib too (Daniel Veillard),
    Add "whereis" command to xmllint shell (Ryan),
    Improve xmllint shell (Ryan),
    add function xmlTextReaderRelaxNGValidateCtxt() (Noam Postavsky),
    Add --system support to autogen.sh (Daniel Veillard),
    Add hash randomization to hash and dict structures (Daniel Veillard),
    included xzlib in dist (Anders F Bjorklund),
    move xz/lzma helpers to separate included files (Anders F Bjorklund),
    add generated devhelp files (Anders F Bjorklund),
    add XML_WITH_LZMA to api (Anders F Bjorklund),
    autogen.sh: Honor NOCONFIGURE environment variable (Colin Walters),
    Improve the error report on undefined REFs (Daniel Veillard),
    Add exception for new W3C PI xml-model (Daniel Veillard),
    Add options to ignore the internal encoding (Daniel Veillard),
    testapi: use the right type for the check (Stefan Kost),
    various: handle return values of write calls (Stefan Kost),
    testWriter: xmlTextWriterWriteFormatElement wants an int instead of a long int (Stefan Kost),
    runxmlconf: update to latest testsuite version (Stefan Kost),
    configure: add -Wno-long-long to CFLAGS (Stefan Kost),
    configure: support silent automake rules if possible (Stefan Kost),
    xmlmemory: add a cast as size_t has no portable printf modifier (Stefan Kost),
    __xmlRaiseError: remove redundant schannel initialization (Dmitry V. Levin),
    __xmlRaiseError: do cheap code check early (Dmitry V. Levin)
  
   - Cleanups:
    Cleanups before 2.8.0-rc2 (Daniel Veillard),
    Avoid an extra operation (Daniel Veillard),
    Remove vestigial de-ANSI-fication support. (Javier Jardón),
    autogen.sh: Fix typo (Javier Jardón),
    Do not use unsigned but unsigned int (Daniel Veillard),
    Remove two references to u_short (Daniel Veillard),
    Fix -Wempty-body warning from clang (Nico Weber),
    Cleanups of lzma support (Daniel Veillard),
    Augment the list of ignored files (Daniel Veillard),
    python: remove unused variable (Stefan Kost),
    python: flag two unused args (Stefan Kost),
    configure: acconfig.h is deprecated since autoconf-2.50 (Stefan Kost),
    xpath: remove unused variable (Stefan Kost)
  


2.7.8: Nov 4 2010:
   -  Features:
    480323 add code to plug in ICU converters by default (Giuseppe Iuculano),
    Add xmlSaveOption XML_SAVE_WSNONSIG (Adam Spragg)
  
   -  Documentation:
    Fix devhelp documentation installation (Mike Hommey),
    Fix web site encoding problems (Daniel Veillard),
    Fix a couple of typo in HTML parser error messages (Michael Day),
    Forgot to update the news page for 0.7.7 (Daniel Veillard)
  
   -  Portability:
    607273 Fix python detection on MSys/Windows (LRN),
    614087 Fix Socket API usage to allow Windows64 compilation (Ozkan Sezer),
    Fix compilation with Clang (Koop Mast),
    Fix Win32 build (Rob Richards)
  
   -  Bug Fixes:
    595789 fix a remaining potential Solaris problem (Daniel Veillard),
    617468 fix progressive HTML parsing with style using "'" (Denis Pauk),
    616478 Fix xmllint shell write command (Gwenn Kahz),
    614005 Possible erroneous HTML parsing on unterminated script (Pierre Belzile),
    627987 Fix XSD IDC errors in imported schemas (Jim Panetta),
    629325 XPath rounding errors first cleanup (Phil Shafer),
    630140 fix iso995x encoding error (Daniel Veillard),
    make sure htmlCtxtReset do reset the disableSAX field (Daniel Veillard),
    Fix a change of semantic on XPath preceding and following axis (Daniel Veillard),
    Fix a potential segfault due to weak symbols on pthreads (Mike Hommey),
    Fix a leak in XPath compilation (Daniel Veillard),
    Fix the semantic of XPath axis for namespace/attribute context nodes (Daniel Veillard),
    Avoid a descriptor leak in catalog loading code (Carlo Bramini),
    Fix a small bug in XPath evaluation code (Marius Wachtler),
    Fix handling of XML-1.0 XML namespace declaration (Daniel Veillard),
    Fix errors in XSD double validation check (Csaba Raduly),
    Fix handling of apos in URIs (Daniel Veillard),
    xmlTextReaderReadOuterXml should handle DTD (Rob Richards),
    Autogen.sh needs to create m4 directory (Rob Richards)
  
   -  Improvements:
    606592 update language ID parser to RFC 5646 (Daniel Veillard),
    Sort python generated stubs (Mike Hommey),
    Add an HTML parser option to avoid a default doctype (Daniel Veillard)
  
   -  Cleanups:
    618831 don't ship generated files in git (Adrian Bunk),
    Switch from the obsolete mkinstalldirs to AC_PROG_MKDIR_P (Adrian Bunk),
    Various cleanups on encoding handling (Daniel Veillard),
    Fix xmllint to use format=1 for default formatting (Adam Spragg),
    Force _xmlSaveCtxt.format to be 0 or 1 (Adam Spragg),
    Cleanup encoding pointer comparison (Nikolay Sivov),
    Small code cleanup on previous patch (Daniel Veillard)
  


2.7.7: Mar 15 2010:
   -  Improvements:
    Adding a --xpath option to xmllint (Daniel Veillard),
    Make HTML parser non-recursive (Eugene Pimenov)
  
   -  Portability:
    relaxng.c: cast to allow compilation with sun studio 11 (Ben Walton),
    Fix build failure on Sparc solaris (Roumen Petrov),
    use autoreconf in autogen.sh (Daniel Veillard),
    Fix build with mingw (Roumen Petrov),
    Upgrade some of the configure and autogen (Daniel Veillard),
    Fix relaxNG tests in runtest for Windows runtest.c: initialize ret (Rob Richards),
    Fix a const warning in xmlNodeSetBase (Martin Trappel),
    Fix python generator to not use deprecated xmllib (Daniel Veillard),
    Update some automake files (Daniel Veillard),
    598785 Fix nanohttp on Windows (spadix)
  
   -  Bug Fixes:
    libxml violates the zlib interface and crashes (Mark Adler),
    Fix broken escape behaviour in regexp ranges (Daniel Veillard),
    Fix  missing win32 libraries in libxml-2.0.pc (Volker Grabsch),
    Fix detection of python linker flags (Daniel Macks),
    fix build error in libxml2/python (Paul Smith),
    ChunkParser: Incorrect decoding of small xml files (Raul Hudea),
    htmlCheckEncoding doesn't update input-end after shrink (Eugene Pimenov),
    Fix a missing #ifdef (Daniel Veillard),
    Fix encoding selection for xmlParseInNodeContext (Daniel Veillard),
    xmlPreviousElementSibling mistake (FranÃ§ois Delyon),
    608773 add a missing check in xmlGROW (Daniel Veillard),
    Fix xmlParseInNodeContext for HTML content (Daniel Veillard),
    Fix lost namespace when copying node * tree.c: reconcile namespace if not found (Rob Richards),
    Fix some missing commas in HTML element lists (Eugene Pimenov),
    Correct variable type to unsigned (Nikolay Sivov),
    Recognize ID attribute in HTML without DOCTYPE (Daniel Veillard),
    Fix memory leak in xmlXPathEvalExpression() (Martin),
    Fix an init bug in global.c (Kai Henning),
    Fix xmlNodeSetBase() comment (Daniel Veillard),
    Fix broken escape behaviour in regexp ranges (Daniel Veillard),
    Don't give default HTML boolean attribute values in parser (Daniel Veillard),
    xmlCtxtResetLastError should reset ctxt-errNo (Daniel Veillard)
  
   -  Cleanups:
    Cleanup a couple of weirdness in HTML parser (Eugene Pimenov)
  


2.7.6: Oct  6 2009:
   -  Bug Fixes:
     Restore thread support in default configuration (Andrew W. Nosenko),
     URI with no path parsing problem (Daniel Veillard),
     Minor patch for conditional defines in threads.c (Eric Zurcher)
  


2.7.5: Sep 24 2009:
   -  Bug Fixes:
    Restore behavior of --with-threads without argument (Andrew W. Nosenko),
    Fix memory leak when doc is NULL (Rob Richards),
    595792 fixing a RelaxNG bug introduced in 2.7.4 (Daniel Veillard),
    Fix a Relaxng bug raised by libvirt test suite (Daniel Veillard),
    Fix a parsing problem with little data at startup (Daniel Veillard),
    link python module with python library (Frederic Crozat),
    594874 Forgot an fclose in xmllint (Daniel Veillard)
  
   -  Cleanup:
    Adding symbols.xml to EXTRA_DIST (Daniel Veillard)
  


2.7.4: Sep 10 2009:
   - Improvements:
    Switch to GIT (GNOME),
    Add symbol versioning to libxml2 shared libs (Daniel Veillard)
  
   - Portability:
    593857 try to work around thread pbm MinGW 4.4 (Daniel Veillard),
    594250 rename ATTRIBUTE_ALLOC_SIZE to avoid clashes (Daniel Veillard),
    Fix Windows build * relaxng.c: fix windows build (Rob Richards),
    Fix the globals.h to use XMLPUBFUN (Paul Smith),
    Problem with extern extern in header (Daniel Veillard),
    Add -lnetwork for compiling on Haiku (Scott McCreary),
    Runtest portability patch for Solaris (Tim Rice),
    Small patch to accommodate the Haiku OS (Scott McCreary),
    584605 package VxWorks folder in the distribution (Daniel Veillard),
    574017 Realloc too expensive on most platform (Daniel Veillard),
    Fix windows build (Rob Richards),
    545579 doesn't compile without schema support (Daniel Veillard),
    xmllint use xmlGetNodePath when not compiled in (Daniel Veillard),
    Try to avoid __imp__xmlFree link trouble on msys (Daniel Veillard),
    Allow to select the threading system on Windows (LRN),
    Fix Solaris binary links, cleanups (Daniel Veillard),
    Bug 571059 â MSVC doesn't work with the bakefile (Intron),
    fix ATTRIBUTE_PRINTF header clash (Belgabor and Mike Hommey),
    fixes for Borland/CodeGear/Embarcadero compilers (Eric Zurcher)
  
   - Documentation:
    544910 typo: "renciliateNs" (Leonid Evdokimov),
    Add VxWorks to list of OSes (Daniel Veillard),
    Regenerate the documentation and update for git (Daniel Veillard),
    560524 Â¿ xmlTextReaderLocalName description (Daniel Veillard),
    Added sponsoring by AOE media for the server (Daniel Veillard),
    updated URLs for GNOME (Vincent Lefevre),
    more warnings about xmlCleanupThreads and xmlCleanupParser (Daniel Veillard)
  
   - Bug fixes:
    594514 memory leaks - duplicate initialization (MOD),
    Wrong block opening in htmlNodeDumpOutputInternal (Daniel Veillard),
    492317 Fix  Relax-NG validation problems (Daniel Veillard),
    558452 fight with reg test and error report (Daniel Veillard),
    558452 RNG compilation of optional multiple child (Daniel Veillard),
    579746 XSD validation not correct / nilable groups (Daniel Veillard),
    502960 provide namespace stack when parsing entity (Daniel Veillard),
    566012 part 2 fix regression tests and push mode (Daniel Veillard),
    566012 autodetected encoding and encoding conflict (Daniel Veillard),
    584220 xpointer(/) and xinclude problems (Daniel Veillard),
    587663 Incorrect Attribute-Value Normalization (Daniel Veillard),
    444994 HTML chunked failure for attribute with <> (Daniel Veillard),
    Fix end of buffer char being split in XML parser (Daniel Veillard),
    Non ASCII character may be split at buffer end (Adiel Mittmann),
    440226 Add xmlXIncludeProcessTreeFlagsData API (Stefan Behnel),
    572129 speed up parsing of large HTML text nodes (Markus Kull),
    Fix HTML parsing with 0 character in CDATA (Daniel Veillard),
    Fix SetGenericErrorFunc and SetStructured clash (Wang Lam),
    566012  Incomplete EBCDIC parsing support (Martin Kogler),
    541335 HTML avoid creating 2 head or 2 body element (Daniel Veillard),
    541237 error correcting missing end tags in HTML (Daniel Veillard),
    583439 missing line numbers in push mode (Daniel Veillard),
    587867 xmllint --html --xmlout serializing as HTML (Daniel Veillard),
    559501 avoid select and use poll for nanohttp (Raphael Prevost),
    559410 -  Regexp bug on (...)? constructs (Daniel Veillard),
    Fix a small problem on previous HTML parser patch (Daniel Veillard),
    592430 -  HTML parser runs into endless loop (Daniel Veillard),
    447899 potential double free in xmlFreeTextReader (Daniel Veillard),
    446613 small validation bug mixed content with NS (Daniel Veillard),
    Fix the problem of revalidating a doc with RNG (Daniel Veillard),
    Fix xmlKeepBlanksDefault to not break indent (Nick Wellnhofer),
    512131 refs from externalRef part need to be added (Daniel Veillard),
    512131 crash in xmlRelaxNGValidateFullElement (Daniel Veillard),
    588441 allow '.' in HTML Names even if invalid (Daniel Veillard),
    582913 Fix htmlSetMetaEncoding() to be nicer (Daniel Veillard),
    579317 Try to find the HTML encoding information (Daniel Veillard),
    575875 don't output charset=html (Daniel Veillard),
    571271 fix semantic of xsd:all with minOccurs=0 (Daniel Veillard),
    570702 fix a bug in regexp determinism checking (Daniel Veillard),
    567619 xmlValidateNotationUse missing param test (Daniel Veillard),
    574393 Â¿ utf-8 filename magic for compressed files (Hans Breuer),
    Fix a couple of problems in the parser (Daniel Veillard),
    585505 Â¿ Document ids and refs populated by XSD (Wayne Jensen),
    582906 XSD validating multiple imports of the same schema (Jason Childs),
    Bug 582887 Â¿ problems validating complex schemas (Jason Childs),
    Bug 579729 Â¿ fix XSD schemas parsing crash (Miroslav Bajtos),
    576368 Â¿ htmlChunkParser with special attributes (Jiri Netolicky),
    Bug 565747 Â¿ relax anyURI data character checking (Vincent Lefevre),
    Preserve attributes of include start on tree copy (Petr Pajas),
    Skip silently unrecognized XPointer schemes (Jakub Wilk),
    Fix leak on SAX1, xmllint --sax1 option and debug (Daniel Veillard),
    potential NULL dereference on non-glibc (Jim Meyering),
    Fix an XSD validation crash (Daniel Veillard),
    Fix a regression in streaming entities support (Daniel Veillard),
    Fix a couple of ABI issues with C14N 1.1 (Aleksey Sanin),
    Aleksey Sanin support for c14n 1.1 (Aleksey Sanin),
    reader bug fix with entities (Daniel Veillard),
    use options from current parser ctxt for external entities (Rob Richards),
    581612 use %s to printf strings (Christian Persch),
    584605 change the threading initialization sequence (Igor Novoseltsev),
    580705 keep line numbers in HTML parser (Aaron Patterson),
    581803 broken HTML table attributes init (Roland Steiner),
    do not set error code in xmlNsWarn (Rob Richards),
    564217 fix structured error handling problems,
    reuse options from current parser for entities (Rob Richards),
    xmlXPathRegisterNs should not allow enpty prefixes (Daniel Veillard),
    add a missing check in xmlAddSibling (Kris Breuker),
    avoid leaks on errors (Jinmei Tatuya)
  
   - Cleanup:
    Chasing dead assignments reported by clang-scan (Daniel Veillard),
    A few more safety cleanup raised by scan (Daniel Veillard),
    Fixing assorted potential problems raised by scan (Daniel Veillard),
    Potential uninitialized arguments raised by scan (Daniel Veillard),
    Fix a bunch of scan 'dead increments' and cleanup (Daniel Veillard),
    Remove a pedantic warning (Daniel Veillard),
    555833 always use rm -f in uninstall-local (Daniel Veillard),
    542394 xmlRegisterOutputCallbacks MAX_INPUT_CALLBACK (Daniel Veillard),
    Autoregenerate libxml2.syms automated checkings (Daniel Veillard),
    Make xmlRecoverDoc const (Martin Trappel) (Daniel Veillard),
    Both args of xmlStrcasestr are const (Daniel Veillard),
    hide the nbParse* variables used for debugging (Mike Hommey),
    570806 changed include of config.h (William M. Brack),
    cleanups and error reports when xmlTextWriterVSprintf fails (Jinmei Tatuya)
  


2.7.3: Jan 18 2009:
   - Build fix: fix build when HTML support is not included.
   - Bug fixes: avoid memory overflow in gigantic text nodes,
      indentation problem on the writed (Rob Richards),
      xmlAddChildList pointer problem (Rob Richards and Kevin Milburn),
      xmlAddChild problem with attribute (Rob Richards and Kris Breuker),
      avoid a memory leak in an edge case (Daniel Zimmermann),
      deallocate some pthread data (Alex Ott).
   - Improvements: configure option to avoid rebuilding docs (Adrian Bunk),
      limit text nodes to 10MB max by default, add element traversal
      APIs, add a parser option to enable pre 2.7 SAX behavior (Rob Richards),
      add gcc malloc checking (Marcus Meissner), add gcc printf like functions
      parameters checking (Marcus Meissner).


2.7.2: Oct 3 2008:
   - Portability fix: fix solaris compilation problem, fix compilation
        if XPath is not configured in
   - Bug fixes: nasty entity bug introduced in 2.7.0, restore old behaviour
        when saving an HTML doc with an xml dump function, HTML UTF-8 parsing
        bug, fix reader custom error handlers (Riccardo Scussat)
    
   - Improvement: xmlSave options for more flexibility to save as
        XML/HTML/XHTML, handle leading BOM in HTML documents


2.7.1: Sep 1 2008:
   - Portability fix: Borland C fix (Moritz Both)
   - Bug fixes: python serialization wrappers, XPath QName corner
        case handking and leaks (Martin)
   - Improvement: extend the xmlSave to handle HTML documents and trees
   - Cleanup: python serialization wrappers


2.7.0: Aug 30 2008:
   - Documentation: switch ChangeLog to UTF-8, improve mutithreads and
      xmlParserCleanup docs
   - Portability fixes: Older Win32 platforms (Rob Richards), MSVC
      porting fix (Rob Richards), Mac OS X regression tests (Sven Herzberg),
      non GNUCC builds (Rob Richards), compilation on Haiku (Andreas FÃ¤rber)
      
   - Bug fixes: various realloc problems (Ashwin), potential double-free
      (Ashwin), regexp crash, icrash with invalid whitespace facets (Rob
      Richards), pattern fix when streaming (William Brack), various XML
      parsing and validation fixes based on the W3C regression tests, reader
      tree skipping function fix (Ashwin), Schemas regexps escaping fix
      (Volker Grabsch), handling of entity push errors (Ashwin), fix a slowdown
      when encoder can't serialize characters on output
   - Code cleanup: compilation fix without the reader, without the output
      (Robert Schwebel), python whitespace (Martin), many space/tabs cleanups,
      serious cleanup of the entity handling code
   - Improvement: switch parser to XML-1.0 5th edition, add parsing flags
      for old versions, switch URI parsing to RFC 3986,
      add xmlSchemaValidCtxtGetParserCtxt (Holger Kaelberer),
      new hashing functions for dictionaries (based on Stefan Behnel work),
      improve handling of misplaced html/head/body in HTML parser, better
      regression test tools and code coverage display, better algorithms
      to detect various versions of the billion laughts attacks, make
      arbitrary parser limits avoidable as a parser option


2.6.32: Apr 8 2008:
   - Documentation: returning heap memory to kernel (Wolfram Sang),
      trying to clarify xmlCleanupParser() use, xmlXPathContext improvement
      (Jack Jansen), improve the *Recover* functions documentation,
      XmlNodeType doc link fix (Martijn Arts)
   - Bug fixes: internal subset memory leak (Ashwin), avoid problem with
      paths starting with // (Petr Sumbera), streaming XSD validation callback
      patches (Ashwin), fix redirection on port other than 80 (William Brack),
      SAX2 leak (Ashwin), XInclude fragment of own document (Chris Ryan),
      regexp bug with '.' (Andrew Tosh), flush the writer at the end of the
      document (Alfred Mickautsch), output I/O bug fix (William Brack),
      writer CDATA output after a text node (Alex Khesin), UTF-16 encoding
      detection (William Brack), fix handling of empty CDATA nodes for Safari
      team, python binding problem with namespace nodes, improve HTML parsing
      (Arnold Hendriks), regexp automata build bug, memory leak fix (Vasily
      Chekalkin), XSD test crash, weird system parameter entity parsing problem,
      allow save to file:///X:/ windows paths, various attribute normalisation
      problems, externalSubsetSplit fix (Ashwin), attribute redefinition in
      the DTD (Ashwin), fix in char ref parsing check (Alex Khesin), many
      out of memory handling fixes (Ashwin), XPath out of memory handling fixes
      (Alvaro Herrera), various realloc problems (Ashwin), UCS4 encoding
      conversion buffer size (Christian Fruth), problems with EatName
      functions on memory errors, BOM handling in external parsed entities
      (Mark Rowe)
   - Code cleanup: fix build under VS 2008 (David Wimsey), remove useless
      mutex in xmlDict (Florent Guilian), Mingw32 compilation fix (Carlo
      Bramini), Win and MacOS EOL cleanups (Florent Guiliani), iconv need
      a const detection (Roumen Petrov), simplify xmlSetProp (Julien Charbon),
      cross compilation fixes for Mingw (Roumen Petrov), SCO Openserver build
      fix (Florent Guiliani), iconv uses const on Win32 (Rob Richards),
      duplicate code removal (Ashwin), missing malloc test and error reports
      (Ashwin), VMS makefile fix (Tycho Hilhorst)
   - improvements: better plug of schematron in the normal error handling
      (Tobias Minich)


2.6.31: Jan 11 2008:
   - Security fix: missing of checks in UTF-8 parsing
   - Bug fixes: regexp bug, dump attribute from XHTML document, fix
      xmlFree(NULL) to not crash in debug mode, Schematron parsing crash
      (Rob Richards), global lock free on Windows (Marc-Antoine Ruel),
      XSD crash due to double free (Rob Richards), indentation fix in
      xmlTextWriterFullEndElement (Felipe Pena), error in attribute type
      parsing if attribute redeclared, avoid crash in hash list scanner if
      deleting elements, column counter bug fix (Christian Schmidt),
      HTML embed element saving fix (Stefan Behnel), avoid -L/usr/lib
      output from xml2-config (Fred Crozat), avoid an xmllint crash 
      (Stefan Kost), don't stop HTML parsing on out of range chars.
      
   - Code cleanup: fix open() call third argument, regexp cut'n paste
      copy error, unused variable in __xmlGlobalInitMutexLock (Hannes Eder),
      some make distcheck related fixes (John Carr)
   - Improvements: HTTP Header: includes port number (William Brack),
      testURI --debug option, 


2.6.30: Aug 23 2007:
   - Portability: Solaris crash on error handling, windows path fixes
      (Roland Schwarz and Rob Richards), mingw build (Roland Schwarz)
   - Bugfixes: xmlXPathNodeSetSort problem (William Brack), leak when
      reusing a writer for a new document (Dodji Seketeli), Schemas
      xsi:nil handling patch (Frank Gross), relative URI build problem
      (Patrik Fimml), crash in xmlDocFormatDump, invalid char in comment
      detection bug, fix disparity with xmlSAXUserParseMemory, automata
      generation for complex regexp counts problems, Schemas IDC import
      problems (Frank Gross), xpath predicate evailation error handling
      (William Brack)


2.6.29: Jun 12 2007:
   - Portability: patches from Andreas Stricke for WinCEi,
      fix compilation warnings (William Brack), avoid warnings on Apple OS/X
      (Wendy Doyle and Mark Rowe), Windows compilation and threading
      improvements (Rob Richards), compilation against old Python versions,
      new GNU tar changes (Ryan Hill)
   - Documentation: xmlURIUnescapeString comment, 
   - Bugfixes: xmlBufferAdd problem (Richard Jones), 'make valgrind'
      flag fix (Richard Jones), regexp interpretation of \,
      htmlCreateDocParserCtxt (Jean-Daniel Dupas), configure.in
      typo (Bjorn Reese), entity content failure, xmlListAppend() fix
      (Georges-AndrÃ© Silber), XPath number serialization (William Brack),
      nanohttp gzipped stream fix (William Brack and Alex Cornejo),
      xmlCharEncFirstLine typo (Mark Rowe), uri bug (FranÃ§ois Delyon),
      XPath string value of PI nodes (William Brack), XPath node set
      sorting bugs (William Brack), avoid outputting namespace decl
      dups in the writer (Rob Richards), xmlCtxtReset bug, UTF-8 encoding
      error handling, recustion on next in catalogs, fix a Relax-NG crash,
      workaround wrong file: URIs, htmlNodeDumpFormatOutput on attributes,
      invalid character in attribute detection bug, big comments before 
      internal subset streaming bug, HTML parsing of attributes with : in
      the name, IDness of name in HTML (Dagfinn I. MannsÃ¥ker) 
   - Improvement: keep URI query parts in raw form (Richard Jones),
      embed tag support in HTML (Michael Day) 


2.6.28: Apr 17 2007:
   - Documentation: comment fixes (Markus Keim), xpath comments fixes too
      (James Dennett)
   - Bug fixes: XPath bug (William Brack), HTML parser autoclose stack usage
      (Usamah Malik), various regexp bug fixes (DV and William), path conversion
      on Windows (Igor Zlatkovic), htmlCtxtReset fix (Michael Day), XPath
      principal node of axis bug, HTML serialization of some codepoint
      (Steven Rainwater), user data propagation in XInclude (Michael Day),
      standalone and XML decl detection (Michael Day), Python id output
      for some id, fix the big python string memory leak, URI parsing fixes
      (StÃ©phane Bidoul and William), long comments parsing bug (William),
      concurrent threads initialization (Ted Phelps), invalid char
      in text XInclude (William), XPath memory leak (William), tab in
      python problems (Andreas Hanke), XPath node comparison error
      (Oleg Paraschenko), cleanup patch for reader (Julien Reichel),
      XML Schemas attribute group (William), HTML parsing problem (William),
      fix char 0x2d in regexps (William), regexp quantifier range with
      min occurs of 0 (William), HTML script/style parsing (Mike Day)
   - Improvement: make xmlTextReaderSetup() public
   - Compilation and postability: fix a missing include problem (William),
      __ss_family on AIX again (BjÃ¶rn Wiberg), compilation without zlib
      (Michael Day), catalog patch for Win32 (Christian Ehrlicher),
      Windows CE fixes (Andreas Stricke)
   - Various CVS to SVN infrastructure changes


2.6.27: Oct 25 2006:
   - Portability fixes: file names on windows (Roland Schwingel, 
      Emelyanov Alexey), windows compile fixup (Rob Richards), 
      AIX iconv() is apparently case sensitive
   - improvements: Python XPath types mapping (Nic Ferrier), XPath optimization
      (Kasimier), add xmlXPathCompiledEvalToBoolean (Kasimier), Python node
      equality and comparison (Andreas Pakulat), xmlXPathCollectAndTest
      improvememt (Kasimier), expose if library was compiled with zlib 
      support (Andrew Nosenko), cache for xmlSchemaIDCMatcher structs
      (Kasimier), xmlTextConcat should work with comments and PIs (Rob
      Richards), export htmlNewParserCtxt needed by Michael Day, refactoring
      of catalog entity loaders (Michael Day), add XPointer support to 
      python bindings (Ross Reedstrom, Brian West and Stefan Anca), 
      try to sort out most file path to URI conversions and xmlPathToUri,
      add --html --memory case to xmllint
   - building fix: fix --with-minimum (Felipe Contreras), VMS fix, 
      const'ification of HTML parser structures (Matthias Clasen),
      portability fix (Emelyanov Alexey), wget autodetection (Peter
      Breitenlohner),  remove the build path recorded in the python
      shared module, separate library flags for shared and static builds
      (Mikhail Zabaluev), fix --with-minimum --with-sax1 builds, fix
      --with-minimum --with-schemas builds
   - bug fix: xmlGetNodePath fix (Kasimier), xmlDOMWrapAdoptNode and
      attribute (Kasimier), crash when using the recover mode, 
      xmlXPathEvalExpr problem (Kasimier), xmlXPathCompExprAdd bug (Kasimier),
      missing destroy in xmlFreeRMutex (Andrew Nosenko), XML Schemas fixes
      (Kasimier), warning on entities processing, XHTML script and style
      serialization (Kasimier), python generator for long types, bug in
      xmlSchemaClearValidCtxt (Bertrand Fritsch), xmlSchemaXPathEvaluate
      allocation bug (Marton Illes), error message end of line (Rob Richards),
      fix attribute serialization in writer (Rob Richards), PHP4 DTD validation
      crash, parser safety patch (Ben Darnell), _private context propagation
      when parsing entities (with Michael Day), fix entities behaviour when 
      using SAX, URI to file path fix (Mikhail Zabaluev), disappearing validity
      context, arg error in SAX callback (Mike Hommey), fix mixed-content
      autodetect when using --noblanks, fix xmlIOParseDTD error handling,
      fix bug in xmlSplitQName on special Names, fix Relax-NG element content
      validation bug, fix xmlReconciliateNs bug, fix potential attribute 
      XML parsing bug, fix line/column accounting in XML parser, chunking bug
      in the HTML parser on script, try to detect obviously buggy HTML
      meta encoding indications, bugs with encoding BOM and xmlSaveDoc, 
      HTML entities in attributes parsing, HTML minimized attribute values,
      htmlReadDoc and htmlReadIO were broken, error handling bug in
      xmlXPathEvalExpression (Olaf Walkowiak), fix a problem in
      htmlCtxtUseOptions, xmlNewInputFromFile could leak (Marius Konitzer),
      bug on misformed SSD regexps (Christopher Boumenot)
      
   - documentation: warning about XML_PARSE_COMPACT (Kasimier Buchcik),
      fix xmlXPathCastToString documentation, improve man pages for
      xmllitn and xmlcatalog (Daniel Leidert), fixed comments of a few
      functions


2.6.26: Jun 6 2006:
   - portability fixes: Python detection (Joseph Sacco), compilation
    error(William Brack and Graham Bennett), LynxOS patch (Olli Savia)
   - bug fixes: encoding buffer problem, mix of code and data in
    xmlIO.c(Kjartan Maraas), entities in XSD validation (Kasimier Buchcik),
    variousXSD validation fixes (Kasimier), memory leak in pattern (Rob
    Richards andKasimier), attribute with colon in name (Rob Richards), XPath
    leak inerror reporting (Aleksey Sanin), XInclude text include of
    selfdocument.
   - improvements: Xpath optimizations (Kasimier), XPath object
    cache(Kasimier)


2.6.25: Jun 6 2006::
Do not use or package 2.6.25
2.6.24: Apr 28 2006:
   - Portability fixes: configure on Windows, testapi compile on windows
      (Kasimier Buchcik, venkat naidu), Borland C++ 6 compile (Eric Zurcher),
      HP-UX compiler workaround (Rick Jones), xml2-config bugfix, gcc-4.1
      cleanups, Python detection scheme (Joseph Sacco), UTF-8 file paths on
      Windows (Roland Schwingel).
      
   - Improvements: xmlDOMWrapReconcileNamespaces xmlDOMWrapCloneNode (Kasimier
      Buchcik), XML catalog debugging (Rick Jones), update to Unicode 4.01.
   - Bug fixes: xmlParseChunk() problem in 2.6.23, xmlParseInNodeContext()
      on HTML docs, URI behaviour on Windows (Rob Richards), comment streaming
      bug, xmlParseComment (with William Brack), regexp bug fixes (DV &
      Youri Golovanov), xmlGetNodePath on text/CDATA (Kasimier),
      one Relax-NG interleave bug, xmllint --path and --valid,
      XSD bugfixes (Kasimier), remove debug
      left in Python bindings (Nic Ferrier), xmlCatalogAdd bug (Martin Cole),
      xmlSetProp fixes (Rob Richards), HTML IDness (Rob Richards), a large
      number of cleanups and small fixes based on Coverity reports, bug
      in character ranges, Unicode tables const (Aivars Kalvans), schemas
      fix (Stefan Kost), xmlRelaxNGParse error deallocation, 
      xmlSchemaAddSchemaDoc error deallocation, error handling on unallowed
      code point, ixmllint --nonet to never reach the net (Gary Coady),
      line break in writer after end PI (Jason Viers). 
   - Documentation: man pages updates and cleanups (Daniel Leidert).
   - New features: Relax NG structure error handlers.


2.6.23: Jan 5 2006:
   - portability fixes: Windows (Rob Richards), getaddrinfo on Windows
    (Kolja Nowak, Rob Richards), icc warnings (Kjartan Maraas),
    --with-minimum compilation fixes (William Brack), error case handling fix
    on Solaris (Albert Chin), don't use 'list' as parameter name reported by
    Samuel Diaz Garcia, more old Unices portability fixes (Albert Chin),
    MinGW compilation (Mark Junker), HP-UX compiler warnings (Rick
  Jones),
   - code cleanup: xmlReportError (Adrian Mouat), remove xmlBufferClose
    (Geert Jansen), unreachable code (Oleksandr Kononenko), refactoring
    parsing code (Bjorn Reese)
   - bug fixes: xmlBuildRelativeURI and empty path (William Brack),
    combinatory explosion and performances in regexp code, leak in
    xmlTextReaderReadString(), xmlStringLenDecodeEntities problem (Massimo
    Morara), Identity Constraints bugs and a segfault (Kasimier Buchcik),
    XPath pattern based evaluation bugs (DV & Kasimier),
    xmlSchemaContentModelDump() memory leak (Kasimier), potential leak in
    xmlSchemaCheckCSelectorXPath(), xmlTextWriterVSprintf() misuse of
    vsnprintf (William Brack), XHTML serialization fix (Rob Richards), CRLF
    split problem (William), issues with non-namespaced attributes in
    xmlAddChild() xmlAddNextSibling() and xmlAddPrevSibling() (Rob Richards),
    HTML parsing of script, Python must not output to stdout (Nic Ferrier),
    exclusive C14N namespace visibility (Aleksey Sanin), XSD datatype
    totalDigits bug (Kasimier Buchcik), error handling when writing to an
    xmlBuffer (Rob Richards), runtest schemas error not reported (Hisashi
    Fujinaka), signed/unsigned problem in date/time code (Albert Chin), fix
    XSI driven XSD validation (Kasimier), parsing of xs:decimal (Kasimier),
    fix DTD writer output (Rob Richards), leak in xmlTextReaderReadInnerXml
    (Gary Coady), regexp bug affecting schemas (Kasimier), configuration of
    runtime debugging (Kasimier), xmlNodeBufGetContent bug on entity refs
    (Oleksandr Kononenko), xmlRegExecPushString2 bug (Sreeni Nair),
    compilation and build fixes (Michael Day), removed dependencies on
    xmlSchemaValidError (Kasimier), bug with <xml:foo/>, more XPath
    pattern based evaluation fixes (Kasimier)
   - improvements: XSD Schemas redefinitions/restrictions (Kasimier
    Buchcik), node copy checks and fix for attribute (Rob Richards), counted
    transition bug in regexps, ctxt->standalone = -2 to indicate no
    standalone attribute was found, add xmlSchemaSetParserStructuredErrors()
    (Kasimier Buchcik), add xmlTextReaderSchemaValidateCtxt() to API
    (Kasimier), handle gzipped HTTP resources (Gary Coady), add
    htmlDocDumpMemoryFormat. (Rob Richards),
   - documentation: typo (Michael Day), libxml man page (Albert Chin), save
    function to XML buffer (Geert Jansen), small doc fix (Aron Stansvik),


2.6.22: Sep 12 2005:
   - build fixes: compile without schematron (StÃ©phane Bidoul)
   - bug fixes: xmlDebugDumpNode on namespace node (Oleg Paraschenko)i,
    CDATA push parser bug, xmlElemDump problem with XHTML1 doc,
    XML_FEATURE_xxx clash with expat headers renamed XML_WITH_xxx, fix some
    output formatting for meta element (Rob Richards), script and style
    XHTML1 serialization (David Madore), Attribute derivation fixups in XSD
    (Kasimier Buchcik), better IDC error reports (Kasimier Buchcik)
   - improvements: add XML_SAVE_NO_EMPTY xmlSaveOption (Rob Richards), add
    XML_SAVE_NO_XHTML xmlSaveOption, XML Schemas improvements preparing for
    derive (Kasimier Buchcik).
   - documentation: generation of gtk-doc like docs, integration with
    devhelp.


2.6.21: Sep 4 2005:
   - build fixes: Cygwin portability fixes (Gerrit P. Haase), calling
    convention problems on Windows (Marcus Boerger), cleanups based on Linus'
    sparse tool, update of win32/configure.js (Rob Richards), remove warnings
    on Windows(Marcus Boerger), compilation without SAX1, detection of the
    Python binary, use $GCC inestad of $CC = 'gcc' (Andrew W. Nosenko),
    compilation/link with threads and old gcc, compile problem by C370 on
    Z/OS,
   - bug fixes: http_proxy environments (Peter Breitenlohner), HTML UTF-8
    bug (Jiri Netolicky), XPath NaN compare bug (William Brack),
    htmlParseScript potential bug, Schemas regexp handling of spaces, Base64
    Schemas comparisons NIST passes, automata build error xsd:all,
    xmlGetNodePath for namespaced attributes (Alexander Pohoyda), xmlSchemas
    foreign namespaces handling, XML Schemas facet comparison (Kupriyanov
    Anatolij), xmlSchemaPSimpleTypeErr error report (Kasimier Buchcik), xml:
    namespace ahndling in Schemas (Kasimier), empty model group in Schemas
    (Kasimier), wildcard in Schemas (Kasimier), URI composition (William),
    xs:anyType in Schemas (Kasimier), Python resolver emitting error
    messages directly, Python xmlAttr.parent (Jakub Piotr Clapa), trying to
    fix the file path/URI conversion, xmlTextReaderGetAttribute fix (Rob
    Richards), xmlSchemaFreeAnnot memleak (Kasimier), HTML UTF-8
    serialization, streaming XPath, Schemas determinism detection problem,
    XInclude bug, Schemas context type (Dean Hill), validation fix (Derek
    Poon), xmlTextReaderGetAttribute[Ns] namespaces (Rob Richards), Schemas
    type fix (Kuba Nowakowski), UTF-8 parser bug, error in encoding handling,
    xmlGetLineNo fixes, bug on entities handling, entity name extraction in
    error handling with XInclude, text nodes in HTML body tags (Gary Coady),
    xml:id and IDness at the treee level fixes, XPath streaming patterns
  bugs.
   - improvements: structured interfaces for schemas and RNG error reports
    (Marcus Boerger), optimization of the char data inner loop parsing
    (thanks to Behdad Esfahbod for the idea), schematron validation though
    not finished yet, xmlSaveOption to omit XML declaration, keyref match
    error reports (Kasimier), formal expression handling code not plugged
    yet, more lax mode for the HTML parser, parser XML_PARSE_COMPACT option
    for text nodes allocation.
   - documentation: xmllint man page had --nonet duplicated


2.6.20: Jul 10 2005:
   - build fixes: Windows build (Rob Richards), Mingw compilation (Igor
    Zlatkovic), Windows Makefile (Igor), gcc warnings (Kasimier and
    andriy@google.com), use gcc weak references to pthread to avoid the
    pthread dependency on Linux, compilation problem (Steve Nairn), compiling
    of subset (Morten Welinder), IPv6/ss_family compilation (William Brack),
    compilation when disabling parts of the library, standalone test
    distribution.
   - bug fixes: bug in lang(), memory cleanup on errors (William Brack),
    HTTP query strings (Aron Stansvik), memory leak in DTD (William), integer
    overflow in XPath (William), nanoftp buffer size, pattern "." apth fixup
    (Kasimier), leak in tree reported by Malcolm Rowe, replaceNode patch
    (Brent Hendricks), CDATA with NULL content (Mark Vakoc), xml:base fixup
    on XInclude (William), pattern fixes (William), attribute bug in
    exclusive c14n (Aleksey Sanin), xml:space and xml:lang with SAX2 (Rob
    Richards), namespace trouble in complex parsing (Malcolm Rowe), XSD type
    QNames fixes (Kasimier), XPath streaming fixups (William), RelaxNG bug
    (Rob Richards), Schemas for Schemas fixes (Kasimier), removal of ID (Rob
    Richards), a small RelaxNG leak, HTML parsing in push mode bug (James
    Bursa), failure to detect UTF-8 parsing bugs in CDATA sections,
    areBlanks() heuristic failure, duplicate attributes in DTD bug
  (William).
   - improvements: lot of work on Schemas by Kasimier Buchcik both on
    conformance and streaming, Schemas validation messages (Kasimier Buchcik,
    Matthew Burgess), namespace removal at the python level (Brent
    Hendricks), Update to new Schemas regression tests from W3C/Nist
    (Kasimier), xmlSchemaValidateFile() (Kasimier), implementation of
    xmlTextReaderReadInnerXml and xmlTextReaderReadOuterXml (James Wert),
    standalone test framework and programs, new DOM import APIs
    xmlDOMWrapReconcileNamespaces() xmlDOMWrapAdoptNode() and
    xmlDOMWrapRemoveNode(), extension of xmllint capabilities for SAX and
    Schemas regression tests, xmlStopParser() available in pull mode too,
    ienhancement to xmllint --shell namespaces support, Windows port of the
    standalone testing tools (Kasimier and William),
    xmlSchemaValidateStream() xmlSchemaSAXPlug() and xmlSchemaSAXUnplug() SAX
    Schemas APIs, Schemas xmlReader support.


2.6.19: Apr 02 2005:
   - build fixes: drop .la from RPMs, --with-minimum build fix (William
    Brack), use XML_SOCKLEN_T instead of SOCKLEN_T because it breaks with AIX
    5.3 compiler, fixed elfgcchack.h generation and PLT reduction code on
    Linux/ELF/gcc4
   - bug fixes: schemas type decimal fixups (William Brack), xmmlint return
    code (Gerry Murphy), small schemas fixes (Matthew Burgess and GUY
    Fabrice), workaround "DAV:" namespace brokenness in c14n (Aleksey Sanin),
    segfault in Schemas (Kasimier Buchcik), Schemas attribute validation
    (Kasimier), Prop related functions and xmlNewNodeEatName (Rob Richards),
    HTML serialization of name attribute on a elements, Python error handlers
    leaks and improvement (Brent Hendricks), uninitialized variable in
    encoding code, Relax-NG validation bug, potential crash if
    gnorableWhitespace is NULL, xmlSAXParseDoc and xmlParseDoc signatures,
    switched back to assuming UTF-8 in case no encoding is given at
    serialization time
   - improvements: lot of work on Schemas by Kasimier Buchcik on facets
    checking and also mixed handling.
   - 


2.6.18: Mar 13 2005:
   - build fixes: warnings (Peter Breitenlohner), testapi.c generation,
    Bakefile support (Francesco Montorsi), Windows compilation (Joel Reed),
    some gcc4 fixes, HP-UX portability fixes (Rick Jones).
   - bug fixes: xmlSchemaElementDump namespace (Kasimier Buchcik), push and
    xmlreader stopping on non-fatal errors, thread support for dictionaries
    reference counting (Gary Coady), internal subset and push problem, URL
    saved in xmlCopyDoc, various schemas bug fixes (Kasimier), Python paths
    fixup (Stephane Bidoul), xmlGetNodePath and namespaces, xmlSetNsProp fix
    (Mike Hommey), warning should not count as error (William Brack),
    xmlCreatePushParser empty chunk, XInclude parser flags (William), cleanup
    FTP and HTTP code to reuse the uri parsing and IPv6 (William),
    xmlTextWriterStartAttributeNS fix (Rob Richards), XMLLINT_INDENT being
    empty (William), xmlWriter bugs (Rob Richards), multithreading on Windows
    (Rich Salz), xmlSearchNsByHref fix (Kasimier), Python binding leak (Brent
    Hendricks), aliasing bug exposed by gcc4 on s390, xmlTextReaderNext bug
    (Rob Richards), Schemas decimal type fixes (William Brack),
    xmlByteConsumed static buffer (Ben Maurer).
   - improvement: speedup parsing comments and DTDs, dictionary support for
    hash tables, Schemas Identity constraints (Kasimier), streaming XPath
    subset, xmlTextReaderReadString added (Bjorn Reese), Schemas canonical
    values handling (Kasimier), add xmlTextReaderByteConsumed (Aron
  Stansvik),
   - Documentation: Wiki support (Joel Reed)


2.6.17: Jan 16 2005:
   - build fixes: Windows, warnings removal (William Brack),
    maintainer-clean dependency(William), build in a different directory
    (William), fixing --with-minimum configure build (William), BeOS build
    (Marcin Konicki), Python-2.4 detection (William), compilation on AIX (Dan
    McNichol)
   - bug fixes: xmlTextReaderHasAttributes (Rob Richards), xmlCtxtReadFile()
    to use the catalog(s), loop on output (William Brack), XPath memory leak,
    ID deallocation problem (Steve Shepard), debugDumpNode crash (William),
    warning not using error callback (William), xmlStopParser bug (William),
    UTF-16 with BOM on DTDs (William), namespace bug on empty elements in
    push mode (Rob Richards), line and col computations fixups (Aleksey
    Sanin), xmlURIEscape fix (William), xmlXPathErr on bad range (William),
    patterns with too many steps, bug in RNG choice optimization, line number
    sometimes missing.
   - improvements: XSD Schemas (Kasimier Buchcik), python generator
    (William), xmlUTF8Strpos speedup (William), unicode Python strings
    (William), XSD error reports (Kasimier Buchcik), Python __str__ call
    serialize().
   - new APIs: added xmlDictExists(), GetLineNumber and GetColumnNumber for
    the xmlReader (Aleksey Sanin), Dynamic Shared Libraries APIs (mostly Joel
    Reed), error extraction API from regexps, new XMLSave option for format
    (Phil Shafer)
   - documentation: site improvement (John Fleck), FAQ entries
  (William).


2.6.16: Nov 10 2004:
   - general hardening and bug fixing crossing all the API based on new
    automated regression testing
   - build fix: IPv6 build and test on AIX (Dodji Seketeli)
   - bug fixes: problem with XML::Libxml reported by Petr Pajas,  encoding
    conversion functions return values, UTF-8 bug affecting XPath reported by
    Markus Bertheau, catalog problem with NULL entries (William Brack)
   - documentation: fix to xmllint man page, some API function description
    were updated.
   - improvements: DTD validation APIs provided at the Python level (Brent
    Hendricks)


2.6.15: Oct 27 2004:
   - security fixes on the nanoftp and nanohttp modules
   - build fixes: xmllint detection bug in configure, building outside the
    source tree (Thomas Fitzsimmons)
   - bug fixes: HTML parser on broken ASCII chars in names (William), Python
    paths (Malcolm Tredinnick), xmlHasNsProp and default namespace (William),
    saving to python file objects (Malcolm Tredinnick), DTD lookup fix
    (Malcolm), save back <group> in catalogs (William), tree build
    fixes (DV and Rob Richards), Schemas memory bug, structured error handler
    on Python 64bits, thread local memory deallocation, memory leak reported
    by Volker Roth, xmlValidateDtd in the presence of an internal subset,
    entities and _private problem (William), xmlBuildRelativeURI error
    (William).
   - improvements: better XInclude error reports (William), tree debugging
    module and tests, convenience functions at the Reader API (Graham
    Bennett), add support for PI in the HTML parser.


2.6.14: Sep 29 2004:
   - build fixes: configure paths for xmllint and xsltproc, compilation
    without HTML parser, compilation warning cleanups (William Brack &
    Malcolm Tredinnick), VMS makefile update (Craig Berry),
   - bug fixes: xmlGetUTF8Char (William Brack), QName properties (Kasimier
    Buchcik), XInclude testing, Notation serialization, UTF8ToISO8859x
    transcoding (Mark Itzcovitz), lots of XML Schemas cleanup and fixes
    (Kasimier), ChangeLog cleanup (Stepan Kasal), memory fixes (Mark Vakoc),
    handling of failed realloc(), out of bound array addressing in Schemas
    date handling, Python space/tabs cleanups (Malcolm Tredinnick), NMTOKENS
    E20 validation fix (Malcolm),
   - improvements: added W3C XML Schemas testsuite (Kasimier Buchcik), add
    xmlSchemaValidateOneElement (Kasimier), Python exception hierearchy
    (Malcolm Tredinnick), Python libxml2 driver improvement (Malcolm
    Tredinnick), Schemas support for xsi:schemaLocation,
    xsi:noNamespaceSchemaLocation, xsi:type (Kasimier Buchcik)


2.6.13: Aug 31 2004:
   - build fixes: Windows and zlib (Igor Zlatkovic), -O flag with gcc,
    Solaris compiler warning, fixing RPM BuildRequires,
   - fixes: DTD loading on Windows (Igor), Schemas error reports APIs
    (Kasimier Buchcik), Schemas validation crash, xmlCheckUTF8 (William Brack
    and Julius Mittenzwei), Schemas facet check (Kasimier), default namespace
    problem (William), Schemas hexbinary empty values, encoding error could
    generate a serialization loop.
   - Improvements: Schemas validity improvements (Kasimier), added --path
    and --load-trace options to xmllint
   - documentation: tutorial update (John Fleck)


2.6.12: Aug 22 2004:
   - build fixes: fix --with-minimum, elfgcchack.h fixes (Peter
    Breitenlohner), perl path lookup (William), diff on Solaris (Albert
    Chin), some 64bits cleanups.
   - Python: avoid a warning with 2.3 (William Brack), tab and space mixes
    (William), wrapper generator fixes (William), Cygwin support (Gerrit P.
    Haase), node wrapper fix (Marc-Antoine Parent), XML Schemas support
    (Torkel Lyng)
   - Schemas: a lot of bug fixes and improvements from Kasimier Buchcik
   - fixes: RVT fixes (William), XPath context resets bug (William), memory
    debug (Steve Hay), catalog white space handling (Peter Breitenlohner),
    xmlReader state after attribute reading (William), structured error
    handler (William), XInclude generated xml:base fixup (William), Windows
    memory reallocation problem (Steve Hay), Out of Memory conditions
    handling (William and Olivier Andrieu), htmlNewDoc() charset bug,
    htmlReadMemory init (William), a posteriori validation DTD base
    (William), notations serialization missing, xmlGetNodePath (Dodji),
    xmlCheckUTF8 (Diego Tartara), missing line numbers on entity
  (William)
   - improvements: DocBook catalog build scrip (William), xmlcatalog tool
    (Albert Chin), xmllint --c14n option, no_proxy environment (Mike Hommey),
    xmlParseInNodeContext() addition, extend xmllint --shell, allow XInclude
    to not generate start/end nodes, extend xmllint --version to include CVS
    tag (William)
   - documentation: web pages fixes, validity API docs fixes (William)
    schemas API fix (Eric Haszlakiewicz), xmllint man page (John Fleck)


2.6.11: July 5 2004:
   - Schemas: a lot of changes and improvements by Kasimier Buchcik for
    attributes, namespaces and simple types.
   - build fixes: --with-minimum (William Brack),  some gcc cleanup
    (William), --with-thread-alloc (William)
   - portability: Windows binary package change (Igor Zlatkovic), Catalog
    path on Windows
   - documentation: update to the tutorial (John Fleck), xmllint return code
    (John Fleck), man pages (Ville Skytta),
   - bug fixes: C14N bug serializing namespaces (Aleksey Sanin), testSAX
    properly initialize the library (William), empty node set in XPath
    (William), xmlSchemas errors (William), invalid charref problem pointed
    by Morus Walter, XInclude xml:base generation (William), Relax-NG bug
    with div processing (William), XPointer and xml:base problem(William),
    Reader and entities, xmllint return code for schemas (William), reader
    streaming problem (Steve Ball), DTD serialization problem (William),
    libxml.m4 fixes (Mike Hommey), do not provide destructors as methods on
    Python classes, xmlReader buffer bug, Python bindings memory interfaces
    improvement (with StÃ©phane Bidoul), Fixed the push parser to be back to
    synchronous behaviour.
   - improvement: custom per-thread I/O enhancement (Rob Richards), register
    namespace in debug shell (Stefano Debenedetti), Python based regression
    test for non-Unix users (William), dynamically increase the number of
    XPath extension functions in Python and fix a memory leak (Marc-Antoine
    Parent and William)
   - performance: hack done with Arjan van de Ven to reduce ELF footprint
    and generated code on Linux, plus use gcc runtime profiling to optimize
    the code generated in the RPM packages.


2.6.10: May 17 2004:
   - Web page generated for ChangeLog
   - build fixes: --without-html problems, make check without make all
   - portability: problem with xpath.c on Windows (MSC and Borland), memcmp
    vs. strncmp on Solaris, XPath tests on Windows (Mark Vakoc), C++ do not
    use "list" as parameter name, make tests work with Python 1.5 (Ed
  Davis),
   - improvements: made xmlTextReaderMode public, small buffers resizing
    (Morten Welinder), add --maxmem option to xmllint, add
    xmlPopInputCallback() for Matt Sergeant, refactoring of serialization
    escaping, added escaping customization
   - bugfixes: xsd:extension (Taihei Goi), assorted regexp bugs (William
    Brack), xmlReader end of stream problem, node deregistration with reader,
    URI escaping and filemanes,  XHTML1 formatting (Nick Wellnhofer), regexp
    transition reduction (William), various XSD Schemas fixes (Kasimier
    Buchcik), XInclude fallback problem (William), weird problems with DTD
    (William), structured error handler callback context (William), reverse
    xmlEncodeSpecialChars() behaviour back to escaping '"'


2.6.9: Apr 18 2004:
   - implement xml:id Working Draft, relaxed XPath id() checking
   - bugfixes: xmlCtxtReset (Brent Hendricks), line number and CDATA (Dave
    Beckett), Relax-NG compilation (William Brack), Regexp patches (with
    William), xmlUriEscape (Mark Vakoc), a Relax-NG notAllowed problem (with
    William), Relax-NG name classes compares (William), XInclude duplicate
    fallback (William), external DTD encoding detection (William), a DTD
    validation bug (William), xmlReader Close() fix, recursive extension
    schemas
   - improvements: use xmlRead* APIs in test tools (Mark Vakoc), indenting
    save optimization, better handle IIS broken HTTP redirect  behaviour (Ian
    Hummel), HTML parser frameset (James Bursa), libxml2-python RPM
    dependency, XML Schemas union support (Kasimier Buchcik), warning removal
    clanup (William), keep ChangeLog compressed when installing from RPMs
   - documentation: examples and xmlDocDumpMemory docs (John Fleck), new
    example (load, xpath, modify, save), xmlCatalogDump() comments,
   - Windows: Borland C++ builder (Eric Zurcher), work around Microsoft
    compiler NaN handling bug (Mark Vakoc)


2.6.8: Mar 23 2004:
   - First step of the cleanup of the serialization code and APIs
   - XML Schemas: mixed content (Adam Dickmeiss), QName handling fixes (Adam
    Dickmeiss), anyURI for "" (John Belmonte)
   - Python: Canonicalization C14N support added (Anthony Carrico)
   - xmlDocCopyNode() extension (William)
   - Relax-NG: fix when processing XInclude results (William), external
    reference in interleave (William), missing error on <choice>
    failure (William), memory leak in schemas datatype facets.
   - xmlWriter: patch for better DTD support (Alfred Mickautsch)
   - bug fixes: xmlXPathLangFunction memory leak (Mike Hommey and William
    Brack), no ID errors if using HTML_PARSE_NOERROR, xmlcatalog fallbacks to
    URI on SYSTEM lookup failure, XInclude parse flags inheritance (William),
    XInclude and XPointer fixes for entities (William), XML parser bug
    reported by Holger Rauch, nanohttp fd leak (William),  regexps char
    groups '-' handling (William), dictionary reference counting problems,
    do not close stderr.
   - performance patches from Petr Pajas
   - Documentation fixes: XML_CATALOG_FILES in man pages (Mike Hommey)
   - compilation and portability fixes: --without-valid, catalog cleanups
    (Peter Breitenlohner), MingW patch (Roland Schwingel), cross-compilation
    to Windows (Christophe de Vienne),  --with-html-dir fixup (Julio Merino
    Vidal), Windows build (Eric Zurcher)


2.6.7: Feb 23 2004:
   - documentation: tutorial updates (John Fleck), benchmark results
   - xmlWriter: updates and fixes (Alfred Mickautsch, Lucas Brasilino)
   - XPath optimization (Petr Pajas)
   - DTD ID handling optimization
   - bugfixes: xpath number with  > 19 fractional (William Brack), push
    mode with unescaped '>' characters, fix xmllint --stream --timing, fix
    xmllint --memory --stream memory usage, xmlAttrSerializeTxtContent
    handling NULL, trying to fix Relax-NG/Perl interface.
   - python: 2.3 compatibility, whitespace fixes (Malcolm Tredinnick)
   - Added relaxng option to xmllint --shell


2.6.6: Feb 12 2004:
   - nanohttp and nanoftp: buffer overflow error on URI parsing (Igor and
    William) reported by Yuuichi Teranishi
   - bugfixes: make test and path issues, xmlWriter attribute serialization
    (William Brack), xmlWriter indentation (William), schemas validation
    (Eric Haszlakiewicz), XInclude dictionaries issues (William and Oleg
    Paraschenko), XInclude empty fallback (William), HTML warnings (William),
    XPointer in XInclude (William), Python namespace serialization,
    isolat1ToUTF8 bound error (Alfred Mickautsch), output of parameter
    entities in internal subset (William), internal subset bug in push mode,
    <xs:all> fix (Alexey Sarytchev)
   - Build: fix for automake-1.8 (Alexander Winston), warnings removal
    (Philip Ludlam), SOCKLEN_T detection fixes (Daniel Richard), fix
    --with-minimum configuration.
   - XInclude: allow the 2001 namespace without warning.
   - Documentation: missing example/index.html (John Fleck), version
    dependencies (John Fleck)
   - reader API: structured error reporting (Steve Ball)
   - Windows compilation: mingw, msys (Mikhail Grushinskiy), function
    prototype (Cameron Johnson), MSVC6 compiler warnings, _WINSOCKAPI_
  patch
   - Parsers: added xmlByteConsumed(ctxt) API to get the byte offset in
    input.


2.6.5: Jan 25 2004:
   - Bugfixes: dictionaries for schemas (William Brack), regexp segfault
    (William), xs:all problem (William), a number of XPointer bugfixes
    (William), xmllint error go to stderr, DTD validation problem with
    namespace, memory leak (William), SAX1 cleanup and minimal options fixes
    (Mark Vadoc), parser context reset on error (Shaun McCance), XPath union
    evaluation problem (William) , xmlReallocLoc with NULL (Aleksey Sanin),
    XML Schemas double free (Steve Ball), XInclude with no href, argument
    callbacks order for XPath callbacks (Frederic Peters)
   - Documentation: python scripts (William Brack), xslt stylesheets (John
    Fleck), doc (Sven Zimmerman), I/O example.
   - Python bindings: fixes (William), enum support (StÃ©phane Bidoul),
    structured error reporting (StÃ©phane Bidoul)
   - XInclude: various fixes for conformance, problem related to dictionary
    references (William & me), recursion (William)
   - xmlWriter: indentation (Lucas Brasilino), memory leaks (Alfred
    Mickautsch),
   - xmlSchemas: normalizedString datatype (John Belmonte)
   - code cleanup for strings functions (William)
   - Windows: compiler patches (Mark Vakoc)
   - Parser optimizations, a few new XPath and dictionary APIs for future
    XSLT optimizations.


2.6.4: Dec 24 2003:
   - Windows build fixes (Igor Zlatkovic)
   - Some serious XInclude problems reported by Oleg Paraschenko and
   - Unix and Makefile packaging fixes (me, William Brack,
   - Documentation improvements (John Fleck, William Brack), example fix
    (Lucas Brasilino)
   - bugfixes: xmlTextReaderExpand() with xmlReaderWalker, XPath handling of
    NULL strings (William Brack) , API building reader or parser from
    filedescriptor should not close it, changed XPath sorting to be stable
    again (William Brack), xmlGetNodePath() generating '(null)' (William
    Brack), DTD validation and namespace bug (William Brack), XML Schemas
    double inclusion behaviour


2.6.3: Dec 10 2003:
   - documentation updates and cleanup (DV, William Brack, John Fleck)
   - added a repository of examples, examples from Aleksey Sanin, Dodji
    Seketeli, Alfred Mickautsch
   - Windows updates: Mark Vakoc, Igor Zlatkovic, Eric Zurcher, Mingw
    (Kenneth Haley)
   - Unicode range checking (William Brack)
   - code cleanup (William Brack)
   - Python bindings: doc (John Fleck),  bug fixes
   - UTF-16 cleanup and BOM issues (William Brack)
   - bug fixes: ID and xmlReader validation, XPath (William Brack),
    xmlWriter (Alfred Mickautsch), hash.h inclusion problem, HTML parser
    (James Bursa), attribute defaulting and validation, some serialization
    cleanups, XML_GET_LINE macro, memory debug when using threads (William
    Brack), serialization of attributes and entities content, xmlWriter
    (Daniel Schulman)
   - XInclude bugfix, new APIs and update to the last version including the
    namespace change.
   - XML Schemas improvements: include (Robert Stepanek), import and
    namespace handling, fixed the regression tests troubles, added examples
    based on Eric van der Vlist book, regexp fixes
   - preliminary pattern support for streaming (needed for schemas
    constraints), added xmlTextReaderPreservePattern() to collect subdocument
    when streaming.
   - various fixes in the structured error handling


2.6.2: Nov 4 2003:
   - XPath context unregistration fixes
   - text node coalescing fixes (Mark Lilback)
   - API to screate a W3C Schemas from an existing document (Steve Ball)
   - BeOS patches (Marcin 'Shard' Konicki)
   - xmlStrVPrintf function added (Aleksey Sanin)
   - compilation fixes (Mark Vakoc)
   - stdin parsing fix (William Brack)
   - a posteriori DTD validation fixes
   - xmlReader bug fixes: Walker fixes, python bindings
   - fixed xmlStopParser() to really stop the parser and errors
   - always generate line numbers when using the new xmlReadxxx
  functions
   - added XInclude support to the xmlReader interface
   - implemented XML_PARSE_NONET parser option
   - DocBook XSLT processing bug fixed
   - HTML serialization for <p> elements (William Brack and me)
   - XPointer failure in XInclude are now handled as resource errors
   - fixed xmllint --html to use the HTML serializer on output (added
    --xmlout to implement the previous behaviour of saving it using the XML
    serializer)


2.6.1: Oct 28 2003:
   - Mostly bugfixes after the big 2.6.0 changes
   - Unix compilation patches: libxml.m4 (Patrick Welche), warnings cleanup
    (William Brack)
   - Windows compilation patches (Joachim Bauch, Stephane Bidoul, Igor
    Zlatkovic)
   - xmlWriter bugfix (Alfred Mickautsch)
   - chvalid.[ch]: couple of fixes from Stephane Bidoul
   - context reset: error state reset, push parser reset (Graham
  Bennett)
   - context reuse: generate errors if file is not readable
   - defaulted attributes for element coming from internal entities
    (Stephane Bidoul)
   - Python: tab and spaces mix (William Brack)
   - Error handler could crash in DTD validation in 2.6.0
   - xmlReader: do not use the document or element _private field
   - testSAX.c: avoid a problem with some PIs (Massimo Morara)
   - general bug fixes: mandatory encoding in text decl, serializing
    Document Fragment nodes, xmlSearchNs 2.6.0 problem (Kasimier Buchcik),
    XPath errors not reported,  slow HTML parsing of large documents.


2.6.0: Oct 20 2003:
   - Major revision release: should be API and ABI compatible but got a lot
    of change
   - Increased the library modularity, far more options can be stripped out,
    a --with-minimum configuration will weight around 160KBytes
   - Use per parser and per document dictionary, allocate names and small
    text nodes from the dictionary
   - Switch to a SAX2 like parser rewrote most of the XML parser core,
    provides namespace resolution and defaulted attributes, minimize memory
    allocations and copies, namespace checking and specific error handling,
    immutable buffers, make predefined entities static structures, etc...
   - rewrote all the error handling in the library, all errors can be
    intercepted at a structured level, with precise information
  available.
   - New simpler and more generic XML and HTML parser APIs, allowing to
    easily modify the parsing options and reuse parser context for multiple
    consecutive documents.
   - Similar new APIs for the xmlReader, for options and reuse, provided new
    functions to access content as const strings, use them for Python
  bindings
   - a  lot of other smaller API improvements: xmlStrPrintf (Aleksey Sanin),
    Walker i.e. reader on a document tree based on Alfred Mickautsch code,
    make room in nodes for line numbers, reference counting and future PSVI
    extensions, generation of character ranges to be checked with faster
    algorithm (William),  xmlParserMaxDepth (Crutcher Dunnavant), buffer
    access
   - New xmlWriter API provided by Alfred Mickautsch
   - Schemas: base64 support by Anthony Carrico
   - Parser<->HTTP integration fix, proper processing of the Mime-Type
    and charset information if available.
   - Relax-NG: bug fixes including the one reported by Martijn Faassen and
    zeroOrMore, better error reporting.
   - Python bindings (StÃ©phane Bidoul), never use stdout for errors
  output
   - Portability: all the headers have macros for export and calling
    convention definitions (Igor Zlatkovic), VMS update (Craig A. Berry),
    Windows: threads (Jesse Pelton), Borland compiler (Eric Zurcher,  Igor),
    Mingw (Igor), typos (Mark Vakoc),  beta version (Stephane Bidoul),
    warning cleanups on AIX and MIPS compilers (William Brack), BeOS (Marcin
    'Shard' Konicki)
   - Documentation fixes and README (William Brack), search fix (William),
    tutorial updates (John Fleck), namespace docs (Stefan Kost)
   - Bug fixes: xmlCleanupParser (Dave Beckett), threading uninitialized
    mutexes, HTML doctype lowercase,  SAX/IO (William), compression detection
    and restore (William), attribute declaration in DTDs (William), namespace
    on attribute in HTML output (William), input filename (Rob Richards),
    namespace DTD validation, xmlReplaceNode (Chris Ryland), I/O callbacks
    (Markus Keim), CDATA serialization (Shaun McCance), xmlReader (Peter
    Derr), high codepoint charref like &#x10FFFF;, buffer access in push
    mode (Justin Fletcher), TLS threads on Windows (Jesse Pelton), XPath bug
    (William), xmlCleanupParser (Marc Liyanage), CDATA output (William), HTTP
    error handling.
   - xmllint options: --dtdvalidfpi for Tobias Reif, --sax1 for compat
    testing,  --nodict for building without tree dictionary, --nocdata to
    replace CDATA by text, --nsclean to remove surperfluous  namespace
    declarations
   - added xml2-config --libtool-libs option from Kevin P. Fleming
   - a lot of profiling and tuning of the code, speedup patch for
    xmlSearchNs() by Luca Padovani. The xmlReader should do far less
    allocation and it speed should get closer to SAX. Chris Anderson worked
    on speeding and cleaning up repetitive checking code.
   - cleanup of "make tests"
   - libxml-2.0-uninstalled.pc from Malcolm Tredinnick
   - deactivated the broken docBook SGML parser code and plugged the XML
    parser instead.


2.5.11: Sep 9 2003:
A bugfix only release:   - risk of crash in Relax-NG
   - risk of crash when using multithreaded programs


2.5.10: Aug 15 2003:
A bugfixes only release   - Windows Makefiles (William Brack)
   - UTF-16 support fixes (Mark Itzcovitz)
   - Makefile and portability (William Brack) automake, Linux alpha, Mingw
    on Windows (Mikhail Grushinskiy)
   - HTML parser (Oliver Stoeneberg)
   - XInclude performance problem reported by Kevin Ruscoe
   - XML parser performance problem reported by Grant Goodale
   - xmlSAXParseDTD() bug fix from Malcolm Tredinnick
   - and a couple other cleanup


2.5.9: Aug 9 2003:
   - bugfixes: IPv6 portability, xmlHasNsProp (Markus Keim), Windows build
    (Wiliam Brake, Jesse Pelton, Igor), Schemas (Peter Sobisch), threading
    (Rob Richards), hexBinary type (), UTF-16 BOM (Dodji Seketeli),
    xmlReader, Relax-NG schemas compilation, namespace handling,  EXSLT (Sean
    Griffin), HTML parsing problem (William Brack), DTD validation for mixed
    content + namespaces, HTML serialization, library initialization,
    progressive HTML parser
   - better interfaces for Relax-NG error handling (Joachim Bauch, )
   - adding xmlXIncludeProcessTree() for XInclud'ing in a subtree
   - doc fixes and improvements (John Fleck)
   - configure flag for -with-fexceptions when embedding in C++
   - couple of new UTF-8 helper functions (William Brack)
   - general encoding cleanup + ISO-8859-x without iconv (Peter Jacobi)
   - xmlTextReader cleanup + enum for node types (Bjorn Reese)
   - general compilation/warning cleanup Solaris/HP-UX/... (William
  Brack)


2.5.8: Jul 6 2003:
   - bugfixes: XPath, XInclude, file/URI mapping, UTF-16 save (Mark
    Itzcovitz), UTF-8 checking, URI saving, error printing (William Brack),
    PI related memleak, compilation without schemas or without xpath (Joerg
    Schmitz-Linneweber/Garry Pennington), xmlUnlinkNode problem with DTDs,
    rpm problem on , i86_64, removed a few compilation problems from 2.5.7,
    xmlIOParseDTD, and xmlSAXParseDTD (Malcolm Tredinnick)
   - portability: DJGPP (MsDos) , OpenVMS (Craig A. Berry)
   - William Brack fixed multithreading lock problems
   - IPv6 patch for FTP and HTTP accesses (Archana Shah/Wipro)
   - Windows fixes (Igor Zlatkovic,  Eric Zurcher), threading (StÃ©phane
    Bidoul)
   - A few W3C Schemas Structure improvements
   - W3C Schemas Datatype improvements (Charlie Bozeman)
   - Python bindings for thread globals (StÃ©phane Bidoul), and method/class
    generator
   - added --nonet option to xmllint
   - documentation improvements (John Fleck)


2.5.7: Apr 25 2003:
   - Relax-NG: Compiling to regexp and streaming validation on top of the
    xmlReader interface, added to xmllint --stream
   - xmlReader: Expand(), Next() and DOM access glue, bug fixes
   - Support for large files: RGN validated a 4.5GB instance
   - Thread support is now configured in by default
   - Fixes: update of the Trio code (Bjorn), WXS Date and Duration fixes
    (Charles Bozeman), DTD and namespaces (Brent Hendricks), HTML push parser
    and zero bytes handling, some missing Windows file path conversions,
    behaviour of the parser and validator in the presence of "out of memory"
    error conditions
   - extended the API to be able to plug a garbage collecting memory
    allocator, added xmlMallocAtomic() and modified the allocations
    accordingly.
   - Performances: removed excessive malloc() calls, speedup of the push and
    xmlReader interfaces, removed excessive thread locking
   - Documentation: man page (John Fleck), xmlReader documentation
   - Python: adding binding for xmlCatalogAddLocal (Brent M Hendricks)


2.5.6: Apr 1 2003:
   - Fixed W3C XML Schemas datatype, should be compliant now except for
    binHex and base64 which are not supported yet.
   - bug fixes: non-ASCII IDs, HTML output, XInclude on large docs and
    XInclude entities handling, encoding detection on external subsets, XML
    Schemas bugs and memory leaks, HTML parser (James Bursa)
   - portability: python/trio (Albert Chin), Sun compiler warnings
   - documentation: added --relaxng option to xmllint man page (John)
   - improved error reporting: xml:space, start/end tag mismatches, Relax NG
    errors


2.5.5: Mar 24 2003:
   - Lot of fixes on the Relax NG implementation. More testing including
    DocBook and TEI examples.
   - Increased the support for W3C XML Schemas datatype
   - Several bug fixes in the URI handling layer
   - Bug fixes: HTML parser, xmlReader, DTD validation, XPath, encoding
    conversion, line counting in the parser.
   - Added support for $XMLLINT_INDENT environment variable, FTP delete
   - Fixed the RPM spec file name


2.5.4: Feb 20 2003:
   - Conformance testing and lot of fixes on Relax NG and XInclude
    implementation
   - Implementation of XPointer element() scheme
   - Bug fixes: XML parser, XInclude entities merge, validity checking on
    namespaces,
    2 serialization bugs, node info generation problems, a DTD regexp
    generation problem.
  
   - Portability: windows updates and path canonicalization (Igor)
   - A few typo fixes (Kjartan Maraas)
   - Python bindings generator fixes (Stephane Bidoul)


2.5.3: Feb 10 2003:
   - RelaxNG and XML Schemas datatypes improvements, and added a first
    version of RelaxNG Python bindings
   - Fixes: XLink (Sean Chittenden), XInclude (Sean Chittenden), API fix for
    serializing namespace nodes, encoding conversion bug, XHTML1
  serialization
   - Portability fixes: Windows (Igor), AMD 64bits RPM spec file


2.5.2: Feb 5 2003:
   - First implementation of RelaxNG, added --relaxng flag to xmllint
   - Schemas support now compiled in by default.
   - Bug fixes: DTD validation, namespace checking, XInclude and entities,
    delegateURI in XML Catalogs, HTML parser, XML reader (StÃ©phane Bidoul),
    XPath parser and evaluation,  UTF8ToUTF8 serialization, XML reader memory
    consumption, HTML parser, HTML serialization in the presence of
  namespaces
   - added an HTML API to check elements and attributes.
   - Documentation improvement, PDF for the tutorial (John Fleck), doc
    patches (Stefan Kost)
   - Portability fixes: NetBSD (Julio Merino), Windows (Igor Zlatkovic)
   - Added python bindings for XPointer, contextual error reporting
    (StÃ©phane Bidoul)
   - URI/file escaping problems (Stefano Zacchiroli)


2.5.1: Jan 8 2003:
   - Fixes a memory leak and configuration/compilation problems in 2.5.0
   - documentation updates (John)
   - a couple of XmlTextReader fixes


2.5.0: Jan 6 2003:
   - New XmltextReader interface based on C#
    API (with help of StÃ©phane Bidoul)
   - Windows: more exports, including the new API (Igor)
   - XInclude fallback fix
   - Python: bindings for the new API, packaging (StÃ©phane Bidoul),
    drv_libxml2.py Python xml.sax driver (StÃ©phane Bidoul), fixes, speedup
    and iterators for Python-2.2 (Hannu Krosing)
   - Tutorial fixes (john Fleck and Niraj Tolia) xmllint man update
  (John)
   - Fix an XML parser bug raised by Vyacheslav Pindyura
   - Fix for VMS serialization (Nigel Hall) and config (Craig A. Berry)
   - Entities handling fixes
   - new API to optionally track node creation and deletion (Lukas
  Schroeder)
   - Added documentation for the XmltextReader interface and some XML guidelines


2.4.30: Dec 12 2002:
   - 2.4.29 broke the python bindings, rereleasing
   - Improvement/fixes of the XML API generator, and couple of minor code
    fixes.


2.4.29: Dec 11 2002:
   - Windows fixes (Igor): Windows CE port, pthread linking, python bindings
    (StÃ©phane Bidoul), Mingw (Magnus Henoch), and export list updates
   - Fix for prev in python bindings (ERDI Gergo)
   - Fix for entities handling (Marcus Clarke)
   - Refactored the XML and HTML dumps to a single code path, fixed XHTML1
    dump
   - Fix for URI parsing when handling URNs with fragment identifiers
   - Fix for HTTP URL escaping problem
   - added an TextXmlReader (C#) like API (work in progress)
   - Rewrote the API in XML generation script, includes a C parser and saves
    more information needed for C# bindings


2.4.28: Nov 22 2002:
   - a couple of python binding fixes
   - 2 bug fixes in the XML push parser
   - potential memory leak removed (Martin Stoilov)
   - fix to the configure script for Unix (Dimitri Papadopoulos)
   - added encoding support for XInclude parse="text"
   - autodetection of XHTML1 and specific serialization rules added
   - nasty threading bug fixed (William Brack)


2.4.27: Nov 17 2002:
   - fixes for the Python bindings
   - a number of bug fixes: SGML catalogs, xmlParseBalancedChunkMemory(),
    HTML parser,  Schemas (Charles Bozeman), document fragment support
    (Christian Glahn), xmlReconciliateNs (Brian Stafford), XPointer,
    xmlFreeNode(), xmlSAXParseMemory (Peter Jones), xmlGetNodePath (Petr
    Pajas), entities processing
   - added grep to xmllint --shell
   - VMS update patch from Craig A. Berry
   - cleanup of the Windows build with support for more compilers (Igor),
    better thread support on Windows
   - cleanup of Unix Makefiles and spec file
   - Improvements to the documentation (John Fleck)


2.4.26: Oct 18 2002:
   - Patches for Windows CE port, improvements on Windows paths handling
   - Fixes to the validation  code (DTD and Schemas), xmlNodeGetPath() ,
    HTML serialization, Namespace compliance,  and a number of small
  problems


2.4.25: Sep 26 2002:
   - A number of bug fixes: XPath, validation, Python bindings, DOM and
    tree, xmlI/O,  Html
   - Serious rewrite of XInclude
   - Made XML Schemas regexp part of the default build and APIs, small fix
    and improvement of the regexp core
   - Changed the validation code to reuse XML Schemas regexp APIs
   - Better handling of Windows file paths, improvement of Makefiles (Igor,
    Daniel Gehriger, Mark Vakoc)
   - Improved the python I/O bindings, the tests, added resolver and regexp
    APIs
   - New logos from Marc Liyanage
   - Tutorial improvements: John Fleck, Christopher Harris
   - Makefile: Fixes for AMD x86_64 (Mandrake), DESTDIR (Christophe
  Merlet)
   - removal of all stderr/perror use for error reporting
   - Better error reporting: XPath and DTD validation
   - update of the trio portability layer (Bjorn Reese)

2.4.24: Aug 22 2002   - XPath fixes (William), xf:escape-uri() (Wesley Terpstra)
   - Python binding fixes: makefiles (William), generator, rpm build, x86-64
    (fcrozat)
   - HTML <style> and boolean attributes serializer fixes
   - C14N improvements by Aleksey
   - doc cleanups: Rick Jones
   - Windows compiler makefile updates: Igor and Elizabeth Barham
   - XInclude: implementation of fallback and xml:base fixup added


2.4.23: July 6 2002:
   - performances patches: Peter Jacobi
   - c14n fixes, testsuite and performances: Aleksey Sanin
   - added xmlDocFormatDump: Chema Celorio
   - new tutorial: John Fleck
   - new hash functions and performances: Sander Vesik, portability fix from
    Peter Jacobi
   - a number of bug fixes: XPath (William Brack, Richard Jinks), XML and
    HTML parsers, ID lookup function
   - removal of all remaining sprintf: Aleksey Sanin


2.4.22: May 27 2002:
   - a number of bug fixes: configure scripts, base handling, parser, memory
    usage, HTML parser, XPath, documentation (Christian Cornelssen),
    indentation, URI parsing
   - Optimizations for XMLSec, fixing and making public some of the network
    protocol handlers (Aleksey)
   - performance patch from Gary Pennington
   - Charles Bozeman provided date and time support for XML Schemas
  datatypes


2.4.21: Apr 29 2002:
This release is both a bug fix release and also contains the early XML
Schemas structures at 
http://www.w3.org/TR/xmlschema-1/
 and datatypes at 
http://www.w3.org/TR/xmlschema-2/
 code, beware, all
interfaces are likely to change, there is huge holes, it is clearly a work in
progress and don't even think of putting this code in a production system,
it's actually not compiled in by default. The real fixes are:
   - a couple of bugs or limitations introduced in 2.4.20
   - patches for Borland C++ and MSC by Igor
   - some fixes on XPath strings and conformance patches by Richard
  Jinks
   - patch from Aleksey for the ExcC14N specification
   - OSF/1 bug fix by Bjorn


2.4.20: Apr 15 2002:
   - bug fixes: file descriptor leak, XPath, HTML output, DTD validation
   - XPath conformance testing by Richard Jinks
   - Portability fixes: Solaris, MPE/iX, Windows, OSF/1, python bindings,
    libxml.m4


2.4.19: Mar 25 2002:
   - bug fixes: half a dozen XPath bugs, Validation, ISO-Latin to UTF8
    encoder
   - portability fixes in the HTTP code
   - memory allocation checks using valgrind, and profiling tests
   - revamp of the Windows build and Makefiles


2.4.18: Mar 18 2002:
   - bug fixes: tree, SAX, canonicalization, validation, portability,
  XPath
   - removed the --with-buffer option it was becoming unmaintainable
   - serious cleanup of the Python makefiles
   - speedup patch to XPath very effective for DocBook stylesheets
   - Fixes for Windows build, cleanup of the documentation


2.4.17: Mar 8 2002:
   - a lot of bug fixes, including "namespace nodes have no parents in
  XPath"
   - fixed/improved the Python wrappers, added more examples and more
    regression tests, XPath extension functions can now return node-sets
   - added the XML Canonicalization support from Aleksey Sanin


2.4.16: Feb 20 2002:
   - a lot of bug fixes, most of them were triggered by the XML Testsuite
    from OASIS and W3C. Compliance has been significantly improved.
   - a couple of portability fixes too.


2.4.15: Feb 11 2002:
   - Fixed the Makefiles, especially the python module ones
   - A few bug fixes and cleanup
   - Includes cleanup


2.4.14: Feb 8 2002:
   - Change of License to the MIT
    License basically for integration in XFree86 codebase, and removing
    confusion around the previous dual-licensing
   - added Python bindings, beta software but should already be quite
    complete
   - a large number of fixes and cleanups, especially for all tree
    manipulations
   - cleanup of the headers, generation of a reference API definition in
  XML


2.4.13: Jan 14 2002:
   - update of the documentation: John Fleck and Charlie Bozeman
   - cleanup of timing code from Justin Fletcher
   - fixes for Windows and initial thread support on Win32: Igor and Serguei
    Narojnyi
   - Cygwin patch from Robert Collins
   - added xmlSetEntityReferenceFunc() for Keith Isdale work on xsldbg


2.4.12: Dec 7 2001:
   - a few bug fixes: thread (Gary Pennington), xmllint (Geert Kloosterman),
    XML parser (Robin Berjon), XPointer (Danny Jamshy), I/O cleanups
  (robert)
   - Eric Lavigne contributed project files for MacOS
   - some makefiles cleanups


2.4.11: Nov 26 2001:
   - fixed a couple of errors in the includes, fixed a few bugs, some code
    cleanups
   - xmllint man pages improvement by Heiko Rupp
   - updated VMS build instructions from John A Fotheringham
   - Windows Makefiles updates from Igor


2.4.10: Nov 10 2001:
   - URI escaping fix (Joel Young)
   - added xmlGetNodePath() (for paths or XPointers generation)
   - Fixes namespace handling problems when using DTD and validation
   - improvements on xmllint: Morus Walter patches for --format and
    --encode, Stefan Kost and Heiko Rupp improvements on the --shell
   - fixes for xmlcatalog linking pointed by Weiqi Gao
   - fixes to the HTML parser


2.4.9: Nov 6 2001:
   - fixes more catalog bugs
   - avoid a compilation problem, improve xmlGetLineNo()


2.4.8: Nov 4 2001:
   - fixed SGML catalogs broken in previous release, updated xmlcatalog
  tool
   - fixed a compile errors and some includes troubles.


2.4.7: Oct 30 2001:
   - exported some debugging interfaces
   - serious rewrite of the catalog code
   - integrated Gary Pennington thread safety patch, added configure option
    and regression tests
   - removed an HTML parser bug
   - fixed a couple of potentially serious validation bugs
   - integrated the SGML DocBook support in xmllint
   - changed the nanoftp anonymous login passwd
   - some I/O cleanup and a couple of interfaces for Perl wrapper
   - general bug fixes
   - updated xmllint man page by John Fleck
   - some VMS and Windows updates


2.4.6: Oct 10 2001:
   - added an updated man pages by John Fleck
   - portability and configure fixes
   - an infinite loop on the HTML parser was removed (William)
   - Windows makefile patches from Igor
   - fixed half a dozen bugs reported for libxml or libxslt
   - updated xmlcatalog to be able to modify SGML super catalogs


2.4.5: Sep 14 2001:
   - Remove a few annoying bugs in 2.4.4
   - forces the HTML serializer to output decimal charrefs since some
    version of Netscape can't handle hexadecimal ones


1.8.16: Sep 14 2001:
   - maintenance release of the old libxml1 branch, couple of bug and
    portability fixes


2.4.4: Sep 12 2001:
   - added --convert to xmlcatalog, bug fixes and cleanups of XML
  Catalog
   - a few bug fixes and some portability changes
   - some documentation cleanups


2.4.3:  Aug 23 2001:
   - XML Catalog support see the doc
   - New NaN/Infinity floating point code
   - A few bug fixes


2.4.2:  Aug 15 2001:
   - adds xmlLineNumbersDefault() to control line number generation
   - lot of bug fixes
   - the Microsoft MSC projects files should now be up to date
   - inheritance of namespaces from DTD defaulted attributes
   - fixes a serious potential security bug
   - added a --format option to xmllint


2.4.1:  July 24 2001:
   - possibility to keep line numbers in the tree
   - some computation NaN fixes
   - extension of the XPath API
   - cleanup for alpha and ia64 targets
   - patch to allow saving through HTTP PUT or POST


2.4.0: July 10 2001:
   - Fixed a few bugs in XPath, validation, and tree handling.
   - Fixed XML Base implementation, added a couple of examples to the
    regression tests
   - A bit of cleanup


2.3.14: July 5 2001:
   - fixed some entities problems and reduce memory requirement when
    substituting them
   - lots of improvements in the XPath queries interpreter can be
    substantially faster
   - Makefiles and configure cleanups
   - Fixes to XPath variable eval, and compare on empty node set
   - HTML tag closing bug fixed
   - Fixed an URI reference computation problem when validating


2.3.13: June 28 2001:
   - 2.3.12 configure.in was broken as well as the push mode XML parser
   - a few more fixes for compilation on Windows MSC by Yon Derek


1.8.14: June 28 2001:
   - Zbigniew Chyla gave a patch to use the old XML parser in push mode
   - Small Makefile fix


2.3.12: June 26 2001:
   - lots of cleanup
   - a couple of validation fix
   - fixed line number counting
   - fixed serious problems in the XInclude processing
   - added support for UTF8 BOM at beginning of entities
   - fixed a strange gcc optimizer bugs in xpath handling of float, gcc-3.0
    miscompile uri.c (William), Thomas Leitner provided a fix for the
    optimizer on Tru64
   - incorporated Yon Derek and Igor Zlatkovic  fixes and improvements for
    compilation on Windows MSC
   - update of libxml-doc.el (Felix Natter)
   - fixed 2 bugs in URI normalization code


2.3.11: June 17 2001:
   - updates to trio, Makefiles and configure should fix some portability
    problems (alpha)
   - fixed some HTML serialization problems (pre, script, and block/inline
    handling), added encoding aware APIs, cleanup of this code
   - added xmlHasNsProp()
   - implemented a specific PI for encoding support in the DocBook SGML
    parser
   - some XPath fixes (-Infinity, / as a function parameter and namespaces
    node selection)
   - fixed a performance problem and an error in the validation code
   - fixed XInclude routine to implement the recursive behaviour
   - fixed xmlFreeNode problem when libxml is included statically twice
   - added --version to xmllint for bug reports


2.3.10: June 1 2001:
   - fixed the SGML catalog support
   - a number of reported bugs got fixed, in XPath, iconv detection,
    XInclude processing
   - XPath string function should now handle unicode correctly


2.3.9: May 19 2001:
Lots of bugfixes, and added a basic SGML catalog support:
   - HTML push bugfix #54891 and another patch from Jonas Borgstrom
   - some serious speed optimization again
   - some documentation cleanups
   - trying to get better linking on Solaris (-R)
   - XPath API cleanup from Thomas Broyer
   - Validation bug fixed #54631, added a patch from Gary Pennington, fixed
    xmlValidGetValidElements()
   - Added an INSTALL file
   - Attribute removal added to API: #54433
   - added a basic support for SGML catalogs
   - fixed xmlKeepBlanksDefault(0) API
   - bugfix in xmlNodeGetLang()
   - fixed a small configure portability problem
   - fixed an inversion of SYSTEM and PUBLIC identifier in HTML document


1.8.13: May 14 2001:
   - bugfixes release of the old libxml1 branch used by Gnome


2.3.8: May 3 2001:
   - Integrated an SGML DocBook parser for the Gnome project
   - Fixed a few things in the HTML parser
   - Fixed some XPath bugs raised by XSLT use, tried to fix the floating
    point portability issue
   - Speed improvement (8M/s for SAX, 3M/s for DOM, 1.5M/s for
    DOM+validation using the XML REC as input and a 700MHz celeron).
   - incorporated more Windows cleanup
   - added xmlSaveFormatFile()
   - fixed problems in copying nodes with entities references (gdome)
   - removed some troubles surrounding the new validation module


2.3.7: April 22 2001:
   - lots of small bug fixes, corrected XPointer
   - Non deterministic content model validation support
   - added xmlDocCopyNode for gdome2
   - revamped the way the HTML parser handles end of tags
   - XPath: corrections of namespaces support and number formatting
   - Windows: Igor Zlatkovic patches for MSC compilation
   - HTML output fixes from P C Chow and William M. Brack
   - Improved validation speed sensible for DocBook
   - fixed a big bug with ID declared in external parsed entities
   - portability fixes, update of Trio from Bjorn Reese


2.3.6: April 8 2001:
   - Code cleanup using extreme gcc compiler warning options, found and
    cleared half a dozen potential problem
   - the Eazel team found an XML parser bug
   - cleaned up the user of some of the string formatting function. used the
    trio library code to provide the one needed when the platform is missing
    them
   - xpath: removed a memory leak and fixed the predicate evaluation
    problem, extended the testsuite and cleaned up the result. XPointer seems
    broken ...


2.3.5: Mar 23 2001:
   - Biggest change is separate parsing and evaluation of XPath expressions,
    there is some new APIs for this too
   - included a number of bug fixes(XML push parser, 51876, notations,
  52299)
   - Fixed some portability issues


2.3.4: Mar 10 2001:
   - Fixed bugs #51860 and #51861
   - Added a global variable xmlDefaultBufferSize to allow default buffer
    size to be application tunable.
   - Some cleanup in the validation code, still a bug left and this part
    should probably be rewritten to support ambiguous content model :-\
   - Fix a couple of serious bugs introduced or raised by changes in 2.3.3
    parser
   - Fixed another bug in xmlNodeGetContent()
   - Bjorn fixed XPath node collection and Number formatting
   - Fixed a loop reported in the HTML parsing
   - blank space are reported even if the Dtd content model proves that they
    are formatting spaces, this is for XML conformance


2.3.3: Mar 1 2001:
   - small change in XPath for XSLT
   - documentation cleanups
   - fix in validation by Gary Pennington
   - serious parsing performances improvements


2.3.2: Feb 24 2001:
   - chasing XPath bugs, found a bunch, completed some TODO
   - fixed a Dtd parsing bug
   - fixed a bug in xmlNodeGetContent
   - ID/IDREF support partly rewritten by Gary Pennington


2.3.1: Feb 15 2001:
   - some XPath and HTML bug fixes for XSLT
   - small extension of the hash table interfaces for DOM gdome2
    implementation
   - A few bug fixes


2.3.0: Feb 8 2001 (2.2.12 was on 25 Jan but I didn't kept track):
   - Lots of XPath bug fixes
   - Add a mode with Dtd lookup but without validation error reporting for
    XSLT
   - Add support for text node without escaping (XSLT)
   - bug fixes for xmlCheckFilename
   - validation code bug fixes from Gary Pennington
   - Patch from Paul D. Smith correcting URI path normalization
   - Patch to allow simultaneous install of libxml-devel and
  libxml2-devel
   - the example Makefile is now fixed
   - added HTML to the RPM packages
   - tree copying bugfixes
   - updates to Windows makefiles
   - optimization patch from Bjorn Reese


2.2.11: Jan 4 2001:
   - bunch of bug fixes (memory I/O, xpath, ftp/http, ...)
   - added htmlHandleOmittedElem()
   - Applied Bjorn Reese's IPV6 first patch
   - Applied Paul D. Smith patches for validation of XInclude results
   - added XPointer xmlns() new scheme support


2.2.10: Nov 25 2000:
   - Fix the Windows problems of 2.2.8
   - integrate OpenVMS patches
   - better handling of some nasty HTML input
   - Improved the XPointer implementation
   - integrate a number of provided patches


2.2.9: Nov 25 2000:
   - erroneous release :-(


2.2.8: Nov 13 2000:
   - First version of XInclude
    support
   - Patch in conditional section handling
   - updated MS compiler project
   - fixed some XPath problems
   - added an URI escaping function
   - some other bug fixes


2.2.7: Oct 31 2000:
   - added message redirection
   - XPath improvements (thanks TOM !)
   - xmlIOParseDTD() added
   - various small fixes in the HTML, URI, HTTP and XPointer support
   - some cleanup of the Makefile, autoconf and the distribution content


2.2.6: Oct 25 2000::
   - Added an hash table module, migrated a number of internal structure to
    those
   - Fixed a posteriori validation problems
   - HTTP module cleanups
   - HTML parser improvements (tag errors, script/style handling, attribute
    normalization)
   - coalescing of adjacent text nodes
   - couple of XPath bug fixes, exported the internal API


2.2.5: Oct 15 2000::
   - XPointer implementation and testsuite
   - Lot of XPath fixes, added variable and functions registration, more
    tests
   - Portability fixes, lots of enhancements toward an easy Windows build
    and release
   - Late validation fixes
   - Integrated a lot of contributed patches
   - added memory management docs
   - a performance problem when using large buffer seems fixed


2.2.4: Oct 1 2000::
   - main XPath problem fixed
   - Integrated portability patches for Windows
   - Serious bug fixes on the URI and HTML code


2.2.3: Sep 17 2000:
   - bug fixes
   - cleanup of entity handling code
   - overall review of all loops in the parsers, all sprintf usage has been
    checked too
   - Far better handling of larges Dtd. Validating against DocBook XML Dtd
    works smoothly now.


1.8.10: Sep 6 2000:
   - bug fix release for some Gnome projects


2.2.2: August 12 2000:
   - mostly bug fixes
   - started adding routines to access xml parser context options


2.2.1: July 21 2000:
   - a purely bug fixes release
   - fixed an encoding support problem when parsing from a memory block
   - fixed a DOCTYPE parsing problem
   - removed a bug in the function allowing to override the memory
    allocation routines


2.2.0: July 14 2000:
   - applied a lot of portability fixes
   - better encoding support/cleanup and saving (content is now always
    encoded in UTF-8)
   - the HTML parser now correctly handles encodings
   - added xmlHasProp()
   - fixed a serious problem with &#38;
   - propagated the fix to FTP client
   - cleanup, bugfixes, etc ...
   - Added a page about libxml Internationalization
    support


1.8.9:  July 9 2000:
   - fixed the spec the RPMs should be better
   - fixed a serious bug in the FTP implementation, released 1.8.9 to solve
    rpmfind users problem


2.1.1: July 1 2000:
   - fixes a couple of bugs in the 2.1.0 packaging
   - improvements on the HTML parser


2.1.0 and 1.8.8: June 29 2000:
   - 1.8.8 is mostly a commodity package for upgrading to libxml2 according
    to new instructions. It fixes a nasty problem
    about &#38; charref parsing
   - 2.1.0 also ease the upgrade from libxml v1 to the recent version. it
    also contains numerous fixes and enhancements:
    
      added xmlStopParser() to stop parsing
      improved a lot parsing speed when there is large CDATA blocks
      includes XPath patches provided by Picdar Technology
      tried to fix as much as possible DTD validation and namespace
        related problems
      output to a given encoding has been added/tested
      lot of various fixes
    
  
   - added xmlStopParser() to stop parsing
   - improved a lot parsing speed when there is large CDATA blocks
   - includes XPath patches provided by Picdar Technology
   - tried to fix as much as possible DTD validation and namespace
        related problems
   - output to a given encoding has been added/tested
   - lot of various fixes


2.0.0: Apr 12 2000:
   - First public release of libxml2. If you are using libxml, it's a good
    idea to check the 1.x to 2.x upgrade instructions. NOTE: while initially
    scheduled for Apr 3 the release occurred only on Apr 12 due to massive
    workload.
   - The include are now located under $prefix/include/libxml (instead of
    $prefix/include/gnome-xml), they also are referenced by
    #include <libxml/xxx.h>
    instead of
    #include "xxx.h"
  
   - a new URI module for parsing URIs and following strictly RFC 2396
   - the memory allocation routines used by libxml can now be overloaded
    dynamically by using xmlMemSetup()
   - The previously CVS only tool tester has been renamed
    xmllint and is now installed as part of the libxml2
    package
   - The I/O interface has been revamped. There is now ways to plug in
    specific I/O modules, either at the URI scheme detection level using
    xmlRegisterInputCallbacks()  or by passing I/O functions when creating a
    parser context using xmlCreateIOParserCtxt()
   - there is a C preprocessor macro LIBXML_VERSION providing the version
    number of the libxml module in use
   - a number of optional features of libxml can now be excluded at
    configure time (FTP/HTTP/HTML/XPath/Debug)


2.0.0beta: Mar 14 2000:
   - This is a first Beta release of libxml version 2
   - It's available only fromxmlsoft.org
    FTP, it's packaged as libxml2-2.0.0beta and available as tar and
  RPMs
   - This version is now the head in the Gnome CVS base, the old one is
    available under the tag LIB_XML_1_X
   - This includes a very large set of changes. From a  programmatic point
    of view applications should not have to be modified too much, check the
    upgrade page
   - Some interfaces may changes (especially a bit about encoding).
   - the updates includes:
    
      fix I18N support. ISO-Latin-x/UTF-8/UTF-16 (nearly) seems correctly
        handled now
      Better handling of entities, especially well-formedness checking
        and proper PEref extensions in external subsets
      DTD conditional sections
      Validation now correctly handle entities content
      change
        structures to accommodate DOM
    
  
   - fix I18N support. ISO-Latin-x/UTF-8/UTF-16 (nearly) seems correctly
        handled now
   - Better handling of entities, especially well-formedness checking
        and proper PEref extensions in external subsets
   - DTD conditional sections
   - Validation now correctly handle entities content
   - change
        structures to accommodate DOM
   - Serious progress were made toward compliance, here are the result of the test against the
    OASIS testsuite (except the Japanese tests since I don't support that
    encoding yet). This URL is rebuilt every couple of hours using the CVS
    head version.


1.8.7: Mar 6 2000:
   - This is a bug fix release:
   - It is possible to disable the ignorable blanks heuristic used by
    libxml-1.x, a new function  xmlKeepBlanksDefault(0) will allow this. Note
    that for adherence to XML spec, this behaviour will be disabled by
    default in 2.x . The same function will allow to keep compatibility for
    old code.
   - Blanks in <a>  </a> constructs are not ignored anymore,
    avoiding heuristic is really the Right Way :-\
   - The unchecked use of snprintf which was breaking libxml-1.8.6
    compilation on some platforms has been fixed
   - nanoftp.c nanohttp.c: Fixed '#' and '?' stripping when processing
  URIs


1.8.6: Jan 31 2000:
   - added a nanoFTP transport module, debugged until the new version of rpmfind can use
    it without troubles


1.8.5: Jan 21 2000:
   - adding APIs to parse a well balanced chunk of XML (production [43] content of the
    XML spec)
   - fixed a hideous bug in xmlGetProp pointed by Rune.Djurhuus@fast.no
   - Jody Goldberg <jgoldberg@home.com> provided another patch trying
    to solve the zlib checks problems
   - The current state in gnome CVS base is expected to ship as 1.8.5 with
    gnumeric soon


1.8.4: Jan 13 2000:
   - bug fixes, reintroduced xmlNewGlobalNs(), fixed xmlNewNs()
   - all exit() call should have been removed from libxml
   - fixed a problem with INCLUDE_WINSOCK on WIN32 platform
   - added newDocFragment()


1.8.3: Jan 5 2000:
   - a Push interface for the XML and HTML parsers
   - a shell-like interface to the document tree (try tester --shell :-)
   - lots of bug fixes and improvement added over XMas holidays
   - fixed the DTD parsing code to work with the xhtml DTD
   - added xmlRemoveProp(), xmlRemoveID() and xmlRemoveRef()
   - Fixed bugs in xmlNewNs()
   - External entity loading code has been revamped, now it uses
    xmlLoadExternalEntity(), some fix on entities processing were added
   - cleaned up WIN32 includes of socket stuff


1.8.2: Dec 21 1999:
   - I got another problem with includes and C++, I hope this issue is fixed
    for good this time
   - Added a few tree modification functions: xmlReplaceNode,
    xmlAddPrevSibling, xmlAddNextSibling, xmlNodeSetName and
    xmlDocSetRootElement
   - Tried to improve the HTML output with help from Chris Lahey


1.8.1: Dec 18 1999:
   - various patches to avoid troubles when using libxml with C++ compilers
    the "namespace" keyword and C escaping in include files
   - a problem in one of the core macros IS_CHAR was corrected
   - fixed a bug introduced in 1.8.0 breaking default namespace processing,
    and more specifically the Dia application
   - fixed a posteriori validation (validation after parsing, or by using a
    Dtd not specified in the original document)
   - fixed a bug in


1.8.0: Dec 12 1999:
   - cleanup, especially memory wise
   - the parser should be more reliable, especially the HTML one, it should
    not crash, whatever the input !
   - Integrated various patches, especially a speedup improvement for large
    dataset from Carl Nygard,
    configure with --with-buffers to enable them.
   - attribute normalization, oops should have been added long ago !
   - attributes defaulted from DTDs should be available, xmlSetProp() now
    does entities escaping by default.


1.7.4: Oct 25 1999:
   - Lots of HTML improvement
   - Fixed some errors when saving both XML and HTML
   - More examples, the regression tests should now look clean
   - Fixed a bug with contiguous charref


1.7.3: Sep 29 1999:
   - portability problems fixed
   - snprintf was used unconditionally, leading to link problems on system
    were it's not available, fixed


1.7.1: Sep 24 1999:
   - The basic type for strings manipulated by libxml has been renamed in
    1.7.1 from CHAR to xmlChar. The reason
    is that CHAR was conflicting with a predefined type on Windows. However
    on non WIN32 environment, compatibility is provided by the way of  a
    #define .
   - Changed another error : the use of a structure field called errno, and
    leading to troubles on platforms where it's a macro


1.7.0: Sep 23 1999:
   - Added the ability to fetch remote DTD or parsed entities, see the nanohttp module.
   - Added an errno to report errors by another mean than a simple printf
    like callback
   - Finished ID/IDREF support and checking when validation
   - Serious memory leaks fixed (there is now a memory wrapper module)
   - Improvement of XPath
    implementation
   - Added an HTML parser front-end

Daniel Veillard at 
bugs.html<|MERGE_RESOLUTION|>--- conflicted
+++ resolved
@@ -1,7 +1,5 @@
 NEWS file for libxml2
 
-<<<<<<< HEAD
-=======
 v2.14.2: Apr 17 2025
 
 ### Security
@@ -1343,7 +1341,6 @@
 - Remove libxml2-refs.xml
 
 
->>>>>>> 626889fb
 v2.10.0: Aug 17 2022
 
 ### Breaking changes
