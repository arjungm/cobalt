/*
 * nanohttp.c: minimalist HTTP GET implementation to fetch external subsets.
 *             focuses on size, streamability, reentrancy and portability
 *
 * This is clearly not a general purpose HTTP implementation
 * If you look for one, check:
 *         http://www.w3.org/Library/
 *
 * See Copyright for the status of this software.
 *
 * daniel@veillard.com
 */

#define IN_LIBXML
#include "libxml.h"

#ifdef LIBXML_HTTP_ENABLED
#include <string.h>
#include <ctype.h>
#include <stdlib.h>
#include <errno.h>

<<<<<<< HEAD
#ifdef HAVE_UNISTD_H
#include <unistd.h>
#elif defined (_WIN32)
#include <io.h>
#endif
#ifdef HAVE_SYS_SOCKET_H
#include <sys/socket.h>
#endif
#ifdef HAVE_NETINET_IN_H
#include <netinet/in.h>
#endif
#ifdef HAVE_ARPA_INET_H
#include <arpa/inet.h>
#endif
#ifdef HAVE_NETDB_H
#include <netdb.h>
#endif
#ifdef HAVE_FCNTL_H
=======
>>>>>>> 626889fb
#include <fcntl.h>

#ifdef _WIN32

#include <io.h>
#include <wsockcompat.h>
#define XML_SOCKLEN_T int

#else /* _WIN32 */

#include <netdb.h>
#include <netinet/in.h>
#include <sys/socket.h>
#include <sys/time.h>
#include <unistd.h>

#ifdef HAVE_POLL_H
  #include <poll.h>
#else
  #include <sys/select.h>
#endif

/* This can be disabled if you don't have getaddrinfo */
#define SUPPORT_IP6
#define XML_SOCKLEN_T socklen_t

#endif /* _WIN32 */

#ifdef LIBXML_ZLIB_ENABLED
#include <zlib.h>
#endif

#include <libxml/xmlerror.h>
#include <libxml/xmlmemory.h>
#include <libxml/parser.h> /* for xmlStr(n)casecmp() */
#include <libxml/nanohttp.h>
#include <libxml/uri.h>

#include "private/error.h"
#include "private/io.h"

/**
 * A couple portability macros
 */
#ifndef _WINSOCKAPI_
#define closesocket(s) close(s)
#define SOCKET int
#define INVALID_SOCKET (-1)
#endif

<<<<<<< HEAD
#ifndef XML_SOCKLEN_T
#define XML_SOCKLEN_T unsigned int
#endif

#define GETHOSTBYNAME_ARG_CAST (char *)
#define SEND_ARG2_CAST (char *)

#ifdef STANDALONE
#define DEBUG_HTTP
#define xmlStrncasecmp(a, b, n) strncasecmp((char *)a, (char *)b, n)
#define xmlStrcasecmpi(a, b) strcasecmp((char *)a, (char *)b)
#endif
=======
#define GETHOSTBYNAME_ARG_CAST (char *)
#define SEND_ARG2_CAST (char *)
>>>>>>> 626889fb

#define XML_NANO_HTTP_MAX_REDIR	10

#define XML_NANO_HTTP_CHUNK	4096

#define XML_NANO_HTTP_CLOSED	0
#define XML_NANO_HTTP_WRITE	1
#define XML_NANO_HTTP_READ	2
#define XML_NANO_HTTP_NONE	4

#define __xmlIOErr(domain, code, extra) ((void) 0)

typedef struct xmlNanoHTTPCtxt {
    char *protocol;	/* the protocol name */
    char *hostname;	/* the host name */
    int port;		/* the port */
    char *path;		/* the path within the URL */
    char *query;	/* the query string */
    SOCKET fd;		/* the file descriptor for the socket */
    int state;		/* WRITE / READ / CLOSED */
    char *out;		/* buffer sent (zero terminated) */
    char *outptr;	/* index within the buffer sent */
    char *in;		/* the receiving buffer */
    char *content;	/* the start of the content */
    char *inptr;	/* the next byte to read from network */
    char *inrptr;	/* the next byte to give back to the client */
    int inlen;		/* len of the input buffer */
    int last;		/* return code for last operation */
    int returnValue;	/* the protocol return value */
    int version;        /* the protocol version */
    int ContentLength;  /* specified content length from HTTP header */
    char *contentType;	/* the MIME type for the input */
    char *location;	/* the new URL in case of redirect */
    char *authHeader;	/* contents of {WWW,Proxy}-Authenticate header */
    char *encoding;	/* encoding extracted from the contentType */
    char *mimeType;	/* Mime-Type extracted from the contentType */
#ifdef LIBXML_ZLIB_ENABLED
    z_stream *strm;	/* Zlib stream object */
    int usesGzip;	/* "Content-Encoding: gzip" was detected */
#endif
} xmlNanoHTTPCtxt, *xmlNanoHTTPCtxtPtr;

static int initialized = 0;
static char *proxy = NULL;	 /* the proxy name if any */
static int proxyPort;	/* the proxy port if any */
static unsigned int timeout = 60;/* the select() timeout in seconds */

static int xmlNanoHTTPFetchContent( void * ctx, char ** ptr, int * len );

/**
 * xmlHTTPErrMemory:
 * @extra:  extra information
 *
 * Handle an out of memory condition
 */
static void
xmlHTTPErrMemory(void)
{
    xmlRaiseMemoryError(NULL, NULL, NULL, XML_FROM_HTTP, NULL);
}

/**
 * A portability function
 */
static int socket_errno(void) {
#ifdef _WINSOCKAPI_
    int err = WSAGetLastError();
    switch(err) {
        case WSAECONNRESET:
            return(ECONNRESET);
        case WSAEINPROGRESS:
            return(EINPROGRESS);
        case WSAEINTR:
            return(EINTR);
        case WSAESHUTDOWN:
            return(ESHUTDOWN);
        case WSAEWOULDBLOCK:
            return(EWOULDBLOCK);
        default:
            return(err);
    }
#else
    return(errno);
#endif
}

/**
 * xmlNanoHTTPInit:
 *
 * Initialize the HTTP protocol layer.
 * Currently it just checks for proxy information
 */

void
xmlNanoHTTPInit(void) {
    const char *env;
#ifdef _WINSOCKAPI_
    WSADATA wsaData;
#endif

    if (initialized)
	return;

#ifdef _WINSOCKAPI_
    if (WSAStartup(MAKEWORD(1, 1), &wsaData) != 0)
	return;
#endif

    if (proxy == NULL) {
	proxyPort = 80;
	env = getenv("no_proxy");
	if (env && ((env[0] == '*') && (env[1] == 0)))
	    goto done;
	env = getenv("http_proxy");
	if (env != NULL) {
	    xmlNanoHTTPScanProxy(env);
	    goto done;
	}
	env = getenv("HTTP_PROXY");
	if (env != NULL) {
	    xmlNanoHTTPScanProxy(env);
	    goto done;
	}
    }
done:
    initialized = 1;
}

/**
 * xmlNanoHTTPCleanup:
 *
 * Cleanup the HTTP protocol layer.
 */

void
xmlNanoHTTPCleanup(void) {
    if (proxy != NULL) {
	xmlFree(proxy);
	proxy = NULL;
    }
#ifdef _WINSOCKAPI_
    if (initialized)
	WSACleanup();
#endif
    initialized = 0;
    return;
}

/**
 * xmlNanoHTTPScanURL:
 * @ctxt:  an HTTP context
 * @URL:  The URL used to initialize the context
 *
 * (Re)Initialize an HTTP context by parsing the URL and finding
 * the protocol host port and path it indicates.
 */

static void
xmlNanoHTTPScanURL(xmlNanoHTTPCtxtPtr ctxt, const char *URL) {
    xmlURIPtr uri;
    int len;

    /*
     * Clear any existing data from the context
     */
    if (ctxt->protocol != NULL) {
        xmlFree(ctxt->protocol);
	ctxt->protocol = NULL;
    }
    if (ctxt->hostname != NULL) {
        xmlFree(ctxt->hostname);
	ctxt->hostname = NULL;
    }
    if (ctxt->path != NULL) {
        xmlFree(ctxt->path);
	ctxt->path = NULL;
    }
    if (ctxt->query != NULL) {
        xmlFree(ctxt->query);
	ctxt->query = NULL;
    }
    if (URL == NULL) return;

    uri = xmlParseURIRaw(URL, 1);
    if (uri == NULL)
	return;

    if ((uri->scheme == NULL) || (uri->server == NULL)) {
	xmlFreeURI(uri);
	return;
    }

    ctxt->protocol = xmlMemStrdup(uri->scheme);
    /* special case of IPv6 addresses, the [] need to be removed */
    if ((uri->server != NULL) && (*uri->server == '[')) {
        len = strlen(uri->server);
	if ((len > 2) && (uri->server[len - 1] == ']')) {
	    ctxt->hostname = (char *) xmlCharStrndup(uri->server + 1, len -2);
	} else
	    ctxt->hostname = xmlMemStrdup(uri->server);
    } else
	ctxt->hostname = xmlMemStrdup(uri->server);
    if (uri->path != NULL)
	ctxt->path = xmlMemStrdup(uri->path);
    else
	ctxt->path = xmlMemStrdup("/");
    if (uri->query != NULL)
	ctxt->query = xmlMemStrdup(uri->query);
    if (uri->port != 0)
	ctxt->port = uri->port;

    xmlFreeURI(uri);
}

/**
 * xmlNanoHTTPScanProxy:
 * @URL:  The proxy URL used to initialize the proxy context
 *
 * (Re)Initialize the HTTP Proxy context by parsing the URL and finding
 * the protocol host port it indicates.
 * Should be like http://myproxy/ or http://myproxy:3128/
 * A NULL URL cleans up proxy information.
 */

void
xmlNanoHTTPScanProxy(const char *URL) {
    xmlURIPtr uri;

    if (proxy != NULL) {
        xmlFree(proxy);
	proxy = NULL;
    }
    proxyPort = 0;

    if (URL == NULL) return;

    uri = xmlParseURIRaw(URL, 1);
    if ((uri == NULL) || (uri->scheme == NULL) ||
	(strcmp(uri->scheme, "http")) || (uri->server == NULL)) {
	__xmlIOErr(XML_FROM_HTTP, XML_HTTP_URL_SYNTAX, "Syntax Error\n");
	if (uri != NULL)
	    xmlFreeURI(uri);
	return;
    }

    proxy = xmlMemStrdup(uri->server);
    if (uri->port != 0)
	proxyPort = uri->port;

    xmlFreeURI(uri);
}

/**
 * xmlNanoHTTPNewCtxt:
 * @URL:  The URL used to initialize the context
 *
 * Allocate and initialize a new HTTP context.
 *
 * Returns an HTTP context or NULL in case of error.
 */

static xmlNanoHTTPCtxtPtr
xmlNanoHTTPNewCtxt(const char *URL) {
    xmlNanoHTTPCtxtPtr ret;

    ret = (xmlNanoHTTPCtxtPtr) xmlMalloc(sizeof(xmlNanoHTTPCtxt));
    if (ret == NULL) {
        xmlHTTPErrMemory();
        return(NULL);
    }

    memset(ret, 0, sizeof(xmlNanoHTTPCtxt));
    ret->port = 80;
    ret->returnValue = 0;
    ret->fd = INVALID_SOCKET;
    ret->ContentLength = -1;

    xmlNanoHTTPScanURL(ret, URL);

    return(ret);
}

/**
 * xmlNanoHTTPFreeCtxt:
 * @ctxt:  an HTTP context
 *
 * Frees the context after closing the connection.
 */

static void
xmlNanoHTTPFreeCtxt(xmlNanoHTTPCtxtPtr ctxt) {
    if (ctxt == NULL) return;
    if (ctxt->hostname != NULL) xmlFree(ctxt->hostname);
    if (ctxt->protocol != NULL) xmlFree(ctxt->protocol);
    if (ctxt->path != NULL) xmlFree(ctxt->path);
    if (ctxt->query != NULL) xmlFree(ctxt->query);
    if (ctxt->out != NULL) xmlFree(ctxt->out);
    if (ctxt->in != NULL) xmlFree(ctxt->in);
    if (ctxt->contentType != NULL) xmlFree(ctxt->contentType);
    if (ctxt->encoding != NULL) xmlFree(ctxt->encoding);
    if (ctxt->mimeType != NULL) xmlFree(ctxt->mimeType);
    if (ctxt->location != NULL) xmlFree(ctxt->location);
    if (ctxt->authHeader != NULL) xmlFree(ctxt->authHeader);
#ifdef LIBXML_ZLIB_ENABLED
    if (ctxt->strm != NULL) {
	inflateEnd(ctxt->strm);
	xmlFree(ctxt->strm);
    }
#endif

    ctxt->state = XML_NANO_HTTP_NONE;
    if (ctxt->fd != INVALID_SOCKET) closesocket(ctxt->fd);
    ctxt->fd = INVALID_SOCKET;
    xmlFree(ctxt);
}

/**
 * xmlNanoHTTPSend:
 * @ctxt:  an HTTP context
 *
 * Send the input needed to initiate the processing on the server side
 * Returns number of bytes sent or -1 on error.
 */

static int
xmlNanoHTTPSend(xmlNanoHTTPCtxtPtr ctxt, const char *xmt_ptr, int outlen)
{
    int total_sent = 0;
#ifdef HAVE_POLL_H
    struct pollfd p;
#else
    struct timeval tv;
    fd_set wfd;
#endif

    if ((ctxt->state & XML_NANO_HTTP_WRITE) && (xmt_ptr != NULL)) {
        while (total_sent < outlen) {
            int nsent = send(ctxt->fd, SEND_ARG2_CAST (xmt_ptr + total_sent),
                             outlen - total_sent, 0);

            if (nsent > 0)
                total_sent += nsent;
            else if ((nsent == -1) &&
#if defined(EAGAIN) && EAGAIN != EWOULDBLOCK
                     (socket_errno() != EAGAIN) &&
#endif
                     (socket_errno() != EWOULDBLOCK)) {
                __xmlIOErr(XML_FROM_HTTP, 0, "send failed\n");
                if (total_sent == 0)
                    total_sent = -1;
                break;
            } else {
                /*
                 * No data sent
                 * Since non-blocking sockets are used, wait for
                 * socket to be writable or default timeout prior
                 * to retrying.
                 */
#ifndef HAVE_POLL_H
#ifndef _WINSOCKAPI_
                if (ctxt->fd > FD_SETSIZE)
                    return -1;
#endif

                tv.tv_sec = timeout;
                tv.tv_usec = 0;
                FD_ZERO(&wfd);
#ifdef _MSC_VER
#pragma warning(push)
#pragma warning(disable: 4018)
#endif
                FD_SET(ctxt->fd, &wfd);
#ifdef _MSC_VER
#pragma warning(pop)
#endif
                (void) select(ctxt->fd + 1, NULL, &wfd, NULL, &tv);
#else
                p.fd = ctxt->fd;
                p.events = POLLOUT;
                (void) poll(&p, 1, timeout * 1000);
#endif /* !HAVE_POLL_H */
            }
        }
    }

    return total_sent;
}

/**
 * xmlNanoHTTPRecv:
 * @ctxt:  an HTTP context
 *
 * Read information coming from the HTTP connection.
 * This is a blocking call (but it blocks in select(), not read()).
 *
 * Returns the number of byte read or -1 in case of error.
 */

static int
xmlNanoHTTPRecv(xmlNanoHTTPCtxtPtr ctxt)
{
#ifdef HAVE_POLL_H
    struct pollfd p;
#else
    fd_set rfd;
    struct timeval tv;
#endif


    while (ctxt->state & XML_NANO_HTTP_READ) {
        if (ctxt->in == NULL) {
<<<<<<< HEAD
            ctxt->in = (char *) xmlMallocAtomic(65000);
=======
            ctxt->in = xmlMalloc(65000);
>>>>>>> 626889fb
            if (ctxt->in == NULL) {
                xmlHTTPErrMemory();
                ctxt->last = -1;
                return (-1);
            }
            ctxt->inlen = 65000;
            ctxt->inptr = ctxt->content = ctxt->inrptr = ctxt->in;
        }
        if (ctxt->inrptr > ctxt->in + XML_NANO_HTTP_CHUNK) {
            int delta = ctxt->inrptr - ctxt->in;
            int len = ctxt->inptr - ctxt->inrptr;

            memmove(ctxt->in, ctxt->inrptr, len);
            ctxt->inrptr -= delta;
            ctxt->content -= delta;
            ctxt->inptr -= delta;
        }
        if ((ctxt->in + ctxt->inlen) < (ctxt->inptr + XML_NANO_HTTP_CHUNK)) {
            int d_inptr = ctxt->inptr - ctxt->in;
            int d_content = ctxt->content - ctxt->in;
            int d_inrptr = ctxt->inrptr - ctxt->in;
            char *tmp_ptr = ctxt->in;

            ctxt->inlen *= 2;
            ctxt->in = (char *) xmlRealloc(tmp_ptr, ctxt->inlen);
            if (ctxt->in == NULL) {
                xmlHTTPErrMemory();
                xmlFree(tmp_ptr);
                ctxt->last = -1;
                return (-1);
            }
            ctxt->inptr = ctxt->in + d_inptr;
            ctxt->content = ctxt->in + d_content;
            ctxt->inrptr = ctxt->in + d_inrptr;
        }
        ctxt->last = recv(ctxt->fd, ctxt->inptr, XML_NANO_HTTP_CHUNK, 0);
        if (ctxt->last > 0) {
            ctxt->inptr += ctxt->last;
            return (ctxt->last);
        }
        if (ctxt->last == 0) {
            return (0);
        }
        if (ctxt->last == -1) {
            switch (socket_errno()) {
                case EINPROGRESS:
                case EWOULDBLOCK:
#if defined(EAGAIN) && EAGAIN != EWOULDBLOCK
                case EAGAIN:
#endif
                    break;

                case ECONNRESET:
                case ESHUTDOWN:
                    return (0);

                default:
                    __xmlIOErr(XML_FROM_HTTP, 0, "recv failed\n");
                    return (-1);
            }
        }
#ifdef HAVE_POLL_H
        p.fd = ctxt->fd;
        p.events = POLLIN;
        if ((poll(&p, 1, timeout * 1000) < 1)
#if defined(EINTR)
            && (errno != EINTR)
#endif
            )
            return (0);
#else /* !HAVE_POLL_H */
#ifndef _WINSOCKAPI_
        if (ctxt->fd > FD_SETSIZE)
            return 0;
#endif

        tv.tv_sec = timeout;
        tv.tv_usec = 0;
        FD_ZERO(&rfd);

#ifdef _MSC_VER
#pragma warning(push)
#pragma warning(disable: 4018)
#endif

        FD_SET(ctxt->fd, &rfd);

#ifdef _MSC_VER
#pragma warning(pop)
#endif

        if ((select(ctxt->fd + 1, &rfd, NULL, NULL, &tv) < 1)
#if defined(EINTR)
            && (socket_errno() != EINTR)
#endif
            )
            return (0);
#endif /* !HAVE_POLL_H */
    }
    return (0);
}

/**
 * xmlNanoHTTPReadLine:
 * @ctxt:  an HTTP context
 *
 * Read one line in the HTTP server output, usually for extracting
 * the HTTP protocol information from the answer header.
 *
 * Returns a newly allocated string with a copy of the line, or NULL
 *         which indicate the end of the input.
 */

static char *
xmlNanoHTTPReadLine(xmlNanoHTTPCtxtPtr ctxt) {
    char buf[4096];
    char *bp = buf;
    int	rc;

    while (bp - buf < 4095) {
	if (ctxt->inrptr == ctxt->inptr) {
	    if ( (rc = xmlNanoHTTPRecv(ctxt)) == 0) {
		if (bp == buf)
		    return(NULL);
		else
		    *bp = 0;
		return(xmlMemStrdup(buf));
	    }
	    else if ( rc == -1 ) {
	        return ( NULL );
	    }
	}
	*bp = *ctxt->inrptr++;
	if (*bp == '\n') {
	    *bp = 0;
	    return(xmlMemStrdup(buf));
	}
	if (*bp != '\r')
	    bp++;
    }
    buf[4095] = 0;
    return(xmlMemStrdup(buf));
}


/**
 * xmlNanoHTTPScanAnswer:
 * @ctxt:  an HTTP context
 * @line:  an HTTP header line
 *
 * Try to extract useful information from the server answer.
 * We currently parse and process:
 *  - The HTTP revision/ return code
 *  - The Content-Type, Mime-Type and charset used
 *  - The Location for redirect processing.
 *
 * Returns -1 in case of failure, the file descriptor number otherwise
 */

static void
xmlNanoHTTPScanAnswer(xmlNanoHTTPCtxtPtr ctxt, const char *line) {
    const char *cur = line;

    if (line == NULL) return;

    if (!strncmp(line, "HTTP/", 5)) {
        int version = 0;
	int ret = 0;

	cur += 5;
	while ((*cur >= '0') && (*cur <= '9')) {
	    version *= 10;
	    version += *cur - '0';
	    cur++;
	}
	if (*cur == '.') {
	    cur++;
	    if ((*cur >= '0') && (*cur <= '9')) {
		version *= 10;
		version += *cur - '0';
		cur++;
	    }
	    while ((*cur >= '0') && (*cur <= '9'))
		cur++;
	} else
	    version *= 10;
	if ((*cur != ' ') && (*cur != '\t')) return;
	while ((*cur == ' ') || (*cur == '\t')) cur++;
	if ((*cur < '0') || (*cur > '9')) return;
	while ((*cur >= '0') && (*cur <= '9')) {
	    ret *= 10;
	    ret += *cur - '0';
	    cur++;
	}
	if ((*cur != 0) && (*cur != ' ') && (*cur != '\t')) return;
	ctxt->returnValue = ret;
        ctxt->version = version;
    } else if (!xmlStrncasecmp(BAD_CAST line, BAD_CAST"Content-Type:", 13)) {
        const xmlChar *charset, *last, *mime;
        cur += 13;
	while ((*cur == ' ') || (*cur == '\t')) cur++;
	if (ctxt->contentType != NULL)
	    xmlFree(ctxt->contentType);
	ctxt->contentType = xmlMemStrdup(cur);
	mime = (const xmlChar *) cur;
	last = mime;
	while ((*last != 0) && (*last != ' ') && (*last != '\t') &&
	       (*last != ';') && (*last != ','))
	    last++;
	if (ctxt->mimeType != NULL)
	    xmlFree(ctxt->mimeType);
	ctxt->mimeType = (char *) xmlStrndup(mime, last - mime);
	charset = xmlStrstr(BAD_CAST ctxt->contentType, BAD_CAST "charset=");
	if (charset != NULL) {
	    charset += 8;
	    last = charset;
	    while ((*last != 0) && (*last != ' ') && (*last != '\t') &&
	           (*last != ';') && (*last != ','))
		last++;
	    if (ctxt->encoding != NULL)
	        xmlFree(ctxt->encoding);
	    ctxt->encoding = (char *) xmlStrndup(charset, last - charset);
	}
    } else if (!xmlStrncasecmp(BAD_CAST line, BAD_CAST"ContentType:", 12)) {
        const xmlChar *charset, *last, *mime;
        cur += 12;
	if (ctxt->contentType != NULL) return;
	while ((*cur == ' ') || (*cur == '\t')) cur++;
	ctxt->contentType = xmlMemStrdup(cur);
	mime = (const xmlChar *) cur;
	last = mime;
	while ((*last != 0) && (*last != ' ') && (*last != '\t') &&
	       (*last != ';') && (*last != ','))
	    last++;
	if (ctxt->mimeType != NULL)
	    xmlFree(ctxt->mimeType);
	ctxt->mimeType = (char *) xmlStrndup(mime, last - mime);
	charset = xmlStrstr(BAD_CAST ctxt->contentType, BAD_CAST "charset=");
	if (charset != NULL) {
	    charset += 8;
	    last = charset;
	    while ((*last != 0) && (*last != ' ') && (*last != '\t') &&
	           (*last != ';') && (*last != ','))
		last++;
	    if (ctxt->encoding != NULL)
	        xmlFree(ctxt->encoding);
	    ctxt->encoding = (char *) xmlStrndup(charset, last - charset);
	}
    } else if (!xmlStrncasecmp(BAD_CAST line, BAD_CAST"Location:", 9)) {
        cur += 9;
	while ((*cur == ' ') || (*cur == '\t')) cur++;
	if (ctxt->location != NULL)
	    xmlFree(ctxt->location);
	if (*cur == '/') {
	    xmlChar *tmp_http = xmlStrdup(BAD_CAST "http://");
	    xmlChar *tmp_loc =
	        xmlStrcat(tmp_http, (const xmlChar *) ctxt->hostname);
	    ctxt->location =
	        (char *) xmlStrcat (tmp_loc, (const xmlChar *) cur);
	} else {
	    ctxt->location = xmlMemStrdup(cur);
	}
    } else if (!xmlStrncasecmp(BAD_CAST line, BAD_CAST"WWW-Authenticate:", 17)) {
        cur += 17;
	while ((*cur == ' ') || (*cur == '\t')) cur++;
	if (ctxt->authHeader != NULL)
	    xmlFree(ctxt->authHeader);
	ctxt->authHeader = xmlMemStrdup(cur);
    } else if (!xmlStrncasecmp(BAD_CAST line, BAD_CAST"Proxy-Authenticate:", 19)) {
        cur += 19;
	while ((*cur == ' ') || (*cur == '\t')) cur++;
	if (ctxt->authHeader != NULL)
	    xmlFree(ctxt->authHeader);
	ctxt->authHeader = xmlMemStrdup(cur);
#ifdef LIBXML_ZLIB_ENABLED
    } else if ( !xmlStrncasecmp( BAD_CAST line, BAD_CAST"Content-Encoding:", 17) ) {
	cur += 17;
	while ((*cur == ' ') || (*cur == '\t')) cur++;
	if ( !xmlStrncasecmp( BAD_CAST cur, BAD_CAST"gzip", 4) ) {
	    ctxt->usesGzip = 1;

	    ctxt->strm = xmlMalloc(sizeof(z_stream));

	    if (ctxt->strm != NULL) {
		ctxt->strm->zalloc = Z_NULL;
		ctxt->strm->zfree = Z_NULL;
		ctxt->strm->opaque = Z_NULL;
		ctxt->strm->avail_in = 0;
		ctxt->strm->next_in = Z_NULL;

		inflateInit2( ctxt->strm, 31 );
	    }
	}
#endif
    } else if ( !xmlStrncasecmp( BAD_CAST line, BAD_CAST"Content-Length:", 15) ) {
	cur += 15;
	ctxt->ContentLength = strtol( cur, NULL, 10 );
    }
}

/**
 * xmlNanoHTTPConnectAttempt:
 * @addr:  a socket address structure
 *
 * Attempt a connection to the given IP:port endpoint. It forces
 * non-blocking semantic on the socket, and allow 60 seconds for
 * the host to answer.
 *
 * Returns -1 in case of failure, the file descriptor number otherwise
 */

static SOCKET
xmlNanoHTTPConnectAttempt(struct sockaddr *addr)
{
#ifndef HAVE_POLL_H
    fd_set wfd;
#ifdef _WINSOCKAPI_
    fd_set xfd;
#endif
    struct timeval tv;
#else /* !HAVE_POLL_H */
    struct pollfd p;
#endif /* !HAVE_POLL_H */
    int status;

    int addrlen;

    SOCKET s;

#ifdef SUPPORT_IP6
    if (addr->sa_family == AF_INET6) {
        s = socket(PF_INET6, SOCK_STREAM, IPPROTO_TCP);
        addrlen = sizeof(struct sockaddr_in6);
    } else
#endif
    {
        s = socket(PF_INET, SOCK_STREAM, IPPROTO_TCP);
        addrlen = sizeof(struct sockaddr_in);
    }
    if (s == INVALID_SOCKET) {
        __xmlIOErr(XML_FROM_HTTP, 0, "socket failed\n");
        return INVALID_SOCKET;
    }
#ifdef _WINSOCKAPI_
    {
        u_long one = 1;

        status = ioctlsocket(s, FIONBIO, &one) == SOCKET_ERROR ? -1 : 0;
    }
#else /* _WINSOCKAPI_ */
#if defined(VMS)
    {
        int enable = 1;

        status = ioctl(s, FIONBIO, &enable);
    }
#else /* VMS */
    if ((status = fcntl(s, F_GETFL, 0)) != -1) {
#ifdef O_NONBLOCK
        status |= O_NONBLOCK;
#else /* O_NONBLOCK */
#ifdef F_NDELAY
        status |= F_NDELAY;
#endif /* F_NDELAY */
#endif /* !O_NONBLOCK */
        status = fcntl(s, F_SETFL, status);
    }
    if (status < 0) {
        __xmlIOErr(XML_FROM_HTTP, 0, "error setting non-blocking IO\n");
        closesocket(s);
        return INVALID_SOCKET;
    }
#endif /* !VMS */
#endif /* !_WINSOCKAPI_ */

    if (connect(s, addr, addrlen) == -1) {
        switch (socket_errno()) {
            case EINPROGRESS:
            case EWOULDBLOCK:
                break;
            default:
                __xmlIOErr(XML_FROM_HTTP, 0,
                           "error connecting to HTTP server");
                closesocket(s);
                return INVALID_SOCKET;
        }
    }
#ifndef HAVE_POLL_H
    tv.tv_sec = timeout;
    tv.tv_usec = 0;

#ifdef _MSC_VER
#pragma warning(push)
#pragma warning(disable: 4018)
#endif
#ifndef _WINSOCKAPI_
    if (s > FD_SETSIZE)
        return INVALID_SOCKET;
#endif
    FD_ZERO(&wfd);
    FD_SET(s, &wfd);

#ifdef _WINSOCKAPI_
    FD_ZERO(&xfd);
    FD_SET(s, &xfd);

    switch (select(s + 1, NULL, &wfd, &xfd, &tv))
#else
    switch (select(s + 1, NULL, &wfd, NULL, &tv))
#endif
#ifdef _MSC_VER
#pragma warning(pop)
#endif

#else /* !HAVE_POLL_H */
    p.fd = s;
    p.events = POLLOUT;
    switch (poll(&p, 1, timeout * 1000))
#endif /* !HAVE_POLL_H */

    {
        case 0:
            /* Time out */
            __xmlIOErr(XML_FROM_HTTP, 0, "Connect attempt timed out");
            closesocket(s);
            return INVALID_SOCKET;
        case -1:
            /* Ermm.. ?? */
            __xmlIOErr(XML_FROM_HTTP, 0, "Connect failed");
            closesocket(s);
            return INVALID_SOCKET;
    }

#ifndef HAVE_POLL_H
    if (FD_ISSET(s, &wfd)
#ifdef _WINSOCKAPI_
        || FD_ISSET(s, &xfd)
#endif
        )
#else /* !HAVE_POLL_H */
    if (p.revents == POLLOUT)
#endif /* !HAVE_POLL_H */
    {
        XML_SOCKLEN_T len;

        len = sizeof(status);
#ifdef SO_ERROR
        if (getsockopt(s, SOL_SOCKET, SO_ERROR, (char *) &status, &len) <
            0) {
            /* Solaris error code */
            __xmlIOErr(XML_FROM_HTTP, 0, "getsockopt failed\n");
            closesocket(s);
            return INVALID_SOCKET;
        }
#endif
        if (status) {
            __xmlIOErr(XML_FROM_HTTP, 0,
                       "Error connecting to remote host");
            closesocket(s);
            errno = status;
            return INVALID_SOCKET;
        }
    } else {
        /* pbm */
        __xmlIOErr(XML_FROM_HTTP, 0, "select failed\n");
        closesocket(s);
        return INVALID_SOCKET;
    }

    return (s);
}

/**
 * xmlNanoHTTPConnectHost:
 * @host:  the host name
 * @port:  the port number
 *
 * Attempt a connection to the given host:port endpoint. It tries
 * the multiple IP provided by the DNS if available.
 *
 * Returns -1 in case of failure, the file descriptor number otherwise
 */

static SOCKET
xmlNanoHTTPConnectHost(const char *host, int port)
{
    struct sockaddr *addr = NULL;
    struct sockaddr_in sockin;

#ifdef SUPPORT_IP6
    struct sockaddr_in6 sockin6;
#endif
    SOCKET s;

    memset (&sockin, 0, sizeof(sockin));

#if defined(SUPPORT_IP6)
    {
	int status;
	struct addrinfo hints, *res, *result;

        memset (&sockin6, 0, sizeof(sockin6));

	result = NULL;
	memset (&hints, 0,sizeof(hints));
	hints.ai_socktype = SOCK_STREAM;

	status = getaddrinfo (host, NULL, &hints, &result);
	if (status) {
	    __xmlIOErr(XML_FROM_HTTP, 0, "getaddrinfo failed\n");
	    return INVALID_SOCKET;
	}

	for (res = result; res; res = res->ai_next) {
	    if (res->ai_family == AF_INET) {
		if ((size_t)res->ai_addrlen > sizeof(sockin)) {
		    __xmlIOErr(XML_FROM_HTTP, 0, "address size mismatch\n");
		    freeaddrinfo (result);
		    return INVALID_SOCKET;
		}
		memcpy (&sockin, res->ai_addr, res->ai_addrlen);
		sockin.sin_port = htons (port);
		addr = (struct sockaddr *)&sockin;
	    } else if (res->ai_family == AF_INET6) {
		if ((size_t)res->ai_addrlen > sizeof(sockin6)) {
		    __xmlIOErr(XML_FROM_HTTP, 0, "address size mismatch\n");
		    freeaddrinfo (result);
		    return INVALID_SOCKET;
		}
		memcpy (&sockin6, res->ai_addr, res->ai_addrlen);
		sockin6.sin6_port = htons (port);
		addr = (struct sockaddr *)&sockin6;
	    } else
		continue;              /* for */

	    s = xmlNanoHTTPConnectAttempt (addr);
	    if (s != INVALID_SOCKET) {
		freeaddrinfo (result);
		return (s);
	    }
	}

	if (result)
	    freeaddrinfo (result);
    }
#else
    {
        struct hostent *h;
        struct in_addr ia;
        int i;

	h = gethostbyname (GETHOSTBYNAME_ARG_CAST host);
	if (h == NULL) {

/*
 * Okay, I got fed up by the non-portability of this error message
 * extraction code. it work on Linux, if it work on your platform
 * and one want to enable it, send me the defined(foobar) needed
 */
#if defined(HOST_NOT_FOUND) && defined(__linux__)
	    const char *h_err_txt = "";

	    switch (h_errno) {
		case HOST_NOT_FOUND:
		    h_err_txt = "Authoritative host not found";
		    break;

		case TRY_AGAIN:
		    h_err_txt =
			"Non-authoritative host not found or server failure.";
		    break;

		case NO_RECOVERY:
		    h_err_txt =
			"Non-recoverable errors:  FORMERR, REFUSED, or NOTIMP.";
		    break;

#ifdef NO_ADDRESS
		case NO_ADDRESS:
		    h_err_txt =
			"Valid name, no data record of requested type.";
		    break;
#endif

		default:
		    h_err_txt = "No error text defined.";
		    break;
	    }
	    __xmlIOErr(XML_FROM_HTTP, 0, h_err_txt);
#else
	    __xmlIOErr(XML_FROM_HTTP, 0, "Failed to resolve host");
#endif
	    return INVALID_SOCKET;
	}

	for (i = 0; h->h_addr_list[i]; i++) {
	    if (h->h_addrtype == AF_INET) {
		/* A records (IPv4) */
		if ((unsigned int) h->h_length > sizeof(ia)) {
		    __xmlIOErr(XML_FROM_HTTP, 0, "address size mismatch\n");
		    return INVALID_SOCKET;
		}
		memcpy (&ia, h->h_addr_list[i], h->h_length);
		sockin.sin_family = h->h_addrtype;
		sockin.sin_addr = ia;
		sockin.sin_port = (unsigned short)htons ((unsigned short)port);
		addr = (struct sockaddr *) &sockin;
	    } else
		break;              /* for */

	    s = xmlNanoHTTPConnectAttempt (addr);
	    if (s != INVALID_SOCKET)
		return (s);
	}
    }
#endif

    return INVALID_SOCKET;
}


/**
 * xmlNanoHTTPOpen:
 * @URL:  The URL to load
 * @contentType:  if available the Content-Type information will be
 *                returned at that location
 *
 * This function try to open a connection to the indicated resource
 * via HTTP GET.
 *
 * Returns NULL in case of failure, otherwise a request handler.
 *     The contentType, if provided must be freed by the caller
 */

void*
xmlNanoHTTPOpen(const char *URL, char **contentType) {
    if (contentType != NULL) *contentType = NULL;
    return(xmlNanoHTTPMethod(URL, NULL, NULL, contentType, NULL, 0));
}

/**
 * xmlNanoHTTPOpenRedir:
 * @URL:  The URL to load
 * @contentType:  if available the Content-Type information will be
 *                returned at that location
 * @redir: if available the redirected URL will be returned
 *
 * This function try to open a connection to the indicated resource
 * via HTTP GET.
 *
 * Returns NULL in case of failure, otherwise a request handler.
 *     The contentType, if provided must be freed by the caller
 */

void*
xmlNanoHTTPOpenRedir(const char *URL, char **contentType, char **redir) {
    if (contentType != NULL) *contentType = NULL;
    if (redir != NULL) *redir = NULL;
    return(xmlNanoHTTPMethodRedir(URL, NULL, NULL, contentType, redir, NULL,0));
}

/**
 * xmlNanoHTTPRead:
 * @ctx:  the HTTP context
 * @dest:  a buffer
 * @len:  the buffer length
 *
 * This function tries to read @len bytes from the existing HTTP connection
 * and saves them in @dest. This is a blocking call.
 *
 * Returns the number of byte read. 0 is an indication of an end of connection.
 *         -1 indicates a parameter error.
 */
int
xmlNanoHTTPRead(void *ctx, void *dest, int len) {
    xmlNanoHTTPCtxtPtr ctxt = (xmlNanoHTTPCtxtPtr) ctx;
#ifdef LIBXML_ZLIB_ENABLED
    int bytes_read = 0;
    int orig_avail_in;
    int z_ret;
#endif

    if (ctx == NULL) return(-1);
    if (dest == NULL) return(-1);
    if (len <= 0) return(0);

#ifdef LIBXML_ZLIB_ENABLED
    if (ctxt->usesGzip == 1) {
        if (ctxt->strm == NULL) return(0);

        ctxt->strm->next_out = dest;
        ctxt->strm->avail_out = len;
	ctxt->strm->avail_in = ctxt->inptr - ctxt->inrptr;

        while (ctxt->strm->avail_out > 0 &&
	       (ctxt->strm->avail_in > 0 || xmlNanoHTTPRecv(ctxt) > 0)) {
            orig_avail_in = ctxt->strm->avail_in =
			    ctxt->inptr - ctxt->inrptr - bytes_read;
            ctxt->strm->next_in = BAD_CAST (ctxt->inrptr + bytes_read);

            z_ret = inflate(ctxt->strm, Z_NO_FLUSH);
            bytes_read += orig_avail_in - ctxt->strm->avail_in;

            if (z_ret != Z_OK) break;
	}

        ctxt->inrptr += bytes_read;
        return(len - ctxt->strm->avail_out);
    }
#endif

    while (ctxt->inptr - ctxt->inrptr < len) {
        if (xmlNanoHTTPRecv(ctxt) <= 0) break;
    }
    if (ctxt->inptr - ctxt->inrptr < len)
        len = ctxt->inptr - ctxt->inrptr;
    if (len > 0) {
        memcpy(dest, ctxt->inrptr, len);
        ctxt->inrptr += len;
    }
    return(len);
}

/**
 * xmlNanoHTTPClose:
 * @ctx:  the HTTP context
 *
 * This function closes an HTTP context, it ends up the connection and
 * free all data related to it.
 */
void
xmlNanoHTTPClose(void *ctx) {
    xmlNanoHTTPCtxtPtr ctxt = (xmlNanoHTTPCtxtPtr) ctx;

    if (ctx == NULL) return;

    xmlNanoHTTPFreeCtxt(ctxt);
}


/**
 * xmlNanoHTTPHostnameMatch:
 * @pattern: The pattern as it appears in no_proxy environment variable
 * @hostname: The hostname to test as it appears in the URL
 *
 * This function tests whether a given hostname matches a pattern. The pattern
 * usually is a token from the no_proxy environment variable. Wildcards in the
 * pattern are not supported.
 *
 * Returns true, iff hostname matches the pattern.
 */

static int 
xmlNanoHTTPHostnameMatch(const char *pattern, const char *hostname) {
    int idx_pattern, idx_hostname;
    const char * pattern_start;

    if (!pattern || *pattern == '\0' || !hostname)
	return 0;

    /* Ignore trailing '.' */
    if (*pattern == '.') {
        idx_pattern = strlen(pattern) -1;
        pattern_start = pattern + 1;
    }
    else {
        idx_pattern = strlen(pattern);
        pattern_start = pattern;
    }
    idx_hostname = strlen(hostname);

    for (; idx_pattern >= 0 && idx_hostname >= 0; 
           --idx_pattern, --idx_hostname) {
<<<<<<< HEAD
	if (tolower(pattern_start[idx_pattern]) != tolower(hostname[idx_hostname]))
=======
	if (tolower((unsigned char)pattern_start[idx_pattern]) !=
            tolower((unsigned char)hostname[idx_hostname]))
>>>>>>> 626889fb
	    break;
    }

    return idx_pattern == -1 && (idx_hostname == -1|| hostname[idx_hostname] == '.');
}


/**
 * xmlNanoHTTPBypassProxy:
 * @hostname: The hostname as it appears in the URL
 *
 * This function evaluates the no_proxy environment variable and returns
 * whether the proxy server should be bypassed for a given host.
 *
 * Returns true, iff a proxy server should be bypassed for the given hostname.
 */

static int
xmlNanoHTTPBypassProxy(const char *hostname) {
    size_t envlen;
    char *env = getenv("no_proxy"), *cpy=NULL, *p=NULL;
    if (!env)
	return 0;

    /* (Avoid strdup because it's not portable.) */
    envlen = strlen(env) + 1;
    cpy = xmlMalloc(envlen);
    memcpy(cpy, env, envlen);
    env = cpy;

    /* The remainder of the function is basically a tokenizing: */
<<<<<<< HEAD
    while (isspace(*env))
=======
    while (isspace((unsigned char)*env))
>>>>>>> 626889fb
    	++env;
    if (*env == '\0') {
    	xmlFree(cpy);
	return 0;
    }

    p = env;
    while (*env) {

    	if (*env != ',') {
	    ++env;
	    continue;
	}

	*(env++) = '\0';
	if (xmlNanoHTTPHostnameMatch(p, hostname)) {
	    xmlFree(cpy);
	    return 1;
	}

<<<<<<< HEAD
	while (isspace(*env))
=======
	while (isspace((unsigned char)*env))
>>>>>>> 626889fb
	    ++env;
	p = env;
    }
    if (xmlNanoHTTPHostnameMatch(p, hostname)) {
    	xmlFree(cpy);
    	return 1;
    }

    xmlFree(cpy);
    return 0;
}


/**
 * xmlNanoHTTPMethodRedir:
 * @URL:  The URL to load
 * @method:  the HTTP method to use
 * @input:  the input string if any
 * @contentType:  the Content-Type information IN and OUT
 * @redir:  the redirected URL OUT
 * @headers:  the extra headers
 * @ilen:  input length
 *
 * This function try to open a connection to the indicated resource
 * via HTTP using the given @method, adding the given extra headers
 * and the input buffer for the request content.
 *
 * Returns NULL in case of failure, otherwise a request handler.
 *     The contentType, or redir, if provided must be freed by the caller
 */

void*
xmlNanoHTTPMethodRedir(const char *URL, const char *method, const char *input,
                  char **contentType, char **redir,
		  const char *headers, int ilen ) {
    xmlNanoHTTPCtxtPtr ctxt;
    char *bp, *p;
    int blen;
    SOCKET ret;
    int nbRedirects = 0;
    int use_proxy;
    char *redirURL = NULL;

    if (URL == NULL) return(NULL);
    if (method == NULL) method = "GET";
    xmlNanoHTTPInit();

retry:
    if (redirURL == NULL) {
	ctxt = xmlNanoHTTPNewCtxt(URL);
	if (ctxt == NULL)
	    return(NULL);
    } else {
	ctxt = xmlNanoHTTPNewCtxt(redirURL);
	if (ctxt == NULL)
	    return(NULL);
	ctxt->location = xmlMemStrdup(redirURL);
    }

    if ((ctxt->protocol == NULL) || (strcmp(ctxt->protocol, "http"))) {
	__xmlIOErr(XML_FROM_IO, XML_IO_UNSUPPORTED_PROTOCOL, ctxt->protocol);
        xmlNanoHTTPFreeCtxt(ctxt);
	if (redirURL != NULL) xmlFree(redirURL);
        return(NULL);
    }
    if (ctxt->hostname == NULL) {
	__xmlIOErr(XML_FROM_HTTP, XML_HTTP_UNKNOWN_HOST,
	           "Failed to identify host in URI");
        xmlNanoHTTPFreeCtxt(ctxt);
	if (redirURL != NULL) xmlFree(redirURL);
        return(NULL);
    }
    use_proxy = proxy && !xmlNanoHTTPBypassProxy(ctxt->hostname);
    if (use_proxy) {
	blen = strlen(ctxt->hostname) * 2 + 16;
	ret = xmlNanoHTTPConnectHost(proxy, proxyPort);
    }
    else {
	blen = strlen(ctxt->hostname);
	ret = xmlNanoHTTPConnectHost(ctxt->hostname, ctxt->port);
    }
    if (ret == INVALID_SOCKET) {
        xmlNanoHTTPFreeCtxt(ctxt);
	if (redirURL != NULL) xmlFree(redirURL);
        return(NULL);
    }
    ctxt->fd = ret;

    if (input == NULL)
	ilen = 0;
    else
	blen += 36;

    if (headers != NULL)
	blen += strlen(headers) + 2;
    if (contentType && *contentType)
	/* reserve for string plus 'Content-Type: \r\n" */
	blen += strlen(*contentType) + 16;
    if (ctxt->query != NULL)
	/* 1 for '?' */
	blen += strlen(ctxt->query) + 1;
    blen += strlen(method) + strlen(ctxt->path) + 24;
#ifdef LIBXML_ZLIB_ENABLED
    /* reserve for possible 'Accept-Encoding: gzip' string */
    blen += 23;
#endif
    if (ctxt->port != 80) {
	/* reserve space for ':xxxxx', incl. potential proxy */
	if (use_proxy)
	    blen += 17;
	else
	    blen += 11;
    }
    bp = xmlMalloc(blen);
    if ( bp == NULL ) {
        xmlNanoHTTPFreeCtxt( ctxt );
	xmlHTTPErrMemory();
	return ( NULL );
    }

    p = bp;

    if (use_proxy) {
	if (ctxt->port != 80) {
	    p += snprintf( p, blen - (p - bp), "%s http://%s:%d%s",
			method, ctxt->hostname,
			ctxt->port, ctxt->path );
	}
	else
	    p += snprintf( p, blen - (p - bp), "%s http://%s%s", method,
			ctxt->hostname, ctxt->path);
    }
    else
	p += snprintf( p, blen - (p - bp), "%s %s", method, ctxt->path);

    if (ctxt->query != NULL)
	p += snprintf( p, blen - (p - bp), "?%s", ctxt->query);

    if (ctxt->port == 80) {
        p += snprintf( p, blen - (p - bp), " HTTP/1.0\r\nHost: %s\r\n",
		    ctxt->hostname);
    } else {
        p += snprintf( p, blen - (p - bp), " HTTP/1.0\r\nHost: %s:%d\r\n",
		    ctxt->hostname, ctxt->port);
    }

#ifdef LIBXML_ZLIB_ENABLED
    p += snprintf(p, blen - (p - bp), "Accept-Encoding: gzip\r\n");
#endif

    if (contentType != NULL && *contentType)
	p += snprintf(p, blen - (p - bp), "Content-Type: %s\r\n", *contentType);

    if (headers != NULL)
	p += snprintf( p, blen - (p - bp), "%s", headers );

    if (input != NULL)
	snprintf(p, blen - (p - bp), "Content-Length: %d\r\n\r\n", ilen );
    else
	snprintf(p, blen - (p - bp), "\r\n");

<<<<<<< HEAD
#ifdef DEBUG_HTTP
    xmlGenericError(xmlGenericErrorContext,
	    "-> %s%s", use_proxy ? "(Proxy) " : "", bp);
    if ((blen -= strlen(bp)+1) < 0)
	xmlGenericError(xmlGenericErrorContext,
		"ERROR: overflowed buffer by %d bytes\n", -blen);
#endif
=======
>>>>>>> 626889fb
    ctxt->outptr = ctxt->out = bp;
    ctxt->state = XML_NANO_HTTP_WRITE;
    blen = strlen( ctxt->out );
    xmlNanoHTTPSend(ctxt, ctxt->out, blen );

    if ( input != NULL ) {
	xmlNanoHTTPSend( ctxt, input, ilen );
    }

    ctxt->state = XML_NANO_HTTP_READ;

    while ((p = xmlNanoHTTPReadLine(ctxt)) != NULL) {
        if (*p == 0) {
	    ctxt->content = ctxt->inrptr;
	    xmlFree(p);
	    break;
	}
	xmlNanoHTTPScanAnswer(ctxt, p);

        xmlFree(p);
    }

    if ((ctxt->location != NULL) && (ctxt->returnValue >= 300) &&
        (ctxt->returnValue < 400)) {
	while ( xmlNanoHTTPRecv(ctxt) > 0 )
            ;
        if (nbRedirects < XML_NANO_HTTP_MAX_REDIR) {
	    nbRedirects++;
	    if (redirURL != NULL)
		xmlFree(redirURL);
	    redirURL = xmlMemStrdup(ctxt->location);
	    xmlNanoHTTPFreeCtxt(ctxt);
	    goto retry;
	}
	xmlNanoHTTPFreeCtxt(ctxt);
	if (redirURL != NULL) xmlFree(redirURL);
	return(NULL);
    }

    if (contentType != NULL) {
	if (ctxt->contentType != NULL)
	    *contentType = xmlMemStrdup(ctxt->contentType);
	else
	    *contentType = NULL;
    }

    if ((redir != NULL) && (redirURL != NULL)) {
	*redir = redirURL;
    } else {
	if (redirURL != NULL)
	    xmlFree(redirURL);
	if (redir != NULL)
	    *redir = NULL;
    }

    return((void *) ctxt);
}

/**
 * xmlNanoHTTPMethod:
 * @URL:  The URL to load
 * @method:  the HTTP method to use
 * @input:  the input string if any
 * @contentType:  the Content-Type information IN and OUT
 * @headers:  the extra headers
 * @ilen:  input length
 *
 * This function try to open a connection to the indicated resource
 * via HTTP using the given @method, adding the given extra headers
 * and the input buffer for the request content.
 *
 * Returns NULL in case of failure, otherwise a request handler.
 *     The contentType, if provided must be freed by the caller
 */

void*
xmlNanoHTTPMethod(const char *URL, const char *method, const char *input,
                  char **contentType, const char *headers, int ilen) {
    return(xmlNanoHTTPMethodRedir(URL, method, input, contentType,
		                  NULL, headers, ilen));
}

/**
 * xmlNanoHTTPFetch:
 * @URL:  The URL to load
 * @filename:  the filename where the content should be saved
 * @contentType:  if available the Content-Type information will be
 *                returned at that location
 *
 * This function try to fetch the indicated resource via HTTP GET
 * and save it's content in the file.
 *
 * Returns -1 in case of failure, 0 in case of success. The contentType,
 *     if provided must be freed by the caller
 */
int
xmlNanoHTTPFetch(const char *URL, const char *filename, char **contentType) {
    void *ctxt = NULL;
    char *buf = NULL;
    int fd;
    int len;
    int ret = 0;

    if (filename == NULL) return(-1);
    ctxt = xmlNanoHTTPOpen(URL, contentType);
    if (ctxt == NULL) return(-1);

    if (!strcmp(filename, "-"))
        fd = 1; /* STDOUT_FILENO */
    else {
        fd = open(filename, O_CREAT | O_WRONLY, 00644);
	if (fd < 0) {
	    xmlNanoHTTPClose(ctxt);
	    if ((contentType != NULL) && (*contentType != NULL)) {
	        xmlFree(*contentType);
		*contentType = NULL;
	    }
	    return(-1);
	}
    }

    xmlNanoHTTPFetchContent( ctxt, &buf, &len );
    if ( len > 0 ) {
	if (write(fd, buf, len) == -1) {
	    ret = -1;
	}
    }

    xmlNanoHTTPClose(ctxt);
    close(fd);
    return(ret);
}

#ifdef LIBXML_OUTPUT_ENABLED
/**
 * xmlNanoHTTPSave:
 * @ctxt:  the HTTP context
 * @filename:  the filename where the content should be saved
 *
 * This function saves the output of the HTTP transaction to a file
 * It closes and free the context at the end
 *
 * Returns -1 in case of failure, 0 in case of success.
 */
int
xmlNanoHTTPSave(void *ctxt, const char *filename) {
    char *buf = NULL;
    int fd;
    int len;
    int ret = 0;

    if ((ctxt == NULL) || (filename == NULL)) return(-1);

    if (!strcmp(filename, "-"))
        fd = 1; /* STDOUT_FILENO */
    else {
        fd = open(filename, O_CREAT | O_WRONLY, 0666);
	if (fd < 0) {
	    xmlNanoHTTPClose(ctxt);
	    return(-1);
	}
    }

    xmlNanoHTTPFetchContent( ctxt, &buf, &len );
    if ( len > 0 ) {
	if (write(fd, buf, len) == -1) {
	    ret = -1;
	}
    }

    xmlNanoHTTPClose(ctxt);
    close(fd);
    return(ret);
}
#endif /* LIBXML_OUTPUT_ENABLED */

/**
 * xmlNanoHTTPReturnCode:
 * @ctx:  the HTTP context
 *
 * Get the latest HTTP return code received
 *
 * Returns the HTTP return code for the request.
 */
int
xmlNanoHTTPReturnCode(void *ctx) {
    xmlNanoHTTPCtxtPtr ctxt = (xmlNanoHTTPCtxtPtr) ctx;

    if (ctxt == NULL) return(-1);

    return(ctxt->returnValue);
}

/**
 * xmlNanoHTTPAuthHeader:
 * @ctx:  the HTTP context
 *
 * Get the authentication header of an HTTP context
 *
 * Returns the stashed value of the WWW-Authenticate or Proxy-Authenticate
 * header.
 */
const char *
xmlNanoHTTPAuthHeader(void *ctx) {
    xmlNanoHTTPCtxtPtr ctxt = (xmlNanoHTTPCtxtPtr) ctx;

    if (ctxt == NULL) return(NULL);

    return(ctxt->authHeader);
}

/**
 * xmlNanoHTTPContentLength:
 * @ctx:  the HTTP context
 *
 * Provides the specified content length from the HTTP header.
 *
 * Return the specified content length from the HTTP header.  Note that
 * a value of -1 indicates that the content length element was not included in
 * the response header.
 */
int
xmlNanoHTTPContentLength( void * ctx ) {
    xmlNanoHTTPCtxtPtr	ctxt = (xmlNanoHTTPCtxtPtr)ctx;

    return ( ( ctxt == NULL ) ? -1 : ctxt->ContentLength );
}

/**
 * xmlNanoHTTPRedir:
 * @ctx:  the HTTP context
 *
 * Provides the specified redirection URL if available from the HTTP header.
 *
 * Return the specified redirection URL or NULL if not redirected.
 */
const char *
xmlNanoHTTPRedir( void * ctx ) {
    xmlNanoHTTPCtxtPtr	ctxt = (xmlNanoHTTPCtxtPtr)ctx;

    return ( ( ctxt == NULL ) ? NULL : ctxt->location );
}

/**
 * xmlNanoHTTPEncoding:
 * @ctx:  the HTTP context
 *
 * Provides the specified encoding if specified in the HTTP headers.
 *
 * Return the specified encoding or NULL if not available
 */
const char *
xmlNanoHTTPEncoding( void * ctx ) {
    xmlNanoHTTPCtxtPtr	ctxt = (xmlNanoHTTPCtxtPtr)ctx;

    return ( ( ctxt == NULL ) ? NULL : ctxt->encoding );
}

/**
 * xmlNanoHTTPMimeType:
 * @ctx:  the HTTP context
 *
 * Provides the specified Mime-Type if specified in the HTTP headers.
 *
 * Return the specified Mime-Type or NULL if not available
 */
const char *
xmlNanoHTTPMimeType( void * ctx ) {
    xmlNanoHTTPCtxtPtr	ctxt = (xmlNanoHTTPCtxtPtr)ctx;

    return ( ( ctxt == NULL ) ? NULL : ctxt->mimeType );
}

/**
 * xmlNanoHTTPFetchContent:
 * @ctx:  the HTTP context
 * @ptr:  pointer to set to the content buffer.
 * @len:  integer pointer to hold the length of the content
 *
 * Check if all the content was read
 *
 * Returns 0 if all the content was read and available, returns
 * -1 if received content length was less than specified or an error
 * occurred.
 */
static int
xmlNanoHTTPFetchContent( void * ctx, char ** ptr, int * len ) {
    xmlNanoHTTPCtxtPtr	ctxt = (xmlNanoHTTPCtxtPtr)ctx;

    int			rc = 0;
    int			cur_lgth;
    int			rcvd_lgth;
    int			dummy_int;
    char *		dummy_ptr = NULL;

    /*  Dummy up return input parameters if not provided  */

    if ( len == NULL )
        len = &dummy_int;

    if ( ptr == NULL )
        ptr = &dummy_ptr;

    /*  But can't work without the context pointer  */

    if ( ( ctxt == NULL ) || ( ctxt->content == NULL ) ) {
        *len = 0;
	*ptr = NULL;
	return ( -1 );
    }

    rcvd_lgth = ctxt->inptr - ctxt->content;

    while ( (cur_lgth = xmlNanoHTTPRecv( ctxt )) > 0 ) {

	rcvd_lgth += cur_lgth;
	if ( (ctxt->ContentLength > 0) && (rcvd_lgth >= ctxt->ContentLength) )
	    break;
    }

    *ptr = ctxt->content;
    *len = rcvd_lgth;

    if ( ( ctxt->ContentLength > 0 ) && ( rcvd_lgth < ctxt->ContentLength ) )
        rc = -1;
    else if ( rcvd_lgth == 0 )
	rc = -1;

    return ( rc );
}

#endif /* LIBXML_HTTP_ENABLED */<|MERGE_RESOLUTION|>--- conflicted
+++ resolved
@@ -20,27 +20,6 @@
 #include <stdlib.h>
 #include <errno.h>
 
-<<<<<<< HEAD
-#ifdef HAVE_UNISTD_H
-#include <unistd.h>
-#elif defined (_WIN32)
-#include <io.h>
-#endif
-#ifdef HAVE_SYS_SOCKET_H
-#include <sys/socket.h>
-#endif
-#ifdef HAVE_NETINET_IN_H
-#include <netinet/in.h>
-#endif
-#ifdef HAVE_ARPA_INET_H
-#include <arpa/inet.h>
-#endif
-#ifdef HAVE_NETDB_H
-#include <netdb.h>
-#endif
-#ifdef HAVE_FCNTL_H
-=======
->>>>>>> 626889fb
 #include <fcntl.h>
 
 #ifdef _WIN32
@@ -91,23 +70,8 @@
 #define INVALID_SOCKET (-1)
 #endif
 
-<<<<<<< HEAD
-#ifndef XML_SOCKLEN_T
-#define XML_SOCKLEN_T unsigned int
-#endif
-
 #define GETHOSTBYNAME_ARG_CAST (char *)
 #define SEND_ARG2_CAST (char *)
-
-#ifdef STANDALONE
-#define DEBUG_HTTP
-#define xmlStrncasecmp(a, b, n) strncasecmp((char *)a, (char *)b, n)
-#define xmlStrcasecmpi(a, b) strcasecmp((char *)a, (char *)b)
-#endif
-=======
-#define GETHOSTBYNAME_ARG_CAST (char *)
-#define SEND_ARG2_CAST (char *)
->>>>>>> 626889fb
 
 #define XML_NANO_HTTP_MAX_REDIR	10
 
@@ -519,11 +483,7 @@
 
     while (ctxt->state & XML_NANO_HTTP_READ) {
         if (ctxt->in == NULL) {
-<<<<<<< HEAD
-            ctxt->in = (char *) xmlMallocAtomic(65000);
-=======
             ctxt->in = xmlMalloc(65000);
->>>>>>> 626889fb
             if (ctxt->in == NULL) {
                 xmlHTTPErrMemory();
                 ctxt->last = -1;
@@ -1297,12 +1257,8 @@
 
     for (; idx_pattern >= 0 && idx_hostname >= 0; 
            --idx_pattern, --idx_hostname) {
-<<<<<<< HEAD
-	if (tolower(pattern_start[idx_pattern]) != tolower(hostname[idx_hostname]))
-=======
 	if (tolower((unsigned char)pattern_start[idx_pattern]) !=
             tolower((unsigned char)hostname[idx_hostname]))
->>>>>>> 626889fb
 	    break;
     }
 
@@ -1334,11 +1290,7 @@
     env = cpy;
 
     /* The remainder of the function is basically a tokenizing: */
-<<<<<<< HEAD
-    while (isspace(*env))
-=======
     while (isspace((unsigned char)*env))
->>>>>>> 626889fb
     	++env;
     if (*env == '\0') {
     	xmlFree(cpy);
@@ -1359,11 +1311,7 @@
 	    return 1;
 	}
 
-<<<<<<< HEAD
-	while (isspace(*env))
-=======
 	while (isspace((unsigned char)*env))
->>>>>>> 626889fb
 	    ++env;
 	p = env;
     }
@@ -1525,16 +1473,6 @@
     else
 	snprintf(p, blen - (p - bp), "\r\n");
 
-<<<<<<< HEAD
-#ifdef DEBUG_HTTP
-    xmlGenericError(xmlGenericErrorContext,
-	    "-> %s%s", use_proxy ? "(Proxy) " : "", bp);
-    if ((blen -= strlen(bp)+1) < 0)
-	xmlGenericError(xmlGenericErrorContext,
-		"ERROR: overflowed buffer by %d bytes\n", -blen);
-#endif
-=======
->>>>>>> 626889fb
     ctxt->outptr = ctxt->out = bp;
     ctxt->state = XML_NANO_HTTP_WRITE;
     blen = strlen( ctxt->out );
