--- conflicted
+++ resolved
@@ -373,15 +373,8 @@
 	return ((size_t) -1);
     }
     outbuf = (xmlOutputBufferPtr) xmlMalloc(sizeof(xmlOutputBuffer));
-<<<<<<< HEAD
-    if (outbuf == NULL) {
-        htmlSaveErrMemory("allocating HTML output buffer");
-	return (-1);
-    }
-=======
     if (outbuf == NULL)
 	return ((size_t) -1);
->>>>>>> 626889fb
     memset(outbuf, 0, sizeof(xmlOutputBuffer));
     outbuf->buffer = buf;
     outbuf->encoder = NULL;
