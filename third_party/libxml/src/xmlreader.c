--- conflicted
+++ resolved
@@ -42,21 +42,13 @@
 #endif
 
 #include "private/buf.h"
-<<<<<<< HEAD
-=======
 #include "private/error.h"
 #include "private/memory.h"
 #include "private/parser.h"
->>>>>>> 626889fb
 #include "private/tree.h"
 #ifdef LIBXML_XINCLUDE_ENABLED
 #include "private/xinclude.h"
 #endif
-<<<<<<< HEAD
-
-#define MAX_ERR_MSG_SIZE 64000
-=======
->>>>>>> 626889fb
 
 #ifdef FUZZING_BUILD_MODE_UNSAFE_FOR_PRODUCTION
 /* Keeping free objects can hide memory errors. */
@@ -587,15 +579,6 @@
 xmlTextReaderEntPush(xmlTextReaderPtr reader, xmlNodePtr value)
 {
     if (reader->entNr >= reader->entMax) {
-<<<<<<< HEAD
-        size_t newSize = reader->entMax == 0 ? 10 : reader->entMax * 2;
-        xmlNodePtr *tmp;
-
-        tmp = (xmlNodePtr *) xmlRealloc(reader->entTab,
-                                        newSize * sizeof(*tmp));
-        if (tmp == NULL) {
-            xmlGenericError(xmlGenericErrorContext, "xmlRealloc failed !\n");
-=======
         xmlNodePtr *tmp;
         int newSize;
 
@@ -608,7 +591,6 @@
         tmp = xmlRealloc(reader->entTab, newSize * sizeof(tmp[0]));
         if (tmp == NULL) {
             xmlTextReaderErrMemory(reader);
->>>>>>> 626889fb
             return (-1);
         }
         reader->entTab = tmp;
@@ -819,12 +801,7 @@
 	     */
 	    if (reader->mode != XML_TEXTREADER_MODE_EOF) {
 		val = xmlParserInputBufferRead(reader->input, 4096);
-<<<<<<< HEAD
-		if ((val == 0) &&
-		    (reader->input->readcallback == NULL)) {
-=======
 		if (val == 0) {
->>>>>>> 626889fb
 		    if (xmlBufUse(inbuf) == reader->cur) {
 			reader->mode = XML_TEXTREADER_MODE_EOF;
                         break;
@@ -869,24 +846,12 @@
      * Discard the consumed input when needed and possible
      */
     if (reader->mode == XML_TEXTREADER_MODE_INTERACTIVE) {
-<<<<<<< HEAD
-        if (reader->input->readcallback != NULL) {
-	    if ((reader->cur >= 4096) &&
-		(xmlBufUse(inbuf) - reader->cur <= CHUNK_SIZE)) {
-		val = xmlBufShrink(inbuf, reader->cur);
-		if (val >= 0) {
-		    reader->cur -= val;
-		}
-	    }
-	}
-=======
         if (reader->cur > 80 /* LINE_LEN */) {
             val = xmlBufShrink(inbuf, reader->cur - 80);
             if (val >= 0) {
                 reader->cur -= val;
             }
         }
->>>>>>> 626889fb
     }
 
     /*
@@ -1229,57 +1194,6 @@
 }
 
 /**
-<<<<<<< HEAD
- * xmlTextReaderCollectSiblings:
- * @node:    the first child
- *
- *  Traverse depth-first through all sibling nodes and their children
- *  nodes and concatenate their content. This is an auxiliary function
- *  to xmlTextReaderReadString.
- *
- *  Returns a string containing the content, or NULL in case of error.
- */
-static xmlChar *
-xmlTextReaderCollectSiblings(xmlNodePtr node)
-{
-    xmlBufferPtr buffer;
-    xmlChar *ret;
-
-    if ((node == NULL) || (node->type == XML_NAMESPACE_DECL))
-        return(NULL);
-
-    buffer = xmlBufferCreate();
-    if (buffer == NULL)
-       return NULL;
-    xmlBufferSetAllocationScheme(buffer, XML_BUFFER_ALLOC_DOUBLEIT);
-
-    for ( ; node != NULL; node = node->next) {
-       switch (node->type) {
-       case XML_TEXT_NODE:
-       case XML_CDATA_SECTION_NODE:
-           xmlBufferCat(buffer, node->content);
-           break;
-       case XML_ELEMENT_NODE: {
-           xmlChar *tmp;
-
-	   tmp = xmlTextReaderCollectSiblings(node->children);
-           xmlBufferCat(buffer, tmp);
-	   xmlFree(tmp);
-	   break;
-       }
-       default:
-           break;
-       }
-    }
-    ret = buffer->content;
-    buffer->content = NULL;
-    xmlBufferFree(buffer);
-    return(ret);
-}
-
-/**
-=======
->>>>>>> 626889fb
  * xmlTextReaderRead:
  * @reader:  the xmlTextReaderPtr used
  *
@@ -1539,15 +1453,12 @@
 	    xmlXIncludeSetFlags(reader->xincctxt,
 	                        reader->parserFlags & (~XML_PARSE_NOXINCNODE));
             xmlXIncludeSetStreamingMode(reader->xincctxt, 1);
-<<<<<<< HEAD
-=======
             if ((reader->errorFunc != NULL) || (reader->sErrorFunc != NULL))
                 xmlXIncludeSetErrorHandler(reader->xincctxt,
                         xmlTextReaderStructuredRelay, reader);
             if (reader->resourceLoader != NULL)
                 xmlXIncludeSetResourceLoader(reader->xincctxt,
                         reader->resourceLoader, reader->resourceCtxt);
->>>>>>> 626889fb
 	}
 	/*
 	 * expand that node and process it
@@ -1764,32 +1675,6 @@
     xmlNodePtr cur;
     xmlChar *ret;
 
-<<<<<<< HEAD
-    if (xmlTextReaderExpand(reader) == NULL) {
-        return NULL;
-    }
-    doc = reader->node->doc;
-    buff = xmlBufferCreate();
-    if (buff == NULL)
-        return NULL;
-    xmlBufferSetAllocationScheme(buff, XML_BUFFER_ALLOC_DOUBLEIT);
-    for (cur_node = reader->node->children; cur_node != NULL;
-         cur_node = cur_node->next) {
-        /* XXX: Why is the node copied? */
-        node = xmlDocCopyNode(cur_node, doc, 1);
-        /* XXX: Why do we need a second buffer? */
-        buff2 = xmlBufferCreate();
-        xmlBufferSetAllocationScheme(buff2, XML_BUFFER_ALLOC_DOUBLEIT);
-        if (xmlNodeDump(buff2, doc, node, 0, 0) == -1) {
-            xmlFreeNode(node);
-            xmlBufferFree(buff2);
-            xmlBufferFree(buff);
-            return NULL;
-        }
-        xmlBufferCat(buff, buff2->content);
-        xmlFreeNode(node);
-        xmlBufferFree(buff2);
-=======
     if (xmlTextReaderExpand(reader) == NULL)
         return(NULL);
 
@@ -1800,7 +1685,6 @@
     if (output == NULL) {
         xmlTextReaderErrMemory(reader);
         return(NULL);
->>>>>>> 626889fb
     }
 
     for (cur = reader->node->children; cur != NULL; cur = cur->next)
@@ -1836,21 +1720,6 @@
         return(NULL);
 
     node = reader->node;
-<<<<<<< HEAD
-    doc = node->doc;
-    /* XXX: Why is the node copied? */
-	if (node->type == XML_DTD_NODE) {
-		node = (xmlNodePtr) xmlCopyDtd((xmlDtdPtr) node);
-	} else {
-		node = xmlDocCopyNode(node, doc, 1);
-	}
-    buff = xmlBufferCreate();
-    xmlBufferSetAllocationScheme(buff, XML_BUFFER_ALLOC_DOUBLEIT);
-    if (xmlNodeDump(buff, doc, node, 0, 0) == -1) {
-        xmlFreeNode(node);
-        xmlBufferFree(buff);
-        return NULL;
-=======
     if (node == NULL)
         return(NULL);
 
@@ -1858,7 +1727,6 @@
     if (output == NULL) {
         xmlTextReaderErrMemory(reader);
         return(NULL);
->>>>>>> 626889fb
     }
 
     xmlTextReaderDumpCopy(reader, output, node);
@@ -2160,12 +2028,6 @@
         xmlFree(ret);
 	return(NULL);
     }
-<<<<<<< HEAD
-    /* no operation on a reader should require a huge buffer */
-    xmlBufSetAllocationScheme(ret->buffer,
-			      XML_BUFFER_ALLOC_DOUBLEIT);
-=======
->>>>>>> 626889fb
     ret->sax = (xmlSAXHandler *) xmlMalloc(sizeof(xmlSAXHandler));
     if (ret->sax == NULL) {
 	xmlBufFree(ret->buffer);
@@ -3300,11 +3162,7 @@
 	    return(readerStrdup(reader, BAD_CAST "#comment"));
         case XML_DOCUMENT_NODE:
         case XML_HTML_DOCUMENT_NODE:
-<<<<<<< HEAD
-	    return(xmlStrdup(BAD_CAST "#document"));
-=======
 	    return(readerStrdup(reader, BAD_CAST "#document"));
->>>>>>> 626889fb
         case XML_DOCUMENT_FRAG_NODE:
 	    return(readerStrdup(reader, BAD_CAST "#document-fragment"));
         case XML_NOTATION_NODE:
@@ -3372,11 +3230,7 @@
 	    return(constString(reader, BAD_CAST "#comment"));
         case XML_DOCUMENT_NODE:
         case XML_HTML_DOCUMENT_NODE:
-<<<<<<< HEAD
-	    return(CONSTSTR(BAD_CAST "#document"));
-=======
 	    return(constString(reader, BAD_CAST "#document"));
->>>>>>> 626889fb
         case XML_DOCUMENT_FRAG_NODE:
 	    return(constString(reader, BAD_CAST "#document-fragment"));
         case XML_NOTATION_NODE:
@@ -3743,12 +3597,6 @@
 		    reader->buffer = xmlBufCreate(50);
                     if (reader->buffer == NULL)
                         return (NULL);
-<<<<<<< HEAD
-                    }
-		    xmlBufSetAllocationScheme(reader->buffer,
-		                              XML_BUFFER_ALLOC_DOUBLEIT);
-=======
->>>>>>> 626889fb
                 } else
                     xmlBufEmpty(reader->buffer);
 	        xmlBufGetNodeContent(reader->buffer, node);
@@ -3757,14 +3605,7 @@
                     xmlTextReaderErrMemory(reader);
 		    /* error on the buffer best to reallocate */
 		    xmlBufFree(reader->buffer);
-<<<<<<< HEAD
-		    reader->buffer = xmlBufCreateSize(100);
-		    xmlBufSetAllocationScheme(reader->buffer,
-		                              XML_BUFFER_ALLOC_DOUBLEIT);
-		    ret = BAD_CAST "";
-=======
 		    reader->buffer = xmlBufCreate(50);
->>>>>>> 626889fb
 		}
 		return(ret);
 	    }
@@ -4168,85 +4009,7 @@
     return(reader->ctxt->myDoc);
 }
 
-<<<<<<< HEAD
-#ifdef LIBXML_SCHEMAS_ENABLED
-static char *xmlTextReaderBuildMessage(const char *msg, va_list ap) LIBXML_ATTR_FORMAT(1,0);
-
-static void
-xmlTextReaderValidityError(void *ctxt, const char *msg, ...) LIBXML_ATTR_FORMAT(2,3);
-
-static void
-xmlTextReaderValidityWarning(void *ctxt, const char *msg, ...) LIBXML_ATTR_FORMAT(2,3);
-
-static void
-xmlTextReaderValidityErrorRelay(void *ctx, const char *msg, ...) LIBXML_ATTR_FORMAT(2,3);
-
-static void
-xmlTextReaderValidityWarningRelay(void *ctx, const char *msg, ...) LIBXML_ATTR_FORMAT(2,3);
-
-static void
-xmlTextReaderValidityErrorRelay(void *ctx, const char *msg, ...)
-{
-    xmlTextReaderPtr reader = (xmlTextReaderPtr) ctx;
-
-    char *str;
-
-    va_list ap;
-
-    va_start(ap, msg);
-    str = xmlTextReaderBuildMessage(msg, ap);
-    if (!reader->errorFunc) {
-        xmlTextReaderValidityError(ctx, "%s", str);
-    } else {
-        reader->errorFunc(reader->errorFuncArg, str,
-                          XML_PARSER_SEVERITY_VALIDITY_ERROR,
-                          NULL /* locator */ );
-    }
-    if (str != NULL)
-        xmlFree(str);
-    va_end(ap);
-}
-
-static void
-xmlTextReaderValidityWarningRelay(void *ctx, const char *msg, ...)
-{
-    xmlTextReaderPtr reader = (xmlTextReaderPtr) ctx;
-
-    char *str;
-
-    va_list ap;
-
-    va_start(ap, msg);
-    str = xmlTextReaderBuildMessage(msg, ap);
-    if (!reader->errorFunc) {
-        xmlTextReaderValidityWarning(ctx, "%s", str);
-    } else {
-        reader->errorFunc(reader->errorFuncArg, str,
-                          XML_PARSER_SEVERITY_VALIDITY_WARNING,
-                          NULL /* locator */ );
-    }
-    if (str != NULL)
-        xmlFree(str);
-    va_end(ap);
-}
-
-static void
-  xmlTextReaderStructuredError(void *ctxt, xmlErrorPtr error);
-
-static void
-xmlTextReaderValidityStructuredRelay(void *userData, xmlErrorPtr error)
-{
-    xmlTextReaderPtr reader = (xmlTextReaderPtr) userData;
-
-    if (reader->sErrorFunc) {
-        reader->sErrorFunc(reader->errorFuncArg, error);
-    } else {
-        xmlTextReaderStructuredError(reader, error);
-    }
-}
-=======
 #ifdef LIBXML_RELAXNG_ENABLED
->>>>>>> 626889fb
 /**
  * xmlTextReaderRelaxNGSetSchema:
  * @reader:  the xmlTextReaderPtr used
@@ -4879,102 +4642,6 @@
     return ret;
 }
 
-<<<<<<< HEAD
-static void
-xmlTextReaderGenericError(void *ctxt, xmlParserSeverities severity,
-                          char *str)
-{
-    xmlParserCtxtPtr ctx = (xmlParserCtxtPtr) ctxt;
-
-    xmlTextReaderPtr reader = (xmlTextReaderPtr) ctx->_private;
-
-    if (str != NULL) {
-        if (reader->errorFunc)
-            reader->errorFunc(reader->errorFuncArg, str, severity,
-                              (xmlTextReaderLocatorPtr) ctx);
-        xmlFree(str);
-    }
-}
-
-static void
-xmlTextReaderStructuredError(void *ctxt, xmlErrorPtr error)
-{
-    xmlParserCtxtPtr ctx = (xmlParserCtxtPtr) ctxt;
-
-    xmlTextReaderPtr reader = (xmlTextReaderPtr) ctx->_private;
-
-    if (error && reader->sErrorFunc) {
-        reader->sErrorFunc(reader->errorFuncArg, (xmlErrorPtr) error);
-    }
-}
-
-static void LIBXML_ATTR_FORMAT(2,3)
-xmlTextReaderError(void *ctxt, const char *msg, ...)
-{
-    va_list ap;
-
-    va_start(ap, msg);
-    xmlTextReaderGenericError(ctxt,
-                              XML_PARSER_SEVERITY_ERROR,
-                              xmlTextReaderBuildMessage(msg, ap));
-    va_end(ap);
-
-}
-
-static void LIBXML_ATTR_FORMAT(2,3)
-xmlTextReaderWarning(void *ctxt, const char *msg, ...)
-{
-    va_list ap;
-
-    va_start(ap, msg);
-    xmlTextReaderGenericError(ctxt,
-                              XML_PARSER_SEVERITY_WARNING,
-                              xmlTextReaderBuildMessage(msg, ap));
-    va_end(ap);
-}
-
-static void
-xmlTextReaderValidityError(void *ctxt, const char *msg, ...)
-{
-    va_list ap;
-
-    int len = xmlStrlen((const xmlChar *) msg);
-
-    if ((len > 1) && (msg[len - 2] != ':')) {
-        /*
-         * some callbacks only report locator information:
-         * skip them (mimicking behaviour in error.c)
-         */
-        va_start(ap, msg);
-        xmlTextReaderGenericError(ctxt,
-                                  XML_PARSER_SEVERITY_VALIDITY_ERROR,
-                                  xmlTextReaderBuildMessage(msg, ap));
-        va_end(ap);
-    }
-}
-
-static void
-xmlTextReaderValidityWarning(void *ctxt, const char *msg, ...)
-{
-    va_list ap;
-
-    int len = xmlStrlen((const xmlChar *) msg);
-
-    if ((len != 0) && (msg[len - 1] != ':')) {
-        /*
-         * some callbacks only report locator information:
-         * skip them (mimicking behaviour in error.c)
-         */
-        va_start(ap, msg);
-        xmlTextReaderGenericError(ctxt,
-                                  XML_PARSER_SEVERITY_VALIDITY_WARNING,
-                                  xmlTextReaderBuildMessage(msg, ap));
-        va_end(ap);
-    }
-}
-
-=======
->>>>>>> 626889fb
 /**
  * xmlTextReaderSetErrorHandler:
  * @reader:  the xmlTextReaderPtr used
@@ -5205,12 +4872,6 @@
     if (reader->buffer == NULL) {
         return (-1);
     }
-<<<<<<< HEAD
-    /* no operation on a reader should require a huge buffer */
-    xmlBufSetAllocationScheme(reader->buffer,
-			      XML_BUFFER_ALLOC_DOUBLEIT);
-=======
->>>>>>> 626889fb
     if (reader->sax == NULL)
 	reader->sax = (xmlSAXHandler *) xmlMalloc(sizeof(xmlSAXHandler));
     if (reader->sax == NULL) {
