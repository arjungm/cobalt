/*
 * Summary: internal interfaces for XML Path Language implementation
 * Description: internal interfaces for XML Path Language implementation
 *              used to build new modules on top of XPath like XPointer and
 *              XSLT
 *
 * Copy: See Copyright for the status of this software.
 *
 * Author: Daniel Veillard
 */

#ifndef __XML_XPATH_INTERNALS_H__
#define __XML_XPATH_INTERNALS_H__

#include <stdio.h>
#include <libxml/xmlversion.h>
#include <libxml/xpath.h>

#ifdef LIBXML_XPATH_ENABLED

#ifdef __cplusplus
extern "C" {
#endif

/*
 * Backward compatibility
 */
#define valuePush xmlXPathValuePush
#define valuePop xmlXPathValuePop

/************************************************************************
 *									*
 *			Helpers						*
 *									*
 ************************************************************************/

/*
 * Many of these macros may later turn into functions. They
 * shouldn't be used in #ifdef's preprocessor instructions.
 */
/**
 * xmlXPathSetError:
 * @ctxt:  an XPath parser context
 * @err:  an xmlXPathError code
 *
 * Raises an error.
 */
#define xmlXPathSetError(ctxt, err)					\
    { xmlXPatherror((ctxt), __FILE__, __LINE__, (err));			\
      if ((ctxt) != NULL) (ctxt)->error = (err); }

/**
 * xmlXPathSetArityError:
 * @ctxt:  an XPath parser context
 *
 * Raises an XPATH_INVALID_ARITY error.
 */
#define xmlXPathSetArityError(ctxt)					\
    xmlXPathSetError((ctxt), XPATH_INVALID_ARITY)

/**
 * xmlXPathSetTypeError:
 * @ctxt:  an XPath parser context
 *
 * Raises an XPATH_INVALID_TYPE error.
 */
#define xmlXPathSetTypeError(ctxt)					\
    xmlXPathSetError((ctxt), XPATH_INVALID_TYPE)

/**
 * xmlXPathGetError:
 * @ctxt:  an XPath parser context
 *
 * Get the error code of an XPath context.
 *
 * Returns the context error.
 */
#define xmlXPathGetError(ctxt)	  ((ctxt)->error)

/**
 * xmlXPathCheckError:
 * @ctxt:  an XPath parser context
 *
 * Check if an XPath error was raised.
 *
 * Returns true if an error has been raised, false otherwise.
 */
#define xmlXPathCheckError(ctxt)  ((ctxt)->error != XPATH_EXPRESSION_OK)

/**
 * xmlXPathGetDocument:
 * @ctxt:  an XPath parser context
 *
 * Get the document of an XPath context.
 *
 * Returns the context document.
 */
#define xmlXPathGetDocument(ctxt)	((ctxt)->context->doc)

/**
 * xmlXPathGetContextNode:
 * @ctxt: an XPath parser context
 *
 * Get the context node of an XPath context.
 *
 * Returns the context node.
 */
#define xmlXPathGetContextNode(ctxt)	((ctxt)->context->node)

XMLPUBFUN int
		xmlXPathPopBoolean	(xmlXPathParserContextPtr ctxt);
XMLPUBFUN double
		xmlXPathPopNumber	(xmlXPathParserContextPtr ctxt);
XMLPUBFUN xmlChar *
		xmlXPathPopString	(xmlXPathParserContextPtr ctxt);
XMLPUBFUN xmlNodeSetPtr
		xmlXPathPopNodeSet	(xmlXPathParserContextPtr ctxt);
XMLPUBFUN void *
		xmlXPathPopExternal	(xmlXPathParserContextPtr ctxt);

/**
 * xmlXPathReturnBoolean:
 * @ctxt:  an XPath parser context
 * @val:  a boolean
 *
 * Pushes the boolean @val on the context stack.
 */
#define xmlXPathReturnBoolean(ctxt, val)				\
    valuePush((ctxt), xmlXPathNewBoolean(val))

/**
 * xmlXPathReturnTrue:
 * @ctxt:  an XPath parser context
 *
 * Pushes true on the context stack.
 */
#define xmlXPathReturnTrue(ctxt)   xmlXPathReturnBoolean((ctxt), 1)

/**
 * xmlXPathReturnFalse:
 * @ctxt:  an XPath parser context
 *
 * Pushes false on the context stack.
 */
#define xmlXPathReturnFalse(ctxt)  xmlXPathReturnBoolean((ctxt), 0)

/**
 * xmlXPathReturnNumber:
 * @ctxt:  an XPath parser context
 * @val:  a double
 *
 * Pushes the double @val on the context stack.
 */
#define xmlXPathReturnNumber(ctxt, val)					\
    valuePush((ctxt), xmlXPathNewFloat(val))

/**
 * xmlXPathReturnString:
 * @ctxt:  an XPath parser context
 * @str:  a string
 *
 * Pushes the string @str on the context stack.
 */
#define xmlXPathReturnString(ctxt, str)					\
    valuePush((ctxt), xmlXPathWrapString(str))

/**
 * xmlXPathReturnEmptyString:
 * @ctxt:  an XPath parser context
 *
 * Pushes an empty string on the stack.
 */
#define xmlXPathReturnEmptyString(ctxt)					\
    valuePush((ctxt), xmlXPathNewCString(""))

/**
 * xmlXPathReturnNodeSet:
 * @ctxt:  an XPath parser context
 * @ns:  a node-set
 *
 * Pushes the node-set @ns on the context stack.
 */
#define xmlXPathReturnNodeSet(ctxt, ns)					\
    valuePush((ctxt), xmlXPathWrapNodeSet(ns))

/**
 * xmlXPathReturnEmptyNodeSet:
 * @ctxt:  an XPath parser context
 *
 * Pushes an empty node-set on the context stack.
 */
#define xmlXPathReturnEmptyNodeSet(ctxt)				\
    valuePush((ctxt), xmlXPathNewNodeSet(NULL))

/**
 * xmlXPathReturnExternal:
 * @ctxt:  an XPath parser context
 * @val:  user data
 *
 * Pushes user data on the context stack.
 */
#define xmlXPathReturnExternal(ctxt, val)				\
    valuePush((ctxt), xmlXPathWrapExternal(val))

/**
 * xmlXPathStackIsNodeSet:
 * @ctxt: an XPath parser context
 *
 * Check if the current value on the XPath stack is a node set or
 * an XSLT value tree.
 *
 * Returns true if the current object on the stack is a node-set.
 */
#define xmlXPathStackIsNodeSet(ctxt)					\
    (((ctxt)->value != NULL)						\
     && (((ctxt)->value->type == XPATH_NODESET)				\
         || ((ctxt)->value->type == XPATH_XSLT_TREE)))

/**
 * xmlXPathStackIsExternal:
 * @ctxt: an XPath parser context
 *
 * Checks if the current value on the XPath stack is an external
 * object.
 *
 * Returns true if the current object on the stack is an external
 * object.
 */
#define xmlXPathStackIsExternal(ctxt)					\
	((ctxt->value != NULL) && (ctxt->value->type == XPATH_USERS))

/**
 * xmlXPathEmptyNodeSet:
 * @ns:  a node-set
 *
 * Empties a node-set.
 */
#define xmlXPathEmptyNodeSet(ns)					\
    { while ((ns)->nodeNr > 0) (ns)->nodeTab[--(ns)->nodeNr] = NULL; }

/**
 * CHECK_ERROR:
 *
 * Macro to return from the function if an XPath error was detected.
 */
#define CHECK_ERROR							\
    if (ctxt->error != XPATH_EXPRESSION_OK) return

/**
 * CHECK_ERROR0:
 *
 * Macro to return 0 from the function if an XPath error was detected.
 */
#define CHECK_ERROR0							\
    if (ctxt->error != XPATH_EXPRESSION_OK) return(0)

/**
 * XP_ERROR:
 * @X:  the error code
 *
 * Macro to raise an XPath error and return.
 */
#define XP_ERROR(X)							\
    { xmlXPathErr(ctxt, X); return; }

/**
 * XP_ERROR0:
 * @X:  the error code
 *
 * Macro to raise an XPath error and return 0.
 */
#define XP_ERROR0(X)							\
    { xmlXPathErr(ctxt, X); return(0); }

/**
 * CHECK_TYPE:
 * @typeval:  the XPath type
 *
 * Macro to check that the value on top of the XPath stack is of a given
 * type.
 */
#define CHECK_TYPE(typeval)						\
    if ((ctxt->value == NULL) || (ctxt->value->type != typeval))	\
        XP_ERROR(XPATH_INVALID_TYPE)

/**
 * CHECK_TYPE0:
 * @typeval:  the XPath type
 *
 * Macro to check that the value on top of the XPath stack is of a given
 * type. Return(0) in case of failure
 */
#define CHECK_TYPE0(typeval)						\
    if ((ctxt->value == NULL) || (ctxt->value->type != typeval))	\
        XP_ERROR0(XPATH_INVALID_TYPE)

/**
 * CHECK_ARITY:
 * @x:  the number of expected args
 *
 * Macro to check that the number of args passed to an XPath function matches.
 */
#define CHECK_ARITY(x)							\
    if (ctxt == NULL) return;						\
    if (nargs != (x))							\
        XP_ERROR(XPATH_INVALID_ARITY);					\
    if (ctxt->valueNr < (x))						\
        XP_ERROR(XPATH_STACK_ERROR);

/**
 * CAST_TO_STRING:
 *
 * Macro to try to cast the value on the top of the XPath stack to a string.
 */
#define CAST_TO_STRING							\
    if ((ctxt->value != NULL) && (ctxt->value->type != XPATH_STRING))	\
        xmlXPathStringFunction(ctxt, 1);

/**
 * CAST_TO_NUMBER:
 *
 * Macro to try to cast the value on the top of the XPath stack to a number.
 */
#define CAST_TO_NUMBER							\
    if ((ctxt->value != NULL) && (ctxt->value->type != XPATH_NUMBER))	\
        xmlXPathNumberFunction(ctxt, 1);

/**
 * CAST_TO_BOOLEAN:
 *
 * Macro to try to cast the value on the top of the XPath stack to a boolean.
 */
#define CAST_TO_BOOLEAN							\
    if ((ctxt->value != NULL) && (ctxt->value->type != XPATH_BOOLEAN))	\
        xmlXPathBooleanFunction(ctxt, 1);

/*
 * Variable Lookup forwarding.
 */

XMLPUBFUN void
	xmlXPathRegisterVariableLookup	(xmlXPathContextPtr ctxt,
					 xmlXPathVariableLookupFunc f,
					 void *data);

/*
 * Function Lookup forwarding.
 */

XMLPUBFUN void
	    xmlXPathRegisterFuncLookup	(xmlXPathContextPtr ctxt,
					 xmlXPathFuncLookupFunc f,
					 void *funcCtxt);

/*
 * Error reporting.
 */
XMLPUBFUN void
		xmlXPatherror	(xmlXPathParserContextPtr ctxt,
				 const char *file,
				 int line,
				 int no);

XMLPUBFUN void
		xmlXPathErr	(xmlXPathParserContextPtr ctxt,
				 int error);

#ifdef LIBXML_DEBUG_ENABLED
XMLPUBFUN void
		xmlXPathDebugDumpObject	(FILE *output,
					 xmlXPathObjectPtr cur,
					 int depth);
XMLPUBFUN void
	    xmlXPathDebugDumpCompExpr(FILE *output,
					 xmlXPathCompExprPtr comp,
					 int depth);
#endif
/**
 * NodeSet handling.
 */
XMLPUBFUN int
		xmlXPathNodeSetContains		(xmlNodeSetPtr cur,
						 xmlNodePtr val);
XMLPUBFUN xmlNodeSetPtr
		xmlXPathDifference		(xmlNodeSetPtr nodes1,
						 xmlNodeSetPtr nodes2);
XMLPUBFUN xmlNodeSetPtr
		xmlXPathIntersection		(xmlNodeSetPtr nodes1,
						 xmlNodeSetPtr nodes2);

XMLPUBFUN xmlNodeSetPtr
		xmlXPathDistinctSorted		(xmlNodeSetPtr nodes);
XMLPUBFUN xmlNodeSetPtr
		xmlXPathDistinct		(xmlNodeSetPtr nodes);

XMLPUBFUN int
		xmlXPathHasSameNodes		(xmlNodeSetPtr nodes1,
						 xmlNodeSetPtr nodes2);

XMLPUBFUN xmlNodeSetPtr
		xmlXPathNodeLeadingSorted	(xmlNodeSetPtr nodes,
						 xmlNodePtr node);
XMLPUBFUN xmlNodeSetPtr
		xmlXPathLeadingSorted		(xmlNodeSetPtr nodes1,
						 xmlNodeSetPtr nodes2);
XMLPUBFUN xmlNodeSetPtr
		xmlXPathNodeLeading		(xmlNodeSetPtr nodes,
						 xmlNodePtr node);
XMLPUBFUN xmlNodeSetPtr
		xmlXPathLeading			(xmlNodeSetPtr nodes1,
						 xmlNodeSetPtr nodes2);

XMLPUBFUN xmlNodeSetPtr
		xmlXPathNodeTrailingSorted	(xmlNodeSetPtr nodes,
						 xmlNodePtr node);
XMLPUBFUN xmlNodeSetPtr
		xmlXPathTrailingSorted		(xmlNodeSetPtr nodes1,
						 xmlNodeSetPtr nodes2);
XMLPUBFUN xmlNodeSetPtr
		xmlXPathNodeTrailing		(xmlNodeSetPtr nodes,
						 xmlNodePtr node);
XMLPUBFUN xmlNodeSetPtr
		xmlXPathTrailing		(xmlNodeSetPtr nodes1,
						 xmlNodeSetPtr nodes2);


/**
 * Extending a context.
 */

XMLPUBFUN int
		xmlXPathRegisterNs		(xmlXPathContextPtr ctxt,
						 const xmlChar *prefix,
						 const xmlChar *ns_uri);
XMLPUBFUN const xmlChar *
		xmlXPathNsLookup		(xmlXPathContextPtr ctxt,
						 const xmlChar *prefix);
XMLPUBFUN void
		xmlXPathRegisteredNsCleanup	(xmlXPathContextPtr ctxt);

XMLPUBFUN int
		xmlXPathRegisterFunc		(xmlXPathContextPtr ctxt,
						 const xmlChar *name,
						 xmlXPathFunction f);
XMLPUBFUN int
		xmlXPathRegisterFuncNS		(xmlXPathContextPtr ctxt,
						 const xmlChar *name,
						 const xmlChar *ns_uri,
						 xmlXPathFunction f);
XMLPUBFUN int
		xmlXPathRegisterVariable	(xmlXPathContextPtr ctxt,
						 const xmlChar *name,
						 xmlXPathObjectPtr value);
XMLPUBFUN int
		xmlXPathRegisterVariableNS	(xmlXPathContextPtr ctxt,
						 const xmlChar *name,
						 const xmlChar *ns_uri,
						 xmlXPathObjectPtr value);
XMLPUBFUN xmlXPathFunction
		xmlXPathFunctionLookup		(xmlXPathContextPtr ctxt,
						 const xmlChar *name);
XMLPUBFUN xmlXPathFunction
		xmlXPathFunctionLookupNS	(xmlXPathContextPtr ctxt,
						 const xmlChar *name,
						 const xmlChar *ns_uri);
XMLPUBFUN void
		xmlXPathRegisteredFuncsCleanup	(xmlXPathContextPtr ctxt);
XMLPUBFUN xmlXPathObjectPtr
		xmlXPathVariableLookup		(xmlXPathContextPtr ctxt,
						 const xmlChar *name);
XMLPUBFUN xmlXPathObjectPtr
		xmlXPathVariableLookupNS	(xmlXPathContextPtr ctxt,
						 const xmlChar *name,
						 const xmlChar *ns_uri);
XMLPUBFUN void
		xmlXPathRegisteredVariablesCleanup(xmlXPathContextPtr ctxt);

/**
 * Utilities to extend XPath.
 */
XMLPUBFUN xmlXPathParserContextPtr
		  xmlXPathNewParserContext	(const xmlChar *str,
						 xmlXPathContextPtr ctxt);
XMLPUBFUN void
		xmlXPathFreeParserContext	(xmlXPathParserContextPtr ctxt);

<<<<<<< HEAD
/* TODO: remap to xmlXPathValuePop and Push. */
XMLPUBFUN xmlXPathObjectPtr
		valuePop			(xmlXPathParserContextPtr ctxt);
XMLPUBFUN int
		valuePush			(xmlXPathParserContextPtr ctxt,
=======
XMLPUBFUN xmlXPathObjectPtr
		xmlXPathValuePop		(xmlXPathParserContextPtr ctxt);
XMLPUBFUN int
		xmlXPathValuePush		(xmlXPathParserContextPtr ctxt,
>>>>>>> 626889fb
						 xmlXPathObjectPtr value);

XMLPUBFUN xmlXPathObjectPtr
		xmlXPathNewString		(const xmlChar *val);
XMLPUBFUN xmlXPathObjectPtr
		xmlXPathNewCString		(const char *val);
XMLPUBFUN xmlXPathObjectPtr
		xmlXPathWrapString		(xmlChar *val);
XMLPUBFUN xmlXPathObjectPtr
		xmlXPathWrapCString		(char * val);
XMLPUBFUN xmlXPathObjectPtr
		xmlXPathNewFloat		(double val);
XMLPUBFUN xmlXPathObjectPtr
		xmlXPathNewBoolean		(int val);
XMLPUBFUN xmlXPathObjectPtr
		xmlXPathNewNodeSet		(xmlNodePtr val);
XMLPUBFUN xmlXPathObjectPtr
		xmlXPathNewValueTree		(xmlNodePtr val);
XMLPUBFUN int
		xmlXPathNodeSetAdd		(xmlNodeSetPtr cur,
						 xmlNodePtr val);
XMLPUBFUN int
		xmlXPathNodeSetAddUnique	(xmlNodeSetPtr cur,
						 xmlNodePtr val);
XMLPUBFUN int
		xmlXPathNodeSetAddNs		(xmlNodeSetPtr cur,
						 xmlNodePtr node,
						 xmlNsPtr ns);
XMLPUBFUN void
		xmlXPathNodeSetSort		(xmlNodeSetPtr set);

XMLPUBFUN void
		xmlXPathRoot			(xmlXPathParserContextPtr ctxt);
<<<<<<< HEAD
=======
XML_DEPRECATED
>>>>>>> 626889fb
XMLPUBFUN void
		xmlXPathEvalExpr		(xmlXPathParserContextPtr ctxt);
XMLPUBFUN xmlChar *
		xmlXPathParseName		(xmlXPathParserContextPtr ctxt);
XMLPUBFUN xmlChar *
		xmlXPathParseNCName		(xmlXPathParserContextPtr ctxt);

/*
 * Existing functions.
 */
XMLPUBFUN double
		xmlXPathStringEvalNumber	(const xmlChar *str);
XMLPUBFUN int
		xmlXPathEvaluatePredicateResult (xmlXPathParserContextPtr ctxt,
						 xmlXPathObjectPtr res);
XMLPUBFUN void
		xmlXPathRegisterAllFunctions	(xmlXPathContextPtr ctxt);
XMLPUBFUN xmlNodeSetPtr
		xmlXPathNodeSetMerge		(xmlNodeSetPtr val1,
						 xmlNodeSetPtr val2);
XMLPUBFUN void
		xmlXPathNodeSetDel		(xmlNodeSetPtr cur,
						 xmlNodePtr val);
XMLPUBFUN void
		xmlXPathNodeSetRemove		(xmlNodeSetPtr cur,
						 int val);
XMLPUBFUN xmlXPathObjectPtr
		xmlXPathNewNodeSetList		(xmlNodeSetPtr val);
XMLPUBFUN xmlXPathObjectPtr
		xmlXPathWrapNodeSet		(xmlNodeSetPtr val);
XMLPUBFUN xmlXPathObjectPtr
		xmlXPathWrapExternal		(void *val);

XMLPUBFUN int xmlXPathEqualValues(xmlXPathParserContextPtr ctxt);
XMLPUBFUN int xmlXPathNotEqualValues(xmlXPathParserContextPtr ctxt);
XMLPUBFUN int xmlXPathCompareValues(xmlXPathParserContextPtr ctxt, int inf, int strict);
XMLPUBFUN void xmlXPathValueFlipSign(xmlXPathParserContextPtr ctxt);
XMLPUBFUN void xmlXPathAddValues(xmlXPathParserContextPtr ctxt);
XMLPUBFUN void xmlXPathSubValues(xmlXPathParserContextPtr ctxt);
XMLPUBFUN void xmlXPathMultValues(xmlXPathParserContextPtr ctxt);
XMLPUBFUN void xmlXPathDivValues(xmlXPathParserContextPtr ctxt);
XMLPUBFUN void xmlXPathModValues(xmlXPathParserContextPtr ctxt);

XMLPUBFUN int xmlXPathIsNodeType(const xmlChar *name);

/*
 * Some of the axis navigation routines.
 */
XMLPUBFUN xmlNodePtr xmlXPathNextSelf(xmlXPathParserContextPtr ctxt,
			xmlNodePtr cur);
XMLPUBFUN xmlNodePtr xmlXPathNextChild(xmlXPathParserContextPtr ctxt,
			xmlNodePtr cur);
XMLPUBFUN xmlNodePtr xmlXPathNextDescendant(xmlXPathParserContextPtr ctxt,
			xmlNodePtr cur);
XMLPUBFUN xmlNodePtr xmlXPathNextDescendantOrSelf(xmlXPathParserContextPtr ctxt,
			xmlNodePtr cur);
XMLPUBFUN xmlNodePtr xmlXPathNextParent(xmlXPathParserContextPtr ctxt,
			xmlNodePtr cur);
XMLPUBFUN xmlNodePtr xmlXPathNextAncestorOrSelf(xmlXPathParserContextPtr ctxt,
			xmlNodePtr cur);
XMLPUBFUN xmlNodePtr xmlXPathNextFollowingSibling(xmlXPathParserContextPtr ctxt,
			xmlNodePtr cur);
XMLPUBFUN xmlNodePtr xmlXPathNextFollowing(xmlXPathParserContextPtr ctxt,
			xmlNodePtr cur);
XMLPUBFUN xmlNodePtr xmlXPathNextNamespace(xmlXPathParserContextPtr ctxt,
			xmlNodePtr cur);
XMLPUBFUN xmlNodePtr xmlXPathNextAttribute(xmlXPathParserContextPtr ctxt,
			xmlNodePtr cur);
XMLPUBFUN xmlNodePtr xmlXPathNextPreceding(xmlXPathParserContextPtr ctxt,
			xmlNodePtr cur);
XMLPUBFUN xmlNodePtr xmlXPathNextAncestor(xmlXPathParserContextPtr ctxt,
			xmlNodePtr cur);
XMLPUBFUN xmlNodePtr xmlXPathNextPrecedingSibling(xmlXPathParserContextPtr ctxt,
			xmlNodePtr cur);
/*
 * The official core of XPath functions.
 */
XMLPUBFUN void xmlXPathLastFunction(xmlXPathParserContextPtr ctxt, int nargs);
XMLPUBFUN void xmlXPathPositionFunction(xmlXPathParserContextPtr ctxt, int nargs);
XMLPUBFUN void xmlXPathCountFunction(xmlXPathParserContextPtr ctxt, int nargs);
XMLPUBFUN void xmlXPathIdFunction(xmlXPathParserContextPtr ctxt, int nargs);
XMLPUBFUN void xmlXPathLocalNameFunction(xmlXPathParserContextPtr ctxt, int nargs);
XMLPUBFUN void xmlXPathNamespaceURIFunction(xmlXPathParserContextPtr ctxt, int nargs);
XMLPUBFUN void xmlXPathStringFunction(xmlXPathParserContextPtr ctxt, int nargs);
XMLPUBFUN void xmlXPathStringLengthFunction(xmlXPathParserContextPtr ctxt, int nargs);
XMLPUBFUN void xmlXPathConcatFunction(xmlXPathParserContextPtr ctxt, int nargs);
XMLPUBFUN void xmlXPathContainsFunction(xmlXPathParserContextPtr ctxt, int nargs);
XMLPUBFUN void xmlXPathStartsWithFunction(xmlXPathParserContextPtr ctxt, int nargs);
XMLPUBFUN void xmlXPathSubstringFunction(xmlXPathParserContextPtr ctxt, int nargs);
XMLPUBFUN void xmlXPathSubstringBeforeFunction(xmlXPathParserContextPtr ctxt, int nargs);
XMLPUBFUN void xmlXPathSubstringAfterFunction(xmlXPathParserContextPtr ctxt, int nargs);
XMLPUBFUN void xmlXPathNormalizeFunction(xmlXPathParserContextPtr ctxt, int nargs);
XMLPUBFUN void xmlXPathTranslateFunction(xmlXPathParserContextPtr ctxt, int nargs);
XMLPUBFUN void xmlXPathNotFunction(xmlXPathParserContextPtr ctxt, int nargs);
XMLPUBFUN void xmlXPathTrueFunction(xmlXPathParserContextPtr ctxt, int nargs);
XMLPUBFUN void xmlXPathFalseFunction(xmlXPathParserContextPtr ctxt, int nargs);
XMLPUBFUN void xmlXPathLangFunction(xmlXPathParserContextPtr ctxt, int nargs);
XMLPUBFUN void xmlXPathNumberFunction(xmlXPathParserContextPtr ctxt, int nargs);
XMLPUBFUN void xmlXPathSumFunction(xmlXPathParserContextPtr ctxt, int nargs);
XMLPUBFUN void xmlXPathFloorFunction(xmlXPathParserContextPtr ctxt, int nargs);
XMLPUBFUN void xmlXPathCeilingFunction(xmlXPathParserContextPtr ctxt, int nargs);
XMLPUBFUN void xmlXPathRoundFunction(xmlXPathParserContextPtr ctxt, int nargs);
XMLPUBFUN void xmlXPathBooleanFunction(xmlXPathParserContextPtr ctxt, int nargs);

/**
 * Really internal functions
 */
XMLPUBFUN void xmlXPathNodeSetFreeNs(xmlNsPtr ns);

#ifdef __cplusplus
}
#endif

#endif /* LIBXML_XPATH_ENABLED */
#endif /* ! __XML_XPATH_INTERNALS_H__ */<|MERGE_RESOLUTION|>--- conflicted
+++ resolved
@@ -484,18 +484,10 @@
 XMLPUBFUN void
 		xmlXPathFreeParserContext	(xmlXPathParserContextPtr ctxt);
 
-<<<<<<< HEAD
-/* TODO: remap to xmlXPathValuePop and Push. */
-XMLPUBFUN xmlXPathObjectPtr
-		valuePop			(xmlXPathParserContextPtr ctxt);
-XMLPUBFUN int
-		valuePush			(xmlXPathParserContextPtr ctxt,
-=======
 XMLPUBFUN xmlXPathObjectPtr
 		xmlXPathValuePop		(xmlXPathParserContextPtr ctxt);
 XMLPUBFUN int
 		xmlXPathValuePush		(xmlXPathParserContextPtr ctxt,
->>>>>>> 626889fb
 						 xmlXPathObjectPtr value);
 
 XMLPUBFUN xmlXPathObjectPtr
@@ -529,10 +521,7 @@
 
 XMLPUBFUN void
 		xmlXPathRoot			(xmlXPathParserContextPtr ctxt);
-<<<<<<< HEAD
-=======
 XML_DEPRECATED
->>>>>>> 626889fb
 XMLPUBFUN void
 		xmlXPathEvalExpr		(xmlXPathParserContextPtr ctxt);
 XMLPUBFUN xmlChar *
