--- conflicted
+++ resolved
@@ -160,30 +160,20 @@
  * detection callbacks.
  */
 
-<<<<<<< HEAD
-XMLPUBFUN xlinkNodeDetectFunc
-		xlinkGetDefaultDetect	(void);
-=======
 XML_DEPRECATED
 XMLPUBFUN xlinkNodeDetectFunc
 		xlinkGetDefaultDetect	(void);
 XML_DEPRECATED
->>>>>>> 626889fb
 XMLPUBFUN void
 		xlinkSetDefaultDetect	(xlinkNodeDetectFunc func);
 
 /*
  * Routines to set/get the default handlers.
  */
-<<<<<<< HEAD
-XMLPUBFUN xlinkHandlerPtr
-		xlinkGetDefaultHandler	(void);
-=======
 XML_DEPRECATED
 XMLPUBFUN xlinkHandlerPtr
 		xlinkGetDefaultHandler	(void);
 XML_DEPRECATED
->>>>>>> 626889fb
 XMLPUBFUN void
 		xlinkSetDefaultHandler	(xlinkHandlerPtr handler);
 
