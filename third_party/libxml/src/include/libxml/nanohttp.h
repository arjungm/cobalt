/*
 * Summary: minimal HTTP implementation
 * Description: minimal HTTP implementation allowing to fetch resources
 *              like external subset.
 *
 * Copy: See Copyright for the status of this software.
 *
 * Author: Daniel Veillard
 */

#ifndef __NANO_HTTP_H__
#define __NANO_HTTP_H__

#include <libxml/xmlversion.h>

#ifdef LIBXML_HTTP_ENABLED

#ifdef __cplusplus
extern "C" {
#endif
<<<<<<< HEAD
XMLPUBFUN void
	xmlNanoHTTPInit		(void);
XMLPUBFUN void
	xmlNanoHTTPCleanup	(void);
XMLPUBFUN void
	xmlNanoHTTPScanProxy	(const char *URL);
=======
XML_DEPRECATED
XMLPUBFUN void
	xmlNanoHTTPInit		(void);
XML_DEPRECATED
XMLPUBFUN void
	xmlNanoHTTPCleanup	(void);
XML_DEPRECATED
XMLPUBFUN void
	xmlNanoHTTPScanProxy	(const char *URL);
XML_DEPRECATED
>>>>>>> 626889fb
XMLPUBFUN int
	xmlNanoHTTPFetch	(const char *URL,
				 const char *filename,
				 char **contentType);
<<<<<<< HEAD
=======
XML_DEPRECATED
>>>>>>> 626889fb
XMLPUBFUN void *
	xmlNanoHTTPMethod	(const char *URL,
				 const char *method,
				 const char *input,
				 char **contentType,
				 const char *headers,
				 int   ilen);
<<<<<<< HEAD
=======
XML_DEPRECATED
>>>>>>> 626889fb
XMLPUBFUN void *
	xmlNanoHTTPMethodRedir	(const char *URL,
				 const char *method,
				 const char *input,
				 char **contentType,
				 char **redir,
				 const char *headers,
				 int   ilen);
<<<<<<< HEAD
XMLPUBFUN void *
	xmlNanoHTTPOpen		(const char *URL,
				 char **contentType);
=======
XML_DEPRECATED
XMLPUBFUN void *
	xmlNanoHTTPOpen		(const char *URL,
				 char **contentType);
XML_DEPRECATED
>>>>>>> 626889fb
XMLPUBFUN void *
	xmlNanoHTTPOpenRedir	(const char *URL,
				 char **contentType,
				 char **redir);
<<<<<<< HEAD
XMLPUBFUN int
	xmlNanoHTTPReturnCode	(void *ctx);
XMLPUBFUN const char *
	xmlNanoHTTPAuthHeader	(void *ctx);
XMLPUBFUN const char *
	xmlNanoHTTPRedir	(void *ctx);
XMLPUBFUN int
	xmlNanoHTTPContentLength( void * ctx );
XMLPUBFUN const char *
	xmlNanoHTTPEncoding	(void *ctx);
XMLPUBFUN const char *
	xmlNanoHTTPMimeType	(void *ctx);
=======
XML_DEPRECATED
XMLPUBFUN int
	xmlNanoHTTPReturnCode	(void *ctx);
XML_DEPRECATED
XMLPUBFUN const char *
	xmlNanoHTTPAuthHeader	(void *ctx);
XML_DEPRECATED
XMLPUBFUN const char *
	xmlNanoHTTPRedir	(void *ctx);
XML_DEPRECATED
XMLPUBFUN int
	xmlNanoHTTPContentLength( void * ctx );
XML_DEPRECATED
XMLPUBFUN const char *
	xmlNanoHTTPEncoding	(void *ctx);
XML_DEPRECATED
XMLPUBFUN const char *
	xmlNanoHTTPMimeType	(void *ctx);
XML_DEPRECATED
>>>>>>> 626889fb
XMLPUBFUN int
	xmlNanoHTTPRead		(void *ctx,
				 void *dest,
				 int len);
#ifdef LIBXML_OUTPUT_ENABLED
<<<<<<< HEAD
=======
XML_DEPRECATED
>>>>>>> 626889fb
XMLPUBFUN int
	xmlNanoHTTPSave		(void *ctxt,
				 const char *filename);
#endif /* LIBXML_OUTPUT_ENABLED */
<<<<<<< HEAD
=======
XML_DEPRECATED
>>>>>>> 626889fb
XMLPUBFUN void
	xmlNanoHTTPClose	(void *ctx);
#ifdef __cplusplus
}
#endif

#endif /* LIBXML_HTTP_ENABLED */
#endif /* __NANO_HTTP_H__ */<|MERGE_RESOLUTION|>--- conflicted
+++ resolved
@@ -18,14 +18,6 @@
 #ifdef __cplusplus
 extern "C" {
 #endif
-<<<<<<< HEAD
-XMLPUBFUN void
-	xmlNanoHTTPInit		(void);
-XMLPUBFUN void
-	xmlNanoHTTPCleanup	(void);
-XMLPUBFUN void
-	xmlNanoHTTPScanProxy	(const char *URL);
-=======
 XML_DEPRECATED
 XMLPUBFUN void
 	xmlNanoHTTPInit		(void);
@@ -36,15 +28,11 @@
 XMLPUBFUN void
 	xmlNanoHTTPScanProxy	(const char *URL);
 XML_DEPRECATED
->>>>>>> 626889fb
 XMLPUBFUN int
 	xmlNanoHTTPFetch	(const char *URL,
 				 const char *filename,
 				 char **contentType);
-<<<<<<< HEAD
-=======
 XML_DEPRECATED
->>>>>>> 626889fb
 XMLPUBFUN void *
 	xmlNanoHTTPMethod	(const char *URL,
 				 const char *method,
@@ -52,10 +40,7 @@
 				 char **contentType,
 				 const char *headers,
 				 int   ilen);
-<<<<<<< HEAD
-=======
 XML_DEPRECATED
->>>>>>> 626889fb
 XMLPUBFUN void *
 	xmlNanoHTTPMethodRedir	(const char *URL,
 				 const char *method,
@@ -64,35 +49,15 @@
 				 char **redir,
 				 const char *headers,
 				 int   ilen);
-<<<<<<< HEAD
-XMLPUBFUN void *
-	xmlNanoHTTPOpen		(const char *URL,
-				 char **contentType);
-=======
 XML_DEPRECATED
 XMLPUBFUN void *
 	xmlNanoHTTPOpen		(const char *URL,
 				 char **contentType);
 XML_DEPRECATED
->>>>>>> 626889fb
 XMLPUBFUN void *
 	xmlNanoHTTPOpenRedir	(const char *URL,
 				 char **contentType,
 				 char **redir);
-<<<<<<< HEAD
-XMLPUBFUN int
-	xmlNanoHTTPReturnCode	(void *ctx);
-XMLPUBFUN const char *
-	xmlNanoHTTPAuthHeader	(void *ctx);
-XMLPUBFUN const char *
-	xmlNanoHTTPRedir	(void *ctx);
-XMLPUBFUN int
-	xmlNanoHTTPContentLength( void * ctx );
-XMLPUBFUN const char *
-	xmlNanoHTTPEncoding	(void *ctx);
-XMLPUBFUN const char *
-	xmlNanoHTTPMimeType	(void *ctx);
-=======
 XML_DEPRECATED
 XMLPUBFUN int
 	xmlNanoHTTPReturnCode	(void *ctx);
@@ -112,24 +77,17 @@
 XMLPUBFUN const char *
 	xmlNanoHTTPMimeType	(void *ctx);
 XML_DEPRECATED
->>>>>>> 626889fb
 XMLPUBFUN int
 	xmlNanoHTTPRead		(void *ctx,
 				 void *dest,
 				 int len);
 #ifdef LIBXML_OUTPUT_ENABLED
-<<<<<<< HEAD
-=======
 XML_DEPRECATED
->>>>>>> 626889fb
 XMLPUBFUN int
 	xmlNanoHTTPSave		(void *ctxt,
 				 const char *filename);
 #endif /* LIBXML_OUTPUT_ENABLED */
-<<<<<<< HEAD
-=======
 XML_DEPRECATED
->>>>>>> 626889fb
 XMLPUBFUN void
 	xmlNanoHTTPClose	(void *ctx);
 #ifdef __cplusplus
