/*
 * Summary: the XML document serializer
 * Description: API to save document or subtree of document
 *
 * Copy: See Copyright for the status of this software.
 *
 * Author: Daniel Veillard
 */

#ifndef __XML_XMLSAVE_H__
#define __XML_XMLSAVE_H__

#include <libxml/xmlversion.h>
#include <libxml/tree.h>
#include <libxml/encoding.h>
#include <libxml/xmlIO.h>

#ifdef LIBXML_OUTPUT_ENABLED
#ifdef __cplusplus
extern "C" {
#endif

/**
 * xmlSaveOption:
 *
 * This is the set of XML save options that can be passed down
 * to the xmlSaveToFd() and similar calls.
 */
typedef enum {
    XML_SAVE_FORMAT     = 1<<0,	/* format save output */
    XML_SAVE_NO_DECL    = 1<<1,	/* drop the xml declaration */
    XML_SAVE_NO_EMPTY	= 1<<2, /* no empty tags */
    XML_SAVE_NO_XHTML	= 1<<3, /* disable XHTML1 specific rules */
    XML_SAVE_XHTML	= 1<<4, /* force XHTML1 specific rules */
    XML_SAVE_AS_XML     = 1<<5, /* force XML serialization on HTML doc */
    XML_SAVE_AS_HTML    = 1<<6, /* force HTML serialization on XML doc */
    XML_SAVE_WSNONSIG   = 1<<7, /* format with non-significant whitespace */
    /* Available since 2.14.0 */
    XML_SAVE_EMPTY      = 1<<8, /* force empty tags, overriding global */
    XML_SAVE_NO_INDENT  = 1<<9, /* disable indenting */
    XML_SAVE_INDENT     = 1<<10 /* force indenting, overriding global */
} xmlSaveOption;


typedef struct _xmlSaveCtxt xmlSaveCtxt;
typedef xmlSaveCtxt *xmlSaveCtxtPtr;

XMLPUBFUN xmlSaveCtxtPtr
		xmlSaveToFd		(int fd,
					 const char *encoding,
					 int options);
XMLPUBFUN xmlSaveCtxtPtr
		xmlSaveToFilename	(const char *filename,
					 const char *encoding,
					 int options);

XMLPUBFUN xmlSaveCtxtPtr
		xmlSaveToBuffer		(xmlBufferPtr buffer,
					 const char *encoding,
					 int options);

XMLPUBFUN xmlSaveCtxtPtr
		xmlSaveToIO		(xmlOutputWriteCallback iowrite,
					 xmlOutputCloseCallback ioclose,
					 void *ioctx,
					 const char *encoding,
					 int options);

XMLPUBFUN long
		xmlSaveDoc		(xmlSaveCtxtPtr ctxt,
					 xmlDocPtr doc);
XMLPUBFUN long
		xmlSaveTree		(xmlSaveCtxtPtr ctxt,
					 xmlNodePtr node);

XMLPUBFUN int
		xmlSaveFlush		(xmlSaveCtxtPtr ctxt);
XMLPUBFUN int
		xmlSaveClose		(xmlSaveCtxtPtr ctxt);
<<<<<<< HEAD
XMLPUBFUN int
		xmlSaveSetEscape	(xmlSaveCtxtPtr ctxt,
					 xmlCharEncodingOutputFunc escape);
=======
XMLPUBFUN xmlParserErrors
		xmlSaveFinish		(xmlSaveCtxtPtr ctxt);
XMLPUBFUN int
		xmlSaveSetIndentString	(xmlSaveCtxtPtr ctxt,
					 const char *indent);
XML_DEPRECATED
XMLPUBFUN int
		xmlSaveSetEscape	(xmlSaveCtxtPtr ctxt,
					 xmlCharEncodingOutputFunc escape);
XML_DEPRECATED
>>>>>>> 626889fb
XMLPUBFUN int
		xmlSaveSetAttrEscape	(xmlSaveCtxtPtr ctxt,
					 xmlCharEncodingOutputFunc escape);

XML_DEPRECATED
XMLPUBFUN int
                xmlThrDefIndentTreeOutput(int v);
XML_DEPRECATED
XMLPUBFUN const char *
                xmlThrDefTreeIndentString(const char * v);
XML_DEPRECATED
XMLPUBFUN int
                xmlThrDefSaveNoEmptyTags(int v);

#ifdef __cplusplus
}
#endif

#endif /* LIBXML_OUTPUT_ENABLED */
#endif /* __XML_XMLSAVE_H__ */

<|MERGE_RESOLUTION|>--- conflicted
+++ resolved
@@ -77,11 +77,6 @@
 		xmlSaveFlush		(xmlSaveCtxtPtr ctxt);
 XMLPUBFUN int
 		xmlSaveClose		(xmlSaveCtxtPtr ctxt);
-<<<<<<< HEAD
-XMLPUBFUN int
-		xmlSaveSetEscape	(xmlSaveCtxtPtr ctxt,
-					 xmlCharEncodingOutputFunc escape);
-=======
 XMLPUBFUN xmlParserErrors
 		xmlSaveFinish		(xmlSaveCtxtPtr ctxt);
 XMLPUBFUN int
@@ -92,7 +87,6 @@
 		xmlSaveSetEscape	(xmlSaveCtxtPtr ctxt,
 					 xmlCharEncodingOutputFunc escape);
 XML_DEPRECATED
->>>>>>> 626889fb
 XMLPUBFUN int
 		xmlSaveSetAttrEscape	(xmlSaveCtxtPtr ctxt,
 					 xmlCharEncodingOutputFunc escape);
