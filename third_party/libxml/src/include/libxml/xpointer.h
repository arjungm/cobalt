--- conflicted
+++ resolved
@@ -28,94 +28,10 @@
 extern "C" {
 #endif
 
-#ifdef LIBXML_XPTR_LOCS_ENABLED
-/*
-<<<<<<< HEAD
- * A Location Set
- */
-typedef struct _xmlLocationSet xmlLocationSet;
-typedef xmlLocationSet *xmlLocationSetPtr;
-struct _xmlLocationSet {
-    int locNr;		      /* number of locations in the set */
-    int locMax;		      /* size of the array as allocated */
-    xmlXPathObjectPtr *locTab;/* array of locations */
-};
-
-/*
- * Handling of location sets.
- */
-
-XML_DEPRECATED
-XMLPUBFUN xmlLocationSetPtr
-		    xmlXPtrLocationSetCreate	(xmlXPathObjectPtr val);
-XML_DEPRECATED
-XMLPUBFUN void
-		    xmlXPtrFreeLocationSet	(xmlLocationSetPtr obj);
-XML_DEPRECATED
-XMLPUBFUN xmlLocationSetPtr
-		    xmlXPtrLocationSetMerge	(xmlLocationSetPtr val1,
-						 xmlLocationSetPtr val2);
-XML_DEPRECATED
-XMLPUBFUN xmlXPathObjectPtr
-		    xmlXPtrNewRange		(xmlNodePtr start,
-						 int startindex,
-						 xmlNodePtr end,
-						 int endindex);
-XML_DEPRECATED
-XMLPUBFUN xmlXPathObjectPtr
-		    xmlXPtrNewRangePoints	(xmlXPathObjectPtr start,
-						 xmlXPathObjectPtr end);
-XML_DEPRECATED
-XMLPUBFUN xmlXPathObjectPtr
-		    xmlXPtrNewRangeNodePoint	(xmlNodePtr start,
-						 xmlXPathObjectPtr end);
-XML_DEPRECATED
-XMLPUBFUN xmlXPathObjectPtr
-		    xmlXPtrNewRangePointNode	(xmlXPathObjectPtr start,
-						 xmlNodePtr end);
-XML_DEPRECATED
-XMLPUBFUN xmlXPathObjectPtr
-		    xmlXPtrNewRangeNodes	(xmlNodePtr start,
-						 xmlNodePtr end);
-XML_DEPRECATED
-XMLPUBFUN xmlXPathObjectPtr
-		    xmlXPtrNewLocationSetNodes	(xmlNodePtr start,
-						 xmlNodePtr end);
-XML_DEPRECATED
-XMLPUBFUN xmlXPathObjectPtr
-		    xmlXPtrNewLocationSetNodeSet(xmlNodeSetPtr set);
-XML_DEPRECATED
-XMLPUBFUN xmlXPathObjectPtr
-		    xmlXPtrNewRangeNodeObject	(xmlNodePtr start,
-						 xmlXPathObjectPtr end);
-XML_DEPRECATED
-XMLPUBFUN xmlXPathObjectPtr
-		    xmlXPtrNewCollapsedRange	(xmlNodePtr start);
-XML_DEPRECATED
-XMLPUBFUN void
-		    xmlXPtrLocationSetAdd	(xmlLocationSetPtr cur,
-						 xmlXPathObjectPtr val);
-XML_DEPRECATED
-XMLPUBFUN xmlXPathObjectPtr
-		    xmlXPtrWrapLocationSet	(xmlLocationSetPtr val);
-XML_DEPRECATED
-XMLPUBFUN void
-		    xmlXPtrLocationSetDel	(xmlLocationSetPtr cur,
-						 xmlXPathObjectPtr val);
-XML_DEPRECATED
-XMLPUBFUN void
-		    xmlXPtrLocationSetRemove	(xmlLocationSetPtr cur,
-						 int val);
-#endif /* LIBXML_XPTR_LOCS_ENABLED */
-
 /*
  * Functions.
  */
-=======
- * Functions.
- */
 XML_DEPRECATED
->>>>>>> 626889fb
 XMLPUBFUN xmlXPathContextPtr
 		    xmlXPtrNewContext		(xmlDocPtr doc,
 						 xmlNodePtr here,
@@ -123,22 +39,7 @@
 XMLPUBFUN xmlXPathObjectPtr
 		    xmlXPtrEval			(const xmlChar *str,
 						 xmlXPathContextPtr ctx);
-<<<<<<< HEAD
-#ifdef LIBXML_XPTR_LOCS_ENABLED
-XML_DEPRECATED
-XMLPUBFUN void
-		    xmlXPtrRangeToFunction	(xmlXPathParserContextPtr ctxt,
-						 int nargs);
-XML_DEPRECATED
-XMLPUBFUN xmlNodePtr
-		    xmlXPtrBuildNodeList	(xmlXPathObjectPtr obj);
-XML_DEPRECATED
-XMLPUBFUN void
-		    xmlXPtrEvalRangePredicate	(xmlXPathParserContextPtr ctxt);
-#endif /* LIBXML_XPTR_LOCS_ENABLED */
-=======
 
->>>>>>> 626889fb
 #ifdef __cplusplus
 }
 #endif
