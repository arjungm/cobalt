/**
 * Summary: interfaces for thread handling
 * Description: set of generic threading related routines
 *              should work with pthreads, Windows native or TLS threads
 *
 * Copy: See Copyright for the status of this software.
 *
 * Author: Daniel Veillard
 */

#ifndef __XML_THREADS_H__
#define __XML_THREADS_H__

#include <libxml/xmlversion.h>

#ifdef __cplusplus
extern "C" {
#endif

/*
 * xmlMutex are a simple mutual exception locks.
 */
typedef struct _xmlMutex xmlMutex;
typedef xmlMutex *xmlMutexPtr;

/*
 * xmlRMutex are reentrant mutual exception locks.
 */
typedef struct _xmlRMutex xmlRMutex;
typedef xmlRMutex *xmlRMutexPtr;

<<<<<<< HEAD
#ifdef __cplusplus
}
#endif
#include <libxml/globals.h>
#ifdef __cplusplus
extern "C" {
#endif
=======
XMLPUBFUN int
			xmlCheckThreadLocalStorage(void);

>>>>>>> 626889fb
XMLPUBFUN xmlMutexPtr
			xmlNewMutex	(void);
XMLPUBFUN void
			xmlMutexLock	(xmlMutexPtr tok);
XMLPUBFUN void
			xmlMutexUnlock	(xmlMutexPtr tok);
XMLPUBFUN void
			xmlFreeMutex	(xmlMutexPtr tok);

XMLPUBFUN xmlRMutexPtr
			xmlNewRMutex	(void);
XMLPUBFUN void
			xmlRMutexLock	(xmlRMutexPtr tok);
XMLPUBFUN void
			xmlRMutexUnlock	(xmlRMutexPtr tok);
XMLPUBFUN void
			xmlFreeRMutex	(xmlRMutexPtr tok);

/*
 * Library wide APIs.
 */
XML_DEPRECATED
XMLPUBFUN void
			xmlInitThreads	(void);
XMLPUBFUN void
			xmlLockLibrary	(void);
XMLPUBFUN void
			xmlUnlockLibrary(void);
XML_DEPRECATED
<<<<<<< HEAD
XMLPUBFUN int
			xmlGetThreadId	(void);
XML_DEPRECATED
XMLPUBFUN int
			xmlIsMainThread	(void);
XML_DEPRECATED
XMLPUBFUN void
			xmlCleanupThreads(void);
XML_DEPRECATED
XMLPUBFUN xmlGlobalStatePtr
			xmlGetGlobalState(void);

/** DOC_DISABLE */
#if defined(LIBXML_THREAD_ENABLED) && defined(_WIN32) && \
    !defined(HAVE_COMPILER_TLS) && defined(LIBXML_STATIC_FOR_DLL)
=======
XMLPUBFUN void
			xmlCleanupThreads(void);

/** DOC_DISABLE */
#if defined(LIBXML_THREAD_ENABLED) && defined(_WIN32) && \
    defined(LIBXML_STATIC_FOR_DLL)
>>>>>>> 626889fb
int
xmlDllMain(void *hinstDLL, unsigned long fdwReason,
           void *lpvReserved);
#endif
/** DOC_ENABLE */

#ifdef __cplusplus
}
#endif


#endif /* __XML_THREADS_H__ */<|MERGE_RESOLUTION|>--- conflicted
+++ resolved
@@ -29,19 +29,9 @@
 typedef struct _xmlRMutex xmlRMutex;
 typedef xmlRMutex *xmlRMutexPtr;
 
-<<<<<<< HEAD
-#ifdef __cplusplus
-}
-#endif
-#include <libxml/globals.h>
-#ifdef __cplusplus
-extern "C" {
-#endif
-=======
 XMLPUBFUN int
 			xmlCheckThreadLocalStorage(void);
 
->>>>>>> 626889fb
 XMLPUBFUN xmlMutexPtr
 			xmlNewMutex	(void);
 XMLPUBFUN void
@@ -71,30 +61,12 @@
 XMLPUBFUN void
 			xmlUnlockLibrary(void);
 XML_DEPRECATED
-<<<<<<< HEAD
-XMLPUBFUN int
-			xmlGetThreadId	(void);
-XML_DEPRECATED
-XMLPUBFUN int
-			xmlIsMainThread	(void);
-XML_DEPRECATED
-XMLPUBFUN void
-			xmlCleanupThreads(void);
-XML_DEPRECATED
-XMLPUBFUN xmlGlobalStatePtr
-			xmlGetGlobalState(void);
-
-/** DOC_DISABLE */
-#if defined(LIBXML_THREAD_ENABLED) && defined(_WIN32) && \
-    !defined(HAVE_COMPILER_TLS) && defined(LIBXML_STATIC_FOR_DLL)
-=======
 XMLPUBFUN void
 			xmlCleanupThreads(void);
 
 /** DOC_DISABLE */
 #if defined(LIBXML_THREAD_ENABLED) && defined(_WIN32) && \
     defined(LIBXML_STATIC_FOR_DLL)
->>>>>>> 626889fb
 int
 xmlDllMain(void *hinstDLL, unsigned long fdwReason,
            void *lpvReserved);
