/*
 * Summary: pattern expression handling
 * Description: allows to compile and test pattern expressions for nodes
 *              either in a tree or based on a parser state.
 *
 * Copy: See Copyright for the status of this software.
 *
 * Author: Daniel Veillard
 */

#ifndef __XML_PATTERN_H__
#define __XML_PATTERN_H__

#include <libxml/xmlversion.h>
#include <libxml/tree.h>
#include <libxml/dict.h>

#ifdef LIBXML_PATTERN_ENABLED

#ifdef __cplusplus
extern "C" {
#endif

/**
 * xmlPattern:
 *
 * A compiled (XPath based) pattern to select nodes
 */
typedef struct _xmlPattern xmlPattern;
typedef xmlPattern *xmlPatternPtr;

/**
 * xmlPatternFlags:
 *
 * This is the set of options affecting the behaviour of pattern
 * matching with this module
 *
 */
typedef enum {
    XML_PATTERN_DEFAULT		= 0,	/* simple pattern match */
    XML_PATTERN_XPATH		= 1<<0,	/* standard XPath pattern */
    XML_PATTERN_XSSEL		= 1<<1,	/* XPath subset for schema selector */
    XML_PATTERN_XSFIELD		= 1<<2	/* XPath subset for schema field */
} xmlPatternFlags;

XMLPUBFUN void
			xmlFreePattern		(xmlPatternPtr comp);

XMLPUBFUN void
			xmlFreePatternList	(xmlPatternPtr comp);

XMLPUBFUN xmlPatternPtr
			xmlPatterncompile	(const xmlChar *pattern,
						 xmlDict *dict,
						 int flags,
						 const xmlChar **namespaces);
XMLPUBFUN int
<<<<<<< HEAD
=======
			xmlPatternCompileSafe	(const xmlChar *pattern,
						 xmlDict *dict,
						 int flags,
						 const xmlChar **namespaces,
						 xmlPatternPtr *patternOut);
XMLPUBFUN int
>>>>>>> 626889fb
			xmlPatternMatch		(xmlPatternPtr comp,
						 xmlNodePtr node);

/* streaming interfaces */
typedef struct _xmlStreamCtxt xmlStreamCtxt;
typedef xmlStreamCtxt *xmlStreamCtxtPtr;

XMLPUBFUN int
			xmlPatternStreamable	(xmlPatternPtr comp);
XMLPUBFUN int
			xmlPatternMaxDepth	(xmlPatternPtr comp);
XMLPUBFUN int
			xmlPatternMinDepth	(xmlPatternPtr comp);
XMLPUBFUN int
			xmlPatternFromRoot	(xmlPatternPtr comp);
XMLPUBFUN xmlStreamCtxtPtr
			xmlPatternGetStreamCtxt	(xmlPatternPtr comp);
XMLPUBFUN void
			xmlFreeStreamCtxt	(xmlStreamCtxtPtr stream);
XMLPUBFUN int
			xmlStreamPushNode	(xmlStreamCtxtPtr stream,
						 const xmlChar *name,
						 const xmlChar *ns,
						 int nodeType);
XMLPUBFUN int
			xmlStreamPush		(xmlStreamCtxtPtr stream,
						 const xmlChar *name,
						 const xmlChar *ns);
XMLPUBFUN int
			xmlStreamPushAttr	(xmlStreamCtxtPtr stream,
						 const xmlChar *name,
						 const xmlChar *ns);
XMLPUBFUN int
			xmlStreamPop		(xmlStreamCtxtPtr stream);
XMLPUBFUN int
			xmlStreamWantsAnyNode	(xmlStreamCtxtPtr stream);
#ifdef __cplusplus
}
#endif

#endif /* LIBXML_PATTERN_ENABLED */

#endif /* __XML_PATTERN_H__ */<|MERGE_RESOLUTION|>--- conflicted
+++ resolved
@@ -55,15 +55,12 @@
 						 int flags,
 						 const xmlChar **namespaces);
 XMLPUBFUN int
-<<<<<<< HEAD
-=======
 			xmlPatternCompileSafe	(const xmlChar *pattern,
 						 xmlDict *dict,
 						 int flags,
 						 const xmlChar **namespaces,
 						 xmlPatternPtr *patternOut);
 XMLPUBFUN int
->>>>>>> 626889fb
 			xmlPatternMatch		(xmlPatternPtr comp,
 						 xmlNodePtr node);
 
