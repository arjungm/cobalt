/*
 * Summary: text writing API for XML
 * Description: text writing API for XML
 *
 * Copy: See Copyright for the status of this software.
 *
 * Author: Alfred Mickautsch <alfred@mickautsch.de>
 */

#ifndef __XML_XMLWRITER_H__
#define __XML_XMLWRITER_H__

#include <libxml/xmlversion.h>

#ifdef LIBXML_WRITER_ENABLED

#include <stdarg.h>
#include <libxml/xmlIO.h>
#include <libxml/list.h>
#include <libxml/xmlstring.h>

#ifdef __cplusplus
extern "C" {
#endif

    typedef struct _xmlTextWriter xmlTextWriter;
    typedef xmlTextWriter *xmlTextWriterPtr;

/*
 * Constructors & Destructor
 */
    XMLPUBFUN xmlTextWriterPtr
        xmlNewTextWriter(xmlOutputBufferPtr out);
    XMLPUBFUN xmlTextWriterPtr
        xmlNewTextWriterFilename(const char *uri, int compression);
    XMLPUBFUN xmlTextWriterPtr
        xmlNewTextWriterMemory(xmlBufferPtr buf, int compression);
    XMLPUBFUN xmlTextWriterPtr
        xmlNewTextWriterPushParser(xmlParserCtxtPtr ctxt, int compression);
    XMLPUBFUN xmlTextWriterPtr
        xmlNewTextWriterDoc(xmlDocPtr * doc, int compression);
    XMLPUBFUN xmlTextWriterPtr
        xmlNewTextWriterTree(xmlDocPtr doc, xmlNodePtr node,
                             int compression);
    XMLPUBFUN void xmlFreeTextWriter(xmlTextWriterPtr writer);

/*
 * Functions
 */


/*
 * Document
 */
    XMLPUBFUN int
        xmlTextWriterStartDocument(xmlTextWriterPtr writer,
                                   const char *version,
                                   const char *encoding,
                                   const char *standalone);
    XMLPUBFUN int xmlTextWriterEndDocument(xmlTextWriterPtr
                                                   writer);

/*
 * Comments
 */
    XMLPUBFUN int xmlTextWriterStartComment(xmlTextWriterPtr
                                                    writer);
    XMLPUBFUN int xmlTextWriterEndComment(xmlTextWriterPtr writer);
    XMLPUBFUN int
        xmlTextWriterWriteFormatComment(xmlTextWriterPtr writer,
                                        const char *format, ...)
					LIBXML_ATTR_FORMAT(2,3);
    XMLPUBFUN int
        xmlTextWriterWriteVFormatComment(xmlTextWriterPtr writer,
                                         const char *format,
                                         va_list argptr)
					 LIBXML_ATTR_FORMAT(2,0);
    XMLPUBFUN int xmlTextWriterWriteComment(xmlTextWriterPtr
                                                    writer,
                                                    const xmlChar *
                                                    content);

/*
 * Elements
 */
    XMLPUBFUN int
        xmlTextWriterStartElement(xmlTextWriterPtr writer,
                                  const xmlChar * name);
    XMLPUBFUN int xmlTextWriterStartElementNS(xmlTextWriterPtr
                                                      writer,
                                                      const xmlChar *
                                                      prefix,
                                                      const xmlChar * name,
                                                      const xmlChar *
                                                      namespaceURI);
    XMLPUBFUN int xmlTextWriterEndElement(xmlTextWriterPtr writer);
    XMLPUBFUN int xmlTextWriterFullEndElement(xmlTextWriterPtr
                                                      writer);

/*
 * Elements conveniency functions
 */
    XMLPUBFUN int
        xmlTextWriterWriteFormatElement(xmlTextWriterPtr writer,
                                        const xmlChar * name,
                                        const char *format, ...)
					LIBXML_ATTR_FORMAT(3,4);
    XMLPUBFUN int
        xmlTextWriterWriteVFormatElement(xmlTextWriterPtr writer,
                                         const xmlChar * name,
                                         const char *format,
                                         va_list argptr)
					 LIBXML_ATTR_FORMAT(3,0);
    XMLPUBFUN int xmlTextWriterWriteElement(xmlTextWriterPtr
                                                    writer,
                                                    const xmlChar * name,
                                                    const xmlChar *
                                                    content);
    XMLPUBFUN int
        xmlTextWriterWriteFormatElementNS(xmlTextWriterPtr writer,
                                          const xmlChar * prefix,
                                          const xmlChar * name,
                                          const xmlChar * namespaceURI,
                                          const char *format, ...)
					  LIBXML_ATTR_FORMAT(5,6);
    XMLPUBFUN int
        xmlTextWriterWriteVFormatElementNS(xmlTextWriterPtr writer,
                                           const xmlChar * prefix,
                                           const xmlChar * name,
                                           const xmlChar * namespaceURI,
                                           const char *format,
                                           va_list argptr)
					   LIBXML_ATTR_FORMAT(5,0);
    XMLPUBFUN int xmlTextWriterWriteElementNS(xmlTextWriterPtr
                                                      writer,
                                                      const xmlChar *
                                                      prefix,
                                                      const xmlChar * name,
                                                      const xmlChar *
                                                      namespaceURI,
                                                      const xmlChar *
                                                      content);

/*
 * Text
 */
    XMLPUBFUN int
        xmlTextWriterWriteFormatRaw(xmlTextWriterPtr writer,
                                    const char *format, ...)
				    LIBXML_ATTR_FORMAT(2,3);
    XMLPUBFUN int
        xmlTextWriterWriteVFormatRaw(xmlTextWriterPtr writer,
                                     const char *format, va_list argptr)
				     LIBXML_ATTR_FORMAT(2,0);
    XMLPUBFUN int
        xmlTextWriterWriteRawLen(xmlTextWriterPtr writer,
                                 const xmlChar * content, int len);
    XMLPUBFUN int
        xmlTextWriterWriteRaw(xmlTextWriterPtr writer,
                              const xmlChar * content);
    XMLPUBFUN int xmlTextWriterWriteFormatString(xmlTextWriterPtr
                                                         writer,
                                                         const char
                                                         *format, ...)
							 LIBXML_ATTR_FORMAT(2,3);
    XMLPUBFUN int xmlTextWriterWriteVFormatString(xmlTextWriterPtr
                                                          writer,
                                                          const char
                                                          *format,
                                                          va_list argptr)
							  LIBXML_ATTR_FORMAT(2,0);
    XMLPUBFUN int xmlTextWriterWriteString(xmlTextWriterPtr writer,
                                                   const xmlChar *
                                                   content);
    XMLPUBFUN int xmlTextWriterWriteBase64(xmlTextWriterPtr writer,
                                                   const char *data,
                                                   int start, int len);
    XMLPUBFUN int xmlTextWriterWriteBinHex(xmlTextWriterPtr writer,
                                                   const char *data,
                                                   int start, int len);

/*
 * Attributes
 */
    XMLPUBFUN int
        xmlTextWriterStartAttribute(xmlTextWriterPtr writer,
                                    const xmlChar * name);
    XMLPUBFUN int xmlTextWriterStartAttributeNS(xmlTextWriterPtr
                                                        writer,
                                                        const xmlChar *
                                                        prefix,
                                                        const xmlChar *
                                                        name,
                                                        const xmlChar *
                                                        namespaceURI);
    XMLPUBFUN int xmlTextWriterEndAttribute(xmlTextWriterPtr
                                                    writer);

/*
 * Attributes conveniency functions
 */
    XMLPUBFUN int
        xmlTextWriterWriteFormatAttribute(xmlTextWriterPtr writer,
                                          const xmlChar * name,
                                          const char *format, ...)
					  LIBXML_ATTR_FORMAT(3,4);
    XMLPUBFUN int
        xmlTextWriterWriteVFormatAttribute(xmlTextWriterPtr writer,
                                           const xmlChar * name,
                                           const char *format,
                                           va_list argptr)
					   LIBXML_ATTR_FORMAT(3,0);
    XMLPUBFUN int xmlTextWriterWriteAttribute(xmlTextWriterPtr
                                                      writer,
                                                      const xmlChar * name,
                                                      const xmlChar *
                                                      content);
    XMLPUBFUN int
        xmlTextWriterWriteFormatAttributeNS(xmlTextWriterPtr writer,
                                            const xmlChar * prefix,
                                            const xmlChar * name,
                                            const xmlChar * namespaceURI,
                                            const char *format, ...)
					    LIBXML_ATTR_FORMAT(5,6);
    XMLPUBFUN int
        xmlTextWriterWriteVFormatAttributeNS(xmlTextWriterPtr writer,
                                             const xmlChar * prefix,
                                             const xmlChar * name,
                                             const xmlChar * namespaceURI,
                                             const char *format,
                                             va_list argptr)
					     LIBXML_ATTR_FORMAT(5,0);
    XMLPUBFUN int xmlTextWriterWriteAttributeNS(xmlTextWriterPtr
                                                        writer,
                                                        const xmlChar *
                                                        prefix,
                                                        const xmlChar *
                                                        name,
                                                        const xmlChar *
                                                        namespaceURI,
                                                        const xmlChar *
                                                        content);

/*
 * PI's
 */
    XMLPUBFUN int
        xmlTextWriterStartPI(xmlTextWriterPtr writer,
                             const xmlChar * target);
    XMLPUBFUN int xmlTextWriterEndPI(xmlTextWriterPtr writer);

/*
 * PI conveniency functions
 */
    XMLPUBFUN int
        xmlTextWriterWriteFormatPI(xmlTextWriterPtr writer,
                                   const xmlChar * target,
                                   const char *format, ...)
				   LIBXML_ATTR_FORMAT(3,4);
    XMLPUBFUN int
        xmlTextWriterWriteVFormatPI(xmlTextWriterPtr writer,
                                    const xmlChar * target,
                                    const char *format, va_list argptr)
				    LIBXML_ATTR_FORMAT(3,0);
    XMLPUBFUN int
        xmlTextWriterWritePI(xmlTextWriterPtr writer,
                             const xmlChar * target,
                             const xmlChar * content);

/**
 * xmlTextWriterWriteProcessingInstruction:
 *
 * This macro maps to xmlTextWriterWritePI
 */
#define xmlTextWriterWriteProcessingInstruction xmlTextWriterWritePI

/*
 * CDATA
 */
    XMLPUBFUN int xmlTextWriterStartCDATA(xmlTextWriterPtr writer);
    XMLPUBFUN int xmlTextWriterEndCDATA(xmlTextWriterPtr writer);

/*
 * CDATA conveniency functions
 */
    XMLPUBFUN int
        xmlTextWriterWriteFormatCDATA(xmlTextWriterPtr writer,
                                      const char *format, ...)
				      LIBXML_ATTR_FORMAT(2,3);
    XMLPUBFUN int
        xmlTextWriterWriteVFormatCDATA(xmlTextWriterPtr writer,
                                       const char *format, va_list argptr)
				       LIBXML_ATTR_FORMAT(2,0);
    XMLPUBFUN int
        xmlTextWriterWriteCDATA(xmlTextWriterPtr writer,
                                const xmlChar * content);

/*
 * DTD
 */
    XMLPUBFUN int
        xmlTextWriterStartDTD(xmlTextWriterPtr writer,
                              const xmlChar * name,
                              const xmlChar * pubid,
                              const xmlChar * sysid);
    XMLPUBFUN int xmlTextWriterEndDTD(xmlTextWriterPtr writer);

/*
 * DTD conveniency functions
 */
    XMLPUBFUN int
        xmlTextWriterWriteFormatDTD(xmlTextWriterPtr writer,
                                    const xmlChar * name,
                                    const xmlChar * pubid,
                                    const xmlChar * sysid,
                                    const char *format, ...)
				    LIBXML_ATTR_FORMAT(5,6);
    XMLPUBFUN int
        xmlTextWriterWriteVFormatDTD(xmlTextWriterPtr writer,
                                     const xmlChar * name,
                                     const xmlChar * pubid,
                                     const xmlChar * sysid,
                                     const char *format, va_list argptr)
				     LIBXML_ATTR_FORMAT(5,0);
    XMLPUBFUN int
        xmlTextWriterWriteDTD(xmlTextWriterPtr writer,
                              const xmlChar * name,
                              const xmlChar * pubid,
                              const xmlChar * sysid,
                              const xmlChar * subset);

/**
 * xmlTextWriterWriteDocType:
 *
 * this macro maps to xmlTextWriterWriteDTD
 */
#define xmlTextWriterWriteDocType xmlTextWriterWriteDTD

/*
 * DTD element definition
 */
    XMLPUBFUN int
        xmlTextWriterStartDTDElement(xmlTextWriterPtr writer,
                                     const xmlChar * name);
    XMLPUBFUN int xmlTextWriterEndDTDElement(xmlTextWriterPtr
                                                     writer);

/*
 * DTD element definition conveniency functions
 */
    XMLPUBFUN int
        xmlTextWriterWriteFormatDTDElement(xmlTextWriterPtr writer,
                                           const xmlChar * name,
                                           const char *format, ...)
					   LIBXML_ATTR_FORMAT(3,4);
    XMLPUBFUN int
        xmlTextWriterWriteVFormatDTDElement(xmlTextWriterPtr writer,
                                            const xmlChar * name,
                                            const char *format,
                                            va_list argptr)
					    LIBXML_ATTR_FORMAT(3,0);
    XMLPUBFUN int xmlTextWriterWriteDTDElement(xmlTextWriterPtr
                                                       writer,
                                                       const xmlChar *
                                                       name,
                                                       const xmlChar *
                                                       content);

/*
 * DTD attribute list definition
 */
    XMLPUBFUN int
        xmlTextWriterStartDTDAttlist(xmlTextWriterPtr writer,
                                     const xmlChar * name);
    XMLPUBFUN int xmlTextWriterEndDTDAttlist(xmlTextWriterPtr
                                                     writer);

/*
 * DTD attribute list definition conveniency functions
 */
    XMLPUBFUN int
        xmlTextWriterWriteFormatDTDAttlist(xmlTextWriterPtr writer,
                                           const xmlChar * name,
                                           const char *format, ...)
					   LIBXML_ATTR_FORMAT(3,4);
    XMLPUBFUN int
        xmlTextWriterWriteVFormatDTDAttlist(xmlTextWriterPtr writer,
                                            const xmlChar * name,
                                            const char *format,
                                            va_list argptr)
					    LIBXML_ATTR_FORMAT(3,0);
    XMLPUBFUN int xmlTextWriterWriteDTDAttlist(xmlTextWriterPtr
                                                       writer,
                                                       const xmlChar *
                                                       name,
                                                       const xmlChar *
                                                       content);

/*
 * DTD entity definition
 */
    XMLPUBFUN int
        xmlTextWriterStartDTDEntity(xmlTextWriterPtr writer,
                                    int pe, const xmlChar * name);
    XMLPUBFUN int xmlTextWriterEndDTDEntity(xmlTextWriterPtr
                                                    writer);

/*
 * DTD entity definition conveniency functions
 */
    XMLPUBFUN int
        xmlTextWriterWriteFormatDTDInternalEntity(xmlTextWriterPtr writer,
                                                  int pe,
                                                  const xmlChar * name,
                                                  const char *format, ...)
						  LIBXML_ATTR_FORMAT(4,5);
    XMLPUBFUN int
        xmlTextWriterWriteVFormatDTDInternalEntity(xmlTextWriterPtr writer,
                                                   int pe,
                                                   const xmlChar * name,
                                                   const char *format,
                                                   va_list argptr)
						   LIBXML_ATTR_FORMAT(4,0);
    XMLPUBFUN int
        xmlTextWriterWriteDTDInternalEntity(xmlTextWriterPtr writer,
                                            int pe,
                                            const xmlChar * name,
                                            const xmlChar * content);
    XMLPUBFUN int
        xmlTextWriterWriteDTDExternalEntity(xmlTextWriterPtr writer,
                                            int pe,
                                            const xmlChar * name,
                                            const xmlChar * pubid,
                                            const xmlChar * sysid,
                                            const xmlChar * ndataid);
    XMLPUBFUN int
        xmlTextWriterWriteDTDExternalEntityContents(xmlTextWriterPtr
                                                    writer,
                                                    const xmlChar * pubid,
                                                    const xmlChar * sysid,
                                                    const xmlChar *
                                                    ndataid);
    XMLPUBFUN int xmlTextWriterWriteDTDEntity(xmlTextWriterPtr
                                                      writer, int pe,
                                                      const xmlChar * name,
                                                      const xmlChar *
                                                      pubid,
                                                      const xmlChar *
                                                      sysid,
                                                      const xmlChar *
                                                      ndataid,
                                                      const xmlChar *
                                                      content);

/*
 * DTD notation definition
 */
    XMLPUBFUN int
        xmlTextWriterWriteDTDNotation(xmlTextWriterPtr writer,
                                      const xmlChar * name,
                                      const xmlChar * pubid,
                                      const xmlChar * sysid);

/*
 * Indentation
 */
    XMLPUBFUN int
        xmlTextWriterSetIndent(xmlTextWriterPtr writer, int indent);
    XMLPUBFUN int
        xmlTextWriterSetIndentString(xmlTextWriterPtr writer,
                                     const xmlChar * str);

    XMLPUBFUN int
        xmlTextWriterSetQuoteChar(xmlTextWriterPtr writer, xmlChar quotechar);


/*
 * misc
 */
    XMLPUBFUN int xmlTextWriterFlush(xmlTextWriterPtr writer);
<<<<<<< HEAD
=======
    XMLPUBFUN int xmlTextWriterClose(xmlTextWriterPtr writer);
>>>>>>> 626889fb

#ifdef __cplusplus
}
#endif

#endif /* LIBXML_WRITER_ENABLED */

#endif                          /* __XML_XMLWRITER_H__ */<|MERGE_RESOLUTION|>--- conflicted
+++ resolved
@@ -478,10 +478,7 @@
  * misc
  */
     XMLPUBFUN int xmlTextWriterFlush(xmlTextWriterPtr writer);
-<<<<<<< HEAD
-=======
     XMLPUBFUN int xmlTextWriterClose(xmlTextWriterPtr writer);
->>>>>>> 626889fb
 
 #ifdef __cplusplus
 }
