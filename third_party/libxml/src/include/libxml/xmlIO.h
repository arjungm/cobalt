/*
 * Summary: interface for the I/O interfaces used by the parser
 * Description: interface for the I/O interfaces used by the parser
 *
 * Copy: See Copyright for the status of this software.
 *
 * Author: Daniel Veillard
 */

#ifndef __XML_IO_H__
#define __XML_IO_H__

/** DOC_DISABLE */
#include <stdio.h>
#include <libxml/xmlversion.h>
#include <libxml/encoding.h>
#define XML_TREE_INTERNALS
#include <libxml/tree.h>
#undef XML_TREE_INTERNALS
/** DOC_ENABLE */

#ifdef __cplusplus
extern "C" {
#endif

/*
 * Those are the functions and datatypes for the parser input
 * I/O structures.
 */

/**
 * xmlInputMatchCallback:
 * @filename: the filename or URI
 *
 * Callback used in the I/O Input API to detect if the current handler
 * can provide input functionality for this resource.
 *
 * Returns 1 if yes and 0 if another Input module should be used
 */
typedef int (*xmlInputMatchCallback) (char const *filename);
/**
 * xmlInputOpenCallback:
 * @filename: the filename or URI
 *
 * Callback used in the I/O Input API to open the resource
 *
 * Returns an Input context or NULL in case or error
 */
typedef void * (*xmlInputOpenCallback) (char const *filename);
/**
 * xmlInputReadCallback:
 * @context:  an Input context
 * @buffer:  the buffer to store data read
 * @len:  the length of the buffer in bytes
 *
 * Callback used in the I/O Input API to read the resource
 *
 * Returns the number of bytes read or -1 in case of error
 */
typedef int (*xmlInputReadCallback) (void * context, char * buffer, int len);
/**
 * xmlInputCloseCallback:
 * @context:  an Input context
 *
 * Callback used in the I/O Input API to close the resource
 *
 * Returns 0 or -1 in case of error
 */
typedef int (*xmlInputCloseCallback) (void * context);

#ifdef LIBXML_OUTPUT_ENABLED
/*
 * Those are the functions and datatypes for the library output
 * I/O structures.
 */

/**
 * xmlOutputMatchCallback:
 * @filename: the filename or URI
 *
 * Callback used in the I/O Output API to detect if the current handler
 * can provide output functionality for this resource.
 *
 * Returns 1 if yes and 0 if another Output module should be used
 */
typedef int (*xmlOutputMatchCallback) (char const *filename);
/**
 * xmlOutputOpenCallback:
 * @filename: the filename or URI
 *
 * Callback used in the I/O Output API to open the resource
 *
 * Returns an Output context or NULL in case or error
 */
typedef void * (*xmlOutputOpenCallback) (char const *filename);
/**
 * xmlOutputWriteCallback:
 * @context:  an Output context
 * @buffer:  the buffer of data to write
 * @len:  the length of the buffer in bytes
 *
 * Callback used in the I/O Output API to write to the resource
 *
 * Returns the number of bytes written or -1 in case of error
 */
typedef int (*xmlOutputWriteCallback) (void * context, const char * buffer,
                                       int len);
/**
 * xmlOutputCloseCallback:
 * @context:  an Output context
 *
 * Callback used in the I/O Output API to close the resource
 *
 * Returns 0 or -1 in case of error
 */
typedef int (*xmlOutputCloseCallback) (void * context);
#endif /* LIBXML_OUTPUT_ENABLED */

/**
 * xmlParserInputBufferCreateFilenameFunc:
 * @URI: the URI to read from
 * @enc: the requested source encoding
 *
 * Signature for the function doing the lookup for a suitable input method
 * corresponding to an URI.
 *
 * Returns the new xmlParserInputBufferPtr in case of success or NULL if no
 *         method was found.
 */
typedef xmlParserInputBufferPtr
(*xmlParserInputBufferCreateFilenameFunc)(const char *URI, xmlCharEncoding enc);

/**
 * xmlOutputBufferCreateFilenameFunc:
 * @URI: the URI to write to
 * @enc: the requested target encoding
 *
 * Signature for the function doing the lookup for a suitable output method
 * corresponding to an URI.
 *
 * Returns the new xmlOutputBufferPtr in case of success or NULL if no
 *         method was found.
 */
typedef xmlOutputBufferPtr
(*xmlOutputBufferCreateFilenameFunc)(const char *URI,
        xmlCharEncodingHandlerPtr encoder, int compression);

struct _xmlParserInputBuffer {
    void*                  context;
    xmlInputReadCallback   readcallback;
    xmlInputCloseCallback  closecallback;

    xmlCharEncodingHandlerPtr encoder; /* I18N conversions to UTF-8 */

    xmlBufPtr buffer;    /* Local buffer encoded in UTF-8 */
    xmlBufPtr raw;       /* if encoder != NULL buffer for raw input */
    int	compressed;	    /* -1=unknown, 0=not compressed, 1=compressed */
    int error;
    unsigned long rawconsumed;/* amount consumed from raw */
};


#ifdef LIBXML_OUTPUT_ENABLED
struct _xmlOutputBuffer {
    void*                   context;
    xmlOutputWriteCallback  writecallback;
    xmlOutputCloseCallback  closecallback;

    xmlCharEncodingHandlerPtr encoder; /* I18N conversions to UTF-8 */

    xmlBufPtr buffer;    /* Local buffer encoded in UTF-8 or ISOLatin */
    xmlBufPtr conv;      /* if encoder != NULL buffer for output */
    int written;            /* total number of byte written */
    int error;
};
#endif /* LIBXML_OUTPUT_ENABLED */

/** DOC_DISABLE */
XML_DEPRECATED
XMLPUBFUN xmlParserInputBufferCreateFilenameFunc *
__xmlParserInputBufferCreateFilenameValue(void);
XML_DEPRECATED
XMLPUBFUN xmlOutputBufferCreateFilenameFunc *
__xmlOutputBufferCreateFilenameValue(void);

#ifndef XML_GLOBALS_NO_REDEFINITION
  #define xmlParserInputBufferCreateFilenameValue \
    (*__xmlParserInputBufferCreateFilenameValue())
  #define xmlOutputBufferCreateFilenameValue \
    (*__xmlOutputBufferCreateFilenameValue())
#endif
/** DOC_ENABLE */

/*
 * Interfaces for input
 */
XMLPUBFUN void
	xmlCleanupInputCallbacks		(void);

XMLPUBFUN int
	xmlPopInputCallbacks			(void);

XMLPUBFUN void
	xmlRegisterDefaultInputCallbacks	(void);
XMLPUBFUN xmlParserInputBufferPtr
	xmlAllocParserInputBuffer		(xmlCharEncoding enc);

XMLPUBFUN xmlParserInputBufferPtr
	xmlParserInputBufferCreateFilename	(const char *URI,
                                                 xmlCharEncoding enc);
<<<<<<< HEAD
=======
XML_DEPRECATED
>>>>>>> 626889fb
XMLPUBFUN xmlParserInputBufferPtr
	xmlParserInputBufferCreateFile		(FILE *file,
                                                 xmlCharEncoding enc);
XMLPUBFUN xmlParserInputBufferPtr
	xmlParserInputBufferCreateFd		(int fd,
	                                         xmlCharEncoding enc);
XMLPUBFUN xmlParserInputBufferPtr
	xmlParserInputBufferCreateMem		(const char *mem, int size,
	                                         xmlCharEncoding enc);
<<<<<<< HEAD
XML_DEPRECATED
=======
>>>>>>> 626889fb
XMLPUBFUN xmlParserInputBufferPtr
	xmlParserInputBufferCreateStatic	(const char *mem, int size,
	                                         xmlCharEncoding enc);
XMLPUBFUN xmlParserInputBufferPtr
	xmlParserInputBufferCreateIO		(xmlInputReadCallback   ioread,
						 xmlInputCloseCallback  ioclose,
						 void *ioctx,
	                                         xmlCharEncoding enc);
<<<<<<< HEAD
XMLPUBFUN int
	xmlParserInputBufferRead		(xmlParserInputBufferPtr in,
						 int len);
XMLPUBFUN int
	xmlParserInputBufferGrow		(xmlParserInputBufferPtr in,
						 int len);
=======
XML_DEPRECATED
XMLPUBFUN int
	xmlParserInputBufferRead		(xmlParserInputBufferPtr in,
						 int len);
XML_DEPRECATED
XMLPUBFUN int
	xmlParserInputBufferGrow		(xmlParserInputBufferPtr in,
						 int len);
XML_DEPRECATED
>>>>>>> 626889fb
XMLPUBFUN int
	xmlParserInputBufferPush		(xmlParserInputBufferPtr in,
						 int len,
						 const char *buf);
XMLPUBFUN void
	xmlFreeParserInputBuffer		(xmlParserInputBufferPtr in);
XMLPUBFUN char *
	xmlParserGetDirectory			(const char *filename);

XMLPUBFUN int
	xmlRegisterInputCallbacks		(xmlInputMatchCallback matchFunc,
						 xmlInputOpenCallback openFunc,
						 xmlInputReadCallback readFunc,
						 xmlInputCloseCallback closeFunc);

xmlParserInputBufferPtr
	__xmlParserInputBufferCreateFilename(const char *URI,
						xmlCharEncoding enc);

#ifdef LIBXML_OUTPUT_ENABLED
/*
 * Interfaces for output
 */
XMLPUBFUN void
	xmlCleanupOutputCallbacks		(void);
XMLPUBFUN int
	xmlPopOutputCallbacks			(void);
XMLPUBFUN void
	xmlRegisterDefaultOutputCallbacks(void);
XMLPUBFUN xmlOutputBufferPtr
	xmlAllocOutputBuffer		(xmlCharEncodingHandlerPtr encoder);

XMLPUBFUN xmlOutputBufferPtr
	xmlOutputBufferCreateFilename	(const char *URI,
					 xmlCharEncodingHandlerPtr encoder,
					 int compression);

XMLPUBFUN xmlOutputBufferPtr
	xmlOutputBufferCreateFile	(FILE *file,
					 xmlCharEncodingHandlerPtr encoder);

XMLPUBFUN xmlOutputBufferPtr
	xmlOutputBufferCreateBuffer	(xmlBufferPtr buffer,
					 xmlCharEncodingHandlerPtr encoder);

XMLPUBFUN xmlOutputBufferPtr
	xmlOutputBufferCreateFd		(int fd,
					 xmlCharEncodingHandlerPtr encoder);

XMLPUBFUN xmlOutputBufferPtr
	xmlOutputBufferCreateIO		(xmlOutputWriteCallback   iowrite,
					 xmlOutputCloseCallback  ioclose,
					 void *ioctx,
					 xmlCharEncodingHandlerPtr encoder);

/* Couple of APIs to get the output without digging into the buffers */
XMLPUBFUN const xmlChar *
        xmlOutputBufferGetContent       (xmlOutputBufferPtr out);
XMLPUBFUN size_t
        xmlOutputBufferGetSize          (xmlOutputBufferPtr out);

XMLPUBFUN int
	xmlOutputBufferWrite		(xmlOutputBufferPtr out,
					 int len,
					 const char *buf);
XMLPUBFUN int
	xmlOutputBufferWriteString	(xmlOutputBufferPtr out,
					 const char *str);
XMLPUBFUN int
	xmlOutputBufferWriteEscape	(xmlOutputBufferPtr out,
					 const xmlChar *str,
					 xmlCharEncodingOutputFunc escaping);

XMLPUBFUN int
	xmlOutputBufferFlush		(xmlOutputBufferPtr out);
XMLPUBFUN int
	xmlOutputBufferClose		(xmlOutputBufferPtr out);

XMLPUBFUN int
	xmlRegisterOutputCallbacks	(xmlOutputMatchCallback matchFunc,
					 xmlOutputOpenCallback openFunc,
					 xmlOutputWriteCallback writeFunc,
					 xmlOutputCloseCallback closeFunc);

xmlOutputBufferPtr
	__xmlOutputBufferCreateFilename(const char *URI,
                              xmlCharEncodingHandlerPtr encoder,
                              int compression);

#ifdef LIBXML_HTTP_ENABLED
/*  This function only exists if HTTP support built into the library  */
<<<<<<< HEAD
=======
XML_DEPRECATED
>>>>>>> 626889fb
XMLPUBFUN void
	xmlRegisterHTTPPostCallbacks	(void );
#endif /* LIBXML_HTTP_ENABLED */

#endif /* LIBXML_OUTPUT_ENABLED */

<<<<<<< HEAD
=======
XML_DEPRECATED
>>>>>>> 626889fb
XMLPUBFUN xmlParserInputPtr
	xmlCheckHTTPInput		(xmlParserCtxtPtr ctxt,
					 xmlParserInputPtr ret);

/*
 * A predefined entity loader disabling network accesses
 */
XMLPUBFUN xmlParserInputPtr
	xmlNoNetExternalEntityLoader	(const char *URL,
					 const char *ID,
					 xmlParserCtxtPtr ctxt);

<<<<<<< HEAD
/*
 * xmlNormalizeWindowsPath is obsolete, don't use it.
 * Check xmlCanonicPath in uri.h for a better alternative.
 */
XMLPUBFUN xmlChar *
	xmlNormalizeWindowsPath		(const xmlChar *path);

=======
XML_DEPRECATED
XMLPUBFUN xmlChar *
	xmlNormalizeWindowsPath		(const xmlChar *path);

XML_DEPRECATED
>>>>>>> 626889fb
XMLPUBFUN int
	xmlCheckFilename		(const char *path);
/**
 * Default 'file://' protocol callbacks
 */
<<<<<<< HEAD
XMLPUBFUN int
	xmlFileMatch			(const char *filename);
XMLPUBFUN void *
	xmlFileOpen			(const char *filename);
=======
XML_DEPRECATED
XMLPUBFUN int
	xmlFileMatch			(const char *filename);
XML_DEPRECATED
XMLPUBFUN void *
	xmlFileOpen			(const char *filename);
XML_DEPRECATED
>>>>>>> 626889fb
XMLPUBFUN int
	xmlFileRead			(void * context,
					 char * buffer,
					 int len);
<<<<<<< HEAD
=======
XML_DEPRECATED
>>>>>>> 626889fb
XMLPUBFUN int
	xmlFileClose			(void * context);

/**
 * Default 'http://' protocol callbacks
 */
#ifdef LIBXML_HTTP_ENABLED
<<<<<<< HEAD
XMLPUBFUN int
	xmlIOHTTPMatch			(const char *filename);
XMLPUBFUN void *
	xmlIOHTTPOpen			(const char *filename);
#ifdef LIBXML_OUTPUT_ENABLED
=======
XML_DEPRECATED
XMLPUBFUN int
	xmlIOHTTPMatch			(const char *filename);
XML_DEPRECATED
XMLPUBFUN void *
	xmlIOHTTPOpen			(const char *filename);
#ifdef LIBXML_OUTPUT_ENABLED
XML_DEPRECATED
>>>>>>> 626889fb
XMLPUBFUN void *
	xmlIOHTTPOpenW			(const char * post_uri,
					 int   compression );
#endif /* LIBXML_OUTPUT_ENABLED */
<<<<<<< HEAD
=======
XML_DEPRECATED
>>>>>>> 626889fb
XMLPUBFUN int
	xmlIOHTTPRead			(void * context,
					 char * buffer,
					 int len);
<<<<<<< HEAD
=======
XML_DEPRECATED
>>>>>>> 626889fb
XMLPUBFUN int
	xmlIOHTTPClose			(void * context);
#endif /* LIBXML_HTTP_ENABLED */

<<<<<<< HEAD
/**
 * Default 'ftp://' protocol callbacks
 */
#ifdef LIBXML_FTP_ENABLED
XMLPUBFUN int
	xmlIOFTPMatch			(const char *filename);
XMLPUBFUN void *
	xmlIOFTPOpen			(const char *filename);
XMLPUBFUN int
	xmlIOFTPRead			(void * context,
					 char * buffer,
					 int len);
XMLPUBFUN int
	xmlIOFTPClose			(void * context);
#endif /* LIBXML_FTP_ENABLED */
=======
XMLPUBFUN xmlParserInputBufferCreateFilenameFunc
	xmlParserInputBufferCreateFilenameDefault(
		xmlParserInputBufferCreateFilenameFunc func);
XMLPUBFUN xmlOutputBufferCreateFilenameFunc
	xmlOutputBufferCreateFilenameDefault(
		xmlOutputBufferCreateFilenameFunc func);
XML_DEPRECATED
XMLPUBFUN xmlOutputBufferCreateFilenameFunc
	xmlThrDefOutputBufferCreateFilenameDefault(
		xmlOutputBufferCreateFilenameFunc func);
XML_DEPRECATED
XMLPUBFUN xmlParserInputBufferCreateFilenameFunc
	xmlThrDefParserInputBufferCreateFilenameDefault(
		xmlParserInputBufferCreateFilenameFunc func);
>>>>>>> 626889fb

#ifdef __cplusplus
}
#endif

#endif /* __XML_IO_H__ */<|MERGE_RESOLUTION|>--- conflicted
+++ resolved
@@ -208,10 +208,7 @@
 XMLPUBFUN xmlParserInputBufferPtr
 	xmlParserInputBufferCreateFilename	(const char *URI,
                                                  xmlCharEncoding enc);
-<<<<<<< HEAD
-=======
-XML_DEPRECATED
->>>>>>> 626889fb
+XML_DEPRECATED
 XMLPUBFUN xmlParserInputBufferPtr
 	xmlParserInputBufferCreateFile		(FILE *file,
                                                  xmlCharEncoding enc);
@@ -221,10 +218,6 @@
 XMLPUBFUN xmlParserInputBufferPtr
 	xmlParserInputBufferCreateMem		(const char *mem, int size,
 	                                         xmlCharEncoding enc);
-<<<<<<< HEAD
-XML_DEPRECATED
-=======
->>>>>>> 626889fb
 XMLPUBFUN xmlParserInputBufferPtr
 	xmlParserInputBufferCreateStatic	(const char *mem, int size,
 	                                         xmlCharEncoding enc);
@@ -233,24 +226,15 @@
 						 xmlInputCloseCallback  ioclose,
 						 void *ioctx,
 	                                         xmlCharEncoding enc);
-<<<<<<< HEAD
+XML_DEPRECATED
 XMLPUBFUN int
 	xmlParserInputBufferRead		(xmlParserInputBufferPtr in,
 						 int len);
+XML_DEPRECATED
 XMLPUBFUN int
 	xmlParserInputBufferGrow		(xmlParserInputBufferPtr in,
 						 int len);
-=======
-XML_DEPRECATED
-XMLPUBFUN int
-	xmlParserInputBufferRead		(xmlParserInputBufferPtr in,
-						 int len);
-XML_DEPRECATED
-XMLPUBFUN int
-	xmlParserInputBufferGrow		(xmlParserInputBufferPtr in,
-						 int len);
-XML_DEPRECATED
->>>>>>> 626889fb
+XML_DEPRECATED
 XMLPUBFUN int
 	xmlParserInputBufferPush		(xmlParserInputBufferPtr in,
 						 int len,
@@ -342,20 +326,14 @@
 
 #ifdef LIBXML_HTTP_ENABLED
 /*  This function only exists if HTTP support built into the library  */
-<<<<<<< HEAD
-=======
-XML_DEPRECATED
->>>>>>> 626889fb
+XML_DEPRECATED
 XMLPUBFUN void
 	xmlRegisterHTTPPostCallbacks	(void );
 #endif /* LIBXML_HTTP_ENABLED */
 
 #endif /* LIBXML_OUTPUT_ENABLED */
 
-<<<<<<< HEAD
-=======
-XML_DEPRECATED
->>>>>>> 626889fb
+XML_DEPRECATED
 XMLPUBFUN xmlParserInputPtr
 	xmlCheckHTTPInput		(xmlParserCtxtPtr ctxt,
 					 xmlParserInputPtr ret);
@@ -368,48 +346,28 @@
 					 const char *ID,
 					 xmlParserCtxtPtr ctxt);
 
-<<<<<<< HEAD
-/*
- * xmlNormalizeWindowsPath is obsolete, don't use it.
- * Check xmlCanonicPath in uri.h for a better alternative.
- */
+XML_DEPRECATED
 XMLPUBFUN xmlChar *
 	xmlNormalizeWindowsPath		(const xmlChar *path);
 
-=======
-XML_DEPRECATED
-XMLPUBFUN xmlChar *
-	xmlNormalizeWindowsPath		(const xmlChar *path);
-
-XML_DEPRECATED
->>>>>>> 626889fb
+XML_DEPRECATED
 XMLPUBFUN int
 	xmlCheckFilename		(const char *path);
 /**
  * Default 'file://' protocol callbacks
  */
-<<<<<<< HEAD
+XML_DEPRECATED
 XMLPUBFUN int
 	xmlFileMatch			(const char *filename);
+XML_DEPRECATED
 XMLPUBFUN void *
 	xmlFileOpen			(const char *filename);
-=======
-XML_DEPRECATED
-XMLPUBFUN int
-	xmlFileMatch			(const char *filename);
-XML_DEPRECATED
-XMLPUBFUN void *
-	xmlFileOpen			(const char *filename);
-XML_DEPRECATED
->>>>>>> 626889fb
+XML_DEPRECATED
 XMLPUBFUN int
 	xmlFileRead			(void * context,
 					 char * buffer,
 					 int len);
-<<<<<<< HEAD
-=======
-XML_DEPRECATED
->>>>>>> 626889fb
+XML_DEPRECATED
 XMLPUBFUN int
 	xmlFileClose			(void * context);
 
@@ -417,59 +375,28 @@
  * Default 'http://' protocol callbacks
  */
 #ifdef LIBXML_HTTP_ENABLED
-<<<<<<< HEAD
+XML_DEPRECATED
 XMLPUBFUN int
 	xmlIOHTTPMatch			(const char *filename);
+XML_DEPRECATED
 XMLPUBFUN void *
 	xmlIOHTTPOpen			(const char *filename);
 #ifdef LIBXML_OUTPUT_ENABLED
-=======
-XML_DEPRECATED
-XMLPUBFUN int
-	xmlIOHTTPMatch			(const char *filename);
-XML_DEPRECATED
-XMLPUBFUN void *
-	xmlIOHTTPOpen			(const char *filename);
-#ifdef LIBXML_OUTPUT_ENABLED
-XML_DEPRECATED
->>>>>>> 626889fb
+XML_DEPRECATED
 XMLPUBFUN void *
 	xmlIOHTTPOpenW			(const char * post_uri,
 					 int   compression );
 #endif /* LIBXML_OUTPUT_ENABLED */
-<<<<<<< HEAD
-=======
-XML_DEPRECATED
->>>>>>> 626889fb
+XML_DEPRECATED
 XMLPUBFUN int
 	xmlIOHTTPRead			(void * context,
 					 char * buffer,
 					 int len);
-<<<<<<< HEAD
-=======
-XML_DEPRECATED
->>>>>>> 626889fb
+XML_DEPRECATED
 XMLPUBFUN int
 	xmlIOHTTPClose			(void * context);
 #endif /* LIBXML_HTTP_ENABLED */
 
-<<<<<<< HEAD
-/**
- * Default 'ftp://' protocol callbacks
- */
-#ifdef LIBXML_FTP_ENABLED
-XMLPUBFUN int
-	xmlIOFTPMatch			(const char *filename);
-XMLPUBFUN void *
-	xmlIOFTPOpen			(const char *filename);
-XMLPUBFUN int
-	xmlIOFTPRead			(void * context,
-					 char * buffer,
-					 int len);
-XMLPUBFUN int
-	xmlIOFTPClose			(void * context);
-#endif /* LIBXML_FTP_ENABLED */
-=======
 XMLPUBFUN xmlParserInputBufferCreateFilenameFunc
 	xmlParserInputBufferCreateFilenameDefault(
 		xmlParserInputBufferCreateFilenameFunc func);
@@ -484,7 +411,6 @@
 XMLPUBFUN xmlParserInputBufferCreateFilenameFunc
 	xmlThrDefParserInputBufferCreateFilenameDefault(
 		xmlParserInputBufferCreateFilenameFunc func);
->>>>>>> 626889fb
 
 #ifdef __cplusplus
 }
