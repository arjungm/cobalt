/*
 * Summary: interface for the encoding conversion functions
 * Description: interface for the encoding conversion functions needed for
 *              XML basic encoding and iconv() support.
 *
 * Related specs are
 * rfc2044        (UTF-8 and UTF-16) F. Yergeau Alis Technologies
 * [ISO-10646]    UTF-8 and UTF-16 in Annexes
 * [ISO-8859-1]   ISO Latin-1 characters codes.
 * [UNICODE]      The Unicode Consortium, "The Unicode Standard --
 *                Worldwide Character Encoding -- Version 1.0", Addison-
 *                Wesley, Volume 1, 1991, Volume 2, 1992.  UTF-8 is
 *                described in Unicode Technical Report #4.
 * [US-ASCII]     Coded Character Set--7-bit American Standard Code for
 *                Information Interchange, ANSI X3.4-1986.
 *
 * Copy: See Copyright for the status of this software.
 *
 * Author: Daniel Veillard
 */

#ifndef __XML_CHAR_ENCODING_H__
#define __XML_CHAR_ENCODING_H__

#include <libxml/xmlversion.h>
#include <libxml/xmlerror.h>

#ifdef __cplusplus
extern "C" {
#endif

/*
 * Backward compatibility
 */
#define UTF8Toisolat1 xmlUTF8ToIsolat1
#define isolat1ToUTF8 xmlIsolat1ToUTF8

typedef enum {
    XML_ENC_ERR_SUCCESS     =  0,
    XML_ENC_ERR_INTERNAL    = -1,
    XML_ENC_ERR_INPUT       = -2,
    XML_ENC_ERR_SPACE       = -3,
    XML_ENC_ERR_MEMORY      = -4
} xmlCharEncError;

/*
 * xmlCharEncoding:
 *
 * Predefined values for some standard encodings.
 */
typedef enum {
    XML_CHAR_ENCODING_ERROR=   -1, /* No char encoding detected */
    XML_CHAR_ENCODING_NONE=	0, /* No char encoding detected */
    XML_CHAR_ENCODING_UTF8=	1, /* UTF-8 */
    XML_CHAR_ENCODING_UTF16LE=	2, /* UTF-16 little endian */
    XML_CHAR_ENCODING_UTF16BE=	3, /* UTF-16 big endian */
    XML_CHAR_ENCODING_UCS4LE=	4, /* UCS-4 little endian */
    XML_CHAR_ENCODING_UCS4BE=	5, /* UCS-4 big endian */
    XML_CHAR_ENCODING_EBCDIC=	6, /* EBCDIC uh! */
    XML_CHAR_ENCODING_UCS4_2143=7, /* UCS-4 unusual ordering */
    XML_CHAR_ENCODING_UCS4_3412=8, /* UCS-4 unusual ordering */
    XML_CHAR_ENCODING_UCS2=	9, /* UCS-2 */
    XML_CHAR_ENCODING_8859_1=	10,/* ISO-8859-1 ISO Latin 1 */
    XML_CHAR_ENCODING_8859_2=	11,/* ISO-8859-2 ISO Latin 2 */
    XML_CHAR_ENCODING_8859_3=	12,/* ISO-8859-3 */
    XML_CHAR_ENCODING_8859_4=	13,/* ISO-8859-4 */
    XML_CHAR_ENCODING_8859_5=	14,/* ISO-8859-5 */
    XML_CHAR_ENCODING_8859_6=	15,/* ISO-8859-6 */
    XML_CHAR_ENCODING_8859_7=	16,/* ISO-8859-7 */
    XML_CHAR_ENCODING_8859_8=	17,/* ISO-8859-8 */
    XML_CHAR_ENCODING_8859_9=	18,/* ISO-8859-9 */
    XML_CHAR_ENCODING_2022_JP=  19,/* ISO-2022-JP */
    XML_CHAR_ENCODING_SHIFT_JIS=20,/* Shift_JIS */
    XML_CHAR_ENCODING_EUC_JP=   21,/* EUC-JP */
    XML_CHAR_ENCODING_ASCII=    22,/* pure ASCII */
    /* Available since 2.14.0 */
    XML_CHAR_ENCODING_UTF16=	23,/* UTF-16 native */
    XML_CHAR_ENCODING_HTML=	24,/* HTML (output only) */
    XML_CHAR_ENCODING_8859_10=	25,/* ISO-8859-10 */
    XML_CHAR_ENCODING_8859_11=	26,/* ISO-8859-11 */
    XML_CHAR_ENCODING_8859_13=	27,/* ISO-8859-13 */
    XML_CHAR_ENCODING_8859_14=	28,/* ISO-8859-14 */
    XML_CHAR_ENCODING_8859_15=	29,/* ISO-8859-15 */
    XML_CHAR_ENCODING_8859_16=	30 /* ISO-8859-16 */
} xmlCharEncoding;

typedef enum {
    XML_ENC_INPUT = (1 << 0),
    XML_ENC_OUTPUT = (1 << 1)
} xmlCharEncFlags;

/**
 * xmlCharEncodingInputFunc:
 * @out:  a pointer to an array of bytes to store the UTF-8 result
 * @outlen:  the length of @out
 * @in:  a pointer to an array of chars in the original encoding
 * @inlen:  the length of @in
 *
 * Convert characters to UTF-8.
 *
 * On success, the value of @inlen after return is the number of
 * bytes consumed and @outlen is the number of bytes produced.
 *
 * Returns the number of bytes written or an XML_ENC_ERR code.
 */
typedef int (*xmlCharEncodingInputFunc)(unsigned char *out, int *outlen,
                                        const unsigned char *in, int *inlen);


/**
 * xmlCharEncodingOutputFunc:
 * @out:  a pointer to an array of bytes to store the result
 * @outlen:  the length of @out
 * @in:  a pointer to an array of UTF-8 chars
 * @inlen:  the length of @in
 *
 * Convert characters from UTF-8.
 *
 * On success, the value of @inlen after return is the number of
 * bytes consumed and @outlen is the number of bytes produced.
 *
 * Returns the number of bytes written or an XML_ENC_ERR code.
 */
typedef int (*xmlCharEncodingOutputFunc)(unsigned char *out, int *outlen,
                                         const unsigned char *in, int *inlen);


/**
 * xmlCharEncConvFunc:
 * @vctxt:  conversion context
 * @out:  a pointer to an array of bytes to store the result
 * @outlen:  the length of @out
 * @in:  a pointer to an array of input bytes
 * @inlen:  the length of @in
 * @flush:  end of input
 *
 * Convert between character encodings.
 *
 * The value of @inlen after return is the number of bytes consumed
 * and @outlen is the number of bytes produced.
 *
 * If the converter can consume partial multi-byte sequences, the
 * @flush flag can be used to detect truncated sequences at EOF.
 * Otherwise, the flag can be ignored.
 *
 * Returns an XML_ENC_ERR code.
 */
typedef xmlCharEncError
(*xmlCharEncConvFunc)(void *vctxt, unsigned char *out, int *outlen,
                      const unsigned char *in, int *inlen, int flush);

/**
 * xmlCharEncConvCtxtDtor:
 * @vctxt:  conversion context
 *
 * Free a conversion context.
 */
typedef void
(*xmlCharEncConvCtxtDtor)(void *vctxt);

/*
 * Block defining the handlers for non UTF-8 encodings.
 *
 * This structure will be made private.
 */
typedef struct _xmlCharEncodingHandler xmlCharEncodingHandler;
typedef xmlCharEncodingHandler *xmlCharEncodingHandlerPtr;
struct _xmlCharEncodingHandler {
    char *name XML_DEPRECATED_MEMBER;
    union {
        xmlCharEncConvFunc func;
        xmlCharEncodingInputFunc legacyFunc;
    } input XML_DEPRECATED_MEMBER;
    union {
        xmlCharEncConvFunc func;
        xmlCharEncodingOutputFunc legacyFunc;
    } output XML_DEPRECATED_MEMBER;
    void *inputCtxt XML_DEPRECATED_MEMBER;
    void *outputCtxt XML_DEPRECATED_MEMBER;
    xmlCharEncConvCtxtDtor ctxtDtor XML_DEPRECATED_MEMBER;
    int flags XML_DEPRECATED_MEMBER;
};

/**
 * xmlCharEncConvImpl:
 * @vctxt:  user data
 * @name:  encoding name
 * @flags:  bit mask of flags
 * @out:  pointer to resulting handler
 *
 * If this function returns XML_ERR_OK, it must fill the @out
 * pointer with an encoding handler. The handler can be obtained
 * from xmlCharEncNewCustomHandler.
 *
 * @flags can contain XML_ENC_INPUT, XML_ENC_OUTPUT or both.
 *
 * Returns an xmlParserErrors code.
 */
typedef xmlParserErrors
(*xmlCharEncConvImpl)(void *vctxt, const char *name, xmlCharEncFlags flags,
                      xmlCharEncodingHandler **out);

/*
 * Interfaces for encoding handlers.
 */
XML_DEPRECATED
XMLPUBFUN void
	xmlInitCharEncodingHandlers	(void);
XML_DEPRECATED
XMLPUBFUN void
	xmlCleanupCharEncodingHandlers	(void);
XMLPUBFUN void
	xmlRegisterCharEncodingHandler	(xmlCharEncodingHandlerPtr handler);
<<<<<<< HEAD
=======
XMLPUBFUN xmlParserErrors
	xmlLookupCharEncodingHandler	(xmlCharEncoding enc,
					 xmlCharEncodingHandlerPtr *out);
XMLPUBFUN xmlParserErrors
	xmlOpenCharEncodingHandler	(const char *name,
					 int output,
					 xmlCharEncodingHandlerPtr *out);
XMLPUBFUN xmlParserErrors
	xmlCreateCharEncodingHandler	(const char *name,
					 xmlCharEncFlags flags,
					 xmlCharEncConvImpl impl,
					 void *implCtxt,
					 xmlCharEncodingHandlerPtr *out);
>>>>>>> 626889fb
XMLPUBFUN xmlCharEncodingHandlerPtr
	xmlGetCharEncodingHandler	(xmlCharEncoding enc);
XMLPUBFUN xmlCharEncodingHandlerPtr
	xmlFindCharEncodingHandler	(const char *name);
XMLPUBFUN xmlCharEncodingHandlerPtr
	xmlNewCharEncodingHandler	(const char *name,
					 xmlCharEncodingInputFunc input,
					 xmlCharEncodingOutputFunc output);
XMLPUBFUN xmlParserErrors
	xmlCharEncNewCustomHandler	(const char *name,
					 xmlCharEncConvFunc input,
					 xmlCharEncConvFunc output,
					 xmlCharEncConvCtxtDtor ctxtDtor,
					 void *inputCtxt,
					 void *outputCtxt,
					 xmlCharEncodingHandler **out);

/*
 * Interfaces for encoding names and aliases.
 */
XMLPUBFUN int
	xmlAddEncodingAlias		(const char *name,
					 const char *alias);
XMLPUBFUN int
	xmlDelEncodingAlias		(const char *alias);
XMLPUBFUN const char *
	xmlGetEncodingAlias		(const char *alias);
XMLPUBFUN void
	xmlCleanupEncodingAliases	(void);
XMLPUBFUN xmlCharEncoding
	xmlParseCharEncoding		(const char *name);
XMLPUBFUN const char *
	xmlGetCharEncodingName		(xmlCharEncoding enc);

/*
 * Interfaces directly used by the parsers.
 */
XMLPUBFUN xmlCharEncoding
	xmlDetectCharEncoding		(const unsigned char *in,
					 int len);

<<<<<<< HEAD
=======
/** DOC_DISABLE */
struct _xmlBuffer;
/** DOC_ENABLE */
>>>>>>> 626889fb
XMLPUBFUN int
	xmlCharEncOutFunc		(xmlCharEncodingHandler *handler,
					 struct _xmlBuffer *out,
					 struct _xmlBuffer *in);

XMLPUBFUN int
	xmlCharEncInFunc		(xmlCharEncodingHandler *handler,
<<<<<<< HEAD
					 xmlBufferPtr out,
					 xmlBufferPtr in);
XML_DEPRECATED
XMLPUBFUN int
	xmlCharEncFirstLine		(xmlCharEncodingHandler *handler,
					 xmlBufferPtr out,
					 xmlBufferPtr in);
=======
					 struct _xmlBuffer *out,
					 struct _xmlBuffer *in);
XML_DEPRECATED
XMLPUBFUN int
	xmlCharEncFirstLine		(xmlCharEncodingHandler *handler,
					 struct _xmlBuffer *out,
					 struct _xmlBuffer *in);
>>>>>>> 626889fb
XMLPUBFUN int
	xmlCharEncCloseFunc		(xmlCharEncodingHandler *handler);

/*
 * Export a few useful functions
 */
#ifdef LIBXML_OUTPUT_ENABLED
XMLPUBFUN int
<<<<<<< HEAD
	UTF8Toisolat1			(unsigned char *out,
=======
	xmlUTF8ToIsolat1		(unsigned char *out,
>>>>>>> 626889fb
					 int *outlen,
					 const unsigned char *in,
					 int *inlen);
#endif /* LIBXML_OUTPUT_ENABLED */
XMLPUBFUN int
<<<<<<< HEAD
	isolat1ToUTF8			(unsigned char *out,
=======
	xmlIsolat1ToUTF8		(unsigned char *out,
>>>>>>> 626889fb
					 int *outlen,
					 const unsigned char *in,
					 int *inlen);
#ifdef __cplusplus
}
#endif

#endif /* __XML_CHAR_ENCODING_H__ */<|MERGE_RESOLUTION|>--- conflicted
+++ resolved
@@ -211,8 +211,6 @@
 	xmlCleanupCharEncodingHandlers	(void);
 XMLPUBFUN void
 	xmlRegisterCharEncodingHandler	(xmlCharEncodingHandlerPtr handler);
-<<<<<<< HEAD
-=======
 XMLPUBFUN xmlParserErrors
 	xmlLookupCharEncodingHandler	(xmlCharEncoding enc,
 					 xmlCharEncodingHandlerPtr *out);
@@ -226,7 +224,6 @@
 					 xmlCharEncConvImpl impl,
 					 void *implCtxt,
 					 xmlCharEncodingHandlerPtr *out);
->>>>>>> 626889fb
 XMLPUBFUN xmlCharEncodingHandlerPtr
 	xmlGetCharEncodingHandler	(xmlCharEncoding enc);
 XMLPUBFUN xmlCharEncodingHandlerPtr
@@ -268,12 +265,9 @@
 	xmlDetectCharEncoding		(const unsigned char *in,
 					 int len);
 
-<<<<<<< HEAD
-=======
 /** DOC_DISABLE */
 struct _xmlBuffer;
 /** DOC_ENABLE */
->>>>>>> 626889fb
 XMLPUBFUN int
 	xmlCharEncOutFunc		(xmlCharEncodingHandler *handler,
 					 struct _xmlBuffer *out,
@@ -281,15 +275,6 @@
 
 XMLPUBFUN int
 	xmlCharEncInFunc		(xmlCharEncodingHandler *handler,
-<<<<<<< HEAD
-					 xmlBufferPtr out,
-					 xmlBufferPtr in);
-XML_DEPRECATED
-XMLPUBFUN int
-	xmlCharEncFirstLine		(xmlCharEncodingHandler *handler,
-					 xmlBufferPtr out,
-					 xmlBufferPtr in);
-=======
 					 struct _xmlBuffer *out,
 					 struct _xmlBuffer *in);
 XML_DEPRECATED
@@ -297,7 +282,6 @@
 	xmlCharEncFirstLine		(xmlCharEncodingHandler *handler,
 					 struct _xmlBuffer *out,
 					 struct _xmlBuffer *in);
->>>>>>> 626889fb
 XMLPUBFUN int
 	xmlCharEncCloseFunc		(xmlCharEncodingHandler *handler);
 
@@ -306,21 +290,13 @@
  */
 #ifdef LIBXML_OUTPUT_ENABLED
 XMLPUBFUN int
-<<<<<<< HEAD
-	UTF8Toisolat1			(unsigned char *out,
-=======
 	xmlUTF8ToIsolat1		(unsigned char *out,
->>>>>>> 626889fb
 					 int *outlen,
 					 const unsigned char *in,
 					 int *inlen);
 #endif /* LIBXML_OUTPUT_ENABLED */
 XMLPUBFUN int
-<<<<<<< HEAD
-	isolat1ToUTF8			(unsigned char *out,
-=======
 	xmlIsolat1ToUTF8		(unsigned char *out,
->>>>>>> 626889fb
 					 int *outlen,
 					 const unsigned char *in,
 					 int *inlen);
