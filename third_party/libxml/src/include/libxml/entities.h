/*
 * Summary: interface for the XML entities handling
 * Description: this module provides some of the entity API needed
 *              for the parser and applications.
 *
 * Copy: See Copyright for the status of this software.
 *
 * Author: Daniel Veillard
 */

#ifndef __XML_ENTITIES_H__
#define __XML_ENTITIES_H__

/** DOC_DISABLE */
#include <libxml/xmlversion.h>
#define XML_TREE_INTERNALS
#include <libxml/tree.h>
#undef XML_TREE_INTERNALS
/** DOC_ENABLE */

#ifdef __cplusplus
extern "C" {
#endif

/*
 * The different valid entity types.
 */
typedef enum {
    XML_INTERNAL_GENERAL_ENTITY = 1,
    XML_EXTERNAL_GENERAL_PARSED_ENTITY = 2,
    XML_EXTERNAL_GENERAL_UNPARSED_ENTITY = 3,
    XML_INTERNAL_PARAMETER_ENTITY = 4,
    XML_EXTERNAL_PARAMETER_ENTITY = 5,
    XML_INTERNAL_PREDEFINED_ENTITY = 6
} xmlEntityType;

/*
 * An unit of storage for an entity, contains the string, the value
 * and the linkind data needed for the linking in the hash table.
 */

struct _xmlEntity {
    void           *_private;	        /* application data */
    xmlElementType          type;       /* XML_ENTITY_DECL, must be second ! */
    const xmlChar          *name;	/* Entity name */
    struct _xmlNode    *children;	/* First child link */
    struct _xmlNode        *last;	/* Last child link */
    struct _xmlDtd       *parent;	/* -> DTD */
    struct _xmlNode        *next;	/* next sibling link  */
    struct _xmlNode        *prev;	/* previous sibling link  */
    struct _xmlDoc          *doc;       /* the containing document */

    xmlChar                *orig;	/* content without ref substitution */
    xmlChar             *content;	/* content or ndata if unparsed */
    int                   length;	/* the content length */
    xmlEntityType          etype;	/* The entity type */
    const xmlChar    *ExternalID;	/* External identifier for PUBLIC */
    const xmlChar      *SystemID;	/* URI for a SYSTEM or PUBLIC Entity */

    struct _xmlEntity     *nexte;	/* unused */
    const xmlChar           *URI;	/* the full URI as computed */
<<<<<<< HEAD
    int                    owner;	/* does the entity own the childrens */
=======
    int                    owner;	/* unused */
>>>>>>> 626889fb
    int                    flags;       /* various flags */
    unsigned long   expandedSize;       /* expanded size */
};

/*
 * All entities are stored in an hash table.
 * There is 2 separate hash tables for global and parameter entities.
 */

typedef struct _xmlHashTable xmlEntitiesTable;
typedef xmlEntitiesTable *xmlEntitiesTablePtr;

/*
 * External functions:
 */

<<<<<<< HEAD
#ifdef LIBXML_LEGACY_ENABLED
XML_DEPRECATED
XMLPUBFUN void
		xmlInitializePredefinedEntities	(void);
#endif /* LIBXML_LEGACY_ENABLED */

=======
>>>>>>> 626889fb
XMLPUBFUN xmlEntityPtr
			xmlNewEntity		(xmlDocPtr doc,
						 const xmlChar *name,
						 int type,
						 const xmlChar *ExternalID,
						 const xmlChar *SystemID,
						 const xmlChar *content);
<<<<<<< HEAD
=======
XMLPUBFUN void
			xmlFreeEntity		(xmlEntityPtr entity);
XMLPUBFUN int
			xmlAddEntity		(xmlDocPtr doc,
						 int extSubset,
						 const xmlChar *name,
						 int type,
						 const xmlChar *ExternalID,
						 const xmlChar *SystemID,
						 const xmlChar *content,
						 xmlEntityPtr *out);
>>>>>>> 626889fb
XMLPUBFUN xmlEntityPtr
			xmlAddDocEntity		(xmlDocPtr doc,
						 const xmlChar *name,
						 int type,
						 const xmlChar *ExternalID,
						 const xmlChar *SystemID,
						 const xmlChar *content);
XMLPUBFUN xmlEntityPtr
			xmlAddDtdEntity		(xmlDocPtr doc,
						 const xmlChar *name,
						 int type,
						 const xmlChar *ExternalID,
						 const xmlChar *SystemID,
						 const xmlChar *content);
XMLPUBFUN xmlEntityPtr
			xmlGetPredefinedEntity	(const xmlChar *name);
XMLPUBFUN xmlEntityPtr
			xmlGetDocEntity		(const xmlDoc *doc,
						 const xmlChar *name);
XMLPUBFUN xmlEntityPtr
			xmlGetDtdEntity		(xmlDocPtr doc,
						 const xmlChar *name);
XMLPUBFUN xmlEntityPtr
			xmlGetParameterEntity	(xmlDocPtr doc,
						 const xmlChar *name);
<<<<<<< HEAD
#ifdef LIBXML_LEGACY_ENABLED
XML_DEPRECATED
XMLPUBFUN const xmlChar *
			xmlEncodeEntities	(xmlDocPtr doc,
						 const xmlChar *input);
#endif /* LIBXML_LEGACY_ENABLED */
=======
>>>>>>> 626889fb
XMLPUBFUN xmlChar *
			xmlEncodeEntitiesReentrant(xmlDocPtr doc,
						 const xmlChar *input);
XMLPUBFUN xmlChar *
			xmlEncodeSpecialChars	(const xmlDoc *doc,
						 const xmlChar *input);
XMLPUBFUN xmlEntitiesTablePtr
			xmlCreateEntitiesTable	(void);
<<<<<<< HEAD
#ifdef LIBXML_TREE_ENABLED
XMLPUBFUN xmlEntitiesTablePtr
			xmlCopyEntitiesTable	(xmlEntitiesTablePtr table);
#endif /* LIBXML_TREE_ENABLED */
=======
XMLPUBFUN xmlEntitiesTablePtr
			xmlCopyEntitiesTable	(xmlEntitiesTablePtr table);
>>>>>>> 626889fb
XMLPUBFUN void
			xmlFreeEntitiesTable	(xmlEntitiesTablePtr table);
#ifdef LIBXML_OUTPUT_ENABLED
XMLPUBFUN void
			xmlDumpEntitiesTable	(xmlBufferPtr buf,
						 xmlEntitiesTablePtr table);
XMLPUBFUN void
			xmlDumpEntityDecl	(xmlBufferPtr buf,
						 xmlEntityPtr ent);
#endif /* LIBXML_OUTPUT_ENABLED */
<<<<<<< HEAD
#ifdef LIBXML_LEGACY_ENABLED
XMLPUBFUN void
			xmlCleanupPredefinedEntities(void);
#endif /* LIBXML_LEGACY_ENABLED */

=======
>>>>>>> 626889fb

#ifdef __cplusplus
}
#endif

# endif /* __XML_ENTITIES_H__ */<|MERGE_RESOLUTION|>--- conflicted
+++ resolved
@@ -59,11 +59,7 @@
 
     struct _xmlEntity     *nexte;	/* unused */
     const xmlChar           *URI;	/* the full URI as computed */
-<<<<<<< HEAD
-    int                    owner;	/* does the entity own the childrens */
-=======
     int                    owner;	/* unused */
->>>>>>> 626889fb
     int                    flags;       /* various flags */
     unsigned long   expandedSize;       /* expanded size */
 };
@@ -80,15 +76,6 @@
  * External functions:
  */
 
-<<<<<<< HEAD
-#ifdef LIBXML_LEGACY_ENABLED
-XML_DEPRECATED
-XMLPUBFUN void
-		xmlInitializePredefinedEntities	(void);
-#endif /* LIBXML_LEGACY_ENABLED */
-
-=======
->>>>>>> 626889fb
 XMLPUBFUN xmlEntityPtr
 			xmlNewEntity		(xmlDocPtr doc,
 						 const xmlChar *name,
@@ -96,8 +83,6 @@
 						 const xmlChar *ExternalID,
 						 const xmlChar *SystemID,
 						 const xmlChar *content);
-<<<<<<< HEAD
-=======
 XMLPUBFUN void
 			xmlFreeEntity		(xmlEntityPtr entity);
 XMLPUBFUN int
@@ -109,7 +94,6 @@
 						 const xmlChar *SystemID,
 						 const xmlChar *content,
 						 xmlEntityPtr *out);
->>>>>>> 626889fb
 XMLPUBFUN xmlEntityPtr
 			xmlAddDocEntity		(xmlDocPtr doc,
 						 const xmlChar *name,
@@ -135,15 +119,6 @@
 XMLPUBFUN xmlEntityPtr
 			xmlGetParameterEntity	(xmlDocPtr doc,
 						 const xmlChar *name);
-<<<<<<< HEAD
-#ifdef LIBXML_LEGACY_ENABLED
-XML_DEPRECATED
-XMLPUBFUN const xmlChar *
-			xmlEncodeEntities	(xmlDocPtr doc,
-						 const xmlChar *input);
-#endif /* LIBXML_LEGACY_ENABLED */
-=======
->>>>>>> 626889fb
 XMLPUBFUN xmlChar *
 			xmlEncodeEntitiesReentrant(xmlDocPtr doc,
 						 const xmlChar *input);
@@ -152,15 +127,8 @@
 						 const xmlChar *input);
 XMLPUBFUN xmlEntitiesTablePtr
 			xmlCreateEntitiesTable	(void);
-<<<<<<< HEAD
-#ifdef LIBXML_TREE_ENABLED
 XMLPUBFUN xmlEntitiesTablePtr
 			xmlCopyEntitiesTable	(xmlEntitiesTablePtr table);
-#endif /* LIBXML_TREE_ENABLED */
-=======
-XMLPUBFUN xmlEntitiesTablePtr
-			xmlCopyEntitiesTable	(xmlEntitiesTablePtr table);
->>>>>>> 626889fb
 XMLPUBFUN void
 			xmlFreeEntitiesTable	(xmlEntitiesTablePtr table);
 #ifdef LIBXML_OUTPUT_ENABLED
@@ -171,14 +139,6 @@
 			xmlDumpEntityDecl	(xmlBufferPtr buf,
 						 xmlEntityPtr ent);
 #endif /* LIBXML_OUTPUT_ENABLED */
-<<<<<<< HEAD
-#ifdef LIBXML_LEGACY_ENABLED
-XMLPUBFUN void
-			xmlCleanupPredefinedEntities(void);
-#endif /* LIBXML_LEGACY_ENABLED */
-
-=======
->>>>>>> 626889fb
 
 #ifdef __cplusplus
 }
