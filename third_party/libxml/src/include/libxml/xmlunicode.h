/*
 * Summary: Unicode character APIs
 * Description: API for the Unicode character APIs
 *
 * Deprecated, don't use.
 */

#ifndef __XML_UNICODE_H__
#define __XML_UNICODE_H__

<<<<<<< HEAD
#include <libxml/xmlversion.h>

#ifdef LIBXML_UNICODE_ENABLED

#ifdef __cplusplus
extern "C" {
#endif

XMLPUBFUN int xmlUCSIsAegeanNumbers	(int code);
XMLPUBFUN int xmlUCSIsAlphabeticPresentationForms	(int code);
XMLPUBFUN int xmlUCSIsArabic	(int code);
XMLPUBFUN int xmlUCSIsArabicPresentationFormsA	(int code);
XMLPUBFUN int xmlUCSIsArabicPresentationFormsB	(int code);
XMLPUBFUN int xmlUCSIsArmenian	(int code);
XMLPUBFUN int xmlUCSIsArrows	(int code);
XMLPUBFUN int xmlUCSIsBasicLatin	(int code);
XMLPUBFUN int xmlUCSIsBengali	(int code);
XMLPUBFUN int xmlUCSIsBlockElements	(int code);
XMLPUBFUN int xmlUCSIsBopomofo	(int code);
XMLPUBFUN int xmlUCSIsBopomofoExtended	(int code);
XMLPUBFUN int xmlUCSIsBoxDrawing	(int code);
XMLPUBFUN int xmlUCSIsBraillePatterns	(int code);
XMLPUBFUN int xmlUCSIsBuhid	(int code);
XMLPUBFUN int xmlUCSIsByzantineMusicalSymbols	(int code);
XMLPUBFUN int xmlUCSIsCJKCompatibility	(int code);
XMLPUBFUN int xmlUCSIsCJKCompatibilityForms	(int code);
XMLPUBFUN int xmlUCSIsCJKCompatibilityIdeographs	(int code);
XMLPUBFUN int xmlUCSIsCJKCompatibilityIdeographsSupplement	(int code);
XMLPUBFUN int xmlUCSIsCJKRadicalsSupplement	(int code);
XMLPUBFUN int xmlUCSIsCJKSymbolsandPunctuation	(int code);
XMLPUBFUN int xmlUCSIsCJKUnifiedIdeographs	(int code);
XMLPUBFUN int xmlUCSIsCJKUnifiedIdeographsExtensionA	(int code);
XMLPUBFUN int xmlUCSIsCJKUnifiedIdeographsExtensionB	(int code);
XMLPUBFUN int xmlUCSIsCherokee	(int code);
XMLPUBFUN int xmlUCSIsCombiningDiacriticalMarks	(int code);
XMLPUBFUN int xmlUCSIsCombiningDiacriticalMarksforSymbols	(int code);
XMLPUBFUN int xmlUCSIsCombiningHalfMarks	(int code);
XMLPUBFUN int xmlUCSIsCombiningMarksforSymbols	(int code);
XMLPUBFUN int xmlUCSIsControlPictures	(int code);
XMLPUBFUN int xmlUCSIsCurrencySymbols	(int code);
XMLPUBFUN int xmlUCSIsCypriotSyllabary	(int code);
XMLPUBFUN int xmlUCSIsCyrillic	(int code);
XMLPUBFUN int xmlUCSIsCyrillicSupplement	(int code);
XMLPUBFUN int xmlUCSIsDeseret	(int code);
XMLPUBFUN int xmlUCSIsDevanagari	(int code);
XMLPUBFUN int xmlUCSIsDingbats	(int code);
XMLPUBFUN int xmlUCSIsEnclosedAlphanumerics	(int code);
XMLPUBFUN int xmlUCSIsEnclosedCJKLettersandMonths	(int code);
XMLPUBFUN int xmlUCSIsEthiopic	(int code);
XMLPUBFUN int xmlUCSIsGeneralPunctuation	(int code);
XMLPUBFUN int xmlUCSIsGeometricShapes	(int code);
XMLPUBFUN int xmlUCSIsGeorgian	(int code);
XMLPUBFUN int xmlUCSIsGothic	(int code);
XMLPUBFUN int xmlUCSIsGreek	(int code);
XMLPUBFUN int xmlUCSIsGreekExtended	(int code);
XMLPUBFUN int xmlUCSIsGreekandCoptic	(int code);
XMLPUBFUN int xmlUCSIsGujarati	(int code);
XMLPUBFUN int xmlUCSIsGurmukhi	(int code);
XMLPUBFUN int xmlUCSIsHalfwidthandFullwidthForms	(int code);
XMLPUBFUN int xmlUCSIsHangulCompatibilityJamo	(int code);
XMLPUBFUN int xmlUCSIsHangulJamo	(int code);
XMLPUBFUN int xmlUCSIsHangulSyllables	(int code);
XMLPUBFUN int xmlUCSIsHanunoo	(int code);
XMLPUBFUN int xmlUCSIsHebrew	(int code);
XMLPUBFUN int xmlUCSIsHighPrivateUseSurrogates	(int code);
XMLPUBFUN int xmlUCSIsHighSurrogates	(int code);
XMLPUBFUN int xmlUCSIsHiragana	(int code);
XMLPUBFUN int xmlUCSIsIPAExtensions	(int code);
XMLPUBFUN int xmlUCSIsIdeographicDescriptionCharacters	(int code);
XMLPUBFUN int xmlUCSIsKanbun	(int code);
XMLPUBFUN int xmlUCSIsKangxiRadicals	(int code);
XMLPUBFUN int xmlUCSIsKannada	(int code);
XMLPUBFUN int xmlUCSIsKatakana	(int code);
XMLPUBFUN int xmlUCSIsKatakanaPhoneticExtensions	(int code);
XMLPUBFUN int xmlUCSIsKhmer	(int code);
XMLPUBFUN int xmlUCSIsKhmerSymbols	(int code);
XMLPUBFUN int xmlUCSIsLao	(int code);
XMLPUBFUN int xmlUCSIsLatin1Supplement	(int code);
XMLPUBFUN int xmlUCSIsLatinExtendedA	(int code);
XMLPUBFUN int xmlUCSIsLatinExtendedB	(int code);
XMLPUBFUN int xmlUCSIsLatinExtendedAdditional	(int code);
XMLPUBFUN int xmlUCSIsLetterlikeSymbols	(int code);
XMLPUBFUN int xmlUCSIsLimbu	(int code);
XMLPUBFUN int xmlUCSIsLinearBIdeograms	(int code);
XMLPUBFUN int xmlUCSIsLinearBSyllabary	(int code);
XMLPUBFUN int xmlUCSIsLowSurrogates	(int code);
XMLPUBFUN int xmlUCSIsMalayalam	(int code);
XMLPUBFUN int xmlUCSIsMathematicalAlphanumericSymbols	(int code);
XMLPUBFUN int xmlUCSIsMathematicalOperators	(int code);
XMLPUBFUN int xmlUCSIsMiscellaneousMathematicalSymbolsA	(int code);
XMLPUBFUN int xmlUCSIsMiscellaneousMathematicalSymbolsB	(int code);
XMLPUBFUN int xmlUCSIsMiscellaneousSymbols	(int code);
XMLPUBFUN int xmlUCSIsMiscellaneousSymbolsandArrows	(int code);
XMLPUBFUN int xmlUCSIsMiscellaneousTechnical	(int code);
XMLPUBFUN int xmlUCSIsMongolian	(int code);
XMLPUBFUN int xmlUCSIsMusicalSymbols	(int code);
XMLPUBFUN int xmlUCSIsMyanmar	(int code);
XMLPUBFUN int xmlUCSIsNumberForms	(int code);
XMLPUBFUN int xmlUCSIsOgham	(int code);
XMLPUBFUN int xmlUCSIsOldItalic	(int code);
XMLPUBFUN int xmlUCSIsOpticalCharacterRecognition	(int code);
XMLPUBFUN int xmlUCSIsOriya	(int code);
XMLPUBFUN int xmlUCSIsOsmanya	(int code);
XMLPUBFUN int xmlUCSIsPhoneticExtensions	(int code);
XMLPUBFUN int xmlUCSIsPrivateUse	(int code);
XMLPUBFUN int xmlUCSIsPrivateUseArea	(int code);
XMLPUBFUN int xmlUCSIsRunic	(int code);
XMLPUBFUN int xmlUCSIsShavian	(int code);
XMLPUBFUN int xmlUCSIsSinhala	(int code);
XMLPUBFUN int xmlUCSIsSmallFormVariants	(int code);
XMLPUBFUN int xmlUCSIsSpacingModifierLetters	(int code);
XMLPUBFUN int xmlUCSIsSpecials	(int code);
XMLPUBFUN int xmlUCSIsSuperscriptsandSubscripts	(int code);
XMLPUBFUN int xmlUCSIsSupplementalArrowsA	(int code);
XMLPUBFUN int xmlUCSIsSupplementalArrowsB	(int code);
XMLPUBFUN int xmlUCSIsSupplementalMathematicalOperators	(int code);
XMLPUBFUN int xmlUCSIsSupplementaryPrivateUseAreaA	(int code);
XMLPUBFUN int xmlUCSIsSupplementaryPrivateUseAreaB	(int code);
XMLPUBFUN int xmlUCSIsSyriac	(int code);
XMLPUBFUN int xmlUCSIsTagalog	(int code);
XMLPUBFUN int xmlUCSIsTagbanwa	(int code);
XMLPUBFUN int xmlUCSIsTags	(int code);
XMLPUBFUN int xmlUCSIsTaiLe	(int code);
XMLPUBFUN int xmlUCSIsTaiXuanJingSymbols	(int code);
XMLPUBFUN int xmlUCSIsTamil	(int code);
XMLPUBFUN int xmlUCSIsTelugu	(int code);
XMLPUBFUN int xmlUCSIsThaana	(int code);
XMLPUBFUN int xmlUCSIsThai	(int code);
XMLPUBFUN int xmlUCSIsTibetan	(int code);
XMLPUBFUN int xmlUCSIsUgaritic	(int code);
XMLPUBFUN int xmlUCSIsUnifiedCanadianAboriginalSyllabics	(int code);
XMLPUBFUN int xmlUCSIsVariationSelectors	(int code);
XMLPUBFUN int xmlUCSIsVariationSelectorsSupplement	(int code);
XMLPUBFUN int xmlUCSIsYiRadicals	(int code);
XMLPUBFUN int xmlUCSIsYiSyllables	(int code);
XMLPUBFUN int xmlUCSIsYijingHexagramSymbols	(int code);

XMLPUBFUN int xmlUCSIsBlock	(int code, const char *block);

XMLPUBFUN int xmlUCSIsCatC	(int code);
XMLPUBFUN int xmlUCSIsCatCc	(int code);
XMLPUBFUN int xmlUCSIsCatCf	(int code);
XMLPUBFUN int xmlUCSIsCatCo	(int code);
XMLPUBFUN int xmlUCSIsCatCs	(int code);
XMLPUBFUN int xmlUCSIsCatL	(int code);
XMLPUBFUN int xmlUCSIsCatLl	(int code);
XMLPUBFUN int xmlUCSIsCatLm	(int code);
XMLPUBFUN int xmlUCSIsCatLo	(int code);
XMLPUBFUN int xmlUCSIsCatLt	(int code);
XMLPUBFUN int xmlUCSIsCatLu	(int code);
XMLPUBFUN int xmlUCSIsCatM	(int code);
XMLPUBFUN int xmlUCSIsCatMc	(int code);
XMLPUBFUN int xmlUCSIsCatMe	(int code);
XMLPUBFUN int xmlUCSIsCatMn	(int code);
XMLPUBFUN int xmlUCSIsCatN	(int code);
XMLPUBFUN int xmlUCSIsCatNd	(int code);
XMLPUBFUN int xmlUCSIsCatNl	(int code);
XMLPUBFUN int xmlUCSIsCatNo	(int code);
XMLPUBFUN int xmlUCSIsCatP	(int code);
XMLPUBFUN int xmlUCSIsCatPc	(int code);
XMLPUBFUN int xmlUCSIsCatPd	(int code);
XMLPUBFUN int xmlUCSIsCatPe	(int code);
XMLPUBFUN int xmlUCSIsCatPf	(int code);
XMLPUBFUN int xmlUCSIsCatPi	(int code);
XMLPUBFUN int xmlUCSIsCatPo	(int code);
XMLPUBFUN int xmlUCSIsCatPs	(int code);
XMLPUBFUN int xmlUCSIsCatS	(int code);
XMLPUBFUN int xmlUCSIsCatSc	(int code);
XMLPUBFUN int xmlUCSIsCatSk	(int code);
XMLPUBFUN int xmlUCSIsCatSm	(int code);
XMLPUBFUN int xmlUCSIsCatSo	(int code);
XMLPUBFUN int xmlUCSIsCatZ	(int code);
XMLPUBFUN int xmlUCSIsCatZl	(int code);
XMLPUBFUN int xmlUCSIsCatZp	(int code);
XMLPUBFUN int xmlUCSIsCatZs	(int code);

XMLPUBFUN int xmlUCSIsCat	(int code, const char *cat);

#ifdef __cplusplus
}
=======
#ifdef __GNUC__
  #warning "libxml/xmlunicode.h is deprecated"
>>>>>>> 626889fb
#endif

#endif /* __XML_UNICODE_H__ */<|MERGE_RESOLUTION|>--- conflicted
+++ resolved
@@ -8,191 +8,8 @@
 #ifndef __XML_UNICODE_H__
 #define __XML_UNICODE_H__
 
-<<<<<<< HEAD
-#include <libxml/xmlversion.h>
-
-#ifdef LIBXML_UNICODE_ENABLED
-
-#ifdef __cplusplus
-extern "C" {
-#endif
-
-XMLPUBFUN int xmlUCSIsAegeanNumbers	(int code);
-XMLPUBFUN int xmlUCSIsAlphabeticPresentationForms	(int code);
-XMLPUBFUN int xmlUCSIsArabic	(int code);
-XMLPUBFUN int xmlUCSIsArabicPresentationFormsA	(int code);
-XMLPUBFUN int xmlUCSIsArabicPresentationFormsB	(int code);
-XMLPUBFUN int xmlUCSIsArmenian	(int code);
-XMLPUBFUN int xmlUCSIsArrows	(int code);
-XMLPUBFUN int xmlUCSIsBasicLatin	(int code);
-XMLPUBFUN int xmlUCSIsBengali	(int code);
-XMLPUBFUN int xmlUCSIsBlockElements	(int code);
-XMLPUBFUN int xmlUCSIsBopomofo	(int code);
-XMLPUBFUN int xmlUCSIsBopomofoExtended	(int code);
-XMLPUBFUN int xmlUCSIsBoxDrawing	(int code);
-XMLPUBFUN int xmlUCSIsBraillePatterns	(int code);
-XMLPUBFUN int xmlUCSIsBuhid	(int code);
-XMLPUBFUN int xmlUCSIsByzantineMusicalSymbols	(int code);
-XMLPUBFUN int xmlUCSIsCJKCompatibility	(int code);
-XMLPUBFUN int xmlUCSIsCJKCompatibilityForms	(int code);
-XMLPUBFUN int xmlUCSIsCJKCompatibilityIdeographs	(int code);
-XMLPUBFUN int xmlUCSIsCJKCompatibilityIdeographsSupplement	(int code);
-XMLPUBFUN int xmlUCSIsCJKRadicalsSupplement	(int code);
-XMLPUBFUN int xmlUCSIsCJKSymbolsandPunctuation	(int code);
-XMLPUBFUN int xmlUCSIsCJKUnifiedIdeographs	(int code);
-XMLPUBFUN int xmlUCSIsCJKUnifiedIdeographsExtensionA	(int code);
-XMLPUBFUN int xmlUCSIsCJKUnifiedIdeographsExtensionB	(int code);
-XMLPUBFUN int xmlUCSIsCherokee	(int code);
-XMLPUBFUN int xmlUCSIsCombiningDiacriticalMarks	(int code);
-XMLPUBFUN int xmlUCSIsCombiningDiacriticalMarksforSymbols	(int code);
-XMLPUBFUN int xmlUCSIsCombiningHalfMarks	(int code);
-XMLPUBFUN int xmlUCSIsCombiningMarksforSymbols	(int code);
-XMLPUBFUN int xmlUCSIsControlPictures	(int code);
-XMLPUBFUN int xmlUCSIsCurrencySymbols	(int code);
-XMLPUBFUN int xmlUCSIsCypriotSyllabary	(int code);
-XMLPUBFUN int xmlUCSIsCyrillic	(int code);
-XMLPUBFUN int xmlUCSIsCyrillicSupplement	(int code);
-XMLPUBFUN int xmlUCSIsDeseret	(int code);
-XMLPUBFUN int xmlUCSIsDevanagari	(int code);
-XMLPUBFUN int xmlUCSIsDingbats	(int code);
-XMLPUBFUN int xmlUCSIsEnclosedAlphanumerics	(int code);
-XMLPUBFUN int xmlUCSIsEnclosedCJKLettersandMonths	(int code);
-XMLPUBFUN int xmlUCSIsEthiopic	(int code);
-XMLPUBFUN int xmlUCSIsGeneralPunctuation	(int code);
-XMLPUBFUN int xmlUCSIsGeometricShapes	(int code);
-XMLPUBFUN int xmlUCSIsGeorgian	(int code);
-XMLPUBFUN int xmlUCSIsGothic	(int code);
-XMLPUBFUN int xmlUCSIsGreek	(int code);
-XMLPUBFUN int xmlUCSIsGreekExtended	(int code);
-XMLPUBFUN int xmlUCSIsGreekandCoptic	(int code);
-XMLPUBFUN int xmlUCSIsGujarati	(int code);
-XMLPUBFUN int xmlUCSIsGurmukhi	(int code);
-XMLPUBFUN int xmlUCSIsHalfwidthandFullwidthForms	(int code);
-XMLPUBFUN int xmlUCSIsHangulCompatibilityJamo	(int code);
-XMLPUBFUN int xmlUCSIsHangulJamo	(int code);
-XMLPUBFUN int xmlUCSIsHangulSyllables	(int code);
-XMLPUBFUN int xmlUCSIsHanunoo	(int code);
-XMLPUBFUN int xmlUCSIsHebrew	(int code);
-XMLPUBFUN int xmlUCSIsHighPrivateUseSurrogates	(int code);
-XMLPUBFUN int xmlUCSIsHighSurrogates	(int code);
-XMLPUBFUN int xmlUCSIsHiragana	(int code);
-XMLPUBFUN int xmlUCSIsIPAExtensions	(int code);
-XMLPUBFUN int xmlUCSIsIdeographicDescriptionCharacters	(int code);
-XMLPUBFUN int xmlUCSIsKanbun	(int code);
-XMLPUBFUN int xmlUCSIsKangxiRadicals	(int code);
-XMLPUBFUN int xmlUCSIsKannada	(int code);
-XMLPUBFUN int xmlUCSIsKatakana	(int code);
-XMLPUBFUN int xmlUCSIsKatakanaPhoneticExtensions	(int code);
-XMLPUBFUN int xmlUCSIsKhmer	(int code);
-XMLPUBFUN int xmlUCSIsKhmerSymbols	(int code);
-XMLPUBFUN int xmlUCSIsLao	(int code);
-XMLPUBFUN int xmlUCSIsLatin1Supplement	(int code);
-XMLPUBFUN int xmlUCSIsLatinExtendedA	(int code);
-XMLPUBFUN int xmlUCSIsLatinExtendedB	(int code);
-XMLPUBFUN int xmlUCSIsLatinExtendedAdditional	(int code);
-XMLPUBFUN int xmlUCSIsLetterlikeSymbols	(int code);
-XMLPUBFUN int xmlUCSIsLimbu	(int code);
-XMLPUBFUN int xmlUCSIsLinearBIdeograms	(int code);
-XMLPUBFUN int xmlUCSIsLinearBSyllabary	(int code);
-XMLPUBFUN int xmlUCSIsLowSurrogates	(int code);
-XMLPUBFUN int xmlUCSIsMalayalam	(int code);
-XMLPUBFUN int xmlUCSIsMathematicalAlphanumericSymbols	(int code);
-XMLPUBFUN int xmlUCSIsMathematicalOperators	(int code);
-XMLPUBFUN int xmlUCSIsMiscellaneousMathematicalSymbolsA	(int code);
-XMLPUBFUN int xmlUCSIsMiscellaneousMathematicalSymbolsB	(int code);
-XMLPUBFUN int xmlUCSIsMiscellaneousSymbols	(int code);
-XMLPUBFUN int xmlUCSIsMiscellaneousSymbolsandArrows	(int code);
-XMLPUBFUN int xmlUCSIsMiscellaneousTechnical	(int code);
-XMLPUBFUN int xmlUCSIsMongolian	(int code);
-XMLPUBFUN int xmlUCSIsMusicalSymbols	(int code);
-XMLPUBFUN int xmlUCSIsMyanmar	(int code);
-XMLPUBFUN int xmlUCSIsNumberForms	(int code);
-XMLPUBFUN int xmlUCSIsOgham	(int code);
-XMLPUBFUN int xmlUCSIsOldItalic	(int code);
-XMLPUBFUN int xmlUCSIsOpticalCharacterRecognition	(int code);
-XMLPUBFUN int xmlUCSIsOriya	(int code);
-XMLPUBFUN int xmlUCSIsOsmanya	(int code);
-XMLPUBFUN int xmlUCSIsPhoneticExtensions	(int code);
-XMLPUBFUN int xmlUCSIsPrivateUse	(int code);
-XMLPUBFUN int xmlUCSIsPrivateUseArea	(int code);
-XMLPUBFUN int xmlUCSIsRunic	(int code);
-XMLPUBFUN int xmlUCSIsShavian	(int code);
-XMLPUBFUN int xmlUCSIsSinhala	(int code);
-XMLPUBFUN int xmlUCSIsSmallFormVariants	(int code);
-XMLPUBFUN int xmlUCSIsSpacingModifierLetters	(int code);
-XMLPUBFUN int xmlUCSIsSpecials	(int code);
-XMLPUBFUN int xmlUCSIsSuperscriptsandSubscripts	(int code);
-XMLPUBFUN int xmlUCSIsSupplementalArrowsA	(int code);
-XMLPUBFUN int xmlUCSIsSupplementalArrowsB	(int code);
-XMLPUBFUN int xmlUCSIsSupplementalMathematicalOperators	(int code);
-XMLPUBFUN int xmlUCSIsSupplementaryPrivateUseAreaA	(int code);
-XMLPUBFUN int xmlUCSIsSupplementaryPrivateUseAreaB	(int code);
-XMLPUBFUN int xmlUCSIsSyriac	(int code);
-XMLPUBFUN int xmlUCSIsTagalog	(int code);
-XMLPUBFUN int xmlUCSIsTagbanwa	(int code);
-XMLPUBFUN int xmlUCSIsTags	(int code);
-XMLPUBFUN int xmlUCSIsTaiLe	(int code);
-XMLPUBFUN int xmlUCSIsTaiXuanJingSymbols	(int code);
-XMLPUBFUN int xmlUCSIsTamil	(int code);
-XMLPUBFUN int xmlUCSIsTelugu	(int code);
-XMLPUBFUN int xmlUCSIsThaana	(int code);
-XMLPUBFUN int xmlUCSIsThai	(int code);
-XMLPUBFUN int xmlUCSIsTibetan	(int code);
-XMLPUBFUN int xmlUCSIsUgaritic	(int code);
-XMLPUBFUN int xmlUCSIsUnifiedCanadianAboriginalSyllabics	(int code);
-XMLPUBFUN int xmlUCSIsVariationSelectors	(int code);
-XMLPUBFUN int xmlUCSIsVariationSelectorsSupplement	(int code);
-XMLPUBFUN int xmlUCSIsYiRadicals	(int code);
-XMLPUBFUN int xmlUCSIsYiSyllables	(int code);
-XMLPUBFUN int xmlUCSIsYijingHexagramSymbols	(int code);
-
-XMLPUBFUN int xmlUCSIsBlock	(int code, const char *block);
-
-XMLPUBFUN int xmlUCSIsCatC	(int code);
-XMLPUBFUN int xmlUCSIsCatCc	(int code);
-XMLPUBFUN int xmlUCSIsCatCf	(int code);
-XMLPUBFUN int xmlUCSIsCatCo	(int code);
-XMLPUBFUN int xmlUCSIsCatCs	(int code);
-XMLPUBFUN int xmlUCSIsCatL	(int code);
-XMLPUBFUN int xmlUCSIsCatLl	(int code);
-XMLPUBFUN int xmlUCSIsCatLm	(int code);
-XMLPUBFUN int xmlUCSIsCatLo	(int code);
-XMLPUBFUN int xmlUCSIsCatLt	(int code);
-XMLPUBFUN int xmlUCSIsCatLu	(int code);
-XMLPUBFUN int xmlUCSIsCatM	(int code);
-XMLPUBFUN int xmlUCSIsCatMc	(int code);
-XMLPUBFUN int xmlUCSIsCatMe	(int code);
-XMLPUBFUN int xmlUCSIsCatMn	(int code);
-XMLPUBFUN int xmlUCSIsCatN	(int code);
-XMLPUBFUN int xmlUCSIsCatNd	(int code);
-XMLPUBFUN int xmlUCSIsCatNl	(int code);
-XMLPUBFUN int xmlUCSIsCatNo	(int code);
-XMLPUBFUN int xmlUCSIsCatP	(int code);
-XMLPUBFUN int xmlUCSIsCatPc	(int code);
-XMLPUBFUN int xmlUCSIsCatPd	(int code);
-XMLPUBFUN int xmlUCSIsCatPe	(int code);
-XMLPUBFUN int xmlUCSIsCatPf	(int code);
-XMLPUBFUN int xmlUCSIsCatPi	(int code);
-XMLPUBFUN int xmlUCSIsCatPo	(int code);
-XMLPUBFUN int xmlUCSIsCatPs	(int code);
-XMLPUBFUN int xmlUCSIsCatS	(int code);
-XMLPUBFUN int xmlUCSIsCatSc	(int code);
-XMLPUBFUN int xmlUCSIsCatSk	(int code);
-XMLPUBFUN int xmlUCSIsCatSm	(int code);
-XMLPUBFUN int xmlUCSIsCatSo	(int code);
-XMLPUBFUN int xmlUCSIsCatZ	(int code);
-XMLPUBFUN int xmlUCSIsCatZl	(int code);
-XMLPUBFUN int xmlUCSIsCatZp	(int code);
-XMLPUBFUN int xmlUCSIsCatZs	(int code);
-
-XMLPUBFUN int xmlUCSIsCat	(int code, const char *cat);
-
-#ifdef __cplusplus
-}
-=======
 #ifdef __GNUC__
   #warning "libxml/xmlunicode.h is deprecated"
->>>>>>> 626889fb
 #endif
 
 #endif /* __XML_UNICODE_H__ */