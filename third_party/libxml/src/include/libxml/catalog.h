/**
 * Summary: interfaces to the Catalog handling system
 * Description: the catalog module implements the support for
 * XML Catalogs and SGML catalogs
 *
 * SGML Open Technical Resolution TR9401:1997.
 * http://www.jclark.com/sp/catalog.htm
 *
 * XML Catalogs Working Draft 06 August 2001
 * http://www.oasis-open.org/committees/entity/spec-2001-08-06.html
 *
 * Copy: See Copyright for the status of this software.
 *
 * Author: Daniel Veillard
 */

#ifndef __XML_CATALOG_H__
#define __XML_CATALOG_H__

#include <stdio.h>

#include <libxml/xmlversion.h>
#include <libxml/xmlstring.h>
#include <libxml/tree.h>

#ifdef LIBXML_CATALOG_ENABLED

#ifdef __cplusplus
extern "C" {
#endif

/**
 * XML_CATALOGS_NAMESPACE:
 *
 * The namespace for the XML Catalogs elements.
 */
#define XML_CATALOGS_NAMESPACE					\
    (const xmlChar *) "urn:oasis:names:tc:entity:xmlns:xml:catalog"
/**
 * XML_CATALOG_PI:
 *
 * The specific XML Catalog Processing Instruction name.
 */
#define XML_CATALOG_PI						\
    (const xmlChar *) "oasis-xml-catalog"

/*
 * The API is voluntarily limited to general cataloging.
 */
typedef enum {
    XML_CATA_PREFER_NONE = 0,
    XML_CATA_PREFER_PUBLIC = 1,
    XML_CATA_PREFER_SYSTEM
} xmlCatalogPrefer;

typedef enum {
    XML_CATA_ALLOW_NONE = 0,
    XML_CATA_ALLOW_GLOBAL = 1,
    XML_CATA_ALLOW_DOCUMENT = 2,
    XML_CATA_ALLOW_ALL = 3
} xmlCatalogAllow;

typedef struct _xmlCatalog xmlCatalog;
typedef xmlCatalog *xmlCatalogPtr;

/*
 * Operations on a given catalog.
 */
XMLPUBFUN xmlCatalogPtr
		xmlNewCatalog		(int sgml);
XMLPUBFUN xmlCatalogPtr
		xmlLoadACatalog		(const char *filename);
XMLPUBFUN xmlCatalogPtr
		xmlLoadSGMLSuperCatalog	(const char *filename);
XMLPUBFUN int
		xmlConvertSGMLCatalog	(xmlCatalogPtr catal);
XMLPUBFUN int
		xmlACatalogAdd		(xmlCatalogPtr catal,
					 const xmlChar *type,
					 const xmlChar *orig,
					 const xmlChar *replace);
XMLPUBFUN int
		xmlACatalogRemove	(xmlCatalogPtr catal,
					 const xmlChar *value);
XMLPUBFUN xmlChar *
		xmlACatalogResolve	(xmlCatalogPtr catal,
					 const xmlChar *pubID,
	                                 const xmlChar *sysID);
XMLPUBFUN xmlChar *
		xmlACatalogResolveSystem(xmlCatalogPtr catal,
					 const xmlChar *sysID);
XMLPUBFUN xmlChar *
		xmlACatalogResolvePublic(xmlCatalogPtr catal,
					 const xmlChar *pubID);
XMLPUBFUN xmlChar *
		xmlACatalogResolveURI	(xmlCatalogPtr catal,
					 const xmlChar *URI);
#ifdef LIBXML_OUTPUT_ENABLED
XMLPUBFUN void
		xmlACatalogDump		(xmlCatalogPtr catal,
					 FILE *out);
#endif /* LIBXML_OUTPUT_ENABLED */
XMLPUBFUN void
		xmlFreeCatalog		(xmlCatalogPtr catal);
XMLPUBFUN int
		xmlCatalogIsEmpty	(xmlCatalogPtr catal);

/*
 * Global operations.
 */
XMLPUBFUN void
		xmlInitializeCatalog	(void);
XMLPUBFUN int
		xmlLoadCatalog		(const char *filename);
XMLPUBFUN void
		xmlLoadCatalogs		(const char *paths);
XMLPUBFUN void
		xmlCatalogCleanup	(void);
#ifdef LIBXML_OUTPUT_ENABLED
XMLPUBFUN void
		xmlCatalogDump		(FILE *out);
#endif /* LIBXML_OUTPUT_ENABLED */
XMLPUBFUN xmlChar *
		xmlCatalogResolve	(const xmlChar *pubID,
	                                 const xmlChar *sysID);
XMLPUBFUN xmlChar *
		xmlCatalogResolveSystem	(const xmlChar *sysID);
XMLPUBFUN xmlChar *
		xmlCatalogResolvePublic	(const xmlChar *pubID);
XMLPUBFUN xmlChar *
		xmlCatalogResolveURI	(const xmlChar *URI);
XMLPUBFUN int
		xmlCatalogAdd		(const xmlChar *type,
					 const xmlChar *orig,
					 const xmlChar *replace);
XMLPUBFUN int
		xmlCatalogRemove	(const xmlChar *value);
XMLPUBFUN xmlDocPtr
		xmlParseCatalogFile	(const char *filename);
XMLPUBFUN int
		xmlCatalogConvert	(void);

/*
 * Strictly minimal interfaces for per-document catalogs used
 * by the parser.
 */
XMLPUBFUN void
		xmlCatalogFreeLocal	(void *catalogs);
XMLPUBFUN void *
		xmlCatalogAddLocal	(void *catalogs,
					 const xmlChar *URL);
XMLPUBFUN xmlChar *
		xmlCatalogLocalResolve	(void *catalogs,
					 const xmlChar *pubID,
	                                 const xmlChar *sysID);
XMLPUBFUN xmlChar *
		xmlCatalogLocalResolveURI(void *catalogs,
					 const xmlChar *URI);
/*
 * Preference settings.
 */
XMLPUBFUN int
		xmlCatalogSetDebug	(int level);
<<<<<<< HEAD
=======
XML_DEPRECATED
>>>>>>> 626889fb
XMLPUBFUN xmlCatalogPrefer
		xmlCatalogSetDefaultPrefer(xmlCatalogPrefer prefer);
XMLPUBFUN void
		xmlCatalogSetDefaults	(xmlCatalogAllow allow);
XMLPUBFUN xmlCatalogAllow
		xmlCatalogGetDefaults	(void);


/* DEPRECATED interfaces */
XMLPUBFUN const xmlChar *
		xmlCatalogGetSystem	(const xmlChar *sysID);
XMLPUBFUN const xmlChar *
		xmlCatalogGetPublic	(const xmlChar *pubID);

#ifdef __cplusplus
}
#endif
#endif /* LIBXML_CATALOG_ENABLED */
#endif /* __XML_CATALOG_H__ */<|MERGE_RESOLUTION|>--- conflicted
+++ resolved
@@ -161,10 +161,7 @@
  */
 XMLPUBFUN int
 		xmlCatalogSetDebug	(int level);
-<<<<<<< HEAD
-=======
 XML_DEPRECATED
->>>>>>> 626889fb
 XMLPUBFUN xmlCatalogPrefer
 		xmlCatalogSetDefaultPrefer(xmlCatalogPrefer prefer);
 XMLPUBFUN void
