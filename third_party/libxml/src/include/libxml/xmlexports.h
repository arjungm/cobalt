/*
 * Summary: macros for marking symbols as exportable/importable.
 * Description: macros for marking symbols as exportable/importable.
 *
 * Copy: See Copyright for the status of this software.
 */

#ifndef __XML_EXPORTS_H__
#define __XML_EXPORTS_H__

/** DOC_DISABLE */
<<<<<<< HEAD
=======

/*
 * Symbol visibility
 */

>>>>>>> 626889fb
#if defined(_WIN32) || defined(__CYGWIN__)
  #ifdef LIBXML_STATIC
    #define XMLPUBLIC
  #elif defined(IN_LIBXML)
    #define XMLPUBLIC __declspec(dllexport)
  #else
    #define XMLPUBLIC __declspec(dllimport)
  #endif
#else /* not Windows */
  #define XMLPUBLIC
#endif /* platform switch */
<<<<<<< HEAD
/** DOC_ENABLE */
=======

#define XMLPUBFUN XMLPUBLIC

#define XMLPUBVAR XMLPUBLIC extern

/* Compatibility */
#define XMLCALL
#define XMLCDECL
#ifndef LIBXML_DLL_IMPORT
  #define LIBXML_DLL_IMPORT XMLPUBVAR
#endif

/*
 * Attributes
 */

#if !defined(__clang__) && (__GNUC__ * 100 + __GNUC_MINOR__ >= 403)
  #define LIBXML_ATTR_ALLOC_SIZE(x) __attribute__((alloc_size(x)))
#else
  #define LIBXML_ATTR_ALLOC_SIZE(x)
#endif

#if __GNUC__ * 100 + __GNUC_MINOR__ >= 303
  #define LIBXML_ATTR_FORMAT(fmt,args) \
    __attribute__((__format__(__printf__,fmt,args)))
#else
  #define LIBXML_ATTR_FORMAT(fmt,args)
#endif

#ifndef XML_DEPRECATED
  #if defined(IN_LIBXML)
    #define XML_DEPRECATED
  #elif __GNUC__ * 100 + __GNUC_MINOR__ >= 301
    #define XML_DEPRECATED __attribute__((deprecated))
  #elif defined(_MSC_VER) && _MSC_VER >= 1400
    /* Available since Visual Studio 2005 */
    #define XML_DEPRECATED __declspec(deprecated)
  #else
    #define XML_DEPRECATED
  #endif
#endif

#ifndef XML_DEPRECATED_MEMBER
  #if defined(IN_LIBXML)
    #define XML_DEPRECATED_MEMBER
  #elif __GNUC__ * 100 + __GNUC_MINOR__ >= 301
    #define XML_DEPRECATED_MEMBER __attribute__((deprecated))
  #else
    #define XML_DEPRECATED_MEMBER
  #endif
#endif
>>>>>>> 626889fb

/*
 * Originally declared in xmlversion.h which is generated
 */

#ifdef __cplusplus
extern "C" {
#endif

<<<<<<< HEAD
/** DOC_DISABLE */
/* Compatibility */
#define XMLCALL
#define XMLCDECL
#if !defined(LIBXML_DLL_IMPORT)
#define LIBXML_DLL_IMPORT XMLPUBVAR
=======
XMLPUBFUN void xmlCheckVersion(int version);

#ifdef __cplusplus
}
>>>>>>> 626889fb
#endif
/** DOC_ENABLE */

#endif /* __XML_EXPORTS_H__ */

<|MERGE_RESOLUTION|>--- conflicted
+++ resolved
@@ -9,14 +9,11 @@
 #define __XML_EXPORTS_H__
 
 /** DOC_DISABLE */
-<<<<<<< HEAD
-=======
 
 /*
  * Symbol visibility
  */
 
->>>>>>> 626889fb
 #if defined(_WIN32) || defined(__CYGWIN__)
   #ifdef LIBXML_STATIC
     #define XMLPUBLIC
@@ -28,9 +25,6 @@
 #else /* not Windows */
   #define XMLPUBLIC
 #endif /* platform switch */
-<<<<<<< HEAD
-/** DOC_ENABLE */
-=======
 
 #define XMLPUBFUN XMLPUBLIC
 
@@ -82,7 +76,6 @@
     #define XML_DEPRECATED_MEMBER
   #endif
 #endif
->>>>>>> 626889fb
 
 /*
  * Originally declared in xmlversion.h which is generated
@@ -92,21 +85,11 @@
 extern "C" {
 #endif
 
-<<<<<<< HEAD
-/** DOC_DISABLE */
-/* Compatibility */
-#define XMLCALL
-#define XMLCDECL
-#if !defined(LIBXML_DLL_IMPORT)
-#define LIBXML_DLL_IMPORT XMLPUBVAR
-=======
 XMLPUBFUN void xmlCheckVersion(int version);
 
 #ifdef __cplusplus
 }
->>>>>>> 626889fb
 #endif
-/** DOC_ENABLE */
 
 #endif /* __XML_EXPORTS_H__ */
 
