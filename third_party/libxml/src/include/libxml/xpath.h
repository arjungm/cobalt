/*
 * Summary: XML Path Language implementation
 * Description: API for the XML Path Language implementation
 *
 * XML Path Language implementation
 * XPath is a language for addressing parts of an XML document,
 * designed to be used by both XSLT and XPointer
 *     http://www.w3.org/TR/xpath
 *
 * Implements
 * W3C Recommendation 16 November 1999
 *     http://www.w3.org/TR/1999/REC-xpath-19991116
 *
 * Copy: See Copyright for the status of this software.
 *
 * Author: Daniel Veillard
 */

#ifndef __XML_XPATH_H__
#define __XML_XPATH_H__

#include <libxml/xmlversion.h>

#ifdef LIBXML_XPATH_ENABLED

#include <libxml/xmlerror.h>
#include <libxml/tree.h>
#include <libxml/hash.h>

#ifdef __cplusplus
extern "C" {
#endif

typedef struct _xmlXPathContext xmlXPathContext;
typedef xmlXPathContext *xmlXPathContextPtr;
typedef struct _xmlXPathParserContext xmlXPathParserContext;
typedef xmlXPathParserContext *xmlXPathParserContextPtr;

/**
 * The set of XPath error codes.
 */

typedef enum {
    XPATH_EXPRESSION_OK = 0,
    XPATH_NUMBER_ERROR,
    XPATH_UNFINISHED_LITERAL_ERROR,
    XPATH_START_LITERAL_ERROR,
    XPATH_VARIABLE_REF_ERROR,
    XPATH_UNDEF_VARIABLE_ERROR,
    XPATH_INVALID_PREDICATE_ERROR,
    XPATH_EXPR_ERROR,
    XPATH_UNCLOSED_ERROR,
    XPATH_UNKNOWN_FUNC_ERROR,
    XPATH_INVALID_OPERAND,
    XPATH_INVALID_TYPE,
    XPATH_INVALID_ARITY,
    XPATH_INVALID_CTXT_SIZE,
    XPATH_INVALID_CTXT_POSITION,
    XPATH_MEMORY_ERROR,
    XPTR_SYNTAX_ERROR,
    XPTR_RESOURCE_ERROR,
    XPTR_SUB_RESOURCE_ERROR,
    XPATH_UNDEF_PREFIX_ERROR,
    XPATH_ENCODING_ERROR,
    XPATH_INVALID_CHAR_ERROR,
    XPATH_INVALID_CTXT,
    XPATH_STACK_ERROR,
    XPATH_FORBID_VARIABLE_ERROR,
    XPATH_OP_LIMIT_EXCEEDED,
    XPATH_RECURSION_LIMIT_EXCEEDED
} xmlXPathError;

/*
 * A node-set (an unordered collection of nodes without duplicates).
 */
typedef struct _xmlNodeSet xmlNodeSet;
typedef xmlNodeSet *xmlNodeSetPtr;
struct _xmlNodeSet {
    int nodeNr;			/* number of nodes in the set */
    int nodeMax;		/* size of the array as allocated */
    xmlNodePtr *nodeTab;	/* array of nodes in no particular order */
    /* @@ with_ns to check whether namespace nodes should be looked at @@ */
};

/*
 * An expression is evaluated to yield an object, which
 * has one of the following four basic types:
 *   - node-set
 *   - boolean
 *   - number
 *   - string
 *
 * @@ XPointer will add more types !
 */

typedef enum {
    XPATH_UNDEFINED = 0,
    XPATH_NODESET = 1,
    XPATH_BOOLEAN = 2,
    XPATH_NUMBER = 3,
    XPATH_STRING = 4,
<<<<<<< HEAD
#ifdef LIBXML_XPTR_LOCS_ENABLED
    XPATH_POINT = 5,
    XPATH_RANGE = 6,
    XPATH_LOCATIONSET = 7,
#endif
=======
>>>>>>> 626889fb
    XPATH_USERS = 8,
    XPATH_XSLT_TREE = 9  /* An XSLT value tree, non modifiable */
} xmlXPathObjectType;

<<<<<<< HEAD
#ifndef LIBXML_XPTR_LOCS_ENABLED
=======
>>>>>>> 626889fb
/** DOC_DISABLE */
#define XPATH_POINT 5
#define XPATH_RANGE 6
#define XPATH_LOCATIONSET 7
/** DOC_ENABLE */
<<<<<<< HEAD
#endif
=======
>>>>>>> 626889fb

typedef struct _xmlXPathObject xmlXPathObject;
typedef xmlXPathObject *xmlXPathObjectPtr;
struct _xmlXPathObject {
    xmlXPathObjectType type;
    xmlNodeSetPtr nodesetval;
    int boolval;
    double floatval;
    xmlChar *stringval;
    void *user;
    int index;
    void *user2;
    int index2;
};

/**
 * xmlXPathConvertFunc:
 * @obj:  an XPath object
 * @type:  the number of the target type
 *
 * A conversion function is associated to a type and used to cast
 * the new type to primitive values.
 *
 * Returns -1 in case of error, 0 otherwise
 */
typedef int (*xmlXPathConvertFunc) (xmlXPathObjectPtr obj, int type);

/*
 * Extra type: a name and a conversion function.
 */

typedef struct _xmlXPathType xmlXPathType;
typedef xmlXPathType *xmlXPathTypePtr;
struct _xmlXPathType {
    const xmlChar         *name;		/* the type name */
    xmlXPathConvertFunc func;		/* the conversion function */
};

/*
 * Extra variable: a name and a value.
 */

typedef struct _xmlXPathVariable xmlXPathVariable;
typedef xmlXPathVariable *xmlXPathVariablePtr;
struct _xmlXPathVariable {
    const xmlChar       *name;		/* the variable name */
    xmlXPathObjectPtr value;		/* the value */
};

/**
 * xmlXPathEvalFunc:
 * @ctxt: an XPath parser context
 * @nargs: the number of arguments passed to the function
 *
 * An XPath evaluation function, the parameters are on the XPath context stack.
 */

typedef void (*xmlXPathEvalFunc)(xmlXPathParserContextPtr ctxt,
	                         int nargs);

/*
 * Extra function: a name and a evaluation function.
 */

typedef struct _xmlXPathFunct xmlXPathFunct;
typedef xmlXPathFunct *xmlXPathFuncPtr;
struct _xmlXPathFunct {
    const xmlChar      *name;		/* the function name */
    xmlXPathEvalFunc func;		/* the evaluation function */
};

/**
 * xmlXPathAxisFunc:
 * @ctxt:  the XPath interpreter context
 * @cur:  the previous node being explored on that axis
 *
 * An axis traversal function. To traverse an axis, the engine calls
 * the first time with cur == NULL and repeat until the function returns
 * NULL indicating the end of the axis traversal.
 *
 * Returns the next node in that axis or NULL if at the end of the axis.
 */

typedef xmlXPathObjectPtr (*xmlXPathAxisFunc) (xmlXPathParserContextPtr ctxt,
				 xmlXPathObjectPtr cur);

/*
 * Extra axis: a name and an axis function.
 */

typedef struct _xmlXPathAxis xmlXPathAxis;
typedef xmlXPathAxis *xmlXPathAxisPtr;
struct _xmlXPathAxis {
    const xmlChar      *name;		/* the axis name */
    xmlXPathAxisFunc func;		/* the search function */
};

/**
 * xmlXPathFunction:
 * @ctxt:  the XPath interprestation context
 * @nargs:  the number of arguments
 *
 * An XPath function.
 * The arguments (if any) are popped out from the context stack
 * and the result is pushed on the stack.
 */

typedef void (*xmlXPathFunction) (xmlXPathParserContextPtr ctxt, int nargs);

/*
 * Function and Variable Lookup.
 */

/**
 * xmlXPathVariableLookupFunc:
 * @ctxt:  an XPath context
 * @name:  name of the variable
 * @ns_uri:  the namespace name hosting this variable
 *
 * Prototype for callbacks used to plug variable lookup in the XPath
 * engine.
 *
 * Returns the XPath object value or NULL if not found.
 */
typedef xmlXPathObjectPtr (*xmlXPathVariableLookupFunc) (void *ctxt,
                                         const xmlChar *name,
                                         const xmlChar *ns_uri);

/**
 * xmlXPathFuncLookupFunc:
 * @ctxt:  an XPath context
 * @name:  name of the function
 * @ns_uri:  the namespace name hosting this function
 *
 * Prototype for callbacks used to plug function lookup in the XPath
 * engine.
 *
 * Returns the XPath function or NULL if not found.
 */
typedef xmlXPathFunction (*xmlXPathFuncLookupFunc) (void *ctxt,
					 const xmlChar *name,
					 const xmlChar *ns_uri);

/**
 * xmlXPathFlags:
 * Flags for XPath engine compilation and runtime
 */
/**
 * XML_XPATH_CHECKNS:
 *
 * check namespaces at compilation
 */
#define XML_XPATH_CHECKNS (1<<0)
/**
 * XML_XPATH_NOVAR:
 *
 * forbid variables in expression
 */
#define XML_XPATH_NOVAR	  (1<<1)

/**
 * xmlXPathContext:
 *
 * Expression evaluation occurs with respect to a context.
 * he context consists of:
 *    - a node (the context node)
 *    - a node list (the context node list)
 *    - a set of variable bindings
 *    - a function library
 *    - the set of namespace declarations in scope for the expression
 * Following the switch to hash tables, this need to be trimmed up at
 * the next binary incompatible release.
 * The node may be modified when the context is passed to libxml2
 * for an XPath evaluation so you may need to initialize it again
 * before the next call.
 */

struct _xmlXPathContext {
    xmlDocPtr doc;			/* The current document */
    xmlNodePtr node;			/* The current node */

    int nb_variables_unused;		/* unused (hash table) */
    int max_variables_unused;		/* unused (hash table) */
    xmlHashTablePtr varHash;		/* Hash table of defined variables */

    int nb_types;			/* number of defined types */
    int max_types;			/* max number of types */
    xmlXPathTypePtr types;		/* Array of defined types */

    int nb_funcs_unused;		/* unused (hash table) */
    int max_funcs_unused;		/* unused (hash table) */
    xmlHashTablePtr funcHash;		/* Hash table of defined funcs */

    int nb_axis;			/* number of defined axis */
    int max_axis;			/* max number of axis */
    xmlXPathAxisPtr axis;		/* Array of defined axis */

    /* the namespace nodes of the context node */
    xmlNsPtr *namespaces;		/* Array of namespaces */
    int nsNr;				/* number of namespace in scope */
    void *user;				/* function to free */

    /* extra variables */
    int contextSize;			/* the context size */
    int proximityPosition;		/* the proximity position */

    /* extra stuff for XPointer */
    int xptr;				/* is this an XPointer context? */
    xmlNodePtr here;			/* for here() */
    xmlNodePtr origin;			/* for origin() */

    /* the set of namespace declarations in scope for the expression */
    xmlHashTablePtr nsHash;		/* The namespaces hash table */
    xmlXPathVariableLookupFunc varLookupFunc;/* variable lookup func */
    void *varLookupData;		/* variable lookup data */

    /* Possibility to link in an extra item */
    void *extra;                        /* needed for XSLT */

    /* The function name and URI when calling a function */
    const xmlChar *function;
    const xmlChar *functionURI;

    /* function lookup function and data */
    xmlXPathFuncLookupFunc funcLookupFunc;/* function lookup func */
    void *funcLookupData;		/* function lookup data */

    /* temporary namespace lists kept for walking the namespace axis */
    xmlNsPtr *tmpNsList;		/* Array of namespaces */
    int tmpNsNr;			/* number of namespaces in scope */

    /* error reporting mechanism */
    void *userData;                     /* user specific data block */
    xmlStructuredErrorFunc error;       /* the callback in case of errors */
    xmlError lastError;			/* the last error */
    xmlNodePtr debugNode;		/* the source node XSLT */

    /* dictionary */
    xmlDictPtr dict;			/* dictionary if any */

    int flags;				/* flags to control compilation */

    /* Cache for reusal of XPath objects */
    void *cache;

    /* Resource limits */
    unsigned long opLimit;
    unsigned long opCount;
    int depth;
};

/*
 * The structure of a compiled expression form is not public.
 */

typedef struct _xmlXPathCompExpr xmlXPathCompExpr;
typedef xmlXPathCompExpr *xmlXPathCompExprPtr;

/**
 * xmlXPathParserContext:
 *
 * An XPath parser context. It contains pure parsing information,
 * an xmlXPathContext, and the stack of objects.
 */
struct _xmlXPathParserContext {
    const xmlChar *cur;			/* the current char being parsed */
    const xmlChar *base;			/* the full expression */

    int error;				/* error code */

    xmlXPathContextPtr  context;	/* the evaluation context */
    xmlXPathObjectPtr     value;	/* the current value */
    int                 valueNr;	/* number of values stacked */
    int                valueMax;	/* max number of values stacked */
    xmlXPathObjectPtr *valueTab;	/* stack of values */

    xmlXPathCompExprPtr comp;		/* the precompiled expression */
    int xptr;				/* it this an XPointer expression */
    xmlNodePtr         ancestor;	/* used for walking preceding axis */

<<<<<<< HEAD
    int              valueFrame;        /* unused */
=======
    int              valueFrame;        /* always zero for compatibility */
>>>>>>> 626889fb
};

/************************************************************************
 *									*
 *			Public API					*
 *									*
 ************************************************************************/

/**
 * Objects and Nodesets handling
 */

XML_DEPRECATED
XMLPUBVAR double xmlXPathNAN;
XML_DEPRECATED
XMLPUBVAR double xmlXPathPINF;
XML_DEPRECATED
XMLPUBVAR double xmlXPathNINF;

/* These macros may later turn into functions */
/**
 * xmlXPathNodeSetGetLength:
 * @ns:  a node-set
 *
 * Implement a functionality similar to the DOM NodeList.length.
 *
 * Returns the number of nodes in the node-set.
 */
#define xmlXPathNodeSetGetLength(ns) ((ns) ? (ns)->nodeNr : 0)
/**
 * xmlXPathNodeSetItem:
 * @ns:  a node-set
 * @index:  index of a node in the set
 *
 * Implements a functionality similar to the DOM NodeList.item().
 *
 * Returns the xmlNodePtr at the given @index in @ns or NULL if
 *         @index is out of range (0 to length-1)
 */
#define xmlXPathNodeSetItem(ns, index)				\
		((((ns) != NULL) &&				\
		  ((index) >= 0) && ((index) < (ns)->nodeNr)) ?	\
		 (ns)->nodeTab[(index)]				\
		 : NULL)
/**
 * xmlXPathNodeSetIsEmpty:
 * @ns: a node-set
 *
 * Checks whether @ns is empty or not.
 *
 * Returns %TRUE if @ns is an empty node-set.
 */
#define xmlXPathNodeSetIsEmpty(ns)                                      \
    (((ns) == NULL) || ((ns)->nodeNr == 0) || ((ns)->nodeTab == NULL))


XMLPUBFUN void
		    xmlXPathFreeObject		(xmlXPathObjectPtr obj);
XMLPUBFUN xmlNodeSetPtr
		    xmlXPathNodeSetCreate	(xmlNodePtr val);
XMLPUBFUN void
		    xmlXPathFreeNodeSetList	(xmlXPathObjectPtr obj);
XMLPUBFUN void
		    xmlXPathFreeNodeSet		(xmlNodeSetPtr obj);
XMLPUBFUN xmlXPathObjectPtr
		    xmlXPathObjectCopy		(xmlXPathObjectPtr val);
XMLPUBFUN int
		    xmlXPathCmpNodes		(xmlNodePtr node1,
						 xmlNodePtr node2);
/**
 * Conversion functions to basic types.
 */
XMLPUBFUN int
		    xmlXPathCastNumberToBoolean	(double val);
XMLPUBFUN int
		    xmlXPathCastStringToBoolean	(const xmlChar * val);
XMLPUBFUN int
		    xmlXPathCastNodeSetToBoolean(xmlNodeSetPtr ns);
XMLPUBFUN int
		    xmlXPathCastToBoolean	(xmlXPathObjectPtr val);

XMLPUBFUN double
		    xmlXPathCastBooleanToNumber	(int val);
XMLPUBFUN double
		    xmlXPathCastStringToNumber	(const xmlChar * val);
XMLPUBFUN double
		    xmlXPathCastNodeToNumber	(xmlNodePtr node);
XMLPUBFUN double
		    xmlXPathCastNodeSetToNumber	(xmlNodeSetPtr ns);
XMLPUBFUN double
		    xmlXPathCastToNumber	(xmlXPathObjectPtr val);

XMLPUBFUN xmlChar *
		    xmlXPathCastBooleanToString	(int val);
XMLPUBFUN xmlChar *
		    xmlXPathCastNumberToString	(double val);
XMLPUBFUN xmlChar *
		    xmlXPathCastNodeToString	(xmlNodePtr node);
XMLPUBFUN xmlChar *
		    xmlXPathCastNodeSetToString	(xmlNodeSetPtr ns);
XMLPUBFUN xmlChar *
		    xmlXPathCastToString	(xmlXPathObjectPtr val);

XMLPUBFUN xmlXPathObjectPtr
		    xmlXPathConvertBoolean	(xmlXPathObjectPtr val);
XMLPUBFUN xmlXPathObjectPtr
		    xmlXPathConvertNumber	(xmlXPathObjectPtr val);
XMLPUBFUN xmlXPathObjectPtr
		    xmlXPathConvertString	(xmlXPathObjectPtr val);

/**
 * Context handling.
 */
XMLPUBFUN xmlXPathContextPtr
		    xmlXPathNewContext		(xmlDocPtr doc);
XMLPUBFUN void
		    xmlXPathFreeContext		(xmlXPathContextPtr ctxt);
<<<<<<< HEAD
=======
XMLPUBFUN void
		    xmlXPathSetErrorHandler(xmlXPathContextPtr ctxt,
					    xmlStructuredErrorFunc handler,
					    void *context);
>>>>>>> 626889fb
XMLPUBFUN int
		    xmlXPathContextSetCache(xmlXPathContextPtr ctxt,
				            int active,
					    int value,
					    int options);
/**
 * Evaluation functions.
 */
XMLPUBFUN long
		    xmlXPathOrderDocElems	(xmlDocPtr doc);
XMLPUBFUN int
		    xmlXPathSetContextNode	(xmlNodePtr node,
						 xmlXPathContextPtr ctx);
XMLPUBFUN xmlXPathObjectPtr
		    xmlXPathNodeEval		(xmlNodePtr node,
						 const xmlChar *str,
						 xmlXPathContextPtr ctx);
XMLPUBFUN xmlXPathObjectPtr
		    xmlXPathEval		(const xmlChar *str,
						 xmlXPathContextPtr ctx);
XMLPUBFUN xmlXPathObjectPtr
		    xmlXPathEvalExpression	(const xmlChar *str,
						 xmlXPathContextPtr ctxt);
XMLPUBFUN int
		    xmlXPathEvalPredicate	(xmlXPathContextPtr ctxt,
						 xmlXPathObjectPtr res);
/**
 * Separate compilation/evaluation entry points.
 */
XMLPUBFUN xmlXPathCompExprPtr
		    xmlXPathCompile		(const xmlChar *str);
XMLPUBFUN xmlXPathCompExprPtr
		    xmlXPathCtxtCompile		(xmlXPathContextPtr ctxt,
						 const xmlChar *str);
XMLPUBFUN xmlXPathObjectPtr
		    xmlXPathCompiledEval	(xmlXPathCompExprPtr comp,
						 xmlXPathContextPtr ctx);
XMLPUBFUN int
		    xmlXPathCompiledEvalToBoolean(xmlXPathCompExprPtr comp,
						 xmlXPathContextPtr ctxt);
XMLPUBFUN void
		    xmlXPathFreeCompExpr	(xmlXPathCompExprPtr comp);
<<<<<<< HEAD
#endif /* LIBXML_XPATH_ENABLED */
#if defined(LIBXML_XPATH_ENABLED) || defined(LIBXML_SCHEMAS_ENABLED)
=======

>>>>>>> 626889fb
XML_DEPRECATED
XMLPUBFUN void
		    xmlXPathInit		(void);
XMLPUBFUN int
		xmlXPathIsNaN	(double val);
XMLPUBFUN int
		xmlXPathIsInf	(double val);

#ifdef __cplusplus
}
#endif

#endif /* LIBXML_XPATH_ENABLED */
#endif /* ! __XML_XPATH_H__ */<|MERGE_RESOLUTION|>--- conflicted
+++ resolved
@@ -99,31 +99,15 @@
     XPATH_BOOLEAN = 2,
     XPATH_NUMBER = 3,
     XPATH_STRING = 4,
-<<<<<<< HEAD
-#ifdef LIBXML_XPTR_LOCS_ENABLED
-    XPATH_POINT = 5,
-    XPATH_RANGE = 6,
-    XPATH_LOCATIONSET = 7,
-#endif
-=======
->>>>>>> 626889fb
     XPATH_USERS = 8,
     XPATH_XSLT_TREE = 9  /* An XSLT value tree, non modifiable */
 } xmlXPathObjectType;
 
-<<<<<<< HEAD
-#ifndef LIBXML_XPTR_LOCS_ENABLED
-=======
->>>>>>> 626889fb
 /** DOC_DISABLE */
 #define XPATH_POINT 5
 #define XPATH_RANGE 6
 #define XPATH_LOCATIONSET 7
 /** DOC_ENABLE */
-<<<<<<< HEAD
-#endif
-=======
->>>>>>> 626889fb
 
 typedef struct _xmlXPathObject xmlXPathObject;
 typedef xmlXPathObject *xmlXPathObjectPtr;
@@ -404,11 +388,7 @@
     int xptr;				/* it this an XPointer expression */
     xmlNodePtr         ancestor;	/* used for walking preceding axis */
 
-<<<<<<< HEAD
-    int              valueFrame;        /* unused */
-=======
     int              valueFrame;        /* always zero for compatibility */
->>>>>>> 626889fb
 };
 
 /************************************************************************
@@ -526,13 +506,10 @@
 		    xmlXPathNewContext		(xmlDocPtr doc);
 XMLPUBFUN void
 		    xmlXPathFreeContext		(xmlXPathContextPtr ctxt);
-<<<<<<< HEAD
-=======
 XMLPUBFUN void
 		    xmlXPathSetErrorHandler(xmlXPathContextPtr ctxt,
 					    xmlStructuredErrorFunc handler,
 					    void *context);
->>>>>>> 626889fb
 XMLPUBFUN int
 		    xmlXPathContextSetCache(xmlXPathContextPtr ctxt,
 				            int active,
@@ -575,12 +552,7 @@
 						 xmlXPathContextPtr ctxt);
 XMLPUBFUN void
 		    xmlXPathFreeCompExpr	(xmlXPathCompExprPtr comp);
-<<<<<<< HEAD
-#endif /* LIBXML_XPATH_ENABLED */
-#if defined(LIBXML_XPATH_ENABLED) || defined(LIBXML_SCHEMAS_ENABLED)
-=======
-
->>>>>>> 626889fb
+
 XML_DEPRECATED
 XMLPUBFUN void
 		    xmlXPathInit		(void);
