/*
 * Summary: Chained hash tables
 * Description: This module implements the hash table support used in
 *		various places in the library.
 *
 * Copy: See Copyright for the status of this software.
 *
 * Author: Bjorn Reese <bjorn.reese@systematic.dk>
 */

#ifndef __XML_HASH_H__
#define __XML_HASH_H__

#include <libxml/xmlversion.h>
#include <libxml/dict.h>
#include <libxml/xmlstring.h>

#ifdef __cplusplus
extern "C" {
#endif

/*
 * The hash table.
 */
typedef struct _xmlHashTable xmlHashTable;
typedef xmlHashTable *xmlHashTablePtr;

/*
 * Recent version of gcc produce a warning when a function pointer is assigned
 * to an object pointer, or vice versa.  The following macro is a dirty hack
 * to allow suppression of the warning.  If your architecture has function
 * pointers which are a different size than a void pointer, there may be some
 * serious trouble within the library.
 */
/**
 * XML_CAST_FPTR:
 * @fptr:  pointer to a function
 *
 * Macro to do a casting from an object pointer to a
 * function pointer without encountering a warning from
 * gcc
 *
 * #define XML_CAST_FPTR(fptr) (*(void **)(&fptr))
 * This macro violated ISO C aliasing rules (gcc4 on s390 broke)
 * so it is disabled now
 */

#define XML_CAST_FPTR(fptr) fptr

/*
 * function types:
 */
/**
 * xmlHashDeallocator:
 * @payload:  the data in the hash
 * @name:  the name associated
 *
 * Callback to free data from a hash.
 */
typedef void (*xmlHashDeallocator)(void *payload, const xmlChar *name);
/**
 * xmlHashCopier:
 * @payload:  the data in the hash
 * @name:  the name associated
 *
 * Callback to copy data from a hash.
 *
 * Returns a copy of the data or NULL in case of error.
 */
typedef void *(*xmlHashCopier)(void *payload, const xmlChar *name);
/**
 * xmlHashScanner:
 * @payload:  the data in the hash
 * @data:  extra scanner data
 * @name:  the name associated
 *
 * Callback when scanning data in a hash with the simple scanner.
 */
typedef void (*xmlHashScanner)(void *payload, void *data, const xmlChar *name);
/**
 * xmlHashScannerFull:
 * @payload:  the data in the hash
 * @data:  extra scanner data
 * @name:  the name associated
 * @name2:  the second name associated
 * @name3:  the third name associated
 *
 * Callback when scanning data in a hash with the full scanner.
 */
typedef void (*xmlHashScannerFull)(void *payload, void *data,
				   const xmlChar *name, const xmlChar *name2,
				   const xmlChar *name3);

/*
 * Constructor and destructor.
 */
XMLPUBFUN xmlHashTablePtr
<<<<<<< HEAD
			xmlHashCreate	(int size);
XMLPUBFUN xmlHashTablePtr
			xmlHashCreateDict(int size,
					 xmlDictPtr dict);
XMLPUBFUN void
			xmlHashFree	(xmlHashTablePtr table,
					 xmlHashDeallocator f);
XMLPUBFUN void
			xmlHashDefaultDeallocator(void *entry,
=======
		xmlHashCreate		(int size);
XMLPUBFUN xmlHashTablePtr
		xmlHashCreateDict	(int size,
					 xmlDictPtr dict);
XMLPUBFUN void
		xmlHashFree		(xmlHashTablePtr hash,
					 xmlHashDeallocator dealloc);
XMLPUBFUN void
		xmlHashDefaultDeallocator(void *entry,
>>>>>>> 626889fb
					 const xmlChar *name);

/*
 * Add a new entry to the hash table.
 */
XMLPUBFUN int
<<<<<<< HEAD
			xmlHashAddEntry	(xmlHashTablePtr table,
		                         const xmlChar *name,
		                         void *userdata);
XMLPUBFUN int
			xmlHashUpdateEntry(xmlHashTablePtr table,
		                         const xmlChar *name,
		                         void *userdata,
					 xmlHashDeallocator f);
XMLPUBFUN int
			xmlHashAddEntry2(xmlHashTablePtr table,
=======
		xmlHashAdd		(xmlHashTablePtr hash,
		                         const xmlChar *name,
		                         void *userdata);
XMLPUBFUN int
		xmlHashAddEntry		(xmlHashTablePtr hash,
		                         const xmlChar *name,
		                         void *userdata);
XMLPUBFUN int
		xmlHashUpdateEntry	(xmlHashTablePtr hash,
		                         const xmlChar *name,
		                         void *userdata,
					 xmlHashDeallocator dealloc);
XMLPUBFUN int
		xmlHashAdd2		(xmlHashTablePtr hash,
>>>>>>> 626889fb
		                         const xmlChar *name,
		                         const xmlChar *name2,
		                         void *userdata);
XMLPUBFUN int
<<<<<<< HEAD
			xmlHashUpdateEntry2(xmlHashTablePtr table,
		                         const xmlChar *name,
		                         const xmlChar *name2,
		                         void *userdata,
					 xmlHashDeallocator f);
XMLPUBFUN int
			xmlHashAddEntry3(xmlHashTablePtr table,
=======
		xmlHashAddEntry2	(xmlHashTablePtr hash,
		                         const xmlChar *name,
		                         const xmlChar *name2,
		                         void *userdata);
XMLPUBFUN int
		xmlHashUpdateEntry2	(xmlHashTablePtr hash,
		                         const xmlChar *name,
		                         const xmlChar *name2,
		                         void *userdata,
					 xmlHashDeallocator dealloc);
XMLPUBFUN int
		xmlHashAdd3		(xmlHashTablePtr hash,
		                         const xmlChar *name,
		                         const xmlChar *name2,
		                         const xmlChar *name3,
		                         void *userdata);
XMLPUBFUN int
		xmlHashAddEntry3	(xmlHashTablePtr hash,
>>>>>>> 626889fb
		                         const xmlChar *name,
		                         const xmlChar *name2,
		                         const xmlChar *name3,
		                         void *userdata);
XMLPUBFUN int
<<<<<<< HEAD
			xmlHashUpdateEntry3(xmlHashTablePtr table,
=======
		xmlHashUpdateEntry3	(xmlHashTablePtr hash,
>>>>>>> 626889fb
		                         const xmlChar *name,
		                         const xmlChar *name2,
		                         const xmlChar *name3,
		                         void *userdata,
					 xmlHashDeallocator dealloc);

/*
 * Remove an entry from the hash table.
 */
XMLPUBFUN int
<<<<<<< HEAD
			xmlHashRemoveEntry(xmlHashTablePtr table, const xmlChar *name,
                           xmlHashDeallocator f);
XMLPUBFUN int
			xmlHashRemoveEntry2(xmlHashTablePtr table, const xmlChar *name,
                            const xmlChar *name2, xmlHashDeallocator f);
XMLPUBFUN int 
			xmlHashRemoveEntry3(xmlHashTablePtr table, const xmlChar *name,
                            const xmlChar *name2, const xmlChar *name3,
                            xmlHashDeallocator f);
=======
		xmlHashRemoveEntry	(xmlHashTablePtr hash,
					 const xmlChar *name,
					 xmlHashDeallocator dealloc);
XMLPUBFUN int
		xmlHashRemoveEntry2	(xmlHashTablePtr hash,
					 const xmlChar *name,
					 const xmlChar *name2,
					 xmlHashDeallocator dealloc);
XMLPUBFUN int 
		xmlHashRemoveEntry3	(xmlHashTablePtr hash,
					 const xmlChar *name,
					 const xmlChar *name2,
					 const xmlChar *name3,
					 xmlHashDeallocator dealloc);
>>>>>>> 626889fb

/*
 * Retrieve the payload.
 */
XMLPUBFUN void *
<<<<<<< HEAD
			xmlHashLookup	(xmlHashTablePtr table,
					 const xmlChar *name);
XMLPUBFUN void *
			xmlHashLookup2	(xmlHashTablePtr table,
					 const xmlChar *name,
					 const xmlChar *name2);
XMLPUBFUN void *
			xmlHashLookup3	(xmlHashTablePtr table,
=======
		xmlHashLookup		(xmlHashTablePtr hash,
					 const xmlChar *name);
XMLPUBFUN void *
		xmlHashLookup2		(xmlHashTablePtr hash,
					 const xmlChar *name,
					 const xmlChar *name2);
XMLPUBFUN void *
		xmlHashLookup3		(xmlHashTablePtr hash,
>>>>>>> 626889fb
					 const xmlChar *name,
					 const xmlChar *name2,
					 const xmlChar *name3);
XMLPUBFUN void *
<<<<<<< HEAD
			xmlHashQLookup	(xmlHashTablePtr table,
					 const xmlChar *name,
					 const xmlChar *prefix);
XMLPUBFUN void *
			xmlHashQLookup2	(xmlHashTablePtr table,
					 const xmlChar *name,
					 const xmlChar *prefix,
					 const xmlChar *name2,
					 const xmlChar *prefix2);
XMLPUBFUN void *
			xmlHashQLookup3	(xmlHashTablePtr table,
=======
		xmlHashQLookup		(xmlHashTablePtr hash,
					 const xmlChar *prefix,
					 const xmlChar *name);
XMLPUBFUN void *
		xmlHashQLookup2		(xmlHashTablePtr hash,
					 const xmlChar *prefix,
>>>>>>> 626889fb
					 const xmlChar *name,
					 const xmlChar *prefix2,
					 const xmlChar *name2);
XMLPUBFUN void *
		xmlHashQLookup3		(xmlHashTablePtr hash,
					 const xmlChar *prefix,
					 const xmlChar *name,
					 const xmlChar *prefix2,
					 const xmlChar *name2,
					 const xmlChar *prefix3,
					 const xmlChar *name3);

/*
 * Helpers.
 */
XMLPUBFUN xmlHashTablePtr
<<<<<<< HEAD
			xmlHashCopy	(xmlHashTablePtr table,
					 xmlHashCopier f);
XMLPUBFUN int
			xmlHashSize	(xmlHashTablePtr table);
XMLPUBFUN void
			xmlHashScan	(xmlHashTablePtr table,
					 xmlHashScanner f,
					 void *data);
XMLPUBFUN void
			xmlHashScan3	(xmlHashTablePtr table,
=======
		xmlHashCopySafe		(xmlHashTablePtr hash,
					 xmlHashCopier copy,
					 xmlHashDeallocator dealloc);
XMLPUBFUN xmlHashTablePtr
		xmlHashCopy		(xmlHashTablePtr hash,
					 xmlHashCopier copy);
XMLPUBFUN int
		xmlHashSize		(xmlHashTablePtr hash);
XMLPUBFUN void
		xmlHashScan		(xmlHashTablePtr hash,
					 xmlHashScanner scan,
					 void *data);
XMLPUBFUN void
		xmlHashScan3		(xmlHashTablePtr hash,
>>>>>>> 626889fb
					 const xmlChar *name,
					 const xmlChar *name2,
					 const xmlChar *name3,
					 xmlHashScanner scan,
					 void *data);
XMLPUBFUN void
<<<<<<< HEAD
			xmlHashScanFull	(xmlHashTablePtr table,
					 xmlHashScannerFull f,
					 void *data);
XMLPUBFUN void
			xmlHashScanFull3(xmlHashTablePtr table,
=======
		xmlHashScanFull		(xmlHashTablePtr hash,
					 xmlHashScannerFull scan,
					 void *data);
XMLPUBFUN void
		xmlHashScanFull3	(xmlHashTablePtr hash,
>>>>>>> 626889fb
					 const xmlChar *name,
					 const xmlChar *name2,
					 const xmlChar *name3,
					 xmlHashScannerFull scan,
					 void *data);
#ifdef __cplusplus
}
#endif
#endif /* ! __XML_HASH_H__ */<|MERGE_RESOLUTION|>--- conflicted
+++ resolved
@@ -95,17 +95,6 @@
  * Constructor and destructor.
  */
 XMLPUBFUN xmlHashTablePtr
-<<<<<<< HEAD
-			xmlHashCreate	(int size);
-XMLPUBFUN xmlHashTablePtr
-			xmlHashCreateDict(int size,
-					 xmlDictPtr dict);
-XMLPUBFUN void
-			xmlHashFree	(xmlHashTablePtr table,
-					 xmlHashDeallocator f);
-XMLPUBFUN void
-			xmlHashDefaultDeallocator(void *entry,
-=======
 		xmlHashCreate		(int size);
 XMLPUBFUN xmlHashTablePtr
 		xmlHashCreateDict	(int size,
@@ -115,64 +104,41 @@
 					 xmlHashDeallocator dealloc);
 XMLPUBFUN void
 		xmlHashDefaultDeallocator(void *entry,
->>>>>>> 626889fb
 					 const xmlChar *name);
 
 /*
  * Add a new entry to the hash table.
  */
 XMLPUBFUN int
-<<<<<<< HEAD
-			xmlHashAddEntry	(xmlHashTablePtr table,
-		                         const xmlChar *name,
-		                         void *userdata);
-XMLPUBFUN int
-			xmlHashUpdateEntry(xmlHashTablePtr table,
+		xmlHashAdd		(xmlHashTablePtr hash,
+		                         const xmlChar *name,
+		                         void *userdata);
+XMLPUBFUN int
+		xmlHashAddEntry		(xmlHashTablePtr hash,
+		                         const xmlChar *name,
+		                         void *userdata);
+XMLPUBFUN int
+		xmlHashUpdateEntry	(xmlHashTablePtr hash,
 		                         const xmlChar *name,
 		                         void *userdata,
-					 xmlHashDeallocator f);
-XMLPUBFUN int
-			xmlHashAddEntry2(xmlHashTablePtr table,
-=======
-		xmlHashAdd		(xmlHashTablePtr hash,
-		                         const xmlChar *name,
-		                         void *userdata);
-XMLPUBFUN int
-		xmlHashAddEntry		(xmlHashTablePtr hash,
-		                         const xmlChar *name,
-		                         void *userdata);
-XMLPUBFUN int
-		xmlHashUpdateEntry	(xmlHashTablePtr hash,
-		                         const xmlChar *name,
+					 xmlHashDeallocator dealloc);
+XMLPUBFUN int
+		xmlHashAdd2		(xmlHashTablePtr hash,
+		                         const xmlChar *name,
+		                         const xmlChar *name2,
+		                         void *userdata);
+XMLPUBFUN int
+		xmlHashAddEntry2	(xmlHashTablePtr hash,
+		                         const xmlChar *name,
+		                         const xmlChar *name2,
+		                         void *userdata);
+XMLPUBFUN int
+		xmlHashUpdateEntry2	(xmlHashTablePtr hash,
+		                         const xmlChar *name,
+		                         const xmlChar *name2,
 		                         void *userdata,
 					 xmlHashDeallocator dealloc);
 XMLPUBFUN int
-		xmlHashAdd2		(xmlHashTablePtr hash,
->>>>>>> 626889fb
-		                         const xmlChar *name,
-		                         const xmlChar *name2,
-		                         void *userdata);
-XMLPUBFUN int
-<<<<<<< HEAD
-			xmlHashUpdateEntry2(xmlHashTablePtr table,
-		                         const xmlChar *name,
-		                         const xmlChar *name2,
-		                         void *userdata,
-					 xmlHashDeallocator f);
-XMLPUBFUN int
-			xmlHashAddEntry3(xmlHashTablePtr table,
-=======
-		xmlHashAddEntry2	(xmlHashTablePtr hash,
-		                         const xmlChar *name,
-		                         const xmlChar *name2,
-		                         void *userdata);
-XMLPUBFUN int
-		xmlHashUpdateEntry2	(xmlHashTablePtr hash,
-		                         const xmlChar *name,
-		                         const xmlChar *name2,
-		                         void *userdata,
-					 xmlHashDeallocator dealloc);
-XMLPUBFUN int
 		xmlHashAdd3		(xmlHashTablePtr hash,
 		                         const xmlChar *name,
 		                         const xmlChar *name2,
@@ -180,17 +146,12 @@
 		                         void *userdata);
 XMLPUBFUN int
 		xmlHashAddEntry3	(xmlHashTablePtr hash,
->>>>>>> 626889fb
 		                         const xmlChar *name,
 		                         const xmlChar *name2,
 		                         const xmlChar *name3,
 		                         void *userdata);
 XMLPUBFUN int
-<<<<<<< HEAD
-			xmlHashUpdateEntry3(xmlHashTablePtr table,
-=======
 		xmlHashUpdateEntry3	(xmlHashTablePtr hash,
->>>>>>> 626889fb
 		                         const xmlChar *name,
 		                         const xmlChar *name2,
 		                         const xmlChar *name3,
@@ -201,17 +162,6 @@
  * Remove an entry from the hash table.
  */
 XMLPUBFUN int
-<<<<<<< HEAD
-			xmlHashRemoveEntry(xmlHashTablePtr table, const xmlChar *name,
-                           xmlHashDeallocator f);
-XMLPUBFUN int
-			xmlHashRemoveEntry2(xmlHashTablePtr table, const xmlChar *name,
-                            const xmlChar *name2, xmlHashDeallocator f);
-XMLPUBFUN int 
-			xmlHashRemoveEntry3(xmlHashTablePtr table, const xmlChar *name,
-                            const xmlChar *name2, const xmlChar *name3,
-                            xmlHashDeallocator f);
-=======
 		xmlHashRemoveEntry	(xmlHashTablePtr hash,
 					 const xmlChar *name,
 					 xmlHashDeallocator dealloc);
@@ -226,22 +176,11 @@
 					 const xmlChar *name2,
 					 const xmlChar *name3,
 					 xmlHashDeallocator dealloc);
->>>>>>> 626889fb
 
 /*
  * Retrieve the payload.
  */
 XMLPUBFUN void *
-<<<<<<< HEAD
-			xmlHashLookup	(xmlHashTablePtr table,
-					 const xmlChar *name);
-XMLPUBFUN void *
-			xmlHashLookup2	(xmlHashTablePtr table,
-					 const xmlChar *name,
-					 const xmlChar *name2);
-XMLPUBFUN void *
-			xmlHashLookup3	(xmlHashTablePtr table,
-=======
 		xmlHashLookup		(xmlHashTablePtr hash,
 					 const xmlChar *name);
 XMLPUBFUN void *
@@ -250,31 +189,16 @@
 					 const xmlChar *name2);
 XMLPUBFUN void *
 		xmlHashLookup3		(xmlHashTablePtr hash,
->>>>>>> 626889fb
 					 const xmlChar *name,
 					 const xmlChar *name2,
 					 const xmlChar *name3);
 XMLPUBFUN void *
-<<<<<<< HEAD
-			xmlHashQLookup	(xmlHashTablePtr table,
-					 const xmlChar *name,
-					 const xmlChar *prefix);
-XMLPUBFUN void *
-			xmlHashQLookup2	(xmlHashTablePtr table,
-					 const xmlChar *name,
-					 const xmlChar *prefix,
-					 const xmlChar *name2,
-					 const xmlChar *prefix2);
-XMLPUBFUN void *
-			xmlHashQLookup3	(xmlHashTablePtr table,
-=======
 		xmlHashQLookup		(xmlHashTablePtr hash,
 					 const xmlChar *prefix,
 					 const xmlChar *name);
 XMLPUBFUN void *
 		xmlHashQLookup2		(xmlHashTablePtr hash,
 					 const xmlChar *prefix,
->>>>>>> 626889fb
 					 const xmlChar *name,
 					 const xmlChar *prefix2,
 					 const xmlChar *name2);
@@ -291,18 +215,6 @@
  * Helpers.
  */
 XMLPUBFUN xmlHashTablePtr
-<<<<<<< HEAD
-			xmlHashCopy	(xmlHashTablePtr table,
-					 xmlHashCopier f);
-XMLPUBFUN int
-			xmlHashSize	(xmlHashTablePtr table);
-XMLPUBFUN void
-			xmlHashScan	(xmlHashTablePtr table,
-					 xmlHashScanner f,
-					 void *data);
-XMLPUBFUN void
-			xmlHashScan3	(xmlHashTablePtr table,
-=======
 		xmlHashCopySafe		(xmlHashTablePtr hash,
 					 xmlHashCopier copy,
 					 xmlHashDeallocator dealloc);
@@ -317,26 +229,17 @@
 					 void *data);
 XMLPUBFUN void
 		xmlHashScan3		(xmlHashTablePtr hash,
->>>>>>> 626889fb
 					 const xmlChar *name,
 					 const xmlChar *name2,
 					 const xmlChar *name3,
 					 xmlHashScanner scan,
 					 void *data);
 XMLPUBFUN void
-<<<<<<< HEAD
-			xmlHashScanFull	(xmlHashTablePtr table,
-					 xmlHashScannerFull f,
-					 void *data);
-XMLPUBFUN void
-			xmlHashScanFull3(xmlHashTablePtr table,
-=======
 		xmlHashScanFull		(xmlHashTablePtr hash,
 					 xmlHashScannerFull scan,
 					 void *data);
 XMLPUBFUN void
 		xmlHashScanFull3	(xmlHashTablePtr hash,
->>>>>>> 626889fb
 					 const xmlChar *name,
 					 const xmlChar *name2,
 					 const xmlChar *name3,
