/*
 * SAX2.c : Default SAX2 handler to build a tree.
 *
 * See Copyright for the status of this software.
 *
 * Daniel Veillard <daniel@veillard.com>
 */


#define IN_LIBXML
#include "libxml.h"
#include <stdlib.h>
#include <string.h>
#include <limits.h>
#include <stddef.h>
#include <libxml/SAX2.h>
#include <libxml/xmlmemory.h>
#include <libxml/tree.h>
#include <libxml/parser.h>
#include <libxml/parserInternals.h>
#include <libxml/valid.h>
#include <libxml/entities.h>
#include <libxml/xmlerror.h>
#include <libxml/xmlIO.h>
#include <libxml/uri.h>
#include <libxml/valid.h>
#include <libxml/HTMLtree.h>

#include "private/error.h"
#include "private/parser.h"
#include "private/tree.h"
<<<<<<< HEAD

/* #define DEBUG_SAX2 */
/* #define DEBUG_SAX2_TREE */

/**
 * TODO:
 *
 * macro to flag unimplemented blocks
 * XML_CATALOG_PREFER user env to select between system/public preferred
 * option. C.f. Richard Tobin <richard@cogsci.ed.ac.uk>
 *> Just FYI, I am using an environment variable XML_CATALOG_PREFER with
 *> values "system" and "public".  I have made the default be "system" to
 *> match yours.
 */
#define TODO								\
    xmlGenericError(xmlGenericErrorContext,				\
	    "Unimplemented block at %s:%d\n",				\
            __FILE__, __LINE__);
=======
>>>>>>> 626889fb

/*
 * xmlSAX2ErrMemory:
 * @ctxt:  an XML validation parser context
 * @msg:   a string to accompany the error message
 */
static void
xmlSAX2ErrMemory(xmlParserCtxtPtr ctxt) {
    xmlCtxtErrMemory(ctxt);
}

/**
 * xmlValidError:
 * @ctxt:  an XML validation parser context
 * @error:  the error number
 * @msg:  the error message
 * @str1:  extra data
 * @str2:  extra data
 *
 * Handle a validation error
 */
static void LIBXML_ATTR_FORMAT(3,0)
xmlErrValid(xmlParserCtxtPtr ctxt, xmlParserErrors error,
            const char *msg, const xmlChar *str1, const xmlChar *str2)
{
    xmlCtxtErr(ctxt, NULL, XML_FROM_DTD, error, XML_ERR_ERROR,
               str1, str2, NULL, 0, msg, str1, str2);
    if (ctxt != NULL)
	ctxt->valid = 0;
}

/**
 * xmlFatalErrMsg:
 * @ctxt:  an XML parser context
 * @error:  the error number
 * @msg:  the error message
 * @str1:  an error string
 * @str2:  an error string
 *
 * Handle a fatal parser error, i.e. violating Well-Formedness constraints
 */
static void LIBXML_ATTR_FORMAT(3,0)
xmlFatalErrMsg(xmlParserCtxtPtr ctxt, xmlParserErrors error,
               const char *msg, const xmlChar *str1, const xmlChar *str2)
{
    xmlCtxtErr(ctxt, NULL, XML_FROM_PARSER, error, XML_ERR_FATAL,
               str1, str2, NULL, 0, msg, str1, str2);
}

/**
 * xmlWarnMsg:
 * @ctxt:  an XML parser context
 * @error:  the error number
 * @msg:  the error message
 * @str1:  an error string
 * @str2:  an error string
 *
 * Handle a parser warning
 */
static void LIBXML_ATTR_FORMAT(3,0)
xmlWarnMsg(xmlParserCtxtPtr ctxt, xmlParserErrors error,
               const char *msg, const xmlChar *str1)
{
    xmlCtxtErr(ctxt, NULL, XML_FROM_PARSER, error, XML_ERR_WARNING,
               str1, NULL, NULL, 0, msg, str1);
}

/**
 * xmlNsWarnMsg:
 * @ctxt:  an XML parser context
 * @error:  the error number
 * @msg:  the error message
 * @str1:  an error string
 *
 * Handle a namespace warning
 */
static void LIBXML_ATTR_FORMAT(3,0)
xmlNsWarnMsg(xmlParserCtxtPtr ctxt, xmlParserErrors error,
             const char *msg, const xmlChar *str1, const xmlChar *str2)
{
    xmlCtxtErr(ctxt, NULL, XML_FROM_NAMESPACE, error, XML_ERR_WARNING,
               str1, str2, NULL, 0, msg, str1, str2);
}

/**
 * xmlSAX2GetPublicId:
 * @ctx: the user data (XML parser context)
 *
 * Provides the public ID e.g. "-//SGMLSOURCE//DTD DEMO//EN"
 *
 * Returns a xmlChar *
 */
const xmlChar *
xmlSAX2GetPublicId(void *ctx ATTRIBUTE_UNUSED)
{
    /* xmlParserCtxtPtr ctxt = (xmlParserCtxtPtr) ctx; */
    return(NULL);
}

/**
 * xmlSAX2GetSystemId:
 * @ctx: the user data (XML parser context)
 *
 * Provides the system ID, basically URL or filename e.g.
 * http://www.sgmlsource.com/dtds/memo.dtd
 *
 * Returns a xmlChar *
 */
const xmlChar *
xmlSAX2GetSystemId(void *ctx)
{
    xmlParserCtxtPtr ctxt = (xmlParserCtxtPtr) ctx;
    if ((ctx == NULL) || (ctxt->input == NULL)) return(NULL);
    return((const xmlChar *) ctxt->input->filename);
}

/**
 * xmlSAX2GetLineNumber:
 * @ctx: the user data (XML parser context)
 *
 * Provide the line number of the current parsing point.
 *
 * Returns an int
 */
int
xmlSAX2GetLineNumber(void *ctx)
{
    xmlParserCtxtPtr ctxt = (xmlParserCtxtPtr) ctx;
    if ((ctx == NULL) || (ctxt->input == NULL)) return(0);
    return(ctxt->input->line);
}

/**
 * xmlSAX2GetColumnNumber:
 * @ctx: the user data (XML parser context)
 *
 * Provide the column number of the current parsing point.
 *
 * Returns an int
 */
int
xmlSAX2GetColumnNumber(void *ctx)
{
    xmlParserCtxtPtr ctxt = (xmlParserCtxtPtr) ctx;
    if ((ctx == NULL) || (ctxt->input == NULL)) return(0);
    return(ctxt->input->col);
}

/**
 * xmlSAX2IsStandalone:
 * @ctx: the user data (XML parser context)
 *
 * Is this document tagged standalone ?
 *
 * Returns 1 if true
 */
int
xmlSAX2IsStandalone(void *ctx)
{
    xmlParserCtxtPtr ctxt = (xmlParserCtxtPtr) ctx;
    if ((ctx == NULL) || (ctxt->myDoc == NULL)) return(0);
    return(ctxt->myDoc->standalone == 1);
}

/**
 * xmlSAX2HasInternalSubset:
 * @ctx: the user data (XML parser context)
 *
 * Does this document has an internal subset
 *
 * Returns 1 if true
 */
int
xmlSAX2HasInternalSubset(void *ctx)
{
    xmlParserCtxtPtr ctxt = (xmlParserCtxtPtr) ctx;
    if ((ctxt == NULL) || (ctxt->myDoc == NULL)) return(0);
    return(ctxt->myDoc->intSubset != NULL);
}

/**
 * xmlSAX2HasExternalSubset:
 * @ctx: the user data (XML parser context)
 *
 * Does this document has an external subset
 *
 * Returns 1 if true
 */
int
xmlSAX2HasExternalSubset(void *ctx)
{
    xmlParserCtxtPtr ctxt = (xmlParserCtxtPtr) ctx;
    if ((ctxt == NULL) || (ctxt->myDoc == NULL)) return(0);
    return(ctxt->myDoc->extSubset != NULL);
}

/**
 * xmlSAX2InternalSubset:
 * @ctx:  the user data (XML parser context)
 * @name:  the root element name
 * @ExternalID:  the external ID
 * @SystemID:  the SYSTEM ID (e.g. filename or URL)
 *
 * Callback on internal subset declaration.
 */
void
xmlSAX2InternalSubset(void *ctx, const xmlChar *name,
	       const xmlChar *ExternalID, const xmlChar *SystemID)
{
    xmlParserCtxtPtr ctxt = (xmlParserCtxtPtr) ctx;
    xmlDtdPtr dtd;
    if (ctx == NULL) return;

    if (ctxt->myDoc == NULL)
	return;
    if ((ctxt->html) && (ctxt->instate != XML_PARSER_MISC))
        return;
    dtd = xmlGetIntSubset(ctxt->myDoc);
    if (dtd != NULL) {
	xmlUnlinkNode((xmlNodePtr) dtd);
	xmlFreeDtd(dtd);
	ctxt->myDoc->intSubset = NULL;
    }
    ctxt->myDoc->intSubset =
	xmlCreateIntSubset(ctxt->myDoc, name, ExternalID, SystemID);
    if (ctxt->myDoc->intSubset == NULL)
        xmlSAX2ErrMemory(ctxt);
}

/**
 * xmlSAX2ExternalSubset:
 * @ctx: the user data (XML parser context)
 * @name:  the root element name
 * @ExternalID:  the external ID
 * @SystemID:  the SYSTEM ID (e.g. filename or URL)
 *
 * Callback on external subset declaration.
 */
void
xmlSAX2ExternalSubset(void *ctx, const xmlChar *name,
	       const xmlChar *ExternalID, const xmlChar *SystemID)
{
    xmlParserCtxtPtr ctxt = (xmlParserCtxtPtr) ctx;
    if (ctx == NULL) return;
    if ((SystemID != NULL) &&
        ((ctxt->options & XML_PARSE_NO_XXE) == 0) &&
        (((ctxt->validate) || (ctxt->loadsubset)) &&
	 (ctxt->wellFormed && ctxt->myDoc))) {
	/*
	 * Try to fetch and parse the external subset.
	 */
	xmlParserInputPtr oldinput;
	int oldinputNr;
	int oldinputMax;
	xmlParserInputPtr *oldinputTab;
	xmlParserInputPtr input = NULL;
	const xmlChar *oldencoding;
<<<<<<< HEAD
	int oldprogressive;
        unsigned long consumed;
        size_t buffered;
=======
        unsigned long consumed;
        size_t buffered;
#ifdef FUZZING_BUILD_MODE_UNSAFE_FOR_PRODUCTION
        int inputMax = 1;
#else
        int inputMax = 5;
#endif
>>>>>>> 626889fb

	/*
	 * Ask the Entity resolver to load the damn thing
	 */
	if ((ctxt->sax != NULL) && (ctxt->sax->resolveEntity != NULL))
	    input = ctxt->sax->resolveEntity(ctxt->userData, ExternalID,
	                                        SystemID);
	if (input == NULL) {
	    return;
	}

	if (xmlNewDtd(ctxt->myDoc, name, ExternalID, SystemID) == NULL) {
            xmlSAX2ErrMemory(ctxt);
            xmlFreeInputStream(input);
            return;
        }

	/*
	 * make sure we won't destroy the main document context
	 */
	oldinput = ctxt->input;
	oldinputNr = ctxt->inputNr;
	oldinputMax = ctxt->inputMax;
	oldinputTab = ctxt->inputTab;
	oldencoding = ctxt->encoding;
        oldprogressive = ctxt->progressive;
	ctxt->encoding = NULL;
        ctxt->progressive = 0;

	ctxt->inputTab = xmlMalloc(inputMax * sizeof(xmlParserInputPtr));
	if (ctxt->inputTab == NULL) {
<<<<<<< HEAD
	    xmlSAX2ErrMemory(ctxt, "xmlSAX2ExternalSubset");
            xmlFreeInputStream(input);
	    ctxt->input = oldinput;
	    ctxt->inputNr = oldinputNr;
	    ctxt->inputMax = oldinputMax;
	    ctxt->inputTab = oldinputTab;
	    ctxt->charset = oldcharset;
	    ctxt->encoding = oldencoding;
            ctxt->progressive = oldprogressive;
	    return;
=======
	    xmlSAX2ErrMemory(ctxt);
            goto error;
>>>>>>> 626889fb
	}
	ctxt->inputNr = 0;
	ctxt->inputMax = inputMax;
	ctxt->input = NULL;
	if (xmlCtxtPushInput(ctxt, input) < 0)
            goto error;

	if (input->filename == NULL)
	    input->filename = (char *) xmlCanonicPath(SystemID);
	input->line = 1;
	input->col = 1;
	input->base = ctxt->input->cur;
	input->cur = ctxt->input->cur;
	input->free = NULL;

	/*
	 * let's parse that entity knowing it's an external subset.
	 */
	xmlParseExternalSubset(ctxt, ExternalID, SystemID);

        /*
	 * Free up the external entities
	 */

	while (ctxt->inputNr > 1)
<<<<<<< HEAD
	    xmlPopInput(ctxt);
=======
	    xmlFreeInputStream(xmlCtxtPopInput(ctxt));
>>>>>>> 626889fb

        consumed = ctxt->input->consumed;
        buffered = ctxt->input->cur - ctxt->input->base;
        if (buffered > ULONG_MAX - consumed)
            consumed = ULONG_MAX;
        else
            consumed += buffered;
        if (consumed > ULONG_MAX - ctxt->sizeentities)
            ctxt->sizeentities = ULONG_MAX;
        else
            ctxt->sizeentities += consumed;

<<<<<<< HEAD
	xmlFreeInputStream(ctxt->input);
=======
error:
	xmlFreeInputStream(input);
>>>>>>> 626889fb
        xmlFree(ctxt->inputTab);

	/*
	 * Restore the parsing context of the main entity
	 */
	ctxt->input = oldinput;
	ctxt->inputNr = oldinputNr;
	ctxt->inputMax = oldinputMax;
	ctxt->inputTab = oldinputTab;
	if ((ctxt->encoding != NULL) &&
	    ((ctxt->dict == NULL) ||
	     (!xmlDictOwns(ctxt->dict, ctxt->encoding))))
	    xmlFree((xmlChar *) ctxt->encoding);
	ctxt->encoding = oldencoding;
        ctxt->progressive = oldprogressive;
	/* ctxt->wellFormed = oldwellFormed; */
    }
}

/**
 * xmlSAX2ResolveEntity:
 * @ctx: the user data (XML parser context)
 * @publicId: The public ID of the entity
 * @systemId: The system ID of the entity
 *
 * This is only used to load DTDs. The preferred way to install
 * custom resolvers is xmlCtxtSetResourceLoader.
 *
 * Returns a parser input.
 */
xmlParserInputPtr
xmlSAX2ResolveEntity(void *ctx, const xmlChar *publicId,
                     const xmlChar *systemId)
{
    xmlParserCtxtPtr ctxt = (xmlParserCtxtPtr) ctx;
    xmlParserInputPtr ret = NULL;
    xmlChar *URI = NULL;

    if (ctx == NULL) return(NULL);

    if (systemId != NULL) {
        const xmlChar *base = NULL;
        int res;

        if (ctxt->input != NULL)
            base = BAD_CAST ctxt->input->filename;

        /*
         * We don't really need the 'directory' struct member, but some
         * users set it manually to a base URI for memory streams.
         */
        if (base == NULL)
            base = BAD_CAST ctxt->directory;

        if ((xmlStrlen(systemId) > XML_MAX_URI_LENGTH) ||
            (xmlStrlen(base) > XML_MAX_URI_LENGTH)) {
            xmlFatalErr(ctxt, XML_ERR_RESOURCE_LIMIT, "URI too long");
            return(NULL);
        }
        res = xmlBuildURISafe(systemId, base, &URI);
        if (URI == NULL) {
            if (res < 0)
                xmlSAX2ErrMemory(ctxt);
            else
                xmlWarnMsg(ctxt, XML_ERR_INVALID_URI,
                           "Can't resolve URI: %s\n", systemId);
            return(NULL);
        }
        if (xmlStrlen(URI) > XML_MAX_URI_LENGTH) {
            xmlFatalErr(ctxt, XML_ERR_RESOURCE_LIMIT, "URI too long");
            xmlFree(URI);
            return(NULL);
        }
    }

    ret = xmlLoadResource(ctxt, (const char *) URI,
                          (const char *) publicId, XML_RESOURCE_DTD);

    xmlFree(URI);
    return(ret);
}

/**
 * xmlSAX2GetEntity:
 * @ctx: the user data (XML parser context)
 * @name: The entity name
 *
 * Get an entity by name
 *
 * Returns the xmlEntityPtr if found.
 */
xmlEntityPtr
xmlSAX2GetEntity(void *ctx, const xmlChar *name)
{
    xmlParserCtxtPtr ctxt = (xmlParserCtxtPtr) ctx;
    xmlEntityPtr ret = NULL;

    if (ctx == NULL) return(NULL);

    if (ctxt->inSubset == 0) {
	ret = xmlGetPredefinedEntity(name);
	if (ret != NULL)
	    return(ret);
    }
    if ((ctxt->myDoc != NULL) && (ctxt->myDoc->standalone == 1)) {
	if (ctxt->inSubset == 2) {
	    ctxt->myDoc->standalone = 0;
	    ret = xmlGetDocEntity(ctxt->myDoc, name);
	    ctxt->myDoc->standalone = 1;
	} else {
	    ret = xmlGetDocEntity(ctxt->myDoc, name);
	    if (ret == NULL) {
		ctxt->myDoc->standalone = 0;
		ret = xmlGetDocEntity(ctxt->myDoc, name);
		if (ret != NULL) {
		    xmlFatalErrMsg(ctxt, XML_ERR_NOT_STANDALONE,
	 "Entity(%s) document marked standalone but requires external subset\n",
				   name, NULL);
		}
		ctxt->myDoc->standalone = 1;
	    }
	}
    } else {
	ret = xmlGetDocEntity(ctxt->myDoc, name);
    }
    return(ret);
}

/**
 * xmlSAX2GetParameterEntity:
 * @ctx: the user data (XML parser context)
 * @name: The entity name
 *
 * Get a parameter entity by name
 *
 * Returns the xmlEntityPtr if found.
 */
xmlEntityPtr
xmlSAX2GetParameterEntity(void *ctx, const xmlChar *name)
{
    xmlParserCtxtPtr ctxt = (xmlParserCtxtPtr) ctx;
    xmlEntityPtr ret;

    if (ctx == NULL) return(NULL);

    ret = xmlGetParameterEntity(ctxt->myDoc, name);
    return(ret);
}


/**
 * xmlSAX2EntityDecl:
 * @ctx: the user data (XML parser context)
 * @name:  the entity name
 * @type:  the entity type
 * @publicId: The public ID of the entity
 * @systemId: The system ID of the entity
 * @content: the entity value (without processing).
 *
 * An entity definition has been parsed
 */
void
xmlSAX2EntityDecl(void *ctx, const xmlChar *name, int type,
          const xmlChar *publicId, const xmlChar *systemId, xmlChar *content)
{
    xmlEntityPtr ent;
    xmlParserCtxtPtr ctxt = (xmlParserCtxtPtr) ctx;
    int extSubset;
    int res;

    if ((ctxt == NULL) || (ctxt->myDoc == NULL))
        return;

    extSubset = ctxt->inSubset == 2;
    res = xmlAddEntity(ctxt->myDoc, extSubset, name, type, publicId, systemId,
                       content, &ent);
    switch (res) {
        case XML_ERR_OK:
            break;
        case XML_ERR_NO_MEMORY:
            xmlSAX2ErrMemory(ctxt);
            return;
        case XML_WAR_ENTITY_REDEFINED:
            if (ctxt->pedantic) {
                if (extSubset)
                    xmlWarnMsg(ctxt, res, "Entity(%s) already defined in the"
                               " external subset\n", name);
                else
                    xmlWarnMsg(ctxt, res, "Entity(%s) already defined in the"
                               " internal subset\n", name);
            }
            return;
        case XML_ERR_REDECL_PREDEF_ENTITY:
            /*
             * Technically an error but it's a common mistake to get double
             * escaping according to "4.6 Predefined Entities" wrong.
             */
            xmlWarnMsg(ctxt, res, "Invalid redeclaration of predefined"
                       " entity '%s'", name);
            return;
        default:
            xmlFatalErrMsg(ctxt, XML_ERR_INTERNAL_ERROR,
                           "Unexpected error code from xmlAddEntity\n",
                           NULL, NULL);
            return;
    }

    if ((ent->URI == NULL) && (systemId != NULL)) {
        xmlChar *URI;
        const char *base = NULL;
        int i;

        for (i = ctxt->inputNr - 1; i >= 0; i--) {
            if (ctxt->inputTab[i]->filename != NULL) {
                base = ctxt->inputTab[i]->filename;
                break;
            }
        }

        /*
         * We don't really need the 'directory' struct member, but some
         * users set it manually to a base URI for memory streams.
         */
        if (base == NULL)
            base = ctxt->directory;

        res = xmlBuildURISafe(systemId, (const xmlChar *) base, &URI);

        if (URI == NULL) {
            if (res < 0) {
                xmlSAX2ErrMemory(ctxt);
            } else {
                xmlWarnMsg(ctxt, XML_ERR_INVALID_URI,
                           "Can't resolve URI: %s\n", systemId);
            }
        } else if (xmlStrlen(URI) > XML_MAX_URI_LENGTH) {
            xmlFatalErr(ctxt, XML_ERR_RESOURCE_LIMIT, "URI too long");
            xmlFree(URI);
        } else {
            ent->URI = URI;
        }
    }
}

/**
 * xmlSAX2AttributeDecl:
 * @ctx: the user data (XML parser context)
 * @elem:  the name of the element
 * @fullname:  the attribute name
 * @type:  the attribute type
 * @def:  the type of default value
 * @defaultValue: the attribute default value
 * @tree:  the tree of enumerated value set
 *
 * An attribute definition has been parsed
 */
void
xmlSAX2AttributeDecl(void *ctx, const xmlChar *elem, const xmlChar *fullname,
              int type, int def, const xmlChar *defaultValue,
	      xmlEnumerationPtr tree)
{
    xmlParserCtxtPtr ctxt = (xmlParserCtxtPtr) ctx;
    xmlAttributePtr attr;
    const xmlChar *name = NULL;
    xmlChar *prefix = NULL;

    /* Avoid unused variable warning if features are disabled. */
    (void) attr;

    if ((ctxt == NULL) || (ctxt->myDoc == NULL))
        return;

    if ((xmlStrEqual(fullname, BAD_CAST "xml:id")) &&
        (type != XML_ATTRIBUTE_ID)) {
	/*
	 * Raise the error but keep the validity flag
	 */
	int tmp = ctxt->valid;
	xmlErrValid(ctxt, XML_DTD_XMLID_TYPE,
	      "xml:id : attribute type should be ID\n", NULL, NULL);
	ctxt->valid = tmp;
    }
    name = xmlSplitQName4(fullname, &prefix);
    if (name == NULL)
        xmlSAX2ErrMemory(ctxt);
    ctxt->vctxt.valid = 1;
    if (ctxt->inSubset == 1)
	attr = xmlAddAttributeDecl(&ctxt->vctxt, ctxt->myDoc->intSubset, elem,
	       name, prefix, (xmlAttributeType) type,
	       (xmlAttributeDefault) def, defaultValue, tree);
    else if (ctxt->inSubset == 2)
	attr = xmlAddAttributeDecl(&ctxt->vctxt, ctxt->myDoc->extSubset, elem,
	   name, prefix, (xmlAttributeType) type,
	   (xmlAttributeDefault) def, defaultValue, tree);
    else {
        xmlFatalErrMsg(ctxt, XML_ERR_INTERNAL_ERROR,
	     "SAX.xmlSAX2AttributeDecl(%s) called while not in subset\n",
	               name, NULL);
	xmlFree(prefix);
	xmlFreeEnumeration(tree);
	return;
    }
#ifdef LIBXML_VALID_ENABLED
    if (ctxt->vctxt.valid == 0)
	ctxt->valid = 0;
    if ((attr != NULL) && (ctxt->validate) && (ctxt->wellFormed) &&
        (ctxt->myDoc->intSubset != NULL))
	ctxt->valid &= xmlValidateAttributeDecl(&ctxt->vctxt, ctxt->myDoc,
	                                        attr);
#endif /* LIBXML_VALID_ENABLED */
    if (prefix != NULL)
	xmlFree(prefix);
}

/**
 * xmlSAX2ElementDecl:
 * @ctx: the user data (XML parser context)
 * @name:  the element name
 * @type:  the element type
 * @content: the element value tree
 *
 * An element definition has been parsed
 */
void
xmlSAX2ElementDecl(void *ctx, const xmlChar * name, int type,
            xmlElementContentPtr content)
{
    xmlParserCtxtPtr ctxt = (xmlParserCtxtPtr) ctx;
    xmlElementPtr elem = NULL;

    /* Avoid unused variable warning if features are disabled. */
    (void) elem;

    if ((ctxt == NULL) || (ctxt->myDoc == NULL))
        return;

    if (ctxt->inSubset == 1)
        elem = xmlAddElementDecl(&ctxt->vctxt, ctxt->myDoc->intSubset,
                                 name, (xmlElementTypeVal) type, content);
    else if (ctxt->inSubset == 2)
        elem = xmlAddElementDecl(&ctxt->vctxt, ctxt->myDoc->extSubset,
                                 name, (xmlElementTypeVal) type, content);
    else {
        xmlFatalErrMsg(ctxt, XML_ERR_INTERNAL_ERROR,
	     "SAX.xmlSAX2ElementDecl(%s) called while not in subset\n",
	               name, NULL);
        return;
    }
#ifdef LIBXML_VALID_ENABLED
    if (elem == NULL)
        ctxt->valid = 0;
    if (ctxt->validate && ctxt->wellFormed &&
        ctxt->myDoc && ctxt->myDoc->intSubset)
        ctxt->valid &=
            xmlValidateElementDecl(&ctxt->vctxt, ctxt->myDoc, elem);
#endif /* LIBXML_VALID_ENABLED */
}

/**
 * xmlSAX2NotationDecl:
 * @ctx: the user data (XML parser context)
 * @name: The name of the notation
 * @publicId: The public ID of the entity
 * @systemId: The system ID of the entity
 *
 * What to do when a notation declaration has been parsed.
 */
void
xmlSAX2NotationDecl(void *ctx, const xmlChar *name,
	     const xmlChar *publicId, const xmlChar *systemId)
{
    xmlParserCtxtPtr ctxt = (xmlParserCtxtPtr) ctx;
    xmlNotationPtr nota = NULL;

    /* Avoid unused variable warning if features are disabled. */
    (void) nota;

    if ((ctxt == NULL) || (ctxt->myDoc == NULL))
        return;

    if ((publicId == NULL) && (systemId == NULL)) {
	xmlFatalErrMsg(ctxt, XML_ERR_NOTATION_PROCESSING,
	     "SAX.xmlSAX2NotationDecl(%s) externalID or PublicID missing\n",
	               name, NULL);
	return;
    } else if (ctxt->inSubset == 1)
	nota = xmlAddNotationDecl(&ctxt->vctxt, ctxt->myDoc->intSubset, name,
                              publicId, systemId);
    else if (ctxt->inSubset == 2)
	nota = xmlAddNotationDecl(&ctxt->vctxt, ctxt->myDoc->extSubset, name,
                              publicId, systemId);
    else {
	xmlFatalErrMsg(ctxt, XML_ERR_NOTATION_PROCESSING,
	     "SAX.xmlSAX2NotationDecl(%s) called while not in subset\n",
	               name, NULL);
	return;
    }
#ifdef LIBXML_VALID_ENABLED
    if (nota == NULL) ctxt->valid = 0;
    if ((ctxt->validate) && (ctxt->wellFormed) &&
        (ctxt->myDoc->intSubset != NULL))
	ctxt->valid &= xmlValidateNotationDecl(&ctxt->vctxt, ctxt->myDoc,
	                                       nota);
#endif /* LIBXML_VALID_ENABLED */
}

/**
 * xmlSAX2UnparsedEntityDecl:
 * @ctx: the user data (XML parser context)
 * @name: The name of the entity
 * @publicId: The public ID of the entity
 * @systemId: The system ID of the entity
 * @notationName: the name of the notation
 *
 * What to do when an unparsed entity declaration is parsed
 */
void
xmlSAX2UnparsedEntityDecl(void *ctx, const xmlChar *name,
		   const xmlChar *publicId, const xmlChar *systemId,
		   const xmlChar *notationName)
{
    xmlSAX2EntityDecl(ctx, name, XML_EXTERNAL_GENERAL_UNPARSED_ENTITY,
                      publicId, systemId, (xmlChar *) notationName);
}

/**
 * xmlSAX2SetDocumentLocator:
 * @ctx: the user data (XML parser context)
 * @loc: A SAX Locator
 *
 * Receive the document locator at startup, actually xmlDefaultSAXLocator
 * Everything is available on the context, so this is useless in our case.
 */
void
xmlSAX2SetDocumentLocator(void *ctx ATTRIBUTE_UNUSED, xmlSAXLocatorPtr loc ATTRIBUTE_UNUSED)
{
}

/**
 * xmlSAX2StartDocument:
 * @ctx: the user data (XML parser context)
 *
 * called when the document start being processed.
 */
void
xmlSAX2StartDocument(void *ctx)
{
    xmlParserCtxtPtr ctxt = (xmlParserCtxtPtr) ctx;
    xmlDocPtr doc;

    if (ctx == NULL) return;

#ifdef LIBXML_HTML_ENABLED
    if (ctxt->html) {
	if (ctxt->myDoc == NULL)
	    ctxt->myDoc = htmlNewDocNoDtD(NULL, NULL);
	if (ctxt->myDoc == NULL) {
	    xmlSAX2ErrMemory(ctxt);
	    return;
	}
	ctxt->myDoc->properties = XML_DOC_HTML;
	ctxt->myDoc->parseFlags = ctxt->options;
    } else
#endif
    {
	doc = ctxt->myDoc = xmlNewDoc(ctxt->version);
	if (doc != NULL) {
	    doc->properties = 0;
	    if (ctxt->options & XML_PARSE_OLD10)
	        doc->properties |= XML_DOC_OLD10;
	    doc->parseFlags = ctxt->options;
	    doc->standalone = ctxt->standalone;
	} else {
	    xmlSAX2ErrMemory(ctxt);
	    return;
	}
	if ((ctxt->dictNames) && (doc != NULL)) {
	    doc->dict = ctxt->dict;
	    xmlDictReference(doc->dict);
	}
    }
    if ((ctxt->myDoc != NULL) && (ctxt->myDoc->URL == NULL) &&
	(ctxt->input != NULL) && (ctxt->input->filename != NULL)) {
	ctxt->myDoc->URL = xmlPathToURI((const xmlChar *)ctxt->input->filename);
	if (ctxt->myDoc->URL == NULL)
	    xmlSAX2ErrMemory(ctxt);
    }
}

/**
 * xmlSAX2EndDocument:
 * @ctx: the user data (XML parser context)
 *
 * called when the document end has been detected.
 */
void
xmlSAX2EndDocument(void *ctx)
{
    xmlParserCtxtPtr ctxt = (xmlParserCtxtPtr) ctx;
    xmlDocPtr doc;

    if (ctx == NULL) return;
#ifdef LIBXML_VALID_ENABLED
    if (ctxt->validate && ctxt->wellFormed &&
        ctxt->myDoc && ctxt->myDoc->intSubset)
	ctxt->valid &= xmlValidateDocumentFinal(&ctxt->vctxt, ctxt->myDoc);
#endif /* LIBXML_VALID_ENABLED */

    doc = ctxt->myDoc;
    if ((doc != NULL) && (doc->encoding == NULL)) {
        const xmlChar *encoding = xmlGetActualEncoding(ctxt);

        if (encoding != NULL) {
            doc->encoding = xmlStrdup(encoding);
            if (doc->encoding == NULL)
                xmlSAX2ErrMemory(ctxt);
        }
    }
}

static void
xmlSAX2AppendChild(xmlParserCtxtPtr ctxt, xmlNodePtr node) {
    xmlNodePtr parent;
    xmlNodePtr last;

    if (ctxt->inSubset == 1) {
	parent = (xmlNodePtr) ctxt->myDoc->intSubset;
    } else if (ctxt->inSubset == 2) {
	parent = (xmlNodePtr) ctxt->myDoc->extSubset;
    } else {
        parent = ctxt->node;
        if (parent == NULL)
            parent = (xmlNodePtr) ctxt->myDoc;
    }

    last = parent->last;
    if (last == NULL) {
        parent->children = node;
    } else {
        last->next = node;
        node->prev = last;
    }

    parent->last = node;
    node->parent = parent;

    if ((node->type != XML_TEXT_NODE) &&
        (ctxt->linenumbers) &&
	(ctxt->input != NULL)) {
        if ((unsigned) ctxt->input->line < (unsigned) USHRT_MAX)
            node->line = ctxt->input->line;
        else
            node->line = USHRT_MAX;
    }
}

<<<<<<< HEAD
#if defined(LIBXML_SAX1_ENABLED) || defined(LIBXML_HTML_ENABLED) || defined(LIBXML_WRITER_ENABLED) || defined(LIBXML_LEGACY_ENABLED)
=======
#if defined(LIBXML_SAX1_ENABLED)
>>>>>>> 626889fb
/**
 * xmlNsErrMsg:
 * @ctxt:  an XML parser context
 * @error:  the error number
 * @msg:  the error message
 * @str1:  an error string
 * @str2:  an error string
 *
 * Handle a namespace error
 */
static void LIBXML_ATTR_FORMAT(3,0)
xmlNsErrMsg(xmlParserCtxtPtr ctxt, xmlParserErrors error,
            const char *msg, const xmlChar *str1, const xmlChar *str2)
{
    xmlCtxtErr(ctxt, NULL, XML_FROM_NAMESPACE, error, XML_ERR_ERROR,
               str1, str2, NULL, 0, msg, str1, str2);
}

/**
 * xmlSAX1Attribute:
 * @ctx: the user data (XML parser context)
 * @fullname:  The attribute name, including namespace prefix
 * @value:  The attribute value
 *
 * Handle an attribute that has been read by the parser.
 *
 * Deprecated SAX1 interface.
 */
static void
xmlSAX1Attribute(xmlParserCtxtPtr ctxt, const xmlChar *fullname,
                 const xmlChar *value, const xmlChar *prefix)
{
    xmlAttrPtr ret;
    const xmlChar *name;
    xmlChar *ns;
    xmlNsPtr namespace;

    /*
     * Split the full name into a namespace prefix and the tag name
     */
    name = xmlSplitQName4(fullname, &ns);
    if (name == NULL) {
        xmlSAX2ErrMemory(ctxt);
        return;
    }

    /*
     * Check whether it's a namespace definition
     */
    if ((ns == NULL) &&
        (name[0] == 'x') && (name[1] == 'm') && (name[2] == 'l') &&
        (name[3] == 'n') && (name[4] == 's') && (name[5] == 0)) {
	xmlNsPtr nsret;
	xmlChar *val;

        /* Avoid unused variable warning if features are disabled. */
        (void) nsret;

        if (!ctxt->replaceEntities) {
            /* TODO: normalize if needed */
	    val = xmlExpandEntitiesInAttValue(ctxt, value, /* normalize */ 0);
	    if (val == NULL) {
	        xmlSAX2ErrMemory(ctxt);
		return;
	    }
	} else {
	    val = (xmlChar *) value;
	}

	if (val[0] != 0) {
	    xmlURIPtr uri;

	    if (xmlParseURISafe((const char *)val, &uri) < 0)
                xmlSAX2ErrMemory(ctxt);
	    if (uri == NULL) {
                xmlNsWarnMsg(ctxt, XML_WAR_NS_URI,
                             "xmlns:%s: %s not a valid URI\n", name, value);
	    } else {
		if (uri->scheme == NULL) {
                    xmlNsWarnMsg(ctxt, XML_WAR_NS_URI_RELATIVE,
                                 "xmlns:%s: URI %s is not absolute\n",
                                 name, value);
		}
		xmlFreeURI(uri);
	    }
	}

	/* a default namespace definition */
	nsret = xmlNewNs(ctxt->node, val, NULL);
        if (nsret == NULL) {
            xmlSAX2ErrMemory(ctxt);
        }
#ifdef LIBXML_VALID_ENABLED
	/*
	 * Validate also for namespace decls, they are attributes from
	 * an XML-1.0 perspective
	 */
        else if (ctxt->validate && ctxt->wellFormed &&
                 ctxt->myDoc && ctxt->myDoc->intSubset) {
	    ctxt->valid &= xmlValidateOneNamespace(&ctxt->vctxt, ctxt->myDoc,
					   ctxt->node, prefix, nsret, val);
        }
#endif /* LIBXML_VALID_ENABLED */
	if (val != value)
	    xmlFree(val);
	return;
    }
    if ((ns != NULL) && (ns[0] == 'x') && (ns[1] == 'm') && (ns[2] == 'l') &&
        (ns[3] == 'n') && (ns[4] == 's') && (ns[5] == 0)) {
	xmlNsPtr nsret;
	xmlChar *val;

        /* Avoid unused variable warning if features are disabled. */
        (void) nsret;

        if (!ctxt->replaceEntities) {
            /* TODO: normalize if needed */
	    val = xmlExpandEntitiesInAttValue(ctxt, value, /* normalize */ 0);
	    if (val == NULL) {
	        xmlSAX2ErrMemory(ctxt);
	        xmlFree(ns);
		return;
	    }
	} else {
	    val = (xmlChar *) value;
	}

	if (val[0] == 0) {
	    xmlNsErrMsg(ctxt, XML_NS_ERR_EMPTY,
		        "Empty namespace name for prefix %s\n", name, NULL);
	}
	if ((ctxt->pedantic != 0) && (val[0] != 0)) {
	    xmlURIPtr uri;

	    if (xmlParseURISafe((const char *)val, &uri) < 0)
                xmlSAX2ErrMemory(ctxt);
	    if (uri == NULL) {
	        xmlNsWarnMsg(ctxt, XML_WAR_NS_URI,
			 "xmlns:%s: %s not a valid URI\n", name, value);
	    } else {
		if (uri->scheme == NULL) {
		    xmlNsWarnMsg(ctxt, XML_WAR_NS_URI_RELATIVE,
			   "xmlns:%s: URI %s is not absolute\n", name, value);
		}
		xmlFreeURI(uri);
	    }
	}

	/* a standard namespace definition */
	nsret = xmlNewNs(ctxt->node, val, name);
	xmlFree(ns);

        if (nsret == NULL) {
            xmlSAX2ErrMemory(ctxt);
        }
#ifdef LIBXML_VALID_ENABLED
	/*
	 * Validate also for namespace decls, they are attributes from
	 * an XML-1.0 perspective
	 */
        else if (ctxt->validate && ctxt->wellFormed &&
	         ctxt->myDoc && ctxt->myDoc->intSubset) {
	    ctxt->valid &= xmlValidateOneNamespace(&ctxt->vctxt, ctxt->myDoc,
					   ctxt->node, prefix, nsret, value);
        }
#endif /* LIBXML_VALID_ENABLED */
	if (val != value)
	    xmlFree(val);
	return;
    }

    if (ns != NULL) {
        int res;

	res = xmlSearchNsSafe(ctxt->node, ns, &namespace);
        if (res < 0)
            xmlSAX2ErrMemory(ctxt);

	if (namespace == NULL) {
	    xmlNsErrMsg(ctxt, XML_NS_ERR_UNDEFINED_NAMESPACE,
		    "Namespace prefix %s of attribute %s is not defined\n",
		             ns, name);
	} else {
            xmlAttrPtr prop;

            prop = ctxt->node->properties;
            while (prop != NULL) {
                if (prop->ns != NULL) {
                    if ((xmlStrEqual(name, prop->name)) &&
                        ((namespace == prop->ns) ||
                         (xmlStrEqual(namespace->href, prop->ns->href)))) {
                        xmlCtxtErr(ctxt, NULL, XML_FROM_PARSER,
                                   XML_ERR_ATTRIBUTE_REDEFINED, XML_ERR_FATAL,
                                   name, NULL, NULL, 0,
                                   "Attribute %s in %s redefined\n",
                                   name, namespace->href);
                        goto error;
                    }
                }
                prop = prop->next;
            }
        }
    } else {
	namespace = NULL;
    }

    /* !!!!!! <a toto:arg="" xmlns:toto="http://toto.com"> */
<<<<<<< HEAD
    ret = xmlNewNsPropEatName(ctxt->node, namespace, name, NULL);
    if (ret == NULL)
        goto error;

    if ((ctxt->replaceEntities == 0) && (!ctxt->html)) {
        xmlNodePtr tmp;

        ret->children = xmlStringGetNodeList(ctxt->myDoc, value);
        tmp = ret->children;
        while (tmp != NULL) {
            tmp->parent = (xmlNodePtr) ret;
            if (tmp->next == NULL)
                ret->last = tmp;
            tmp = tmp->next;
        }
    } else if (value != NULL) {
        ret->children = xmlNewDocText(ctxt->myDoc, value);
        ret->last = ret->children;
        if (ret->children != NULL)
            ret->children->parent = (xmlNodePtr) ret;
=======
    ret = xmlNewNsProp(ctxt->node, namespace, name, NULL);
    if (ret == NULL) {
        xmlSAX2ErrMemory(ctxt);
        goto error;
    }

    if (ctxt->replaceEntities == 0) {
        if (xmlNodeParseContent((xmlNodePtr) ret, value, INT_MAX) < 0)
            xmlSAX2ErrMemory(ctxt);
    } else if (value != NULL) {
        ret->children = xmlNewDocText(ctxt->myDoc, value);
        if (ret->children == NULL) {
            xmlSAX2ErrMemory(ctxt);
        } else {
            ret->last = ret->children;
            ret->children->parent = (xmlNodePtr) ret;
        }
>>>>>>> 626889fb
    }

#ifdef LIBXML_VALID_ENABLED
    if (ctxt->validate && ctxt->wellFormed &&
        ctxt->myDoc && ctxt->myDoc->intSubset) {

	/*
	 * If we don't substitute entities, the validation should be
	 * done on a value with replaced entities anyway.
	 */
        if (!ctxt->replaceEntities) {
	    xmlChar *val;

            /* TODO: normalize if needed */
	    val = xmlExpandEntitiesInAttValue(ctxt, value, /* normalize */ 0);

	    if (val == NULL)
		ctxt->valid &= xmlValidateOneAttribute(&ctxt->vctxt,
				ctxt->myDoc, ctxt->node, ret, value);
	    else {
		xmlChar *nvalnorm;

		/*
		 * Do the last stage of the attribute normalization
		 * It need to be done twice ... it's an extra burden related
		 * to the ability to keep xmlSAX2References in attributes
		 */
                nvalnorm = xmlValidCtxtNormalizeAttributeValue(
                                 &ctxt->vctxt, ctxt->myDoc,
                                 ctxt->node, fullname, val);
		if (nvalnorm != NULL) {
		    xmlFree(val);
		    val = nvalnorm;
		}

		ctxt->valid &= xmlValidateOneAttribute(&ctxt->vctxt,
			        ctxt->myDoc, ctxt->node, ret, val);
                xmlFree(val);
	    }
	} else {
	    ctxt->valid &= xmlValidateOneAttribute(&ctxt->vctxt, ctxt->myDoc,
					       ctxt->node, ret, value);
	}
    } else
#endif /* LIBXML_VALID_ENABLED */
           if (((ctxt->loadsubset & XML_SKIP_IDS) == 0) &&
               (ctxt->input->entity == NULL) &&
               /* Don't create IDs containing entity references */
               (ret->children != NULL) &&
               (ret->children->type == XML_TEXT_NODE) &&
               (ret->children->next == NULL)) {
        xmlChar *content = ret->children->content;
        /*
	 * when validating, the ID registration is done at the attribute
	 * validation level. Otherwise we have to do specific handling here.
	 */
	if (xmlStrEqual(fullname, BAD_CAST "xml:id")) {
	    /*
	     * Add the xml:id value
	     *
	     * Open issue: normalization of the value.
	     */
	    if (xmlValidateNCName(content, 1) != 0) {
	        xmlErrValid(ctxt, XML_DTD_XMLID_VALUE,
		            "xml:id : attribute value %s is not an NCName\n",
		            content, NULL);
	    }
	    xmlAddID(&ctxt->vctxt, ctxt->myDoc, content, ret);
	} else {
            int res = xmlIsID(ctxt->myDoc, ctxt->node, ret);

            if (res < 0)
                xmlCtxtErrMemory(ctxt);
            else if (res > 0)
                xmlAddID(&ctxt->vctxt, ctxt->myDoc, content, ret);
            else if (xmlIsRef(ctxt->myDoc, ctxt->node, ret))
                xmlAddRef(&ctxt->vctxt, ctxt->myDoc, content, ret);
        }
    }

error:
    if (ns != NULL)
	xmlFree(ns);
}

/*
 * xmlCheckDefaultedAttributes:
 *
 * Check defaulted attributes from the DTD
 *
 * Deprecated SAX1 interface.
 */
static void
xmlCheckDefaultedAttributes(xmlParserCtxtPtr ctxt, const xmlChar *name,
	const xmlChar *prefix, const xmlChar **atts) {
    xmlElementPtr elemDecl;
    const xmlChar *att;
    int internal = 1;
    int i;

    elemDecl = xmlGetDtdQElementDesc(ctxt->myDoc->intSubset, name, prefix);
    if (elemDecl == NULL) {
	elemDecl = xmlGetDtdQElementDesc(ctxt->myDoc->extSubset, name, prefix);
	internal = 0;
    }

process_external_subset:

    if (elemDecl != NULL) {
	xmlAttributePtr attr = elemDecl->attributes;
	/*
	 * Check against defaulted attributes from the external subset
	 * if the document is stamped as standalone
	 */
	if ((ctxt->myDoc->standalone == 1) &&
	    (ctxt->myDoc->extSubset != NULL) &&
	    (ctxt->validate)) {
	    while (attr != NULL) {
		if ((attr->defaultValue != NULL) &&
		    (xmlGetDtdQAttrDesc(ctxt->myDoc->extSubset,
					attr->elem, attr->name,
					attr->prefix) == attr) &&
		    (xmlGetDtdQAttrDesc(ctxt->myDoc->intSubset,
					attr->elem, attr->name,
					attr->prefix) == NULL)) {
		    xmlChar *fulln;

		    if (attr->prefix != NULL) {
			fulln = xmlStrdup(attr->prefix);
                        if (fulln != NULL)
			    fulln = xmlStrcat(fulln, BAD_CAST ":");
                        if (fulln != NULL)
			    fulln = xmlStrcat(fulln, attr->name);
		    } else {
			fulln = xmlStrdup(attr->name);
		    }
                    if (fulln == NULL) {
                        xmlSAX2ErrMemory(ctxt);
                        break;
                    }

		    /*
		     * Check that the attribute is not declared in the
		     * serialization
		     */
		    att = NULL;
		    if (atts != NULL) {
			i = 0;
			att = atts[i];
			while (att != NULL) {
			    if (xmlStrEqual(att, fulln))
				break;
			    i += 2;
			    att = atts[i];
			}
		    }
		    if (att == NULL) {
		        xmlErrValid(ctxt, XML_DTD_STANDALONE_DEFAULTED,
      "standalone: attribute %s on %s defaulted from external subset\n",
				    fulln,
				    attr->elem);
		    }
                    xmlFree(fulln);
		}
		attr = attr->nexth;
	    }
	}

	/*
	 * Actually insert defaulted values when needed
	 */
	attr = elemDecl->attributes;
	while (attr != NULL) {
	    /*
	     * Make sure that attributes redefinition occurring in the
	     * internal subset are not overridden by definitions in the
	     * external subset.
	     */
	    if (attr->defaultValue != NULL) {
		/*
		 * the element should be instantiated in the tree if:
		 *  - this is a namespace prefix
		 *  - the user required for completion in the tree
		 *    like XSLT
		 *  - there isn't already an attribute definition
		 *    in the internal subset overriding it.
		 */
		if (((attr->prefix != NULL) &&
		     (xmlStrEqual(attr->prefix, BAD_CAST "xmlns"))) ||
		    ((attr->prefix == NULL) &&
		     (xmlStrEqual(attr->name, BAD_CAST "xmlns"))) ||
		    (ctxt->loadsubset & XML_COMPLETE_ATTRS)) {
		    xmlAttributePtr tst;

		    tst = xmlGetDtdQAttrDesc(ctxt->myDoc->intSubset,
					     attr->elem, attr->name,
					     attr->prefix);
		    if ((tst == attr) || (tst == NULL)) {
		        xmlChar fn[50];
			xmlChar *fulln;

                        fulln = xmlBuildQName(attr->name, attr->prefix, fn, 50);
			if (fulln == NULL) {
			    xmlSAX2ErrMemory(ctxt);
			    return;
			}

			/*
			 * Check that the attribute is not declared in the
			 * serialization
			 */
			att = NULL;
			if (atts != NULL) {
			    i = 0;
			    att = atts[i];
			    while (att != NULL) {
				if (xmlStrEqual(att, fulln))
				    break;
				i += 2;
				att = atts[i];
			    }
			}
			if (att == NULL) {
			    xmlSAX1Attribute(ctxt, fulln,
					     attr->defaultValue, prefix);
			}
			if ((fulln != fn) && (fulln != attr->name))
			    xmlFree(fulln);
		    }
		}
	    }
	    attr = attr->nexth;
	}
	if (internal == 1) {
	    elemDecl = xmlGetDtdQElementDesc(ctxt->myDoc->extSubset,
		                             name, prefix);
	    internal = 0;
	    goto process_external_subset;
	}
    }
}

/**
 * xmlSAX1StartElement:
 * @ctx: the user data (XML parser context)
 * @fullname:  The element name, including namespace prefix
 * @atts:  An array of name/value attributes pairs, NULL terminated
 *
 * called when an opening tag has been processed.
 *
 * Deprecated SAX1 interface.
 */
static void
xmlSAX1StartElement(void *ctx, const xmlChar *fullname, const xmlChar **atts)
{
    xmlParserCtxtPtr ctxt = (xmlParserCtxtPtr) ctx;
    xmlNodePtr ret;
    xmlNodePtr parent;
    xmlNsPtr ns;
    const xmlChar *name;
    xmlChar *prefix;
    const xmlChar *att;
    const xmlChar *value;
    int i, res;

    if ((ctx == NULL) || (fullname == NULL) || (ctxt->myDoc == NULL)) return;

    /*
     * First check on validity:
     */
    if (ctxt->validate && (ctxt->myDoc->extSubset == NULL) &&
        ((ctxt->myDoc->intSubset == NULL) ||
	 ((ctxt->myDoc->intSubset->notations == NULL) &&
	  (ctxt->myDoc->intSubset->elements == NULL) &&
	  (ctxt->myDoc->intSubset->attributes == NULL) &&
	  (ctxt->myDoc->intSubset->entities == NULL)))) {
	xmlErrValid(ctxt, XML_ERR_NO_DTD,
	  "Validation failed: no DTD found !", NULL, NULL);
	ctxt->validate = 0;
    }

<<<<<<< HEAD
    if (ctxt->html) {
        prefix = NULL;
        name = xmlStrdup(fullname);
    } else {
        /*
         * Split the full name into a namespace prefix and the tag name
         */
        name = xmlSplitQName(ctxt, fullname, &prefix);
=======
    /*
     * Split the full name into a namespace prefix and the tag name
     */
    name = xmlSplitQName4(fullname, &prefix);
    if (name == NULL) {
        xmlSAX2ErrMemory(ctxt);
        return;
>>>>>>> 626889fb
    }

    /*
     * Note : the namespace resolution is deferred until the end of the
     *        attributes parsing, since local namespace can be defined as
     *        an attribute at this level.
     */
    ret = xmlNewDocNode(ctxt->myDoc, NULL, name, NULL);
    if (ret == NULL) {
	xmlFree(prefix);
	xmlSAX2ErrMemory(ctxt);
        return;
    }
    ctxt->nodemem = -1;
<<<<<<< HEAD
    if (ctxt->linenumbers) {
	if (ctxt->input != NULL) {
	    if ((unsigned) ctxt->input->line < (unsigned) USHRT_MAX)
		ret->line = ctxt->input->line;
	    else
	        ret->line = USHRT_MAX;
	}
    }
=======

    /* Initialize parent before pushing node */
    parent = ctxt->node;
    if (parent == NULL)
        parent = (xmlNodePtr) ctxt->myDoc;

    /*
     * Link the child element
     */
    xmlSAX2AppendChild(ctxt, ret);
>>>>>>> 626889fb

    /*
     * We are parsing a new node.
     */
    if (nodePush(ctxt, ret) < 0) {
        xmlUnlinkNode(ret);
        xmlFreeNode(ret);
        if (prefix != NULL)
            xmlFree(prefix);
        return;
    }

    /*
     * Insert all the defaulted attributes from the DTD especially
     * namespaces
     */
    if ((ctxt->myDoc->intSubset != NULL) ||
        (ctxt->myDoc->extSubset != NULL)) {
        xmlCheckDefaultedAttributes(ctxt, name, prefix, atts);
    }

    /*
     * process all the attributes whose name start with "xmlns"
     */
    if (atts != NULL) {
        i = 0;
        att = atts[i++];
        value = atts[i++];
        while ((att != NULL) && (value != NULL)) {
            if ((att[0] == 'x') && (att[1] == 'm') && (att[2] == 'l') &&
                (att[3] == 'n') && (att[4] == 's'))
                xmlSAX1Attribute(ctxt, att, value, prefix);

            att = atts[i++];
            value = atts[i++];
        }
    }

    /*
     * Search the namespace, note that since the attributes have been
     * processed, the local namespaces are available.
     */
    res = xmlSearchNsSafe(ret, prefix, &ns);
    if (res < 0)
        xmlSAX2ErrMemory(ctxt);
    if ((ns == NULL) && (parent != NULL)) {
        res = xmlSearchNsSafe(parent, prefix, &ns);
        if (res < 0)
            xmlSAX2ErrMemory(ctxt);
    }
    if ((prefix != NULL) && (ns == NULL)) {
        xmlNsWarnMsg(ctxt, XML_NS_ERR_UNDEFINED_NAMESPACE,
                     "Namespace prefix %s is not defined\n",
                     prefix, NULL);
        ns = xmlNewNs(ret, NULL, prefix);
        if (ns == NULL)
            xmlSAX2ErrMemory(ctxt);
    }

    /*
     * set the namespace node, making sure that if the default namespace
     * is unbound on a parent we simply keep it NULL
     */
    if ((ns != NULL) && (ns->href != NULL) &&
        ((ns->href[0] != 0) || (ns->prefix != NULL)))
        xmlSetNs(ret, ns);

    /*
     * process all the other attributes
     */
    if (atts != NULL) {
        i = 0;
	att = atts[i++];
	value = atts[i++];
        while ((att != NULL) && (value != NULL)) {
            if ((att[0] != 'x') || (att[1] != 'm') || (att[2] != 'l') ||
                (att[3] != 'n') || (att[4] != 's'))
                xmlSAX1Attribute(ctxt, att, value, NULL);

            /*
             * Next ones
             */
            att = atts[i++];
            value = atts[i++];
        }
    }

#ifdef LIBXML_VALID_ENABLED
    /*
     * If it's the Document root, finish the DTD validation and
     * check the document root element for validity
     */
    if ((ctxt->validate) &&
        ((ctxt->vctxt.flags & XML_VCTXT_DTD_VALIDATED) == 0)) {
	int chk;

	chk = xmlValidateDtdFinal(&ctxt->vctxt, ctxt->myDoc);
	if (chk <= 0)
	    ctxt->valid = 0;
	if (chk < 0)
	    ctxt->wellFormed = 0;
	ctxt->valid &= xmlValidateRoot(&ctxt->vctxt, ctxt->myDoc);
	ctxt->vctxt.flags |= XML_VCTXT_DTD_VALIDATED;
    }
#endif /* LIBXML_VALID_ENABLED */

    if (prefix != NULL)
	xmlFree(prefix);

}
#endif /* LIBXML_SAX1_ENABLED */

#ifdef LIBXML_HTML_ENABLED
static void
xmlSAX2HtmlAttribute(xmlParserCtxtPtr ctxt, const xmlChar *fullname,
                     const xmlChar *value) {
    xmlAttrPtr ret;
    xmlChar *nval = NULL;

    ret = xmlNewNsProp(ctxt->node, NULL, fullname, NULL);
    if (ret == NULL) {
        xmlSAX2ErrMemory(ctxt);
        return;
    }

    if ((value == NULL) && (htmlIsBooleanAttr(fullname))) {
        nval = xmlStrdup(fullname);
        if (nval == NULL) {
            xmlSAX2ErrMemory(ctxt);
            return;
        }
        value = nval;
    }

    if (value != NULL) {
        ret->children = xmlNewDocText(ctxt->myDoc, value);
        if (ret->children == NULL) {
            xmlSAX2ErrMemory(ctxt);
        } else {
            ret->last = ret->children;
            ret->children->parent = (xmlNodePtr) ret;
        }
    }

    if (((ctxt->loadsubset & XML_SKIP_IDS) == 0) &&
        /*
         * Don't create IDs containing entity references (should
         * be always the case with HTML)
         */
        (ret->children != NULL) &&
        (ret->children->type == XML_TEXT_NODE) &&
        (ret->children->next == NULL)) {
        int res = xmlIsID(ctxt->myDoc, ctxt->node, ret);

        if (res < 0)
            xmlCtxtErrMemory(ctxt);
        else if (res > 0)
            xmlAddID(&ctxt->vctxt, ctxt->myDoc, ret->children->content, ret);
    }

    if (nval != NULL)
        xmlFree(nval);
}

/**
 * xmlSAX2StartHtmlElement:
 * @ctxt:  parser context
 * @fullname:  The element name, including namespace prefix
 * @atts:  An array of name/value attributes pairs, NULL terminated
 *
 * Called when an opening tag has been processed.
 */
static void
xmlSAX2StartHtmlElement(xmlParserCtxtPtr ctxt, const xmlChar *fullname,
                        const xmlChar **atts) {
    xmlNodePtr ret;
    xmlNodePtr parent;
    const xmlChar *att;
    const xmlChar *value;
    int i;

    ret = xmlNewDocNode(ctxt->myDoc, NULL, fullname, NULL);
    if (ret == NULL) {
	xmlSAX2ErrMemory(ctxt);
        return;
    }
    ctxt->nodemem = -1;

    /* Initialize parent before pushing node */
    parent = ctxt->node;
    if (parent == NULL)
        parent = (xmlNodePtr) ctxt->myDoc;

    /*
     * Link the child element
     */
    xmlSAX2AppendChild(ctxt, ret);

    /*
     * We are parsing a new node.
     */
    if (nodePush(ctxt, ret) < 0) {
        xmlUnlinkNode(ret);
        xmlFreeNode(ret);
        return;
    }

    if (atts != NULL) {
        i = 0;
	att = atts[i++];
	value = atts[i++];
        while (att != NULL) {
            xmlSAX2HtmlAttribute(ctxt, att, value);
            att = atts[i++];
            value = atts[i++];
        }
    }
}
#endif /* LIBXML_HTML_ENABLED */

/**
 * xmlSAX2StartElement:
 * @ctx: the user data (XML parser context)
 * @fullname:  The element name, including namespace prefix
 * @atts:  An array of name/value attributes pairs, NULL terminated
 *
 * DEPRECATED: Don't call this function directly.
 *
 * Called when an opening tag has been processed.
 *
 * Used for HTML and SAX1.
 */
void
xmlSAX2StartElement(void *ctx, const xmlChar *fullname, const xmlChar **atts) {
    xmlParserCtxtPtr ctxt = (xmlParserCtxtPtr) ctx;

    (void) atts;

    if ((ctxt == NULL) || (fullname == NULL) || (ctxt->myDoc == NULL))
        return;

#ifdef LIBXML_SAX1_ENABLED
    if (!ctxt->html) {
        xmlSAX1StartElement(ctxt, fullname, atts);
        return;
    }
#endif

#ifdef LIBXML_HTML_ENABLED
    if (ctxt->html) {
        xmlSAX2StartHtmlElement(ctxt, fullname, atts);
        return;
    }
#endif
}

/**
 * xmlSAX2EndElement:
 * @ctx: the user data (XML parser context)
 * @name:  The element name
 *
 * DEPRECATED: Don't call this function directly.
 *
 * called when the end of an element has been detected.
 *
 * Used for HTML and SAX1.
 */
void
xmlSAX2EndElement(void *ctx, const xmlChar *name ATTRIBUTE_UNUSED)
{
    xmlParserCtxtPtr ctxt = (xmlParserCtxtPtr) ctx;

    if (ctxt == NULL)
        return;

#if defined(LIBXML_SAX1_ENABLED) && defined(LIBXML_VALID_ENABLED)
    if (!ctxt->html && ctxt->validate && ctxt->wellFormed &&
        ctxt->myDoc && ctxt->myDoc->intSubset)
        ctxt->valid &= xmlValidateOneElement(&ctxt->vctxt, ctxt->myDoc,
					     ctxt->node);
#endif /* LIBXML_VALID_ENABLED */

#if defined(LIBXML_SAX1_ENABLED) || defined(LIBXML_HTML_ENABLED)
    ctxt->nodemem = -1;

    /*
     * end of parsing of this node.
     */
    nodePop(ctxt);
#endif
}

/*
 * xmlSAX2TextNode:
 * @ctxt:  the parser context
 * @str:  the input string
 * @len: the string length
 *
 * Callback for a text node
 *
 * Returns the newly allocated string or NULL if not needed or error
 */
static xmlNodePtr
xmlSAX2TextNode(xmlParserCtxtPtr ctxt, const xmlChar *str, int len) {
    xmlNodePtr ret;
    const xmlChar *intern = NULL;

    /*
     * Allocate
     */
    if (ctxt->freeElems != NULL) {
	ret = ctxt->freeElems;
	ctxt->freeElems = ret->next;
	ctxt->freeElemsNr--;
    } else {
	ret = (xmlNodePtr) xmlMalloc(sizeof(xmlNode));
    }
    if (ret == NULL) {
        xmlCtxtErrMemory(ctxt);
	return(NULL);
    }
    memset(ret, 0, sizeof(xmlNode));
    /*
     * intern the formatting blanks found between tags, or the
     * very short strings
     */
    if ((!ctxt->html) && (ctxt->dictNames)) {
        xmlChar cur = str[len];

	if ((len < (int) (2 * sizeof(void *))) &&
	    (ctxt->options & XML_PARSE_COMPACT)) {
	    /* store the string in the node overriding properties and nsDef */
	    xmlChar *tmp = (xmlChar *) &(ret->properties);
	    memcpy(tmp, str, len);
	    tmp[len] = 0;
	    intern = tmp;
	} else if ((len <= 3) && ((cur == '"') || (cur == '\'') ||
	    ((cur == '<') && (str[len + 1] != '!')))) {
	    intern = xmlDictLookup(ctxt->dict, str, len);
            if (intern == NULL) {
                xmlSAX2ErrMemory(ctxt);
                xmlFree(ret);
                return(NULL);
            }
	} else if (IS_BLANK_CH(*str) && (len < 60) && (cur == '<') &&
	           (str[len + 1] != '!')) {
	    int i;

	    for (i = 1;i < len;i++) {
		if (!IS_BLANK_CH(str[i])) goto skip;
	    }
	    intern = xmlDictLookup(ctxt->dict, str, len);
            if (intern == NULL) {
                xmlSAX2ErrMemory(ctxt);
                xmlFree(ret);
                return(NULL);
            }
	}
    }
skip:
    ret->type = XML_TEXT_NODE;

    ret->name = xmlStringText;
    if (intern == NULL) {
	ret->content = xmlStrndup(str, len);
	if (ret->content == NULL) {
	    xmlSAX2ErrMemory(ctxt);
	    xmlFree(ret);
	    return(NULL);
	}
    } else
	ret->content = (xmlChar *) intern;

<<<<<<< HEAD
    if (ctxt->linenumbers) {
	if (ctxt->input != NULL) {
	    if ((unsigned) ctxt->input->line < (unsigned) USHRT_MAX)
		ret->line = ctxt->input->line;
	    else {
	        ret->line = USHRT_MAX;
		if (ctxt->options & XML_PARSE_BIG_LINES)
		    ret->psvi = (void *) (ptrdiff_t) ctxt->input->line;
	    }
	}
    }

    if ((__xmlRegisterCallbacks) && (xmlRegisterNodeDefaultValue))
=======
    if ((xmlRegisterCallbacks) && (xmlRegisterNodeDefaultValue))
>>>>>>> 626889fb
	xmlRegisterNodeDefaultValue(ret);
    return(ret);
}

#ifdef LIBXML_VALID_ENABLED
/*
 * xmlSAX2DecodeAttrEntities:
 * @ctxt:  the parser context
 * @str:  the input string
 * @len: the string length
 *
 * Remove the entities from an attribute value
 *
 * Returns the newly allocated string or NULL if not needed or error
 */
static xmlChar *
xmlSAX2DecodeAttrEntities(xmlParserCtxtPtr ctxt, const xmlChar *str,
                          const xmlChar *end) {
    const xmlChar *in;

    in = str;
    while (in < end)
        if (*in++ == '&')
	    goto decode;
    return(NULL);
decode:
    /*
     * If the value contains '&', we can be sure it was allocated and is
     * zero-terminated.
     */
    /* TODO: normalize if needed */
    return(xmlExpandEntitiesInAttValue(ctxt, str, /* normalize */ 0));
}
#endif /* LIBXML_VALID_ENABLED */

/**
 * xmlSAX2AttributeNs:
 * @ctx: the user data (XML parser context)
 * @localname:  the local name of the attribute
 * @prefix:  the attribute namespace prefix if available
 * @URI:  the attribute namespace name if available
 * @value:  Start of the attribute value
 * @valueend: end of the attribute value
 *
 * Handle an attribute that has been read by the parser.
 * The default handling is to convert the attribute into an
 * DOM subtree and past it in a new xmlAttr element added to
 * the element.
 *
 * Returns the new attribute or NULL in case of error.
 */
static xmlAttrPtr
xmlSAX2AttributeNs(xmlParserCtxtPtr ctxt,
                   const xmlChar * localname,
                   const xmlChar * prefix,
		   const xmlChar * value,
		   const xmlChar * valueend)
{
    xmlAttrPtr ret;
    xmlNsPtr namespace = NULL;
    xmlChar *dup = NULL;

    /*
     * Note: if prefix == NULL, the attribute is not in the default namespace
     */
    if (prefix != NULL) {
	namespace = xmlParserNsLookupSax(ctxt, prefix);
	if ((namespace == NULL) && (xmlStrEqual(prefix, BAD_CAST "xml"))) {
            int res;

	    res = xmlSearchNsSafe(ctxt->node, prefix, &namespace);
            if (res < 0)
                xmlSAX2ErrMemory(ctxt);
	}
    }

    /*
     * allocate the node
     */
    if (ctxt->freeAttrs != NULL) {
        ret = ctxt->freeAttrs;
	ctxt->freeAttrs = ret->next;
	ctxt->freeAttrsNr--;
    } else {
        ret = xmlMalloc(sizeof(*ret));
        if (ret == NULL) {
            xmlSAX2ErrMemory(ctxt);
            return(NULL);
        }
    }

    memset(ret, 0, sizeof(xmlAttr));
    ret->type = XML_ATTRIBUTE_NODE;

    /*
     * xmlParseBalancedChunkMemoryRecover had a bug that could result in
     * a mismatch between ctxt->node->doc and ctxt->myDoc. We use
     * ctxt->node->doc here, but we should somehow make sure that the
     * document pointers match.
     */

    /* assert(ctxt->node->doc == ctxt->myDoc); */

    ret->parent = ctxt->node;
    ret->doc = ctxt->node->doc;
    ret->ns = namespace;

    if (ctxt->dictNames) {
        ret->name = localname;
    } else {
        ret->name = xmlStrdup(localname);
        if (ret->name == NULL)
            xmlSAX2ErrMemory(ctxt);
    }

    if ((xmlRegisterCallbacks) && (xmlRegisterNodeDefaultValue))
        xmlRegisterNodeDefaultValue((xmlNodePtr)ret);

    if ((ctxt->replaceEntities == 0) && (!ctxt->html)) {
	xmlNodePtr tmp;

	/*
	 * We know that if there is an entity reference, then
	 * the string has been dup'ed and terminates with 0
	 * otherwise with ' or "
	 */
	if (*valueend != 0) {
	    tmp = xmlSAX2TextNode(ctxt, value, valueend - value);
	    ret->children = tmp;
	    ret->last = tmp;
	    if (tmp != NULL) {
		tmp->doc = ret->doc;
		tmp->parent = (xmlNodePtr) ret;
	    }
	} else if (valueend > value) {
            if (xmlNodeParseContent((xmlNodePtr) ret, value,
                                    valueend - value) < 0)
                xmlSAX2ErrMemory(ctxt);
	}
    } else if (value != NULL) {
	xmlNodePtr tmp;

	tmp = xmlSAX2TextNode(ctxt, value, valueend - value);
	ret->children = tmp;
	ret->last = tmp;
	if (tmp != NULL) {
	    tmp->doc = ret->doc;
	    tmp->parent = (xmlNodePtr) ret;
	}
    }

#ifdef LIBXML_VALID_ENABLED
    if ((!ctxt->html) && ctxt->validate && ctxt->wellFormed &&
        ctxt->myDoc && ctxt->myDoc->intSubset) {
	/*
	 * If we don't substitute entities, the validation should be
	 * done on a value with replaced entities anyway.
	 */
        if (!ctxt->replaceEntities) {
	    dup = xmlSAX2DecodeAttrEntities(ctxt, value, valueend);
	    if (dup == NULL) {
	        if (*valueend == 0) {
		    ctxt->valid &= xmlValidateOneAttribute(&ctxt->vctxt,
				    ctxt->myDoc, ctxt->node, ret, value);
		} else {
		    /*
		     * That should already be normalized.
		     * cheaper to finally allocate here than duplicate
		     * entry points in the full validation code
		     */
		    dup = xmlStrndup(value, valueend - value);
                    if (dup == NULL)
                        xmlSAX2ErrMemory(ctxt);

		    ctxt->valid &= xmlValidateOneAttribute(&ctxt->vctxt,
				    ctxt->myDoc, ctxt->node, ret, dup);
		}
	    } else {
	        /*
		 * dup now contains a string of the flattened attribute
		 * content with entities substituted. Check if we need to
		 * apply an extra layer of normalization.
		 * It need to be done twice ... it's an extra burden related
		 * to the ability to keep references in attributes
		 */
		if (ctxt->attsSpecial != NULL) {
		    xmlChar *nvalnorm;
		    xmlChar fn[50];
		    xmlChar *fullname;

		    fullname = xmlBuildQName(localname, prefix, fn, 50);
                    if (fullname == NULL) {
                        xmlSAX2ErrMemory(ctxt);
                    } else {
			ctxt->vctxt.valid = 1;
		        nvalnorm = xmlValidCtxtNormalizeAttributeValue(
			                 &ctxt->vctxt, ctxt->myDoc,
					 ctxt->node, fullname, dup);
			if (ctxt->vctxt.valid != 1)
			    ctxt->valid = 0;

			if ((fullname != fn) && (fullname != localname))
			    xmlFree(fullname);
			if (nvalnorm != NULL) {
			    xmlFree(dup);
			    dup = nvalnorm;
			}
		    }
		}

		ctxt->valid &= xmlValidateOneAttribute(&ctxt->vctxt,
			        ctxt->myDoc, ctxt->node, ret, dup);
	    }
	} else {
	    /*
	     * if entities already have been substituted, then
	     * the attribute as passed is already normalized
	     */
	    dup = xmlStrndup(value, valueend - value);
            if (dup == NULL)
                xmlSAX2ErrMemory(ctxt);

	    ctxt->valid &= xmlValidateOneAttribute(&ctxt->vctxt,
	                             ctxt->myDoc, ctxt->node, ret, dup);
	}
    } else
#endif /* LIBXML_VALID_ENABLED */
           if (((ctxt->loadsubset & XML_SKIP_IDS) == 0) &&
               (ctxt->input->entity == NULL) &&
               /* Don't create IDs containing entity references */
               (ret->children != NULL) &&
               (ret->children->type == XML_TEXT_NODE) &&
               (ret->children->next == NULL)) {
        xmlChar *content = ret->children->content;
        /*
	 * when validating, the ID registration is done at the attribute
	 * validation level. Otherwise we have to do specific handling here.
	 */
        if ((prefix == ctxt->str_xml) &&
	           (localname[0] == 'i') && (localname[1] == 'd') &&
		   (localname[2] == 0)) {
	    /*
	     * Add the xml:id value
	     *
	     * Open issue: normalization of the value.
	     */
<<<<<<< HEAD
#if defined(LIBXML_SAX1_ENABLED) || defined(LIBXML_HTML_ENABLED) || defined(LIBXML_WRITER_ENABLED) || defined(LIBXML_LEGACY_ENABLED)
#ifdef LIBXML_VALID_ENABLED
=======
>>>>>>> 626889fb
	    if (xmlValidateNCName(content, 1) != 0) {
	        xmlErrValid(ctxt, XML_DTD_XMLID_VALUE,
                            "xml:id : attribute value %s is not an NCName\n",
                            content, NULL);
	    }
	    xmlAddID(&ctxt->vctxt, ctxt->myDoc, content, ret);
	} else {
            int res = xmlIsID(ctxt->myDoc, ctxt->node, ret);

            if (res < 0)
                xmlCtxtErrMemory(ctxt);
            else if (res > 0)
                xmlAddID(&ctxt->vctxt, ctxt->myDoc, content, ret);
            else if (xmlIsRef(ctxt->myDoc, ctxt->node, ret))
                xmlAddRef(&ctxt->vctxt, ctxt->myDoc, content, ret);
	}
    }
    if (dup != NULL)
	xmlFree(dup);

    return(ret);
}

/**
 * xmlSAX2StartElementNs:
 * @ctx:  the user data (XML parser context)
 * @localname:  the local name of the element
 * @prefix:  the element namespace prefix if available
 * @URI:  the element namespace name if available
 * @nb_namespaces:  number of namespace definitions on that node
 * @namespaces:  pointer to the array of prefix/URI pairs namespace definitions
 * @nb_attributes:  the number of attributes on that node
 * @nb_defaulted:  the number of defaulted attributes.
 * @attributes:  pointer to the array of (localname/prefix/URI/value/end)
 *               attribute values.
 *
 * SAX2 callback when an element start has been detected by the parser.
 * It provides the namespace information for the element, as well as
 * the new namespace declarations on the element.
 */
void
xmlSAX2StartElementNs(void *ctx,
                      const xmlChar *localname,
		      const xmlChar *prefix,
		      const xmlChar *URI,
		      int nb_namespaces,
		      const xmlChar **namespaces,
		      int nb_attributes,
		      int nb_defaulted,
		      const xmlChar **attributes)
{
    xmlParserCtxtPtr ctxt = (xmlParserCtxtPtr) ctx;
    xmlNodePtr ret;
    xmlNsPtr last = NULL, ns;
    const xmlChar *uri, *pref;
    xmlChar *lname = NULL;
    int i, j;

    if (ctx == NULL) return;
    /*
     * First check on validity:
     */
    if (ctxt->validate &&
        ((ctxt->myDoc == NULL) ||
         ((ctxt->myDoc->extSubset == NULL) &&
          ((ctxt->myDoc->intSubset == NULL) ||
	   ((ctxt->myDoc->intSubset->notations == NULL) &&
	    (ctxt->myDoc->intSubset->elements == NULL) &&
	    (ctxt->myDoc->intSubset->attributes == NULL) &&
	    (ctxt->myDoc->intSubset->entities == NULL)))))) {
	xmlErrValid(ctxt, XML_DTD_NO_DTD,
	  "Validation failed: no DTD found !", NULL, NULL);
	ctxt->validate = 0;
    }

    /*
     * Take care of the rare case of an undefined namespace prefix
     */
    if ((prefix != NULL) && (URI == NULL)) {
        if (ctxt->dictNames) {
	    const xmlChar *fullname;

	    fullname = xmlDictQLookup(ctxt->dict, prefix, localname);
	    if (fullname == NULL) {
                xmlSAX2ErrMemory(ctxt);
                return;
            }
	    localname = fullname;
	} else {
	    lname = xmlBuildQName(localname, prefix, NULL, 0);
            if (lname == NULL) {
                xmlSAX2ErrMemory(ctxt);
                return;
            }
	}
    }
    /*
     * allocate the node
     */
    if (ctxt->freeElems != NULL) {
        ret = ctxt->freeElems;
	ctxt->freeElems = ret->next;
	ctxt->freeElemsNr--;
	memset(ret, 0, sizeof(xmlNode));
        ret->doc = ctxt->myDoc;
	ret->type = XML_ELEMENT_NODE;

	if (ctxt->dictNames)
	    ret->name = localname;
	else {
	    if (lname == NULL)
		ret->name = xmlStrdup(localname);
	    else
	        ret->name = lname;
	    if (ret->name == NULL) {
<<<<<<< HEAD
	        xmlSAX2ErrMemory(ctxt, "xmlSAX2StartElementNs");
=======
	        xmlSAX2ErrMemory(ctxt);
>>>>>>> 626889fb
                xmlFree(ret);
		return;
	    }
	}
	if ((xmlRegisterCallbacks) && (xmlRegisterNodeDefaultValue))
	    xmlRegisterNodeDefaultValue(ret);
    } else {
	if (ctxt->dictNames)
	    ret = xmlNewDocNodeEatName(ctxt->myDoc, NULL,
	                               (xmlChar *) localname, NULL);
	else if (lname == NULL)
	    ret = xmlNewDocNode(ctxt->myDoc, NULL, localname, NULL);
	else
	    ret = xmlNewDocNodeEatName(ctxt->myDoc, NULL, lname, NULL);
	if (ret == NULL) {
	    xmlSAX2ErrMemory(ctxt);
	    return;
	}
    }
<<<<<<< HEAD
    if (ctxt->linenumbers) {
	if (ctxt->input != NULL) {
	    if ((unsigned) ctxt->input->line < (unsigned) USHRT_MAX)
		ret->line = ctxt->input->line;
	    else
	        ret->line = USHRT_MAX;
	}
    }
=======
>>>>>>> 626889fb

    /*
     * Build the namespace list
     */
    for (i = 0,j = 0;j < nb_namespaces;j++) {
        pref = namespaces[i++];
	uri = namespaces[i++];
	ns = xmlNewNs(NULL, uri, pref);
	if (ns != NULL) {
	    if (last == NULL) {
	        ret->nsDef = last = ns;
	    } else {
	        last->next = ns;
		last = ns;
	    }
	    if ((URI != NULL) && (prefix == pref))
		ret->ns = ns;
	} else {
            xmlSAX2ErrMemory(ctxt);
	    continue;
	}

        xmlParserNsUpdateSax(ctxt, pref, ns);

#ifdef LIBXML_VALID_ENABLED
	if ((!ctxt->html) && ctxt->validate && ctxt->wellFormed &&
	    ctxt->myDoc && ctxt->myDoc->intSubset) {
	    ctxt->valid &= xmlValidateOneNamespace(&ctxt->vctxt, ctxt->myDoc,
	                                           ret, prefix, ns, uri);
	}
#endif /* LIBXML_VALID_ENABLED */
    }
    ctxt->nodemem = -1;

    /*
     * Link the child element
     */
    xmlSAX2AppendChild(ctxt, ret);

    /*
     * We are parsing a new node.
     */
    if (nodePush(ctxt, ret) < 0) {
        xmlUnlinkNode(ret);
        xmlFreeNode(ret);
        return;
    }

    /*
     * Insert the defaulted attributes from the DTD only if requested:
     */
    if ((nb_defaulted != 0) &&
        ((ctxt->loadsubset & XML_COMPLETE_ATTRS) == 0))
	nb_attributes -= nb_defaulted;

    /*
     * Search the namespace if it wasn't already found
     * Note that, if prefix is NULL, this searches for the default Ns
     */
    if ((URI != NULL) && (ret->ns == NULL)) {
        ret->ns = xmlParserNsLookupSax(ctxt, prefix);
	if ((ret->ns == NULL) && (xmlStrEqual(prefix, BAD_CAST "xml"))) {
            int res;

	    res = xmlSearchNsSafe(ret, prefix, &ret->ns);
            if (res < 0)
                xmlSAX2ErrMemory(ctxt);
	}
	if (ret->ns == NULL) {
	    ns = xmlNewNs(ret, NULL, prefix);
	    if (ns == NULL) {

	        xmlSAX2ErrMemory(ctxt);
		return;
	    }
            if (prefix != NULL)
                xmlNsWarnMsg(ctxt, XML_NS_ERR_UNDEFINED_NAMESPACE,
                             "Namespace prefix %s was not found\n",
                             prefix, NULL);
            else
                xmlNsWarnMsg(ctxt, XML_NS_ERR_UNDEFINED_NAMESPACE,
                             "Namespace default prefix was not found\n",
                             NULL, NULL);
	}
    }

    /*
     * process all the other attributes
     */
    if (nb_attributes > 0) {
        xmlAttrPtr prev = NULL;

        for (j = 0,i = 0;i < nb_attributes;i++,j+=5) {
            xmlAttrPtr attr = NULL;

	    /*
	     * Handle the rare case of an undefined attribute prefix
	     */
	    if ((attributes[j+1] != NULL) && (attributes[j+2] == NULL)) {
		if (ctxt->dictNames) {
		    const xmlChar *fullname;

		    fullname = xmlDictQLookup(ctxt->dict, attributes[j+1],
		                              attributes[j]);
		    if (fullname == NULL) {
                        xmlSAX2ErrMemory(ctxt);
                        return;
                    }
                    attr = xmlSAX2AttributeNs(ctxt, fullname, NULL,
                                              attributes[j+3],
                                              attributes[j+4]);
                    goto have_attr;
		} else {
		    lname = xmlBuildQName(attributes[j], attributes[j+1],
		                          NULL, 0);
		    if (lname == NULL) {
                        xmlSAX2ErrMemory(ctxt);
                        return;
                    }
                    attr = xmlSAX2AttributeNs(ctxt, lname, NULL,
                                              attributes[j+3],
                                              attributes[j+4]);
                    xmlFree(lname);
                    goto have_attr;
		}
	    }
            attr = xmlSAX2AttributeNs(ctxt, attributes[j], attributes[j+1],
                                      attributes[j+3], attributes[j+4]);
have_attr:
            if (attr == NULL)
                continue;

            /* link at the end to preserve order */
            if (prev == NULL) {
                ctxt->node->properties = attr;
            } else {
                prev->next = attr;
                attr->prev = prev;
            }

            prev = attr;
	}
    }

#ifdef LIBXML_VALID_ENABLED
    /*
     * If it's the Document root, finish the DTD validation and
     * check the document root element for validity
     */
    if ((ctxt->validate) &&
        ((ctxt->vctxt.flags & XML_VCTXT_DTD_VALIDATED) == 0)) {
	int chk;

	chk = xmlValidateDtdFinal(&ctxt->vctxt, ctxt->myDoc);
	if (chk <= 0)
	    ctxt->valid = 0;
	if (chk < 0)
	    ctxt->wellFormed = 0;
	ctxt->valid &= xmlValidateRoot(&ctxt->vctxt, ctxt->myDoc);
	ctxt->vctxt.flags |= XML_VCTXT_DTD_VALIDATED;
    }
#endif /* LIBXML_VALID_ENABLED */
}

/**
 * xmlSAX2EndElementNs:
 * @ctx:  the user data (XML parser context)
 * @localname:  the local name of the element
 * @prefix:  the element namespace prefix if available
 * @URI:  the element namespace name if available
 *
 * SAX2 callback when an element end has been detected by the parser.
 * It provides the namespace information for the element.
 */
void
xmlSAX2EndElementNs(void *ctx,
                    const xmlChar * localname ATTRIBUTE_UNUSED,
                    const xmlChar * prefix ATTRIBUTE_UNUSED,
		    const xmlChar * URI ATTRIBUTE_UNUSED)
{
    xmlParserCtxtPtr ctxt = (xmlParserCtxtPtr) ctx;

    if (ctx == NULL) return;
    ctxt->nodemem = -1;

#ifdef LIBXML_VALID_ENABLED
    if (ctxt->validate && ctxt->wellFormed &&
        ctxt->myDoc && ctxt->myDoc->intSubset)
        ctxt->valid &= xmlValidateOneElement(&ctxt->vctxt, ctxt->myDoc,
                                             ctxt->node);
#endif /* LIBXML_VALID_ENABLED */

    /*
     * end of parsing of this node.
     */
    nodePop(ctxt);
}

/**
 * xmlSAX2Reference:
 * @ctx: the user data (XML parser context)
 * @name:  The entity name
 *
 * called when an entity xmlSAX2Reference is detected.
 */
void
xmlSAX2Reference(void *ctx, const xmlChar *name)
{
    xmlParserCtxtPtr ctxt = (xmlParserCtxtPtr) ctx;
    xmlNodePtr ret;

    if (ctx == NULL) return;
    ret = xmlNewReference(ctxt->myDoc, name);
    if (ret == NULL) {
        xmlSAX2ErrMemory(ctxt);
        return;
    }

    xmlSAX2AppendChild(ctxt, ret);
}

/**
 * xmlSAX2Text:
 * @ctx: the user data (XML parser context)
 * @ch:  a xmlChar string
 * @len: the number of xmlChar
 * @type: text or cdata
 *
 * Append characters.
 */
static void
xmlSAX2Text(xmlParserCtxtPtr ctxt, const xmlChar *ch, int len,
            xmlElementType type)
{
    xmlNodePtr lastChild;

    if (ctxt == NULL) return;
    /*
     * Handle the data if any. If there is no child
     * add it as content, otherwise if the last child is text,
     * concatenate it, else create a new node of type text.
     */

    if (ctxt->node == NULL) {
        return;
    }
    lastChild = ctxt->node->last;

    /*
     * Here we needed an accelerator mechanism in case of very large
     * elements. Use an attribute in the structure !!!
     */
    if (lastChild == NULL) {
        if (type == XML_TEXT_NODE)
            lastChild = xmlSAX2TextNode(ctxt, ch, len);
        else
            lastChild = xmlNewCDataBlock(ctxt->myDoc, ch, len);
	if (lastChild != NULL) {
	    ctxt->node->children = lastChild;
	    ctxt->node->last = lastChild;
	    lastChild->parent = ctxt->node;
	    lastChild->doc = ctxt->node->doc;
	    ctxt->nodelen = len;
	    ctxt->nodemem = len + 1;
	} else {
	    xmlSAX2ErrMemory(ctxt);
	    return;
	}
    } else {
	int coalesceText = (lastChild != NULL) &&
	    (lastChild->type == type) &&
	    (((ctxt->html) && (type != XML_TEXT_NODE)) ||
             (lastChild->name == xmlStringText));
	if ((coalesceText) && (ctxt->nodemem > 0)) {
            int maxLength = (ctxt->options & XML_PARSE_HUGE) ?
                            XML_MAX_HUGE_LENGTH :
                            XML_MAX_TEXT_LENGTH;

	    /*
	     * The whole point of maintaining nodelen and nodemem,
	     * xmlTextConcat is too costly, i.e. compute length,
	     * reallocate a new buffer, move data, append ch. Here
	     * We try to minimize realloc() uses and avoid copying
	     * and recomputing length over and over.
	     */
	    if (lastChild->content == (xmlChar *)&(lastChild->properties)) {
		lastChild->content = xmlStrdup(lastChild->content);
		lastChild->properties = NULL;
	    } else if ((ctxt->nodemem == ctxt->nodelen + 1) &&
	               (xmlDictOwns(ctxt->dict, lastChild->content))) {
		lastChild->content = xmlStrdup(lastChild->content);
	    }
	    if (lastChild->content == NULL) {
		xmlSAX2ErrMemory(ctxt);
		return;
 	    }
<<<<<<< HEAD
	    if (ctxt->nodelen > INT_MAX - len) {
                xmlSAX2ErrMemory(ctxt, "xmlSAX2Characters overflow prevented");
                return;
	    }
            if ((ctxt->nodelen + len > XML_MAX_TEXT_LENGTH) &&
                ((ctxt->options & XML_PARSE_HUGE) == 0)) {
                xmlSAX2ErrMemory(ctxt, "xmlSAX2Characters: huge text node");
=======
            if ((len > maxLength) || (ctxt->nodelen > maxLength - len)) {
                xmlFatalErr(ctxt, XML_ERR_RESOURCE_LIMIT,
                            "Text node too long, try XML_PARSE_HUGE");
                xmlHaltParser(ctxt);
>>>>>>> 626889fb
                return;
            }
	    if (ctxt->nodelen + len >= ctxt->nodemem) {
		xmlChar *newbuf;
		int size;

		size = ctxt->nodemem > INT_MAX - len ?
                       INT_MAX :
                       ctxt->nodemem + len;
		size = size > INT_MAX / 2 ? INT_MAX : size * 2;
                newbuf = (xmlChar *) xmlRealloc(lastChild->content,size);
		if (newbuf == NULL) {
		    xmlSAX2ErrMemory(ctxt);
		    return;
		}
		ctxt->nodemem = size;
		lastChild->content = newbuf;
	    }
	    memcpy(&lastChild->content[ctxt->nodelen], ch, len);
	    ctxt->nodelen += len;
	    lastChild->content[ctxt->nodelen] = 0;
	} else if (coalesceText) {
	    if (xmlTextConcat(lastChild, ch, len)) {
		xmlSAX2ErrMemory(ctxt);
	    }
	    if (ctxt->node->children != NULL) {
		ctxt->nodelen = xmlStrlen(lastChild->content);
		ctxt->nodemem = ctxt->nodelen + 1;
	    }
	} else {
	    /* Mixed content, first time */
            if (type == XML_TEXT_NODE) {
                lastChild = xmlSAX2TextNode(ctxt, ch, len);
                if (lastChild != NULL)
                    lastChild->doc = ctxt->myDoc;
            } else
                lastChild = xmlNewCDataBlock(ctxt->myDoc, ch, len);
	    if (lastChild == NULL) {
                xmlSAX2ErrMemory(ctxt);
            } else {
		xmlSAX2AppendChild(ctxt, lastChild);
		if (ctxt->node->children != NULL) {
		    ctxt->nodelen = len;
		    ctxt->nodemem = len + 1;
		}
	    }
	}
    }

    if ((lastChild != NULL) &&
        (type == XML_TEXT_NODE) &&
        (ctxt->linenumbers) &&
        (ctxt->input != NULL)) {
        if ((unsigned) ctxt->input->line < (unsigned) USHRT_MAX)
            lastChild->line = ctxt->input->line;
        else {
            lastChild->line = USHRT_MAX;
            if (ctxt->options & XML_PARSE_BIG_LINES)
                lastChild->psvi = XML_INT_TO_PTR(ctxt->input->line);
        }
    }
}

/**
 * xmlSAX2Characters:
 * @ctx: the user data (XML parser context)
 * @ch:  a xmlChar string
 * @len: the number of xmlChar
 *
 * receiving some chars from the parser.
 */
void
xmlSAX2Characters(void *ctx, const xmlChar *ch, int len)
{
    xmlSAX2Text((xmlParserCtxtPtr) ctx, ch, len, XML_TEXT_NODE);
}

/**
 * xmlSAX2IgnorableWhitespace:
 * @ctx: the user data (XML parser context)
 * @ch:  a xmlChar string
 * @len: the number of xmlChar
 *
 * receiving some ignorable whitespaces from the parser.
 * UNUSED: by default the DOM building will use xmlSAX2Characters
 */
void
xmlSAX2IgnorableWhitespace(void *ctx ATTRIBUTE_UNUSED, const xmlChar *ch ATTRIBUTE_UNUSED, int len ATTRIBUTE_UNUSED)
{
}

/**
 * xmlSAX2ProcessingInstruction:
 * @ctx: the user data (XML parser context)
 * @target:  the target name
 * @data: the PI data's
 *
 * A processing instruction has been parsed.
 */
void
xmlSAX2ProcessingInstruction(void *ctx, const xmlChar *target,
                      const xmlChar *data)
{
    xmlParserCtxtPtr ctxt = (xmlParserCtxtPtr) ctx;
    xmlNodePtr ret;

    if (ctx == NULL) return;

    ret = xmlNewDocPI(ctxt->myDoc, target, data);
<<<<<<< HEAD
    if (ret == NULL) return;

    if (ctxt->linenumbers) {
	if (ctxt->input != NULL) {
	    if ((unsigned) ctxt->input->line < (unsigned) USHRT_MAX)
		ret->line = ctxt->input->line;
	    else
	        ret->line = USHRT_MAX;
	}
    }
    if (ctxt->inSubset == 1) {
	xmlAddChild((xmlNodePtr) ctxt->myDoc->intSubset, ret);
	return;
    } else if (ctxt->inSubset == 2) {
	xmlAddChild((xmlNodePtr) ctxt->myDoc->extSubset, ret);
	return;
    }
    if (parent == NULL) {
#ifdef DEBUG_SAX_TREE
	    xmlGenericError(xmlGenericErrorContext,
		    "Setting PI %s as root\n", target);
#endif
        xmlAddChild((xmlNodePtr) ctxt->myDoc, (xmlNodePtr) ret);
	return;
    }
    if (parent->type == XML_ELEMENT_NODE) {
#ifdef DEBUG_SAX_TREE
	xmlGenericError(xmlGenericErrorContext,
		"adding PI %s child to %s\n", target, parent->name);
#endif
	xmlAddChild(parent, ret);
    } else {
#ifdef DEBUG_SAX_TREE
	xmlGenericError(xmlGenericErrorContext,
		"adding PI %s sibling to ", target);
	xmlDebugDumpOneNode(stderr, parent, 0);
#endif
	xmlAddSibling(parent, ret);
=======
    if (ret == NULL) {
        xmlSAX2ErrMemory(ctxt);
        return;
>>>>>>> 626889fb
    }

    xmlSAX2AppendChild(ctxt, ret);
}

/**
 * xmlSAX2Comment:
 * @ctx: the user data (XML parser context)
 * @value:  the xmlSAX2Comment content
 *
 * A xmlSAX2Comment has been parsed.
 */
void
xmlSAX2Comment(void *ctx, const xmlChar *value)
{
    xmlParserCtxtPtr ctxt = (xmlParserCtxtPtr) ctx;
    xmlNodePtr ret;

    if (ctx == NULL) return;

    ret = xmlNewDocComment(ctxt->myDoc, value);
<<<<<<< HEAD
    if (ret == NULL) return;
    if (ctxt->linenumbers) {
	if (ctxt->input != NULL) {
	    if ((unsigned) ctxt->input->line < (unsigned) USHRT_MAX)
		ret->line = ctxt->input->line;
	    else
	        ret->line = USHRT_MAX;
	}
=======
    if (ret == NULL) {
        xmlSAX2ErrMemory(ctxt);
        return;
>>>>>>> 626889fb
    }

    xmlSAX2AppendChild(ctxt, ret);
}

/**
 * xmlSAX2CDataBlock:
 * @ctx: the user data (XML parser context)
 * @value:  The pcdata content
 * @len:  the block length
 *
 * called when a pcdata block has been parsed
 */
void
xmlSAX2CDataBlock(void *ctx, const xmlChar *value, int len)
{
    xmlSAX2Text((xmlParserCtxtPtr) ctx, value, len, XML_CDATA_SECTION_NODE);
}

#ifdef LIBXML_SAX1_ENABLED
/**
 * xmlSAXDefaultVersion:
 * @version:  the version, must be 2
 *
 * DEPRECATED: Use parser option XML_PARSE_SAX1.
<<<<<<< HEAD
 *
 * Set the default version of SAX used globally by the library.
 * By default, during initialization the default is set to 2.
 * Note that it is generally a better coding style to use
 * xmlSAXVersion() to set up the version explicitly for a given
 * parsing context.
=======
>>>>>>> 626889fb
 *
 * Has no effect.
 *
 * Returns 2 in case of success and -1 in case of error.
 */
int
xmlSAXDefaultVersion(int version)
{
    if (version != 2)
        return(-1);
    return(2);
}
#endif /* LIBXML_SAX1_ENABLED */

/**
 * xmlSAXVersion:
 * @hdlr:  the SAX handler
 * @version:  the version, 1 or 2
 *
 * Initialize the default XML SAX handler according to the version
 *
 * Returns 0 in case of success and -1 in case of error.
 */
int
xmlSAXVersion(xmlSAXHandler *hdlr, int version)
{
    if (hdlr == NULL) return(-1);
    if (version == 2) {
	hdlr->startElementNs = xmlSAX2StartElementNs;
	hdlr->endElementNs = xmlSAX2EndElementNs;
	hdlr->serror = NULL;
	hdlr->initialized = XML_SAX2_MAGIC;
#ifdef LIBXML_SAX1_ENABLED
    } else if (version == 1) {
	hdlr->initialized = 1;
#endif /* LIBXML_SAX1_ENABLED */
    } else
        return(-1);
#ifdef LIBXML_SAX1_ENABLED
    hdlr->startElement = xmlSAX2StartElement;
    hdlr->endElement = xmlSAX2EndElement;
#else
    hdlr->startElement = NULL;
    hdlr->endElement = NULL;
#endif /* LIBXML_SAX1_ENABLED */
    hdlr->internalSubset = xmlSAX2InternalSubset;
    hdlr->externalSubset = xmlSAX2ExternalSubset;
    hdlr->isStandalone = xmlSAX2IsStandalone;
    hdlr->hasInternalSubset = xmlSAX2HasInternalSubset;
    hdlr->hasExternalSubset = xmlSAX2HasExternalSubset;
    hdlr->resolveEntity = xmlSAX2ResolveEntity;
    hdlr->getEntity = xmlSAX2GetEntity;
    hdlr->getParameterEntity = xmlSAX2GetParameterEntity;
    hdlr->entityDecl = xmlSAX2EntityDecl;
    hdlr->attributeDecl = xmlSAX2AttributeDecl;
    hdlr->elementDecl = xmlSAX2ElementDecl;
    hdlr->notationDecl = xmlSAX2NotationDecl;
    hdlr->unparsedEntityDecl = xmlSAX2UnparsedEntityDecl;
    hdlr->setDocumentLocator = xmlSAX2SetDocumentLocator;
    hdlr->startDocument = xmlSAX2StartDocument;
    hdlr->endDocument = xmlSAX2EndDocument;
    hdlr->reference = xmlSAX2Reference;
    hdlr->characters = xmlSAX2Characters;
    hdlr->cdataBlock = xmlSAX2CDataBlock;
    hdlr->ignorableWhitespace = xmlSAX2Characters;
    hdlr->processingInstruction = xmlSAX2ProcessingInstruction;
    hdlr->comment = xmlSAX2Comment;
    hdlr->warning = xmlParserWarning;
    hdlr->error = xmlParserError;
    hdlr->fatalError = xmlParserError;

    return(0);
}

/**
 * xmlSAX2InitDefaultSAXHandler:
 * @hdlr:  the SAX handler
 * @warning:  flag if non-zero sets the handler warning procedure
 *
 * Initialize the default XML SAX2 handler
 */
void
xmlSAX2InitDefaultSAXHandler(xmlSAXHandler *hdlr, int warning)
{
    if ((hdlr == NULL) || (hdlr->initialized != 0))
	return;

    xmlSAXVersion(hdlr, 2);
    if (warning == 0)
	hdlr->warning = NULL;
}

/**
 * xmlDefaultSAXHandlerInit:
 *
 * DEPRECATED: This function is a no-op. Call xmlInitParser to
 * initialize the library.
 *
 * Initialize the default SAX2 handler
 */
void
xmlDefaultSAXHandlerInit(void)
{
}

#ifdef LIBXML_HTML_ENABLED

/**
 * xmlSAX2InitHtmlDefaultSAXHandler:
 * @hdlr:  the SAX handler
 *
 * Initialize the default HTML SAX2 handler
 */
void
xmlSAX2InitHtmlDefaultSAXHandler(xmlSAXHandler *hdlr)
{
    if ((hdlr == NULL) || (hdlr->initialized != 0))
	return;

    hdlr->internalSubset = xmlSAX2InternalSubset;
    hdlr->externalSubset = NULL;
    hdlr->isStandalone = NULL;
    hdlr->hasInternalSubset = NULL;
    hdlr->hasExternalSubset = NULL;
    hdlr->resolveEntity = NULL;
    hdlr->getEntity = xmlSAX2GetEntity;
    hdlr->getParameterEntity = NULL;
    hdlr->entityDecl = NULL;
    hdlr->attributeDecl = NULL;
    hdlr->elementDecl = NULL;
    hdlr->notationDecl = NULL;
    hdlr->unparsedEntityDecl = NULL;
    hdlr->setDocumentLocator = xmlSAX2SetDocumentLocator;
    hdlr->startDocument = xmlSAX2StartDocument;
    hdlr->endDocument = xmlSAX2EndDocument;
    hdlr->startElement = xmlSAX2StartElement;
    hdlr->endElement = xmlSAX2EndElement;
    hdlr->reference = NULL;
    hdlr->characters = xmlSAX2Characters;
    hdlr->cdataBlock = xmlSAX2CDataBlock;
    hdlr->ignorableWhitespace = xmlSAX2IgnorableWhitespace;
    hdlr->processingInstruction = xmlSAX2ProcessingInstruction;
    hdlr->comment = xmlSAX2Comment;
    hdlr->warning = xmlParserWarning;
    hdlr->error = xmlParserError;
    hdlr->fatalError = xmlParserError;

    hdlr->initialized = 1;
}

/**
 * htmlDefaultSAXHandlerInit:
 *
 * DEPRECATED: This function is a no-op. Call xmlInitParser to
 * initialize the library.
 */
void
htmlDefaultSAXHandlerInit(void)
{
}

#endif /* LIBXML_HTML_ENABLED */<|MERGE_RESOLUTION|>--- conflicted
+++ resolved
@@ -29,27 +29,6 @@
 #include "private/error.h"
 #include "private/parser.h"
 #include "private/tree.h"
-<<<<<<< HEAD
-
-/* #define DEBUG_SAX2 */
-/* #define DEBUG_SAX2_TREE */
-
-/**
- * TODO:
- *
- * macro to flag unimplemented blocks
- * XML_CATALOG_PREFER user env to select between system/public preferred
- * option. C.f. Richard Tobin <richard@cogsci.ed.ac.uk>
- *> Just FYI, I am using an environment variable XML_CATALOG_PREFER with
- *> values "system" and "public".  I have made the default be "system" to
- *> match yours.
- */
-#define TODO								\
-    xmlGenericError(xmlGenericErrorContext,				\
-	    "Unimplemented block at %s:%d\n",				\
-            __FILE__, __LINE__);
-=======
->>>>>>> 626889fb
 
 /*
  * xmlSAX2ErrMemory:
@@ -307,11 +286,6 @@
 	xmlParserInputPtr *oldinputTab;
 	xmlParserInputPtr input = NULL;
 	const xmlChar *oldencoding;
-<<<<<<< HEAD
-	int oldprogressive;
-        unsigned long consumed;
-        size_t buffered;
-=======
         unsigned long consumed;
         size_t buffered;
 #ifdef FUZZING_BUILD_MODE_UNSAFE_FOR_PRODUCTION
@@ -319,7 +293,6 @@
 #else
         int inputMax = 5;
 #endif
->>>>>>> 626889fb
 
 	/*
 	 * Ask the Entity resolver to load the damn thing
@@ -345,27 +318,12 @@
 	oldinputMax = ctxt->inputMax;
 	oldinputTab = ctxt->inputTab;
 	oldencoding = ctxt->encoding;
-        oldprogressive = ctxt->progressive;
 	ctxt->encoding = NULL;
-        ctxt->progressive = 0;
 
 	ctxt->inputTab = xmlMalloc(inputMax * sizeof(xmlParserInputPtr));
 	if (ctxt->inputTab == NULL) {
-<<<<<<< HEAD
-	    xmlSAX2ErrMemory(ctxt, "xmlSAX2ExternalSubset");
-            xmlFreeInputStream(input);
-	    ctxt->input = oldinput;
-	    ctxt->inputNr = oldinputNr;
-	    ctxt->inputMax = oldinputMax;
-	    ctxt->inputTab = oldinputTab;
-	    ctxt->charset = oldcharset;
-	    ctxt->encoding = oldencoding;
-            ctxt->progressive = oldprogressive;
-	    return;
-=======
 	    xmlSAX2ErrMemory(ctxt);
             goto error;
->>>>>>> 626889fb
 	}
 	ctxt->inputNr = 0;
 	ctxt->inputMax = inputMax;
@@ -391,11 +349,7 @@
 	 */
 
 	while (ctxt->inputNr > 1)
-<<<<<<< HEAD
-	    xmlPopInput(ctxt);
-=======
 	    xmlFreeInputStream(xmlCtxtPopInput(ctxt));
->>>>>>> 626889fb
 
         consumed = ctxt->input->consumed;
         buffered = ctxt->input->cur - ctxt->input->base;
@@ -408,12 +362,8 @@
         else
             ctxt->sizeentities += consumed;
 
-<<<<<<< HEAD
-	xmlFreeInputStream(ctxt->input);
-=======
 error:
 	xmlFreeInputStream(input);
->>>>>>> 626889fb
         xmlFree(ctxt->inputTab);
 
 	/*
@@ -428,7 +378,6 @@
 	     (!xmlDictOwns(ctxt->dict, ctxt->encoding))))
 	    xmlFree((xmlChar *) ctxt->encoding);
 	ctxt->encoding = oldencoding;
-        ctxt->progressive = oldprogressive;
 	/* ctxt->wellFormed = oldwellFormed; */
     }
 }
@@ -970,11 +919,7 @@
     }
 }
 
-<<<<<<< HEAD
-#if defined(LIBXML_SAX1_ENABLED) || defined(LIBXML_HTML_ENABLED) || defined(LIBXML_WRITER_ENABLED) || defined(LIBXML_LEGACY_ENABLED)
-=======
 #if defined(LIBXML_SAX1_ENABLED)
->>>>>>> 626889fb
 /**
  * xmlNsErrMsg:
  * @ctxt:  an XML parser context
@@ -1182,28 +1127,6 @@
     }
 
     /* !!!!!! <a toto:arg="" xmlns:toto="http://toto.com"> */
-<<<<<<< HEAD
-    ret = xmlNewNsPropEatName(ctxt->node, namespace, name, NULL);
-    if (ret == NULL)
-        goto error;
-
-    if ((ctxt->replaceEntities == 0) && (!ctxt->html)) {
-        xmlNodePtr tmp;
-
-        ret->children = xmlStringGetNodeList(ctxt->myDoc, value);
-        tmp = ret->children;
-        while (tmp != NULL) {
-            tmp->parent = (xmlNodePtr) ret;
-            if (tmp->next == NULL)
-                ret->last = tmp;
-            tmp = tmp->next;
-        }
-    } else if (value != NULL) {
-        ret->children = xmlNewDocText(ctxt->myDoc, value);
-        ret->last = ret->children;
-        if (ret->children != NULL)
-            ret->children->parent = (xmlNodePtr) ret;
-=======
     ret = xmlNewNsProp(ctxt->node, namespace, name, NULL);
     if (ret == NULL) {
         xmlSAX2ErrMemory(ctxt);
@@ -1221,7 +1144,6 @@
             ret->last = ret->children;
             ret->children->parent = (xmlNodePtr) ret;
         }
->>>>>>> 626889fb
     }
 
 #ifdef LIBXML_VALID_ENABLED
@@ -1503,16 +1425,6 @@
 	ctxt->validate = 0;
     }
 
-<<<<<<< HEAD
-    if (ctxt->html) {
-        prefix = NULL;
-        name = xmlStrdup(fullname);
-    } else {
-        /*
-         * Split the full name into a namespace prefix and the tag name
-         */
-        name = xmlSplitQName(ctxt, fullname, &prefix);
-=======
     /*
      * Split the full name into a namespace prefix and the tag name
      */
@@ -1520,7 +1432,6 @@
     if (name == NULL) {
         xmlSAX2ErrMemory(ctxt);
         return;
->>>>>>> 626889fb
     }
 
     /*
@@ -1535,16 +1446,6 @@
         return;
     }
     ctxt->nodemem = -1;
-<<<<<<< HEAD
-    if (ctxt->linenumbers) {
-	if (ctxt->input != NULL) {
-	    if ((unsigned) ctxt->input->line < (unsigned) USHRT_MAX)
-		ret->line = ctxt->input->line;
-	    else
-	        ret->line = USHRT_MAX;
-	}
-    }
-=======
 
     /* Initialize parent before pushing node */
     parent = ctxt->node;
@@ -1555,7 +1456,6 @@
      * Link the child element
      */
     xmlSAX2AppendChild(ctxt, ret);
->>>>>>> 626889fb
 
     /*
      * We are parsing a new node.
@@ -1929,23 +1829,7 @@
     } else
 	ret->content = (xmlChar *) intern;
 
-<<<<<<< HEAD
-    if (ctxt->linenumbers) {
-	if (ctxt->input != NULL) {
-	    if ((unsigned) ctxt->input->line < (unsigned) USHRT_MAX)
-		ret->line = ctxt->input->line;
-	    else {
-	        ret->line = USHRT_MAX;
-		if (ctxt->options & XML_PARSE_BIG_LINES)
-		    ret->psvi = (void *) (ptrdiff_t) ctxt->input->line;
-	    }
-	}
-    }
-
-    if ((__xmlRegisterCallbacks) && (xmlRegisterNodeDefaultValue))
-=======
     if ((xmlRegisterCallbacks) && (xmlRegisterNodeDefaultValue))
->>>>>>> 626889fb
 	xmlRegisterNodeDefaultValue(ret);
     return(ret);
 }
@@ -2192,11 +2076,6 @@
 	     *
 	     * Open issue: normalization of the value.
 	     */
-<<<<<<< HEAD
-#if defined(LIBXML_SAX1_ENABLED) || defined(LIBXML_HTML_ENABLED) || defined(LIBXML_WRITER_ENABLED) || defined(LIBXML_LEGACY_ENABLED)
-#ifdef LIBXML_VALID_ENABLED
-=======
->>>>>>> 626889fb
 	    if (xmlValidateNCName(content, 1) != 0) {
 	        xmlErrValid(ctxt, XML_DTD_XMLID_VALUE,
                             "xml:id : attribute value %s is not an NCName\n",
@@ -2312,11 +2191,7 @@
 	    else
 	        ret->name = lname;
 	    if (ret->name == NULL) {
-<<<<<<< HEAD
-	        xmlSAX2ErrMemory(ctxt, "xmlSAX2StartElementNs");
-=======
 	        xmlSAX2ErrMemory(ctxt);
->>>>>>> 626889fb
                 xmlFree(ret);
 		return;
 	    }
@@ -2336,17 +2211,6 @@
 	    return;
 	}
     }
-<<<<<<< HEAD
-    if (ctxt->linenumbers) {
-	if (ctxt->input != NULL) {
-	    if ((unsigned) ctxt->input->line < (unsigned) USHRT_MAX)
-		ret->line = ctxt->input->line;
-	    else
-	        ret->line = USHRT_MAX;
-	}
-    }
-=======
->>>>>>> 626889fb
 
     /*
      * Build the namespace list
@@ -2643,20 +2507,10 @@
 		xmlSAX2ErrMemory(ctxt);
 		return;
  	    }
-<<<<<<< HEAD
-	    if (ctxt->nodelen > INT_MAX - len) {
-                xmlSAX2ErrMemory(ctxt, "xmlSAX2Characters overflow prevented");
-                return;
-	    }
-            if ((ctxt->nodelen + len > XML_MAX_TEXT_LENGTH) &&
-                ((ctxt->options & XML_PARSE_HUGE) == 0)) {
-                xmlSAX2ErrMemory(ctxt, "xmlSAX2Characters: huge text node");
-=======
             if ((len > maxLength) || (ctxt->nodelen > maxLength - len)) {
                 xmlFatalErr(ctxt, XML_ERR_RESOURCE_LIMIT,
                             "Text node too long, try XML_PARSE_HUGE");
                 xmlHaltParser(ctxt);
->>>>>>> 626889fb
                 return;
             }
 	    if (ctxt->nodelen + len >= ctxt->nodemem) {
@@ -2766,50 +2620,9 @@
     if (ctx == NULL) return;
 
     ret = xmlNewDocPI(ctxt->myDoc, target, data);
-<<<<<<< HEAD
-    if (ret == NULL) return;
-
-    if (ctxt->linenumbers) {
-	if (ctxt->input != NULL) {
-	    if ((unsigned) ctxt->input->line < (unsigned) USHRT_MAX)
-		ret->line = ctxt->input->line;
-	    else
-	        ret->line = USHRT_MAX;
-	}
-    }
-    if (ctxt->inSubset == 1) {
-	xmlAddChild((xmlNodePtr) ctxt->myDoc->intSubset, ret);
-	return;
-    } else if (ctxt->inSubset == 2) {
-	xmlAddChild((xmlNodePtr) ctxt->myDoc->extSubset, ret);
-	return;
-    }
-    if (parent == NULL) {
-#ifdef DEBUG_SAX_TREE
-	    xmlGenericError(xmlGenericErrorContext,
-		    "Setting PI %s as root\n", target);
-#endif
-        xmlAddChild((xmlNodePtr) ctxt->myDoc, (xmlNodePtr) ret);
-	return;
-    }
-    if (parent->type == XML_ELEMENT_NODE) {
-#ifdef DEBUG_SAX_TREE
-	xmlGenericError(xmlGenericErrorContext,
-		"adding PI %s child to %s\n", target, parent->name);
-#endif
-	xmlAddChild(parent, ret);
-    } else {
-#ifdef DEBUG_SAX_TREE
-	xmlGenericError(xmlGenericErrorContext,
-		"adding PI %s sibling to ", target);
-	xmlDebugDumpOneNode(stderr, parent, 0);
-#endif
-	xmlAddSibling(parent, ret);
-=======
     if (ret == NULL) {
         xmlSAX2ErrMemory(ctxt);
         return;
->>>>>>> 626889fb
     }
 
     xmlSAX2AppendChild(ctxt, ret);
@@ -2831,20 +2644,9 @@
     if (ctx == NULL) return;
 
     ret = xmlNewDocComment(ctxt->myDoc, value);
-<<<<<<< HEAD
-    if (ret == NULL) return;
-    if (ctxt->linenumbers) {
-	if (ctxt->input != NULL) {
-	    if ((unsigned) ctxt->input->line < (unsigned) USHRT_MAX)
-		ret->line = ctxt->input->line;
-	    else
-	        ret->line = USHRT_MAX;
-	}
-=======
     if (ret == NULL) {
         xmlSAX2ErrMemory(ctxt);
         return;
->>>>>>> 626889fb
     }
 
     xmlSAX2AppendChild(ctxt, ret);
@@ -2870,15 +2672,6 @@
  * @version:  the version, must be 2
  *
  * DEPRECATED: Use parser option XML_PARSE_SAX1.
-<<<<<<< HEAD
- *
- * Set the default version of SAX used globally by the library.
- * By default, during initialization the default is set to 2.
- * Note that it is generally a better coding style to use
- * xmlSAXVersion() to set up the version explicitly for a given
- * parsing context.
-=======
->>>>>>> 626889fb
  *
  * Has no effect.
  *
