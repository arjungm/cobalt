--- conflicted
+++ resolved
@@ -12,11 +12,7 @@
 
 #include "libxml.h"
 #include <stdio.h>
-<<<<<<< HEAD
-
-=======
 #include <stdlib.h>
->>>>>>> 626889fb
 #include <string.h>
 #include <sys/stat.h>
 #include <time.h>
@@ -376,294 +372,6 @@
 static int nb_tests = 0;
 static int nb_errors = 0;
 static int nb_leaks = 0;
-<<<<<<< HEAD
-static int extraMemoryFromResolver = 0;
-
-/*
- * We need to trap calls to the resolver to not account memory for the catalog
- * which is shared to the current running test. We also don't want to have
- * network downloads modifying tests.
- */
-static xmlParserInputPtr
-testExternalEntityLoader(const char *URL, const char *ID,
-			 xmlParserCtxtPtr ctxt) {
-    xmlParserInputPtr ret;
-    int memused = xmlMemUsed();
-
-    ret = xmlNoNetExternalEntityLoader(URL, ID, ctxt);
-    extraMemoryFromResolver += xmlMemUsed() - memused;
-
-    return(ret);
-}
-
-/*
- * Trapping the error messages at the generic level to grab the equivalent of
- * stderr messages on CLI tools.
- */
-static char testErrors[32769];
-static int testErrorsSize = 0;
-
-static void
-channel(void *ctx  ATTRIBUTE_UNUSED, const char *msg, ...) {
-    va_list args;
-    int res;
-
-    if (testErrorsSize >= 32768)
-        return;
-    va_start(args, msg);
-    res = vsnprintf(&testErrors[testErrorsSize],
-                    32768 - testErrorsSize,
-		    msg, args);
-    va_end(args);
-    if (testErrorsSize + res >= 32768) {
-        /* buffer is full */
-	testErrorsSize = 32768;
-	testErrors[testErrorsSize] = 0;
-    } else {
-        testErrorsSize += res;
-    }
-    testErrors[testErrorsSize] = 0;
-}
-
-/**
- * xmlParserPrintFileContext:
- * @input:  an xmlParserInputPtr input
- *
- * Displays current context within the input content for error tracking
- */
-
-static void
-xmlParserPrintFileContextInternal(xmlParserInputPtr input ,
-		xmlGenericErrorFunc chanl, void *data ) {
-    const xmlChar *cur, *base;
-    unsigned int n, col;	/* GCC warns if signed, because compared with sizeof() */
-    xmlChar  content[81]; /* space for 80 chars + line terminator */
-    xmlChar *ctnt;
-
-    if (input == NULL) return;
-    cur = input->cur;
-    base = input->base;
-    /* skip backwards over any end-of-lines */
-    while ((cur > base) && ((*(cur) == '\n') || (*(cur) == '\r'))) {
-	cur--;
-    }
-    n = 0;
-    /* search backwards for beginning-of-line (to max buff size) */
-    while ((n++ < (sizeof(content)-1)) && (cur > base) &&
-   (*(cur) != '\n') && (*(cur) != '\r'))
-        cur--;
-    if ((*(cur) == '\n') || (*(cur) == '\r')) cur++;
-    /* calculate the error position in terms of the current position */
-    col = input->cur - cur;
-    /* search forward for end-of-line (to max buff size) */
-    n = 0;
-    ctnt = content;
-    /* copy selected text to our buffer */
-    while ((*cur != 0) && (*(cur) != '\n') &&
-   (*(cur) != '\r') && (n < sizeof(content)-1)) {
-		*ctnt++ = *cur++;
-	n++;
-    }
-    *ctnt = 0;
-    /* print out the selected text */
-    chanl(data ,"%s\n", content);
-    /* create blank line with problem pointer */
-    n = 0;
-    ctnt = content;
-    /* (leave buffer space for pointer + line terminator) */
-    while ((n<col) && (n++ < sizeof(content)-2) && (*ctnt != 0)) {
-	if (*(ctnt) != '\t')
-	    *(ctnt) = ' ';
-	ctnt++;
-    }
-    *ctnt++ = '^';
-    *ctnt = 0;
-    chanl(data ,"%s\n", content);
-}
-
-static void
-testStructuredErrorHandler(void *ctx  ATTRIBUTE_UNUSED, xmlErrorPtr err) {
-    char *file = NULL;
-    int line = 0;
-    int code = -1;
-    int domain;
-    void *data = NULL;
-    const char *str;
-    const xmlChar *name = NULL;
-    xmlNodePtr node;
-    xmlErrorLevel level;
-    xmlParserInputPtr input = NULL;
-    xmlParserInputPtr cur = NULL;
-    xmlParserCtxtPtr ctxt = NULL;
-
-    if (err == NULL)
-        return;
-
-    file = err->file;
-    line = err->line;
-    code = err->code;
-    domain = err->domain;
-    level = err->level;
-    node = err->node;
-    if ((domain == XML_FROM_PARSER) || (domain == XML_FROM_HTML) ||
-        (domain == XML_FROM_DTD) || (domain == XML_FROM_NAMESPACE) ||
-	(domain == XML_FROM_IO) || (domain == XML_FROM_VALID)) {
-	ctxt = err->ctxt;
-    }
-    str = err->message;
-
-    if (code == XML_ERR_OK)
-        return;
-
-    if ((node != NULL) && (node->type == XML_ELEMENT_NODE))
-        name = node->name;
-
-    /*
-     * Maintain the compatibility with the legacy error handling
-     */
-    if (ctxt != NULL) {
-        input = ctxt->input;
-        if ((input != NULL) && (input->filename == NULL) &&
-            (ctxt->inputNr > 1)) {
-            cur = input;
-            input = ctxt->inputTab[ctxt->inputNr - 2];
-        }
-        if (input != NULL) {
-            if (input->filename)
-                channel(data, "%s:%d: ", input->filename, input->line);
-            else if ((line != 0) && (domain == XML_FROM_PARSER))
-                channel(data, "Entity: line %d: ", input->line);
-        }
-    } else {
-        if (file != NULL)
-            channel(data, "%s:%d: ", file, line);
-        else if ((line != 0) && (domain == XML_FROM_PARSER))
-            channel(data, "Entity: line %d: ", line);
-    }
-    if (name != NULL) {
-        channel(data, "element %s: ", name);
-    }
-    if (code == XML_ERR_OK)
-        return;
-    switch (domain) {
-        case XML_FROM_PARSER:
-            channel(data, "parser ");
-            break;
-        case XML_FROM_NAMESPACE:
-            channel(data, "namespace ");
-            break;
-        case XML_FROM_DTD:
-        case XML_FROM_VALID:
-            channel(data, "validity ");
-            break;
-        case XML_FROM_HTML:
-            channel(data, "HTML parser ");
-            break;
-        case XML_FROM_MEMORY:
-            channel(data, "memory ");
-            break;
-        case XML_FROM_OUTPUT:
-            channel(data, "output ");
-            break;
-        case XML_FROM_IO:
-            channel(data, "I/O ");
-            break;
-        case XML_FROM_XINCLUDE:
-            channel(data, "XInclude ");
-            break;
-        case XML_FROM_XPATH:
-            channel(data, "XPath ");
-            break;
-        case XML_FROM_XPOINTER:
-            channel(data, "parser ");
-            break;
-        case XML_FROM_REGEXP:
-            channel(data, "regexp ");
-            break;
-        case XML_FROM_MODULE:
-            channel(data, "module ");
-            break;
-        case XML_FROM_SCHEMASV:
-            channel(data, "Schemas validity ");
-            break;
-        case XML_FROM_SCHEMASP:
-            channel(data, "Schemas parser ");
-            break;
-        case XML_FROM_RELAXNGP:
-            channel(data, "Relax-NG parser ");
-            break;
-        case XML_FROM_RELAXNGV:
-            channel(data, "Relax-NG validity ");
-            break;
-        case XML_FROM_CATALOG:
-            channel(data, "Catalog ");
-            break;
-        case XML_FROM_C14N:
-            channel(data, "C14N ");
-            break;
-        case XML_FROM_XSLT:
-            channel(data, "XSLT ");
-            break;
-        default:
-            break;
-    }
-    if (code == XML_ERR_OK)
-        return;
-    switch (level) {
-        case XML_ERR_NONE:
-            channel(data, ": ");
-            break;
-        case XML_ERR_WARNING:
-            channel(data, "warning : ");
-            break;
-        case XML_ERR_ERROR:
-            channel(data, "error : ");
-            break;
-        case XML_ERR_FATAL:
-            channel(data, "error : ");
-            break;
-    }
-    if (code == XML_ERR_OK)
-        return;
-    if (str != NULL) {
-        int len;
-	len = xmlStrlen((const xmlChar *)str);
-	if ((len > 0) && (str[len - 1] != '\n'))
-	    channel(data, "%s\n", str);
-	else
-	    channel(data, "%s", str);
-    } else {
-        channel(data, "%s\n", "out of memory error");
-    }
-    if (code == XML_ERR_OK)
-        return;
-
-    if (ctxt != NULL) {
-        xmlParserPrintFileContextInternal(input, channel, data);
-        if (cur != NULL) {
-            if (cur->filename)
-                channel(data, "%s:%d: \n", cur->filename, cur->line);
-            else if ((line != 0) && (domain == XML_FROM_PARSER))
-                channel(data, "Entity: line %d: \n", cur->line);
-            xmlParserPrintFileContextInternal(cur, channel, data);
-        }
-    }
-    if ((domain == XML_FROM_XPATH) && (err->str1 != NULL) &&
-        (err->int1 < 100) &&
-	(err->int1 < xmlStrlen((const xmlChar *)err->str1))) {
-	xmlChar buf[150];
-	int i;
-
-	channel(data, "%s\n", err->str1);
-	for (i=0;i < err->int1;i++)
-	     buf[i] = ' ';
-	buf[i++] = '^';
-	buf[i] = 0;
-	channel(data, "%s\n", buf);
-    }
-}
-=======
->>>>>>> 626889fb
 
 static void
 initializeLibxml2(void) {
@@ -1251,11 +959,7 @@
         fprintf(stderr, "Failed to create parser context\n");
 	return(1);
     }
-<<<<<<< HEAD
-    doc = xmlCtxtReadFile(ctxt, filename, NULL, options);
-=======
     doc = xmlCtxtReadFile(ctxt, filename, NULL, options | XML_PARSE_NOERROR);
->>>>>>> 626889fb
 
     if (doc != NULL) {
         fprintf(stderr, "SAX parsing generated a document !\n");
