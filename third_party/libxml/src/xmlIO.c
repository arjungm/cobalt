/*
 * xmlIO.c : implementation of the I/O interfaces used by the parser
 *
 * See Copyright for the status of this software.
 *
 * daniel@veillard.com
 */

#define IN_LIBXML
#include "libxml.h"

#include <string.h>
#include <stdlib.h>
#include <errno.h>

<<<<<<< HEAD
#ifdef HAVE_SYS_STAT_H
#include <sys/stat.h>
#endif
#ifdef HAVE_FCNTL_H
=======
>>>>>>> 626889fb
#include <fcntl.h>
#include <sys/stat.h>

#if defined(_WIN32)
  #define WIN32_LEAN_AND_MEAN
  #include <windows.h>
  #include <io.h>
  #include <direct.h>
#else
  #include <unistd.h>
#endif

#ifdef LIBXML_ZLIB_ENABLED
#include <zlib.h>
#endif
#ifdef LIBXML_LZMA_ENABLED
#include <lzma.h>
#endif

<<<<<<< HEAD
#if defined(_WIN32)
#define WIN32_LEAN_AND_MEAN
#include <windows.h>
#include <io.h>
#include <direct.h>
#endif

#ifndef S_ISDIR
#  ifdef _S_ISDIR
#    define S_ISDIR(x) _S_ISDIR(x)
#  elif defined(S_IFDIR)
#    ifdef S_IFMT
#      define S_ISDIR(m) (((m) & S_IFMT) == S_IFDIR)
#    elif defined(_S_IFMT)
#      define S_ISDIR(m) (((m) & _S_IFMT) == S_IFDIR)
#    endif
#  endif
#endif

#include <libxml/xmlmemory.h>
#include <libxml/parser.h>
#include <libxml/parserInternals.h>
=======
>>>>>>> 626889fb
#include <libxml/xmlIO.h>
#include <libxml/xmlmemory.h>
#include <libxml/uri.h>
#include <libxml/nanohttp.h>
#include <libxml/parserInternals.h>
#include <libxml/xmlerror.h>
#ifdef LIBXML_CATALOG_ENABLED
#include <libxml/catalog.h>
#endif

#include "private/buf.h"
#include "private/enc.h"
<<<<<<< HEAD
#include "private/error.h"
#include "private/io.h"
#include "private/parser.h"
=======
#include "private/entities.h"
#include "private/error.h"
#include "private/io.h"

#ifndef SIZE_MAX
  #define SIZE_MAX ((size_t) -1)
#endif
>>>>>>> 626889fb

/* #define VERBOSE_FAILURE */

#define MINLEN 4000

#ifndef STDOUT_FILENO
  #define STDOUT_FILENO 1
#endif

#ifndef S_ISDIR
#  ifdef _S_ISDIR
#    define S_ISDIR(x) _S_ISDIR(x)
#  elif defined(S_IFDIR)
#    ifdef S_IFMT
#      define S_ISDIR(m) (((m) & S_IFMT) == S_IFDIR)
#    elif defined(_S_IFMT)
#      define S_ISDIR(m) (((m) & _S_IFMT) == S_IFDIR)
#    endif
#  endif
#endif

/*
 * Input I/O callback sets
 */
typedef struct _xmlInputCallback {
    xmlInputMatchCallback matchcallback;
    xmlInputOpenCallback opencallback;
    xmlInputReadCallback readcallback;
    xmlInputCloseCallback closecallback;
} xmlInputCallback;

/* This dummy function only marks default IO in the callback table */
static int
xmlIODefaultMatch(const char *filename);

#define MAX_INPUT_CALLBACK 10

static xmlInputCallback xmlInputCallbackTable[MAX_INPUT_CALLBACK];
static int xmlInputCallbackNr;

#ifdef LIBXML_OUTPUT_ENABLED
/*
 * Output I/O callback sets
 */
typedef struct _xmlOutputCallback {
    xmlOutputMatchCallback matchcallback;
    xmlOutputOpenCallback opencallback;
    xmlOutputWriteCallback writecallback;
    xmlOutputCloseCallback closecallback;
} xmlOutputCallback;

#define MAX_OUTPUT_CALLBACK 10

static xmlOutputCallback xmlOutputCallbackTable[MAX_OUTPUT_CALLBACK];
<<<<<<< HEAD
static int xmlOutputCallbackNr = 0;
static int xmlOutputCallbackInitialized = 0;
=======
static int xmlOutputCallbackNr;
>>>>>>> 626889fb
#endif /* LIBXML_OUTPUT_ENABLED */

/************************************************************************
 *									*
 *			Error handling					*
 *									*
 ************************************************************************/

<<<<<<< HEAD
static const char* const IOerr[] = {
    "Unknown IO error",         /* UNKNOWN */
    "Permission denied",	/* EACCES */
    "Resource temporarily unavailable",/* EAGAIN */
    "Bad file descriptor",	/* EBADF */
    "Bad message",		/* EBADMSG */
    "Resource busy",		/* EBUSY */
    "Operation canceled",	/* ECANCELED */
    "No child processes",	/* ECHILD */
    "Resource deadlock avoided",/* EDEADLK */
    "Domain error",		/* EDOM */
    "File exists",		/* EEXIST */
    "Bad address",		/* EFAULT */
    "File too large",		/* EFBIG */
    "Operation in progress",	/* EINPROGRESS */
    "Interrupted function call",/* EINTR */
    "Invalid argument",		/* EINVAL */
    "Input/output error",	/* EIO */
    "Is a directory",		/* EISDIR */
    "Too many open files",	/* EMFILE */
    "Too many links",		/* EMLINK */
    "Inappropriate message buffer length",/* EMSGSIZE */
    "Filename too long",	/* ENAMETOOLONG */
    "Too many open files in system",/* ENFILE */
    "No such device",		/* ENODEV */
    "No such file or directory",/* ENOENT */
    "Exec format error",	/* ENOEXEC */
    "No locks available",	/* ENOLCK */
    "Not enough space",		/* ENOMEM */
    "No space left on device",	/* ENOSPC */
    "Function not implemented",	/* ENOSYS */
    "Not a directory",		/* ENOTDIR */
    "Directory not empty",	/* ENOTEMPTY */
    "Not supported",		/* ENOTSUP */
    "Inappropriate I/O control operation",/* ENOTTY */
    "No such device or address",/* ENXIO */
    "Operation not permitted",	/* EPERM */
    "Broken pipe",		/* EPIPE */
    "Result too large",		/* ERANGE */
    "Read-only file system",	/* EROFS */
    "Invalid seek",		/* ESPIPE */
    "No such process",		/* ESRCH */
    "Operation timed out",	/* ETIMEDOUT */
    "Improper link",		/* EXDEV */
    "Attempt to load network entity %s", /* XML_IO_NETWORK_ATTEMPT */
    "encoder error",		/* XML_IO_ENCODER */
    "flush error",
    "write error",
    "no input",
    "buffer full",
    "loading error",
    "not a socket",		/* ENOTSOCK */
    "already connected",	/* EISCONN */
    "connection refused",	/* ECONNREFUSED */
    "unreachable network",	/* ENETUNREACH */
    "address in use",		/* EADDRINUSE */
    "already in use",		/* EALREADY */
    "unknown address family",	/* EAFNOSUPPORT */
};

#if defined(_WIN32)
/**
 * __xmlIOWin32UTF8ToWChar:
 * @u8String:  uft-8 string
 *
 * Convert a string from utf-8 to wchar (WINDOWS ONLY!)
 */
static wchar_t *
__xmlIOWin32UTF8ToWChar(const char *u8String)
{
    wchar_t *wString = NULL;

    if (u8String) {
        int wLen =
            MultiByteToWideChar(CP_UTF8, MB_ERR_INVALID_CHARS, u8String,
                                -1, NULL, 0);
        if (wLen) {
            wString = xmlMalloc(wLen * sizeof(wchar_t));
            if (wString) {
                if (MultiByteToWideChar
                    (CP_UTF8, 0, u8String, -1, wString, wLen) == 0) {
                    xmlFree(wString);
                    wString = NULL;
                }
            }
        }
    }

    return wString;
}
#endif

/**
 * xmlIOErrMemory:
 * @extra:  extra information
 *
 * Handle an out of memory condition
 */
static void
xmlIOErrMemory(const char *extra)
{
    __xmlSimpleError(XML_FROM_IO, XML_ERR_NO_MEMORY, NULL, NULL, extra);
}

=======
>>>>>>> 626889fb
/**
 * xmlIOErr:
 * @code:  the error number
 *
 * Convert errno to xmlParserErrors.
 *
 * Returns an xmlParserErrors code.
 */
static xmlParserErrors
xmlIOErr(int err)
{
    xmlParserErrors code;

    if (err == 0) code = XML_IO_UNKNOWN;
#ifdef EACCES
    else if (err == EACCES) code = XML_IO_EACCES;
#endif
#ifdef EAGAIN
    else if (err == EAGAIN) code = XML_IO_EAGAIN;
#endif
#ifdef EBADF
    else if (err == EBADF) code = XML_IO_EBADF;
#endif
#ifdef EBADMSG
    else if (err == EBADMSG) code = XML_IO_EBADMSG;
#endif
#ifdef EBUSY
    else if (err == EBUSY) code = XML_IO_EBUSY;
#endif
#ifdef ECANCELED
    else if (err == ECANCELED) code = XML_IO_ECANCELED;
#endif
#ifdef ECHILD
    else if (err == ECHILD) code = XML_IO_ECHILD;
#endif
#ifdef EDEADLK
    else if (err == EDEADLK) code = XML_IO_EDEADLK;
#endif
#ifdef EDOM
    else if (err == EDOM) code = XML_IO_EDOM;
#endif
#ifdef EEXIST
    else if (err == EEXIST) code = XML_IO_EEXIST;
#endif
#ifdef EFAULT
    else if (err == EFAULT) code = XML_IO_EFAULT;
#endif
#ifdef EFBIG
    else if (err == EFBIG) code = XML_IO_EFBIG;
#endif
#ifdef EINPROGRESS
    else if (err == EINPROGRESS) code = XML_IO_EINPROGRESS;
#endif
#ifdef EINTR
    else if (err == EINTR) code = XML_IO_EINTR;
#endif
#ifdef EINVAL
    else if (err == EINVAL) code = XML_IO_EINVAL;
#endif
#ifdef EIO
    else if (err == EIO) code = XML_IO_EIO;
#endif
#ifdef EISDIR
    else if (err == EISDIR) code = XML_IO_EISDIR;
#endif
#ifdef EMFILE
    else if (err == EMFILE) code = XML_IO_EMFILE;
#endif
#ifdef EMLINK
    else if (err == EMLINK) code = XML_IO_EMLINK;
#endif
#ifdef EMSGSIZE
    else if (err == EMSGSIZE) code = XML_IO_EMSGSIZE;
#endif
#ifdef ENAMETOOLONG
    else if (err == ENAMETOOLONG) code = XML_IO_ENAMETOOLONG;
#endif
#ifdef ENFILE
    else if (err == ENFILE) code = XML_IO_ENFILE;
#endif
#ifdef ENODEV
    else if (err == ENODEV) code = XML_IO_ENODEV;
#endif
#ifdef ENOENT
    else if (err == ENOENT) code = XML_IO_ENOENT;
#endif
#ifdef ENOEXEC
    else if (err == ENOEXEC) code = XML_IO_ENOEXEC;
#endif
#ifdef ENOLCK
    else if (err == ENOLCK) code = XML_IO_ENOLCK;
#endif
#ifdef ENOMEM
    else if (err == ENOMEM) code = XML_IO_ENOMEM;
#endif
#ifdef ENOSPC
    else if (err == ENOSPC) code = XML_IO_ENOSPC;
#endif
#ifdef ENOSYS
    else if (err == ENOSYS) code = XML_IO_ENOSYS;
#endif
#ifdef ENOTDIR
    else if (err == ENOTDIR) code = XML_IO_ENOTDIR;
#endif
#ifdef ENOTEMPTY
    else if (err == ENOTEMPTY) code = XML_IO_ENOTEMPTY;
#endif
#ifdef ENOTSUP
    else if (err == ENOTSUP) code = XML_IO_ENOTSUP;
#endif
#ifdef ENOTTY
    else if (err == ENOTTY) code = XML_IO_ENOTTY;
#endif
#ifdef ENXIO
    else if (err == ENXIO) code = XML_IO_ENXIO;
#endif
#ifdef EPERM
    else if (err == EPERM) code = XML_IO_EPERM;
#endif
#ifdef EPIPE
    else if (err == EPIPE) code = XML_IO_EPIPE;
#endif
#ifdef ERANGE
    else if (err == ERANGE) code = XML_IO_ERANGE;
#endif
#ifdef EROFS
    else if (err == EROFS) code = XML_IO_EROFS;
#endif
#ifdef ESPIPE
    else if (err == ESPIPE) code = XML_IO_ESPIPE;
#endif
#ifdef ESRCH
    else if (err == ESRCH) code = XML_IO_ESRCH;
#endif
#ifdef ETIMEDOUT
    else if (err == ETIMEDOUT) code = XML_IO_ETIMEDOUT;
#endif
#ifdef EXDEV
    else if (err == EXDEV) code = XML_IO_EXDEV;
#endif
#ifdef ENOTSOCK
    else if (err == ENOTSOCK) code = XML_IO_ENOTSOCK;
#endif
#ifdef EISCONN
    else if (err == EISCONN) code = XML_IO_EISCONN;
#endif
#ifdef ECONNREFUSED
    else if (err == ECONNREFUSED) code = XML_IO_ECONNREFUSED;
#endif
#ifdef ETIMEDOUT
    else if (err == ETIMEDOUT) code = XML_IO_ETIMEDOUT;
#endif
#ifdef ENETUNREACH
    else if (err == ENETUNREACH) code = XML_IO_ENETUNREACH;
#endif
#ifdef EADDRINUSE
    else if (err == EADDRINUSE) code = XML_IO_EADDRINUSE;
#endif
#ifdef EINPROGRESS
    else if (err == EINPROGRESS) code = XML_IO_EINPROGRESS;
#endif
#ifdef EALREADY
    else if (err == EALREADY) code = XML_IO_EALREADY;
#endif
#ifdef EAFNOSUPPORT
    else if (err == EAFNOSUPPORT) code = XML_IO_EAFNOSUPPORT;
#endif
    else code = XML_IO_UNKNOWN;

    return(code);
}

/************************************************************************
 *									*
 *		Standard I/O for file accesses				*
 *									*
 ************************************************************************/

#if defined(_WIN32)

/**
 * __xmlIOWin32UTF8ToWChar:
 * @u8String:  uft-8 string
 *
 * Convert a string from utf-8 to wchar (WINDOWS ONLY!)
 */
static wchar_t *
__xmlIOWin32UTF8ToWChar(const char *u8String)
{
    wchar_t *wString = NULL;
    int i;

    if (u8String) {
        int wLen =
            MultiByteToWideChar(CP_UTF8, MB_ERR_INVALID_CHARS, u8String,
                                -1, NULL, 0);
        if (wLen) {
            wString = xmlMalloc(wLen * sizeof(wchar_t));
            if (wString) {
                if (MultiByteToWideChar
                    (CP_UTF8, 0, u8String, -1, wString, wLen) == 0) {
                    xmlFree(wString);
                    wString = NULL;
                }
            }

            /*
             * Convert to backward slash
             */
            for (i = 0; wString[i] != 0; i++) {
                if (wString[i] == '/')
                    wString[i] = '\\';
            }
        }
    }

    return wString;
}

#endif

/**
 * xmlNormalizeWindowsPath:
 * @path: the input file path
 *
 * DEPRECATED: This never really worked.
 *
 * Returns a copy of path.
 */
xmlChar *
xmlNormalizeWindowsPath(const xmlChar *path)
{
    return xmlStrdup(path);
}

/**
 * xmlCheckFilename:
 * @path:  the path to check
 *
 * DEPRECATED: Internal function, don't use.
 *
 * if stat is not available on the target machine,
 * returns 1.  if stat fails, returns 0 (if calling
 * stat on the filename fails, it can't be right).
 * if stat succeeds and the file is a directory,
 * returns 2.  otherwise returns 1.
 */
int
xmlCheckFilename(const char *path)
{
#if defined(_WIN32)
    struct _stat stat_buffer;
#else
    struct stat stat_buffer;
#endif
    int res;

    if (path == NULL)
	return(0);

#if defined(_WIN32)
    {
        wchar_t *wpath;

        /*
         * On Windows stat and wstat do not work with long pathname,
         * which start with '\\?\'
         */
        if ((path[0] == '\\') && (path[1] == '\\') && (path[2] == '?') &&
            (path[3] == '\\') )
                return 1;

        wpath = __xmlIOWin32UTF8ToWChar(path);
        if (wpath == NULL)
            return(0);
        res = _wstat(wpath, &stat_buffer);
        xmlFree(wpath);
    }
#else
    res = stat(path, &stat_buffer);
#endif

    if (res < 0)
        return 0;

#ifdef S_ISDIR
    if (S_ISDIR(stat_buffer.st_mode))
        return 2;
#endif

    return 1;
}

static int
xmlConvertUriToPath(const char *uri, char **out) {
    const char *escaped;
    char *unescaped;

    *out = NULL;

    if (!xmlStrncasecmp(BAD_CAST uri, BAD_CAST "file://localhost/", 17)) {
	escaped = &uri[16];
    } else if (!xmlStrncasecmp(BAD_CAST uri, BAD_CAST "file:///", 8)) {
	escaped = &uri[7];
    } else if (!xmlStrncasecmp(BAD_CAST uri, BAD_CAST "file:/", 6)) {
        /* lots of generators seems to lazy to read RFC 1738 */
	escaped = &uri[5];
    } else {
        return(1);
    }

#ifdef _WIN32
    /* Ignore slash like in file:///C:/file.txt */
    escaped += 1;
#endif

    unescaped = xmlURIUnescapeString(escaped, 0, NULL);
    if (unescaped == NULL)
        return(-1);

    *out = unescaped;
    return(0);
}

typedef struct {
    int fd;
} xmlFdIOCtxt;

/**
 * xmlFdOpen:
 * @filename:  the URI for matching
 * @out:  pointer to resulting context
 *
 * Returns an xmlParserErrors code
 */
static xmlParserErrors
xmlFdOpen(const char *filename, int write, int *out) {
    char *fromUri = NULL;
    int flags;
    int fd;
    xmlParserErrors ret;

    *out = -1;
    if (filename == NULL)
        return(XML_ERR_ARGUMENT);

    if (xmlConvertUriToPath(filename, &fromUri) < 0)
        return(XML_ERR_NO_MEMORY);

    if (fromUri != NULL)
        filename = fromUri;

#if defined(_WIN32)
    {
        wchar_t *wpath;

        wpath = __xmlIOWin32UTF8ToWChar(filename);
        if (wpath == NULL) {
            xmlFree(fromUri);
            return(XML_ERR_NO_MEMORY);
        }
        if (write)
            flags = _O_WRONLY | _O_CREAT | _O_TRUNC;
        else
            flags = _O_RDONLY;
	fd = _wopen(wpath, flags | _O_BINARY, 0666);
        xmlFree(wpath);
    }
#else
    if (write)
        flags = O_WRONLY | O_CREAT | O_TRUNC;
    else
        flags = O_RDONLY;
    fd = open(filename, flags, 0666);
#endif /* WIN32 */

    if (fd < 0) {
        /*
         * Windows and possibly other platforms return EINVAL
         * for invalid filenames.
         */
        if ((errno == ENOENT) || (errno == EINVAL)) {
            ret = XML_IO_ENOENT;
        } else {
            ret = xmlIOErr(errno);
        }
    } else {
        *out = fd;
        ret = XML_ERR_OK;
    }

<<<<<<< HEAD
=======
    xmlFree(fromUri);
    return(ret);
}

>>>>>>> 626889fb
/**
 * xmlFdRead:
 * @context:  the I/O context
 * @buffer:  where to drop data
 * @len:  number of bytes to read
 *
 * Read @len bytes to @buffer from the I/O channel.
 *
 * Returns the number of bytes read
 */
static int
xmlFdRead(void *context, char *buffer, int len) {
    xmlFdIOCtxt *fdctxt = context;
    int fd = fdctxt->fd;
    int ret = 0;
    int bytes;

    while (len > 0) {
        bytes = read(fd, buffer, len);
        if (bytes < 0) {
            /*
             * If we already got some bytes, return them without
             * raising an error.
             */
            if (ret > 0)
                break;
            return(-xmlIOErr(errno));
        }
        if (bytes == 0)
            break;
        ret += bytes;
        buffer += bytes;
        len -= bytes;
    }

    return(ret);
}

#ifdef LIBXML_OUTPUT_ENABLED
/**
 * xmlFdWrite:
 * @context:  the I/O context
 * @buffer:  where to get data
 * @len:  number of bytes to write
 *
 * Write @len bytes from @buffer to the I/O channel.
 *
 * Returns the number of bytes written
 */
static int
xmlFdWrite(void *context, const char *buffer, int len) {
    xmlFdIOCtxt *fdctxt = context;
    int fd = fdctxt->fd;
    int ret = 0;
    int bytes;

    while (len > 0) {
	bytes = write(fd, buffer, len);
	if (bytes < 0)
            return(-xmlIOErr(errno));
        ret += bytes;
        buffer += bytes;
        len -= bytes;
    }

    return(ret);
}
#endif /* LIBXML_OUTPUT_ENABLED */

static int
xmlFdFree(void *context) {
    xmlFree(context);
    return(XML_ERR_OK);
}

/**
 * xmlFdClose:
 * @context:  the I/O context
 *
 * Close an I/O channel
 *
 * Returns 0 in case of success and error code otherwise
 */
static int
xmlFdClose (void * context) {
    xmlFdIOCtxt *fdctxt = context;
    int fd = fdctxt->fd;
    int ret;

    ret = close(fd);

    xmlFree(fdctxt);

    if (ret < 0)
        return(xmlIOErr(errno));

    return(XML_ERR_OK);
}

/**
 * xmlFileMatch:
 * @filename:  the URI for matching
 *
 * DEPRECATED: Internal function, don't use.
 *
 * Returns 1 if matches, 0 otherwise
 */
int
xmlFileMatch (const char *filename ATTRIBUTE_UNUSED) {
    return(1);
}

/**
 * xmlFileOpenSafe:
 * @filename:  the URI for matching
 * @out:  pointer to resulting context
 *
 * input from FILE *
 *
 * Returns an xmlParserErrors code
 */
<<<<<<< HEAD
static void *
xmlFileOpen_real (const char *filename) {
    const char *path = filename;
=======
static xmlParserErrors
xmlFileOpenSafe(const char *filename, int write, void **out) {
    char *fromUri = NULL;
>>>>>>> 626889fb
    FILE *fd;
    xmlParserErrors ret = XML_ERR_OK;

    *out = NULL;
    if (filename == NULL)
        return(XML_ERR_ARGUMENT);

    if (xmlConvertUriToPath(filename, &fromUri) < 0)
        return(XML_ERR_NO_MEMORY);

    if (fromUri != NULL)
        filename = fromUri;

#if defined(_WIN32)
    {
        wchar_t *wpath;

        wpath = __xmlIOWin32UTF8ToWChar(filename);
        if (wpath == NULL) {
            xmlFree(fromUri);
            return(XML_ERR_NO_MEMORY);
        }
	fd = _wfopen(wpath, write ? L"wb" : L"rb");
        xmlFree(wpath);
    }
#else
    fd = fopen(filename, write ? "wb" : "rb");
#endif /* WIN32 */
<<<<<<< HEAD
    if (fd == NULL) xmlIOErr(0, path);
    return((void *) fd);
}
=======
>>>>>>> 626889fb

    if (fd == NULL) {
        /*
         * Windows and possibly other platforms return EINVAL
         * for invalid filenames.
         */
        if ((errno == ENOENT) || (errno == EINVAL)) {
            ret = XML_IO_ENOENT;
        } else {
            /*
             * This error won't be forwarded to the parser context
             * which will report it a second time.
             */
            ret = xmlIOErr(errno);
        }
    }

    *out = fd;
    xmlFree(fromUri);
    return(ret);
}

/**
 * xmlFileOpen:
 * @filename:  the URI for matching
 *
 * DEPRECATED: Internal function, don't use.
 *
 * Returns an IO context or NULL in case or failure
 */
void *
xmlFileOpen(const char *filename) {
    void *context;

    xmlFileOpenSafe(filename, 0, &context);
    return(context);
}

/**
 * xmlFileRead:
 * @context:  the I/O context
 * @buffer:  where to drop data
 * @len:  number of bytes to write
 *
 * DEPRECATED: Internal function, don't use.
 *
 * Returns the number of bytes read or < 0 in case of failure
 */
int
<<<<<<< HEAD
xmlFileRead (void * context, char * buffer, int len) {
    int ret;
    if ((context == NULL) || (buffer == NULL))
        return(-1);
    ret = fread(&buffer[0], 1,  len, (FILE *) context);
    if (ret < 0) xmlIOErr(0, "fread()");
    return(ret);
=======
xmlFileRead(void * context, char * buffer, int len) {
    FILE *file = context;
    size_t bytes;

    if ((context == NULL) || (buffer == NULL))
        return(-1);

    /*
     * The C standard doesn't mandate that fread sets errno, only
     * POSIX does. The Windows documentation isn't really clear.
     * Set errno to zero which will be reported as unknown error
     * if fread fails without setting errno.
     */
    errno = 0;
    bytes = fread(buffer, 1, len, file);
    if ((bytes < (size_t) len) && (ferror(file)))
        return(-xmlIOErr(errno));

    return(bytes);
>>>>>>> 626889fb
}

#ifdef LIBXML_OUTPUT_ENABLED
/**
 * xmlFileWrite:
 * @context:  the I/O context
 * @buffer:  where to drop data
 * @len:  number of bytes to write
 *
 * Write @len bytes from @buffer to the I/O channel.
 *
 * Returns the number of bytes written
 */
static int
xmlFileWrite(void *context, const char *buffer, int len) {
    FILE *file = context;
    size_t bytes;

    if ((context == NULL) || (buffer == NULL))
        return(-1);

    errno = 0;
    bytes = fwrite(buffer, 1, len, file);
    if (bytes < (size_t) len)
        return(-xmlIOErr(errno));

    return(len);
}
#endif /* LIBXML_OUTPUT_ENABLED */

/**
 * xmlFileFlush:
 * @context:  the I/O context
 *
 * Flush an I/O channel
 */
<<<<<<< HEAD
int
xmlFileClose (void * context) {
    FILE *fil;
    int ret;
=======
static int
xmlFileFlush (void * context) {
    FILE *file = context;
>>>>>>> 626889fb

    if (file == NULL)
        return(-1);
<<<<<<< HEAD
    fil = (FILE *) context;
    if ((fil == stdout) || (fil == stderr)) {
        ret = fflush(fil);
	if (ret < 0)
	    xmlIOErr(0, "fflush()");
	return(0);
    }
    if (fil == stdin)
	return(0);
    ret = ( fclose((FILE *) context) == EOF ) ? -1 : 0;
    if (ret < 0)
        xmlIOErr(0, "fclose()");
    return(ret);
=======

    if (fflush(file) != 0)
        return(xmlIOErr(errno));

    return(XML_ERR_OK);
>>>>>>> 626889fb
}

/**
 * xmlFileClose:
 * @context:  the I/O context
 *
 * DEPRECATED: Internal function, don't use.
 *
 * Returns 0 or -1 an error code case of error
 */
<<<<<<< HEAD
static int
xmlFileFlush (void * context) {
    int ret;

    if (context == NULL)
        return(-1);
    ret = ( fflush((FILE *) context) == EOF ) ? -1 : 0;
    if (ret < 0)
        xmlIOErr(0, "fflush()");
    return(ret);
=======
int
xmlFileClose (void * context) {
    FILE *file = context;

    if (context == NULL)
        return(-1);

    if (file == stdin)
        return(0);
    if ((file == stdout) || (file == stderr))
        return(xmlFileFlush(file));

    if (fclose(file) != 0)
        return(xmlIOErr(errno));

    return(0);
>>>>>>> 626889fb
}

#ifdef LIBXML_OUTPUT_ENABLED
/**
 * xmlBufferWrite:
 * @context:  the xmlBuffer
 * @buffer:  the data to write
 * @len:  number of bytes to write
 *
 * Write @len bytes from @buffer to the xml buffer
 *
 * Returns the number of bytes written or a negative xmlParserErrors
 * value.
 */
static int
xmlBufferWrite (void * context, const char * buffer, int len) {
    int ret;

    ret = xmlBufferAdd((xmlBufferPtr) context, (const xmlChar *) buffer, len);
    if (ret != 0)
        return(-XML_ERR_NO_MEMORY);
    return(len);
}
#endif

#ifdef LIBXML_ZLIB_ENABLED
/************************************************************************
 *									*
 *		I/O for compressed file accesses			*
 *									*
 ************************************************************************/

/**
 * xmlGzfileRead:
 * @context:  the I/O context
 * @buffer:  where to drop data
 * @len:  number of bytes to write
 *
 * Read @len bytes to @buffer from the compressed I/O channel.
 *
 * Returns the number of bytes read.
 */
static int
xmlGzfileRead (void * context, char * buffer, int len) {
    int ret;

    ret = gzread((gzFile) context, &buffer[0], len);
    if (ret < 0)
        return(-XML_IO_UNKNOWN);
    return(ret);
}

#ifdef LIBXML_OUTPUT_ENABLED
/**
 * xmlGzfileWrite:
 * @context:  the I/O context
 * @buffer:  where to drop data
 * @len:  number of bytes to write
 *
 * Write @len bytes from @buffer to the compressed I/O channel.
 *
 * Returns the number of bytes written
 */
static int
xmlGzfileWrite (void * context, const char * buffer, int len) {
    int ret;

    ret = gzwrite((gzFile) context, (char *) &buffer[0], len);
    if (ret < 0)
        return(-XML_IO_UNKNOWN);
    return(ret);
}
#endif /* LIBXML_OUTPUT_ENABLED */

/**
 * xmlGzfileClose:
 * @context:  the I/O context
 *
<<<<<<< HEAD
 * Wrapper around xmlGzfileOpen_real if the open fails, it will
 * try to unescape @filename
=======
 * Close a compressed I/O channel
>>>>>>> 626889fb
 */
static int
xmlGzfileClose (void * context) {
    if (gzclose((gzFile) context) != Z_OK)
        return(XML_IO_UNKNOWN);
    return(0);
}
#endif /* LIBXML_ZLIB_ENABLED */

/************************************************************************
 *									*
 *		I/O for compressed file accesses			*
 *									*
 ************************************************************************/
<<<<<<< HEAD
#include "private/xzlib.h"
/**
 * xmlXzfileMatch:
 * @filename:  the URI for matching
 *
 * input from compressed file test
 *
 * Returns 1 if matches, 0 otherwise
 */
static int
xmlXzfileMatch (const char *filename ATTRIBUTE_UNUSED) {
    return(1);
}

/**
 * xmlXzFileOpen_real:
 * @filename:  the URI for matching
 *
 * input from compressed file open
 * if @filename is " " then the standard input is used
 *
 * Returns an I/O context or NULL in case of error
 */
static void *
xmlXzfileOpen_real (const char *filename) {
    const char *path = NULL;
    xzFile fd;

    if (!strcmp(filename, "-")) {
        fd = __libxml2_xzdopen(dup(fileno(stdin)), "rb");
	return((void *) fd);
    }

    if (!xmlStrncasecmp(BAD_CAST filename, BAD_CAST "file://localhost/", 17)) {
	path = &filename[16];
    } else if (!xmlStrncasecmp(BAD_CAST filename, BAD_CAST "file:///", 8)) {
	path = &filename[7];
    } else if (!xmlStrncasecmp(BAD_CAST filename, BAD_CAST "file:/", 6)) {
        /* lots of generators seems to lazy to read RFC 1738 */
	path = &filename[5];
    } else
	path = filename;

    if (path == NULL)
	return(NULL);
    if (!xmlCheckFilename(path))
        return(NULL);

    fd = __libxml2_xzopen(path, "rb");
    return((void *) fd);
}

/**
 * xmlXzfileOpen:
 * @filename:  the URI for matching
 *
 * Wrapper around xmlXzfileOpen_real that try it with an unescaped
 * version of @filename, if this fails fallback to @filename
 *
 * Returns a handler or NULL in case or failure
 */
static void *
xmlXzfileOpen (const char *filename) {
    char *unescaped;
    void *retval;
=======
>>>>>>> 626889fb

#ifdef LIBXML_LZMA_ENABLED

#include "private/xzlib.h"

/**
 * xmlXzfileRead:
 * @context:  the I/O context
 * @buffer:  where to drop data
 * @len:  number of bytes to write
 *
 * Read @len bytes to @buffer from the compressed I/O channel.
 *
 * Returns the number of bytes written
 */
static int
xmlXzfileRead (void * context, char * buffer, int len) {
    int ret;

    ret = __libxml2_xzread((xzFile) context, &buffer[0], len);
    if (ret < 0)
        return(-XML_IO_UNKNOWN);
    return(ret);
}

/**
 * xmlXzfileClose:
 * @context:  the I/O context
 *
 * Close a compressed I/O channel
 */
static int
xmlXzfileClose (void * context) {
<<<<<<< HEAD
    int ret;

    ret =  (__libxml2_xzclose((xzFile) context) == LZMA_OK ) ? 0 : -1;
    if (ret < 0) xmlIOErr(0, "xzclose()");
    return(ret);
}
#endif /* LIBXML_LZMA_ENABLED */

#ifdef LIBXML_HTTP_ENABLED
/************************************************************************
 *									*
 *			I/O for HTTP file accesses			*
 *									*
 ************************************************************************/

#ifdef LIBXML_OUTPUT_ENABLED
typedef struct xmlIOHTTPWriteCtxt_
{
    int			compression;

    char *		uri;

    void *		doc_buff;

} xmlIOHTTPWriteCtxt, *xmlIOHTTPWriteCtxtPtr;

#ifdef LIBXML_ZLIB_ENABLED

#define DFLT_WBITS		( -15 )
#define DFLT_MEM_LVL		( 8 )
#define GZ_MAGIC1		( 0x1f )
#define GZ_MAGIC2		( 0x8b )
#define LXML_ZLIB_OS_CODE	( 0x03 )
#define INIT_HTTP_BUFF_SIZE	( 32768 )
#define DFLT_ZLIB_RATIO		( 5 )

/*
**  Data structure and functions to work with sending compressed data
**  via HTTP.
*/

typedef struct xmlZMemBuff_
{
   unsigned long	size;
   unsigned long	crc;

   unsigned char *	zbuff;
   z_stream		zctrl;

} xmlZMemBuff, *xmlZMemBuffPtr;

/**
 * append_reverse_ulong
 * @buff:  Compressed memory buffer
 * @data:  Unsigned long to append
 *
 * Append a unsigned long in reverse byte order to the end of the
 * memory buffer.
 */
static void
append_reverse_ulong( xmlZMemBuff * buff, unsigned long data ) {

    int		idx;

    if ( buff == NULL )
	return;

    /*
    **  This is plagiarized from putLong in gzio.c (zlib source) where
    **  the number "4" is hardcoded.  If zlib is ever patched to
    **  support 64 bit file sizes, this code would need to be patched
    **  as well.
    */

    for ( idx = 0; idx < 4; idx++ ) {
	*buff->zctrl.next_out = ( data & 0xff );
	data >>= 8;
	buff->zctrl.next_out++;
    }

    return;
}

/**
 *
 * xmlFreeZMemBuff
 * @buff:  The memory buffer context to clear
 *
 * Release all the resources associated with the compressed memory buffer.
 */
static void
xmlFreeZMemBuff( xmlZMemBuffPtr buff ) {

#ifdef DEBUG_HTTP
    int z_err;
#endif

    if ( buff == NULL )
	return;

    xmlFree( buff->zbuff );
#ifdef DEBUG_HTTP
    z_err = deflateEnd( &buff->zctrl );
    if ( z_err != Z_OK )
	xmlGenericError( xmlGenericErrorContext,
			"xmlFreeZMemBuff:  Error releasing zlib context:  %d\n",
			z_err );
#else
    deflateEnd( &buff->zctrl );
#endif

    xmlFree( buff );
    return;
}

/**
 * xmlCreateZMemBuff
 *@compression:	Compression value to use
 *
 * Create a memory buffer to hold the compressed XML document.  The
 * compressed document in memory will end up being identical to what
 * would be created if gzopen/gzwrite/gzclose were being used to
 * write the document to disk.  The code for the header/trailer data to
 * the compression is plagiarized from the zlib source files.
 */
static void *
xmlCreateZMemBuff( int compression ) {

    int			z_err;
    int			hdr_lgth;
    xmlZMemBuffPtr	buff = NULL;

    if ( ( compression < 1 ) || ( compression > 9 ) )
	return ( NULL );

    /*  Create the control and data areas  */

    buff = xmlMalloc( sizeof( xmlZMemBuff ) );
    if ( buff == NULL ) {
	xmlIOErrMemory("creating buffer context");
	return ( NULL );
    }

    (void)memset( buff, 0, sizeof( xmlZMemBuff ) );
    buff->size = INIT_HTTP_BUFF_SIZE;
    buff->zbuff = xmlMalloc( buff->size );
    if ( buff->zbuff == NULL ) {
	xmlFreeZMemBuff( buff );
	xmlIOErrMemory("creating buffer");
	return ( NULL );
    }

    z_err = deflateInit2( &buff->zctrl, compression, Z_DEFLATED,
			    DFLT_WBITS, DFLT_MEM_LVL, Z_DEFAULT_STRATEGY );
    if ( z_err != Z_OK ) {
	xmlChar msg[500];
	xmlFreeZMemBuff( buff );
	buff = NULL;
	xmlStrPrintf(msg, 500,
		    "xmlCreateZMemBuff:  %s %d\n",
		    "Error initializing compression context.  ZLIB error:",
		    z_err );
	xmlIOErr(XML_IO_WRITE, (const char *) msg);
	return ( NULL );
    }

    /*  Set the header data.  The CRC will be needed for the trailer  */
    buff->crc = crc32( 0L, NULL, 0 );
    hdr_lgth = snprintf( (char *)buff->zbuff, buff->size,
			"%c%c%c%c%c%c%c%c%c%c",
			GZ_MAGIC1, GZ_MAGIC2, Z_DEFLATED,
			0, 0, 0, 0, 0, 0, LXML_ZLIB_OS_CODE );
    buff->zctrl.next_out  = buff->zbuff + hdr_lgth;
    buff->zctrl.avail_out = buff->size - hdr_lgth;

    return ( buff );
}

/**
 * xmlZMemBuffExtend
 * @buff:  Buffer used to compress and consolidate data.
 * @ext_amt:   Number of bytes to extend the buffer.
 *
 * Extend the internal buffer used to store the compressed data by the
 * specified amount.
 *
 * Returns 0 on success or -1 on failure to extend the buffer.  On failure
 * the original buffer still exists at the original size.
 */
static int
xmlZMemBuffExtend( xmlZMemBuffPtr buff, size_t ext_amt ) {

    int			rc = -1;
    size_t		new_size;
    size_t		cur_used;

    unsigned char *	tmp_ptr = NULL;

    if ( buff == NULL )
	return ( -1 );

    else if ( ext_amt == 0 )
	return ( 0 );

    cur_used = buff->zctrl.next_out - buff->zbuff;
    new_size = buff->size + ext_amt;

#ifdef DEBUG_HTTP
    if ( cur_used > new_size )
	xmlGenericError( xmlGenericErrorContext,
			"xmlZMemBuffExtend:  %s\n%s %d bytes.\n",
			"Buffer overwrite detected during compressed memory",
			"buffer extension.  Overflowed by",
			(cur_used - new_size ) );
#endif

    tmp_ptr = xmlRealloc( buff->zbuff, new_size );
    if ( tmp_ptr != NULL ) {
	rc = 0;
	buff->size  = new_size;
	buff->zbuff = tmp_ptr;
	buff->zctrl.next_out  = tmp_ptr + cur_used;
	buff->zctrl.avail_out = new_size - cur_used;
    }
    else {
	xmlChar msg[500];
	xmlStrPrintf(msg, 500,
		    "xmlZMemBuffExtend:  %s %lu bytes.\n",
		    "Allocation failure extending output buffer to",
		    (unsigned long) new_size );
	xmlIOErr(XML_IO_WRITE, (const char *) msg);
    }

    return ( rc );
}

/**
 * xmlZMemBuffAppend
 * @buff:  Buffer used to compress and consolidate data
 * @src:   Uncompressed source content to append to buffer
 * @len:   Length of source data to append to buffer
 *
 * Compress and append data to the internal buffer.  The data buffer
 * will be expanded if needed to store the additional data.
 *
 * Returns the number of bytes appended to the buffer or -1 on error.
 */
static int
xmlZMemBuffAppend( xmlZMemBuffPtr buff, const char * src, int len ) {

    int		z_err;
    size_t	min_accept;

    if ( ( buff == NULL ) || ( src == NULL ) )
	return ( -1 );

    buff->zctrl.avail_in = len;
    buff->zctrl.next_in  = (unsigned char *)src;
    while ( buff->zctrl.avail_in > 0 ) {
	/*
	**  Extend the buffer prior to deflate call if a reasonable amount
	**  of output buffer space is not available.
	*/
	min_accept = buff->zctrl.avail_in / DFLT_ZLIB_RATIO;
	if ( buff->zctrl.avail_out <= min_accept ) {
	    if ( xmlZMemBuffExtend( buff, buff->size ) == -1 )
		return ( -1 );
	}

	z_err = deflate( &buff->zctrl, Z_NO_FLUSH );
	if ( z_err != Z_OK ) {
	    xmlChar msg[500];
	    xmlStrPrintf(msg, 500,
			"xmlZMemBuffAppend:  %s %d %s - %d",
			"Compression error while appending",
			len, "bytes to buffer.  ZLIB error", z_err );
	    xmlIOErr(XML_IO_WRITE, (const char *) msg);
	    return ( -1 );
	}
    }

    buff->crc = crc32( buff->crc, (unsigned char *)src, len );

    return ( len );
}

/**
 * xmlZMemBuffGetContent
 * @buff:  Compressed memory content buffer
 * @data_ref:  Pointer reference to point to compressed content
 *
 * Flushes the compression buffers, appends gzip file trailers and
 * returns the compressed content and length of the compressed data.
 * NOTE:  The gzip trailer code here is plagiarized from zlib source.
 *
 * Returns the length of the compressed data or -1 on error.
 */
static int
xmlZMemBuffGetContent( xmlZMemBuffPtr buff, char ** data_ref ) {

    int		zlgth = -1;
    int		z_err;

    if ( ( buff == NULL ) || ( data_ref == NULL ) )
	return ( -1 );

    /*  Need to loop until compression output buffers are flushed  */

    do
    {
	z_err = deflate( &buff->zctrl, Z_FINISH );
	if ( z_err == Z_OK ) {
	    /*  In this case Z_OK means more buffer space needed  */

	    if ( xmlZMemBuffExtend( buff, buff->size ) == -1 )
		return ( -1 );
	}
    }
    while ( z_err == Z_OK );

    /*  If the compression state is not Z_STREAM_END, some error occurred  */

    if ( z_err == Z_STREAM_END ) {

	/*  Need to append the gzip data trailer  */

	if ( buff->zctrl.avail_out < ( 2 * sizeof( unsigned long ) ) ) {
	    if ( xmlZMemBuffExtend(buff, (2 * sizeof(unsigned long))) == -1 )
		return ( -1 );
	}

	/*
	**  For whatever reason, the CRC and length data are pushed out
	**  in reverse byte order.  So a memcpy can't be used here.
	*/

	append_reverse_ulong( buff, buff->crc );
	append_reverse_ulong( buff, buff->zctrl.total_in );

	zlgth = buff->zctrl.next_out - buff->zbuff;
	*data_ref = (char *)buff->zbuff;
    }

    else {
	xmlChar msg[500];
	xmlStrPrintf(msg, 500,
		    "xmlZMemBuffGetContent:  %s - %d\n",
		    "Error flushing zlib buffers.  Error code", z_err );
	xmlIOErr(XML_IO_WRITE, (const char *) msg);
    }

    return ( zlgth );
}
#endif /* LIBXML_OUTPUT_ENABLED */
#endif  /*  LIBXML_ZLIB_ENABLED  */

#ifdef LIBXML_OUTPUT_ENABLED
/**
 * xmlFreeHTTPWriteCtxt
 * @ctxt:  Context to cleanup
 *
 * Free allocated memory and reclaim system resources.
 *
 * No return value.
 */
static void
xmlFreeHTTPWriteCtxt( xmlIOHTTPWriteCtxtPtr ctxt )
{
    if ( ctxt->uri != NULL )
	xmlFree( ctxt->uri );

    if ( ctxt->doc_buff != NULL ) {

#ifdef LIBXML_ZLIB_ENABLED
	if ( ctxt->compression > 0 ) {
	    xmlFreeZMemBuff( ctxt->doc_buff );
	}
	else
#endif
	{
	    xmlOutputBufferClose( ctxt->doc_buff );
	}
    }

    xmlFree( ctxt );
    return;
}
#endif /* LIBXML_OUTPUT_ENABLED */


/**
 * xmlIOHTTPMatch:
 * @filename:  the URI for matching
 *
 * check if the URI matches an HTTP one
 *
 * Returns 1 if matches, 0 otherwise
 */
int
xmlIOHTTPMatch (const char *filename) {
    if (!xmlStrncasecmp(BAD_CAST filename, BAD_CAST "http://", 7))
	return(1);
    return(0);
}

/**
 * xmlIOHTTPOpen:
 * @filename:  the URI for matching
 *
 * open an HTTP I/O channel
 *
 * Returns an I/O context or NULL in case of error
 */
void *
xmlIOHTTPOpen (const char *filename) {
    return(xmlNanoHTTPOpen(filename, NULL));
}

#ifdef LIBXML_OUTPUT_ENABLED
/**
 * xmlIOHTTPOpenW:
 * @post_uri:  The destination URI for the document
 * @compression:  The compression desired for the document.
 *
 * Open a temporary buffer to collect the document for a subsequent HTTP POST
 * request.  Non-static as is called from the output buffer creation routine.
 *
 * Returns an I/O context or NULL in case of error.
 */

void *
xmlIOHTTPOpenW(const char *post_uri, int compression ATTRIBUTE_UNUSED)
{

    xmlIOHTTPWriteCtxtPtr ctxt = NULL;

    if (post_uri == NULL)
        return (NULL);

    ctxt = xmlMalloc(sizeof(xmlIOHTTPWriteCtxt));
    if (ctxt == NULL) {
	xmlIOErrMemory("creating HTTP output context");
        return (NULL);
    }

    (void) memset(ctxt, 0, sizeof(xmlIOHTTPWriteCtxt));

    ctxt->uri = (char *) xmlStrdup((const xmlChar *)post_uri);
    if (ctxt->uri == NULL) {
	xmlIOErrMemory("copying URI");
        xmlFreeHTTPWriteCtxt(ctxt);
        return (NULL);
    }

    /*
     * **  Since the document length is required for an HTTP post,
     * **  need to put the document into a buffer.  A memory buffer
     * **  is being used to avoid pushing the data to disk and back.
     */

#ifdef LIBXML_ZLIB_ENABLED
    if ((compression > 0) && (compression <= 9)) {

        ctxt->compression = compression;
        ctxt->doc_buff = xmlCreateZMemBuff(compression);
    } else
#endif
    {
        /*  Any character conversions should have been done before this  */

        ctxt->doc_buff = xmlAllocOutputBufferInternal(NULL);
    }

    if (ctxt->doc_buff == NULL) {
        xmlFreeHTTPWriteCtxt(ctxt);
        ctxt = NULL;
    }

    return (ctxt);
}
#endif /* LIBXML_OUTPUT_ENABLED */

#ifdef LIBXML_OUTPUT_ENABLED
/**
 * xmlIOHTTPDfltOpenW
 * @post_uri:  The destination URI for this document.
 *
 * Calls xmlIOHTTPOpenW with no compression to set up for a subsequent
 * HTTP post command.  This function should generally not be used as
 * the open callback is short circuited in xmlOutputBufferCreateFile.
 *
 * Returns a pointer to the new IO context.
 */
static void *
xmlIOHTTPDfltOpenW( const char * post_uri ) {
    return ( xmlIOHTTPOpenW( post_uri, 0 ) );
}
#endif /* LIBXML_OUTPUT_ENABLED */

/**
 * xmlIOHTTPRead:
 * @context:  the I/O context
 * @buffer:  where to drop data
 * @len:  number of bytes to write
 *
 * Read @len bytes to @buffer from the I/O channel.
 *
 * Returns the number of bytes written
 */
int
xmlIOHTTPRead(void * context, char * buffer, int len) {
    if ((buffer == NULL) || (len < 0)) return(-1);
    return(xmlNanoHTTPRead(context, &buffer[0], len));
}

#ifdef LIBXML_OUTPUT_ENABLED
/**
 * xmlIOHTTPWrite
 * @context:  previously opened writing context
 * @buffer:   data to output to temporary buffer
 * @len:      bytes to output
 *
 * Collect data from memory buffer into a temporary file for later
 * processing.
 *
 * Returns number of bytes written.
 */

static int
xmlIOHTTPWrite( void * context, const char * buffer, int len ) {

    xmlIOHTTPWriteCtxtPtr	ctxt = context;

    if ( ( ctxt == NULL ) || ( ctxt->doc_buff == NULL ) || ( buffer == NULL ) )
	return ( -1 );

    if ( len > 0 ) {

	/*  Use gzwrite or fwrite as previously setup in the open call  */

#ifdef LIBXML_ZLIB_ENABLED
	if ( ctxt->compression > 0 )
	    len = xmlZMemBuffAppend( ctxt->doc_buff, buffer, len );

	else
#endif
	    len = xmlOutputBufferWrite( ctxt->doc_buff, len, buffer );

	if ( len < 0 ) {
	    xmlChar msg[500];
	    xmlStrPrintf(msg, 500,
			"xmlIOHTTPWrite:  %s\n%s '%s'.\n",
			"Error appending to internal buffer.",
			"Error sending document to URI",
			ctxt->uri );
	    xmlIOErr(XML_IO_WRITE, (const char *) msg);
	}
    }

    return ( len );
}
#endif /* LIBXML_OUTPUT_ENABLED */


/**
 * xmlIOHTTPClose:
 * @context:  the I/O context
 *
 * Close an HTTP I/O channel
 *
 * Returns 0
 */
int
xmlIOHTTPClose (void * context) {
    xmlNanoHTTPClose(context);
    return 0;
}

#ifdef LIBXML_OUTPUT_ENABLED
/**
 * xmlIOHTTCloseWrite
 * @context:  The I/O context
 * @http_mthd: The HTTP method to be used when sending the data
 *
 * Close the transmit HTTP I/O channel and actually send the data.
 */
static int
xmlIOHTTPCloseWrite( void * context, const char * http_mthd ) {

    int				close_rc = -1;
    int				http_rtn = 0;
    int				content_lgth = 0;
    xmlIOHTTPWriteCtxtPtr	ctxt = context;

    char *			http_content = NULL;
    char *			content_encoding = NULL;
    char *			content_type = (char *) "text/xml";
    void *			http_ctxt = NULL;

    if ( ( ctxt == NULL ) || ( http_mthd == NULL ) )
	return ( -1 );

    /*  Retrieve the content from the appropriate buffer  */

#ifdef LIBXML_ZLIB_ENABLED

    if ( ctxt->compression > 0 ) {
	content_lgth = xmlZMemBuffGetContent( ctxt->doc_buff, &http_content );
	content_encoding = (char *) "Content-Encoding: gzip";
    }
    else
#endif
    {
	/*  Pull the data out of the memory output buffer  */

	xmlOutputBufferPtr	dctxt = ctxt->doc_buff;
	http_content = (char *) xmlBufContent(dctxt->buffer);
	content_lgth = xmlBufUse(dctxt->buffer);
    }

    if ( http_content == NULL ) {
	xmlChar msg[500];
	xmlStrPrintf(msg, 500,
		     "xmlIOHTTPCloseWrite:  %s '%s' %s '%s'.\n",
		     "Error retrieving content.\nUnable to",
		     http_mthd, "data to URI", ctxt->uri );
	xmlIOErr(XML_IO_WRITE, (const char *) msg);
    }

    else {

	http_ctxt = xmlNanoHTTPMethod( ctxt->uri, http_mthd, http_content,
					&content_type, content_encoding,
					content_lgth );

	if ( http_ctxt != NULL ) {
#ifdef DEBUG_HTTP
	    /*  If testing/debugging - dump reply with request content  */

	    FILE *	tst_file = NULL;
	    char	buffer[ 4096 ];
	    char *	dump_name = NULL;
	    int		avail;

	    xmlGenericError( xmlGenericErrorContext,
			"xmlNanoHTTPCloseWrite:  HTTP %s to\n%s returned %d.\n",
			http_mthd, ctxt->uri,
			xmlNanoHTTPReturnCode( http_ctxt ) );

	    /*
	    **  Since either content or reply may be gzipped,
	    **  dump them to separate files instead of the
	    **  standard error context.
	    */

	    dump_name = tempnam( NULL, "lxml" );
	    if ( dump_name != NULL ) {
		(void)snprintf( buffer, sizeof(buffer), "%s.content", dump_name );

		tst_file = fopen( buffer, "wb" );
		if ( tst_file != NULL ) {
		    xmlGenericError( xmlGenericErrorContext,
			"Transmitted content saved in file:  %s\n", buffer );

		    fwrite( http_content, 1, content_lgth, tst_file );
		    fclose( tst_file );
		}

		(void)snprintf( buffer, sizeof(buffer), "%s.reply", dump_name );
		tst_file = fopen( buffer, "wb" );
		if ( tst_file != NULL ) {
		    xmlGenericError( xmlGenericErrorContext,
			"Reply content saved in file:  %s\n", buffer );


		    while ( (avail = xmlNanoHTTPRead( http_ctxt,
					buffer, sizeof( buffer ) )) > 0 ) {

			fwrite( buffer, 1, avail, tst_file );
		    }

		    fclose( tst_file );
		}

		free( dump_name );
	    }
#endif  /*  DEBUG_HTTP  */

	    http_rtn = xmlNanoHTTPReturnCode( http_ctxt );
	    if ( ( http_rtn >= 200 ) && ( http_rtn < 300 ) )
		close_rc = 0;
	    else {
                xmlChar msg[500];
                xmlStrPrintf(msg, 500,
                      "xmlIOHTTPCloseWrite: HTTP '%s' of %d %s\n'%s' %s %d\n",
			    http_mthd, content_lgth,
			    "bytes to URI", ctxt->uri,
			    "failed.  HTTP return code:", http_rtn );
		xmlIOErr(XML_IO_WRITE, (const char *) msg);
            }

	    xmlNanoHTTPClose( http_ctxt );
	    xmlFree( content_type );
	}
    }

    /*  Final cleanups  */

    xmlFreeHTTPWriteCtxt( ctxt );

    return ( close_rc );
}

/**
 * xmlIOHTTPClosePut
 *
 * @context:  The I/O context
 *
 * Close the transmit HTTP I/O channel and actually send data using a PUT
 * HTTP method.
 */
static int
xmlIOHTTPClosePut( void * ctxt ) {
    return ( xmlIOHTTPCloseWrite( ctxt, "PUT" ) );
}


/**
 * xmlIOHTTPClosePost
 *
 * @context:  The I/O context
 *
 * Close the transmit HTTP I/O channel and actually send data using a POST
 * HTTP method.
 */
static int
xmlIOHTTPClosePost( void * ctxt ) {
    return ( xmlIOHTTPCloseWrite( ctxt, "POST" ) );
=======
    if (__libxml2_xzclose((xzFile) context) != LZMA_OK)
        return(XML_IO_UNKNOWN);
    return(0);
>>>>>>> 626889fb
}
#endif /* LIBXML_LZMA_ENABLED */

/************************************************************************
 *									*
 *			I/O for HTTP file accesses			*
 *									*
 ************************************************************************/

#ifdef LIBXML_HTTP_ENABLED
/**
 * xmlIOHTTPMatch:
 * @filename:  the URI for matching
 *
 * DEPRECATED: Internal function, don't use.
 *
 * check if the URI matches an HTTP one
 *
 * Returns 1 if matches, 0 otherwise
 */
int
xmlIOHTTPMatch (const char *filename) {
    if (!xmlStrncasecmp(BAD_CAST filename, BAD_CAST "http://", 7))
	return(1);
    return(0);
}

/**
 * xmlIOHTTPOpen:
 * @filename:  the URI for matching
 *
 * DEPRECATED: Internal function, don't use.
 *
 * open an HTTP I/O channel
 *
 * Returns an I/O context or NULL in case of error
 */
void *
xmlIOHTTPOpen (const char *filename) {
    return(xmlNanoHTTPOpen(filename, NULL));
}

#ifdef LIBXML_OUTPUT_ENABLED
/**
 * xmlIOHTTPOpenW:
 * @post_uri:  The destination URI for the document
 * @compression:  The compression desired for the document.
 *
 * DEPRECATED: Support for HTTP POST has been removed.
 *
 * Returns NULL.
 */
void *
xmlIOHTTPOpenW(const char *post_uri ATTRIBUTE_UNUSED,
               int compression ATTRIBUTE_UNUSED)
{
    return(NULL);
}
#endif /* LIBXML_OUTPUT_ENABLED */

/**
 * xmlIOHTTPRead:
 * @context:  the I/O context
 * @buffer:  where to drop data
 * @len:  number of bytes to write
 *
 * DEPRECATED: Internal function, don't use.
 *
 * Read @len bytes to @buffer from the I/O channel.
 *
 * Returns the number of bytes written
 */
int
xmlIOHTTPRead(void * context, char * buffer, int len) {
    if ((buffer == NULL) || (len < 0)) return(-1);
    return(xmlNanoHTTPRead(context, &buffer[0], len));
}

/**
 * xmlIOHTTPClose:
 * @context:  the I/O context
 *
 * DEPRECATED: Internal function, don't use.
 *
 * Close an HTTP I/O channel
 *
 * Returns 0
 */
int
xmlIOHTTPClose (void * context) {
    xmlNanoHTTPClose(context);
    return 0;
}
#endif /* LIBXML_HTTP_ENABLED */

/************************************************************************
 *									*
 *			Input/output buffers				*
 *									*
 ************************************************************************/

static int
xmlIODefaultMatch(const char *filename ATTRIBUTE_UNUSED) {
    return(1);
}

/**
 * xmlInputFromFd:
 * @buf:  parser input buffer
 * @fd:  file descriptor
 * @flags:  flags
 *
 * Update the buffer to read from @fd. Supports the XML_INPUT_UNZIP
 * flag.
 *
 * Returns an xmlParserErrors code.
 */
xmlParserErrors
xmlInputFromFd(xmlParserInputBufferPtr buf, int fd,
               xmlParserInputFlags flags) {
    xmlFdIOCtxt *fdctxt;
    int copy;

    (void) flags;

#ifdef LIBXML_LZMA_ENABLED
    if (flags & XML_INPUT_UNZIP) {
        xzFile xzStream;
        off_t pos;

        pos = lseek(fd, 0, SEEK_CUR);

        copy = dup(fd);
        if (copy == -1)
            return(xmlIOErr(errno));

        xzStream = __libxml2_xzdopen("?", copy, "rb");

        if (xzStream == NULL) {
            close(copy);
        } else {
            int compressed = (__libxml2_xzcompressed(xzStream) > 0);

            if ((compressed) ||
                /* Try to rewind if not gzip compressed */
                (pos < 0) ||
                (lseek(fd, pos, SEEK_SET) < 0)) {
                /*
                 * If a file isn't seekable, we pipe uncompressed
                 * input through xzlib.
                 */
                buf->context = xzStream;
                buf->readcallback = xmlXzfileRead;
                buf->closecallback = xmlXzfileClose;
                buf->compressed = compressed;

                return(XML_ERR_OK);
            }

            xmlXzfileClose(xzStream);
        }
    }
#endif /* LIBXML_LZMA_ENABLED */

#ifdef LIBXML_ZLIB_ENABLED
    if (flags & XML_INPUT_UNZIP) {
        gzFile gzStream;
        off_t pos;

        pos = lseek(fd, 0, SEEK_CUR);

        copy = dup(fd);
        if (copy == -1)
            return(xmlIOErr(errno));

        gzStream = gzdopen(copy, "rb");

        if (gzStream == NULL) {
            close(copy);
        } else {
            int compressed = (gzdirect(gzStream) == 0);

            if ((compressed) ||
                /* Try to rewind if not gzip compressed */
                (pos < 0) ||
                (lseek(fd, pos, SEEK_SET) < 0)) {
                /*
                 * If a file isn't seekable, we pipe uncompressed
                 * input through zlib.
                 */
                buf->context = gzStream;
                buf->readcallback = xmlGzfileRead;
                buf->closecallback = xmlGzfileClose;
                buf->compressed = compressed;

                return(XML_ERR_OK);
            }

            xmlGzfileClose(gzStream);
        }
    }
#endif /* LIBXML_ZLIB_ENABLED */

    copy = dup(fd);
    if (copy == -1)
        return(xmlIOErr(errno));

    fdctxt = xmlMalloc(sizeof(*fdctxt));
    if (fdctxt == NULL) {
        close(copy);
        return(XML_ERR_NO_MEMORY);
    }
    fdctxt->fd = copy;

    buf->context = fdctxt;
    buf->readcallback = xmlFdRead;
    buf->closecallback = xmlFdClose;

    return(XML_ERR_OK);
}

/**
 * xmlInputDefaultOpen:
 * @buf:  input buffer to be filled
 * @filename:  filename or URI
 * @flags:  XML_INPUT flags
 *
 * Returns an xmlParserErrors code.
 */
static xmlParserErrors
xmlInputDefaultOpen(xmlParserInputBufferPtr buf, const char *filename,
                    xmlParserInputFlags flags) {
    xmlParserErrors ret;
    int fd;

#ifdef LIBXML_HTTP_ENABLED
    if (xmlIOHTTPMatch(filename)) {
        if ((flags & XML_INPUT_NETWORK) == 0)
            return(XML_IO_NETWORK_ATTEMPT);

        buf->context = xmlIOHTTPOpen(filename);

        if (buf->context != NULL) {
            buf->readcallback = xmlIOHTTPRead;
            buf->closecallback = xmlIOHTTPClose;
            return(XML_ERR_OK);
        }
    }
#endif /* LIBXML_HTTP_ENABLED */

    if (!xmlFileMatch(filename))
        return(XML_IO_ENOENT);

    ret = xmlFdOpen(filename, 0, &fd);
    if (ret != XML_ERR_OK)
        return(ret);

    ret = xmlInputFromFd(buf, fd, flags);

    close(fd);

    return(ret);
}

#ifdef LIBXML_OUTPUT_ENABLED
/**
 * xmlOutputDefaultOpen:
 * @buf:  input buffer to be filled
 * @filename:  filename or URI
 * @compression:  compression level or 0
 * @is_file_uri:  whether filename is a file URI
 *
 * Returns an xmlParserErrors code.
 */
static xmlParserErrors
xmlOutputDefaultOpen(xmlOutputBufferPtr buf, const char *filename,
                     int compression) {
    xmlFdIOCtxt *fdctxt;
    int fd;

    (void) compression;

    if (!strcmp(filename, "-")) {
        fd = dup(STDOUT_FILENO);

        if (fd < 0)
            return(xmlIOErr(errno));
    } else {
        int ret;

        ret = xmlFdOpen(filename, /* write */ 1, &fd);
        if (ret != XML_ERR_OK)
            return(ret);
    }

#ifdef LIBXML_ZLIB_ENABLED
    if ((compression > 0) && (compression <= 9)) {
        gzFile gzStream;
        char mode[15];

        snprintf(mode, sizeof(mode), "wb%d", compression);
        gzStream = gzdopen(fd, mode);

        if (gzStream == NULL) {
            close(fd);
            return(XML_IO_UNKNOWN);
        }

        buf->context = gzStream;
        buf->writecallback = xmlGzfileWrite;
        buf->closecallback = xmlGzfileClose;

        return(XML_ERR_OK);
    }
#endif /* LIBXML_ZLIB_ENABLED */

    fdctxt = xmlMalloc(sizeof(*fdctxt));
    if (fdctxt == NULL) {
        close(fd);
        return(XML_ERR_NO_MEMORY);
    }
    fdctxt->fd = fd;

    buf->context = fdctxt;
    buf->writecallback = xmlFdWrite;
    buf->closecallback = xmlFdClose;
    return(XML_ERR_OK);
}
#endif

/**
 * xmlAllocParserInputBuffer:
 * @enc:  the charset encoding if known (deprecated)
 *
 * DEPRECATED: Use xmlNewInputFrom*.
 *
 * Create a buffered parser input for progressive parsing.
 *
 * The encoding argument is deprecated and should be set to
 * XML_CHAR_ENCODING_NONE. The encoding can be changed with
 * xmlSwitchEncoding or xmlSwitchEncodingName later on.
 *
 * Returns the new parser input or NULL
 */
xmlParserInputBufferPtr
xmlAllocParserInputBuffer(xmlCharEncoding enc) {
    xmlParserInputBufferPtr ret;

    ret = (xmlParserInputBufferPtr) xmlMalloc(sizeof(xmlParserInputBuffer));
    if (ret == NULL) {
	return(NULL);
    }
    memset(ret, 0, sizeof(xmlParserInputBuffer));
<<<<<<< HEAD
    ret->buffer = xmlBufCreateSize(2 * xmlDefaultBufferSize);
=======
    ret->buffer = xmlBufCreate(XML_IO_BUFFER_SIZE);
>>>>>>> 626889fb
    if (ret->buffer == NULL) {
        xmlFree(ret);
	return(NULL);
    }
    if (enc != XML_CHAR_ENCODING_NONE) {
        if (xmlLookupCharEncodingHandler(enc, &ret->encoder) != XML_ERR_OK) {
            /* We can't handle errors properly here. */
            xmlFreeParserInputBuffer(ret);
            return(NULL);
        }
    }
    if (ret->encoder != NULL)
        ret->raw = xmlBufCreate(XML_IO_BUFFER_SIZE);
    else
        ret->raw = NULL;
    ret->readcallback = NULL;
    ret->closecallback = NULL;
    ret->context = NULL;
    ret->compressed = -1;
    ret->rawconsumed = 0;

    return(ret);
}

#ifdef LIBXML_OUTPUT_ENABLED
/**
 * xmlAllocOutputBuffer:
 * @encoder:  the encoding converter or NULL
 *
 * Create a buffered parser output
 *
 * Consumes @encoder even in error case.
 *
 * Returns the new parser output or NULL
 */
xmlOutputBufferPtr
xmlAllocOutputBuffer(xmlCharEncodingHandlerPtr encoder) {
    xmlOutputBufferPtr ret;

    ret = (xmlOutputBufferPtr) xmlMalloc(sizeof(xmlOutputBuffer));
    if (ret == NULL) {
        xmlCharEncCloseFunc(encoder);
	return(NULL);
    }
    memset(ret, 0, sizeof(xmlOutputBuffer));
<<<<<<< HEAD
    ret->buffer = xmlBufCreate();
=======
    ret->buffer = xmlBufCreate(MINLEN);
>>>>>>> 626889fb
    if (ret->buffer == NULL) {
        xmlCharEncCloseFunc(encoder);
        xmlFree(ret);
	return(NULL);
    }
<<<<<<< HEAD
    xmlBufSetAllocationScheme(ret->buffer, XML_BUFFER_ALLOC_DOUBLEIT);
=======
>>>>>>> 626889fb

    ret->encoder = encoder;
    if (encoder != NULL) {
        ret->conv = xmlBufCreate(MINLEN);
	if (ret->conv == NULL) {
            xmlOutputBufferClose(ret);
	    return(NULL);
	}

	/*
	 * This call is designed to initiate the encoder state
	 */
	xmlCharEncOutput(ret, 1);
    } else
        ret->conv = NULL;
    ret->writecallback = NULL;
    ret->closecallback = NULL;
    ret->context = NULL;
    ret->written = 0;

    return(ret);
}
<<<<<<< HEAD

/**
 * xmlAllocOutputBufferInternal:
 * @encoder:  the encoding converter or NULL
 *
 * Create a buffered parser output
 *
 * Returns the new parser output or NULL
 */
xmlOutputBufferPtr
xmlAllocOutputBufferInternal(xmlCharEncodingHandlerPtr encoder) {
    xmlOutputBufferPtr ret;

    ret = (xmlOutputBufferPtr) xmlMalloc(sizeof(xmlOutputBuffer));
    if (ret == NULL) {
	xmlIOErrMemory("creating output buffer");
	return(NULL);
    }
    memset(ret, 0, sizeof(xmlOutputBuffer));
    ret->buffer = xmlBufCreate();
    if (ret->buffer == NULL) {
        xmlFree(ret);
	return(NULL);
    }


    /*
     * For conversion buffers we use the special IO handling
     */
    xmlBufSetAllocationScheme(ret->buffer, XML_BUFFER_ALLOC_IO);

    ret->encoder = encoder;
    if (encoder != NULL) {
        ret->conv = xmlBufCreateSize(4000);
	if (ret->conv == NULL) {
            xmlBufFree(ret->buffer);
	    xmlFree(ret);
	    return(NULL);
	}

	/*
	 * This call is designed to initiate the encoder state
	 */
        xmlCharEncOutput(ret, 1);
    } else
        ret->conv = NULL;
    ret->writecallback = NULL;
    ret->closecallback = NULL;
    ret->context = NULL;
    ret->written = 0;

    return(ret);
}

=======
>>>>>>> 626889fb
#endif /* LIBXML_OUTPUT_ENABLED */

/**
 * xmlFreeParserInputBuffer:
 * @in:  a buffered parser input
 *
 * Free up the memory used by a buffered parser input
 */
void
xmlFreeParserInputBuffer(xmlParserInputBufferPtr in) {
    if (in == NULL) return;

    if (in->raw) {
        xmlBufFree(in->raw);
	in->raw = NULL;
    }
    if (in->encoder != NULL) {
        xmlCharEncCloseFunc(in->encoder);
    }
    if (in->closecallback != NULL) {
	in->closecallback(in->context);
    }
    if (in->buffer != NULL) {
        xmlBufFree(in->buffer);
	in->buffer = NULL;
    }

    xmlFree(in);
}

#ifdef LIBXML_OUTPUT_ENABLED
/**
 * xmlOutputBufferClose:
 * @out:  a buffered output
 *
 * flushes and close the output I/O channel
 * and free up all the associated resources
 *
 * Returns the number of byte written or a negative xmlParserErrors
 * code in case of error.
 */
int
xmlOutputBufferClose(xmlOutputBufferPtr out)
{
    int ret;

    if (out == NULL)
        return (-1);

    if (out->writecallback != NULL)
        xmlOutputBufferFlush(out);

    if (out->closecallback != NULL) {
        int code = out->closecallback(out->context);

        if ((code != XML_ERR_OK) &&
            (!xmlIsCatastrophicError(XML_ERR_FATAL, out->error))) {
            if (code < 0)
                out->error = XML_IO_UNKNOWN;
            else
                out->error = code;
        }
    }

    if (out->error != XML_ERR_OK)
        ret = -out->error;
    else
        ret = out->written;

    if (out->conv) {
        xmlBufFree(out->conv);
        out->conv = NULL;
    }
    if (out->encoder != NULL) {
        xmlCharEncCloseFunc(out->encoder);
    }
    if (out->buffer != NULL) {
        xmlBufFree(out->buffer);
        out->buffer = NULL;
    }

    xmlFree(out);

    return(ret);
}
#endif /* LIBXML_OUTPUT_ENABLED */

/**
 * xmlParserInputBufferCreateUrl:
 * @URI:  the filename or URI
 * @enc:  encoding enum (deprecated)
 * @flags:  XML_INPUT flags
 * @out:  pointer to resulting input buffer
 *
 * Returns an xmlParserErrors code.
 */
xmlParserErrors
xmlParserInputBufferCreateUrl(const char *URI, xmlCharEncoding enc,
                              xmlParserInputFlags flags,
                              xmlParserInputBufferPtr *out) {
    xmlParserInputBufferPtr buf;
    xmlParserErrors ret;
    int i;

    xmlInitParser();

    *out = NULL;
    if (URI == NULL)
        return(XML_ERR_ARGUMENT);

    /*
     * Allocate the Input buffer front-end.
     */
    buf = xmlAllocParserInputBuffer(enc);
    if (buf == NULL)
        return(XML_ERR_NO_MEMORY);

    /*
     * Try to find one of the input accept method accepting that scheme
     * Go in reverse to give precedence to user defined handlers.
     */
    ret = XML_IO_ENOENT;
    for (i = xmlInputCallbackNr - 1; i >= 0; i--) {
        xmlInputCallback *cb = &xmlInputCallbackTable[i];

        if (cb->matchcallback == xmlIODefaultMatch) {
            ret = xmlInputDefaultOpen(buf, URI, flags);

            if ((ret == XML_ERR_OK) || (ret != XML_IO_ENOENT))
                break;
        } else if ((cb->matchcallback != NULL) &&
                   (cb->matchcallback(URI) != 0)) {
            buf->context = cb->opencallback(URI);
            if (buf->context != NULL) {
                buf->readcallback = cb->readcallback;
                buf->closecallback = cb->closecallback;
                ret = XML_ERR_OK;
                break;
            }
        }
    }
    if (ret != XML_ERR_OK) {
        xmlFreeParserInputBuffer(buf);
        *out = NULL;
	return(ret);
    }

    *out = buf;
    return(ret);
}

xmlParserInputBufferPtr
__xmlParserInputBufferCreateFilename(const char *URI, xmlCharEncoding enc) {
    xmlParserInputBufferPtr ret;

    xmlParserInputBufferCreateUrl(URI, enc, 0, &ret);
    return(ret);
}

/**
 * xmlParserInputBufferCreateFilename:
 * @URI:  a C string containing the URI or filename
 * @enc:  the charset encoding if known
 *
 * DEPRECATED: Use xmlNewInputFromUrl.
 *
 * Create a buffered parser input for the progressive parsing of a file
 * Automatic support for ZLIB/Compress compressed document is provided
 * by default if found at compile-time.
 * Do an encoding check if enc == XML_CHAR_ENCODING_NONE
 *
 * Returns the new parser input or NULL
 */
xmlParserInputBufferPtr
xmlParserInputBufferCreateFilename(const char *URI, xmlCharEncoding enc) {
    xmlParserInputBufferPtr ret;
    xmlParserErrors code;

    if (xmlParserInputBufferCreateFilenameValue != NULL)
        return(xmlParserInputBufferCreateFilenameValue(URI, enc));

    code = xmlParserInputBufferCreateUrl(URI, enc, 0, &ret);

    /*
     * xmlParserInputBufferCreateFilename has no way to return
     * the kind of error although it really is crucial.
     * All we can do is to set the global error.
     */
    if ((code != XML_ERR_OK) && (code != XML_IO_ENOENT)) {
        if (xmlRaiseError(NULL, NULL, NULL, NULL, NULL, XML_FROM_IO, code,
                          XML_ERR_ERROR, URI, 0, NULL, NULL, NULL, 0, 0,
                          "Failed to open file\n") < 0)
            xmlRaiseMemoryError(NULL, NULL, NULL, XML_FROM_IO, NULL);
    }

    return(ret);
}

#ifdef LIBXML_OUTPUT_ENABLED
xmlOutputBufferPtr
__xmlOutputBufferCreateFilename(const char *URI,
                              xmlCharEncodingHandlerPtr encoder,
                              int compression) {
    xmlOutputBufferPtr ret = NULL;
    xmlURIPtr puri;
    int i = 0;
    char *unescaped = NULL;

    xmlInitParser();

    if (URI == NULL)
        goto error;

    puri = xmlParseURI(URI);
    if (puri != NULL) {
        /*
         * try to limit the damages of the URI unescaping code.
         */
        if (puri->scheme == NULL) {
            unescaped = xmlURIUnescapeString(URI, 0, NULL);
            if (unescaped == NULL) {
                xmlFreeURI(puri);
                goto error;
            }
            URI = unescaped;
        }
        xmlFreeURI(puri);
    }

    /*
     * Allocate the Output buffer front-end.
     */
    ret = xmlAllocOutputBuffer(encoder);
    encoder = NULL;
    if (ret == NULL)
        goto error;

    /*
     * Try to find one of the output accept method accepting that scheme
     * Go in reverse to give precedence to user defined handlers.
     */
    for (i = xmlOutputCallbackNr - 1; i >= 0; i--) {
        xmlOutputCallback *cb = &xmlOutputCallbackTable[i];
        xmlParserErrors code;

        if (cb->matchcallback == xmlIODefaultMatch) {
            code = xmlOutputDefaultOpen(ret, URI, compression);
            /* TODO: Handle other errors */
            if (code == XML_ERR_OK)
                break;
        } else if ((cb->matchcallback != NULL) &&
                   (cb->matchcallback(URI) != 0)) {
            ret->context = cb->opencallback(URI);
            if (ret->context != NULL) {
                ret->writecallback = cb->writecallback;
                ret->closecallback = cb->closecallback;
                break;
            }
        }
    }

    if (ret->context == NULL) {
        xmlOutputBufferClose(ret);
	ret = NULL;
    }

error:
    xmlFree(unescaped);
    if (encoder != NULL)
        xmlCharEncCloseFunc(encoder);
    return(ret);
}

/**
 * xmlOutputBufferCreateFilename:
 * @URI:  a C string containing the URI or filename
 * @encoder:  the encoding converter or NULL
 * @compression:  the compression ration (0 none, 9 max).
 *
 * Create a buffered  output for the progressive saving of a file
 * If filename is "-' then we use stdout as the output.
 * Automatic support for ZLIB/Compress compressed document is provided
 * by default if found at compile-time.
 * TODO: currently if compression is set, the library only support
 *       writing to a local file.
 *
 * Consumes @encoder even in error case.
 *
 * Returns the new output or NULL
 */
xmlOutputBufferPtr
xmlOutputBufferCreateFilename(const char *URI,
                              xmlCharEncodingHandlerPtr encoder,
                              int compression ATTRIBUTE_UNUSED) {
    if ((xmlOutputBufferCreateFilenameValue)) {
		return xmlOutputBufferCreateFilenameValue(URI, encoder, compression);
	}
	return __xmlOutputBufferCreateFilename(URI, encoder, compression);
}
#endif /* LIBXML_OUTPUT_ENABLED */

/**
 * xmlParserInputBufferCreateFile:
 * @file:  a FILE*
 * @enc:  the charset encoding if known (deprecated)
 *
 * DEPRECATED: Don't use.
 *
 * Create a buffered parser input for the progressive parsing of a FILE *
 * buffered C I/O
 *
 * The encoding argument is deprecated and should be set to
 * XML_CHAR_ENCODING_NONE. The encoding can be changed with
 * xmlSwitchEncoding or xmlSwitchEncodingName later on.
 *
 * Returns the new parser input or NULL
 */
xmlParserInputBufferPtr
xmlParserInputBufferCreateFile(FILE *file, xmlCharEncoding enc) {
    xmlParserInputBufferPtr ret;

    if (file == NULL) return(NULL);

    ret = xmlAllocParserInputBuffer(enc);
    if (ret != NULL) {
        ret->context = file;
	ret->readcallback = xmlFileRead;
	ret->closecallback = NULL;
    }

    return(ret);
}

#ifdef LIBXML_OUTPUT_ENABLED
/**
 * xmlOutputBufferCreateFile:
 * @file:  a FILE*
 * @encoder:  the encoding converter or NULL
 *
 * Create a buffered output for the progressive saving to a FILE *
 * buffered C I/O
 *
 * Consumes @encoder even in error case.
 *
 * Returns the new parser output or NULL
 */
xmlOutputBufferPtr
xmlOutputBufferCreateFile(FILE *file, xmlCharEncodingHandlerPtr encoder) {
    xmlOutputBufferPtr ret;

    if (file == NULL) {
        xmlCharEncCloseFunc(encoder);
        return(NULL);
    }

    ret = xmlAllocOutputBuffer(encoder);
    if (ret != NULL) {
        ret->context = file;
	ret->writecallback = xmlFileWrite;
	ret->closecallback = xmlFileFlush;
    }

    return(ret);
}

/**
 * xmlOutputBufferCreateBuffer:
 * @buffer:  a xmlBufferPtr
 * @encoder:  the encoding converter or NULL
 *
 * Create a buffered output for the progressive saving to a xmlBuffer
 *
 * Consumes @encoder even in error case.
 *
 * Returns the new parser output or NULL
 */
xmlOutputBufferPtr
xmlOutputBufferCreateBuffer(xmlBufferPtr buffer,
                            xmlCharEncodingHandlerPtr encoder) {
    xmlOutputBufferPtr ret;

    if (buffer == NULL) {
        xmlCharEncCloseFunc(encoder);
        return(NULL);
    }

    ret = xmlOutputBufferCreateIO(xmlBufferWrite, NULL, (void *) buffer,
                                  encoder);

    return(ret);
}

/**
 * xmlOutputBufferGetContent:
 * @out:  an xmlOutputBufferPtr
 *
 * Gives a pointer to the data currently held in the output buffer
 *
 * Returns a pointer to the data or NULL in case of error
 */
const xmlChar *
xmlOutputBufferGetContent(xmlOutputBufferPtr out) {
    if ((out == NULL) || (out->buffer == NULL) || (out->error != 0))
        return(NULL);

    return(xmlBufContent(out->buffer));
}

/**
 * xmlOutputBufferGetSize:
 * @out:  an xmlOutputBufferPtr
 *
 * Gives the length of the data currently held in the output buffer
 *
 * Returns 0 in case or error or no data is held, the size otherwise
 */
size_t
xmlOutputBufferGetSize(xmlOutputBufferPtr out) {
    if ((out == NULL) || (out->buffer == NULL) || (out->error != 0))
        return(0);

    return(xmlBufUse(out->buffer));
}


#endif /* LIBXML_OUTPUT_ENABLED */

/**
 * xmlParserInputBufferCreateFd:
 * @fd:  a file descriptor number
 * @enc:  the charset encoding if known (deprecated)
 *
 * DEPRECATED: Use xmlNewInputFromFd.
 *
 * Create a buffered parser input for the progressive parsing for the input
 * from a file descriptor
 *
 * The encoding argument is deprecated and should be set to
 * XML_CHAR_ENCODING_NONE. The encoding can be changed with
 * xmlSwitchEncoding or xmlSwitchEncodingName later on.
 *
 * Returns the new parser input or NULL
 */
xmlParserInputBufferPtr
xmlParserInputBufferCreateFd(int fd, xmlCharEncoding enc) {
    xmlParserInputBufferPtr ret;

    if (fd < 0) return(NULL);

    ret = xmlAllocParserInputBuffer(enc);
    if (ret != NULL) {
        xmlFdIOCtxt *fdctxt;

        fdctxt = xmlMalloc(sizeof(*fdctxt));
        if (fdctxt == NULL) {
            return(NULL);
        }
        fdctxt->fd = fd;

        ret->context = fdctxt;
	ret->readcallback = xmlFdRead;
        ret->closecallback = xmlFdFree;
    }

    return(ret);
}

typedef struct {
    const char *cur;
    size_t size;
} xmlMemIOCtxt;

static int
xmlMemRead(void *vctxt, char *buf, int size) {
    xmlMemIOCtxt *ctxt = vctxt;

    if ((size_t) size > ctxt->size)
        size = ctxt->size;

    memcpy(buf, ctxt->cur, size);
    ctxt->cur += size;
    ctxt->size -= size;

    return size;
}

static int
xmlMemClose(void *vctxt) {
    xmlMemIOCtxt *ctxt = vctxt;

    xmlFree(ctxt);
    return(0);
}

/**
 * xmlNewInputBufferMemory:
 * @mem:  memory buffer
 * @size:  size of buffer
 * @flags:  flags
 * @enc:  the charset encoding if known (deprecated)
 *
 * Create an input buffer for memory.
 *
 * Returns the new input buffer or NULL.
 */
xmlParserInputBufferPtr
xmlNewInputBufferMemory(const void *mem, size_t size,
                        xmlParserInputFlags flags, xmlCharEncoding enc) {
    xmlParserInputBufferPtr ret;

    if ((flags & XML_INPUT_BUF_STATIC) &&
        ((flags & XML_INPUT_BUF_ZERO_TERMINATED) == 0)) {
        xmlMemIOCtxt *ctxt;

<<<<<<< HEAD
    ret = xmlAllocParserInputBuffer(enc);
    if (ret != NULL) {
        ret->context = (void *) mem;
	ret->readcallback = NULL;
	ret->closecallback = NULL;
	errcode = xmlBufAdd(ret->buffer, (const xmlChar *) mem, size);
	if (errcode != 0) {
	    xmlFreeParserInputBuffer(ret);
	    return(NULL);
	}
=======
        /*
         * Static buffer without zero terminator.
         * Stream memory to avoid a copy.
         */
        ret = xmlAllocParserInputBuffer(enc);
        if (ret == NULL)
            return(NULL);

        ctxt = xmlMalloc(sizeof(*ctxt));
        if (ctxt == NULL) {
            xmlFreeParserInputBuffer(ret);
            return(NULL);
        }

        ctxt->cur = mem;
        ctxt->size = size;

        ret->context = ctxt;
        ret->readcallback = xmlMemRead;
        ret->closecallback = xmlMemClose;
    } else {
        ret = xmlMalloc(sizeof(*ret));
        if (ret == NULL)
            return(NULL);
        memset(ret, 0, sizeof(xmlParserInputBuffer));
        ret->compressed = -1;

        ret->buffer = xmlBufCreateMem((const xmlChar *) mem, size,
                                      (flags & XML_INPUT_BUF_STATIC ? 1 : 0));
        if (ret->buffer == NULL) {
            xmlFree(ret);
            return(NULL);
        }
>>>>>>> 626889fb
    }

    return(ret);
}

/**
 * xmlParserInputBufferCreateMem:
 * @mem:  the memory input
 * @size:  the length of the memory block
 * @enc:  the charset encoding if known (deprecated)
 *
 * DEPRECATED: Use xmlNewInputFromMemory.
 *
 * Create a parser input buffer for parsing from a memory area.
 *
 * This function makes a copy of the whole input buffer. If you are sure
 * that the contents of the buffer will remain valid until the document
 * was parsed, you can avoid the copy by using
 * xmlParserInputBufferCreateStatic.
 *
 * The encoding argument is deprecated and should be set to
 * XML_CHAR_ENCODING_NONE. The encoding can be changed with
 * xmlSwitchEncoding or xmlSwitchEncodingName later on.
 *
 * Returns the new parser input or NULL in case of error.
 */
xmlParserInputBufferPtr
xmlParserInputBufferCreateMem(const char *mem, int size, xmlCharEncoding enc) {
    if ((mem == NULL) || (size < 0))
        return(NULL);

    return(xmlNewInputBufferMemory(mem, size, 0, enc));
}

/**
 * xmlParserInputBufferCreateStatic:
 * @mem:  the memory input
 * @size:  the length of the memory block
 * @enc:  the charset encoding if known
 *
<<<<<<< HEAD
 * DEPRECATED: Use xmlParserInputBufferCreateMem.
=======
 * DEPRECATED: Use xmlNewInputFromMemory.
>>>>>>> 626889fb
 *
 * Create a parser input buffer for parsing from a memory area.
 *
 * This functions assumes that the contents of the input buffer remain
 * valid until the document was parsed. Use xmlParserInputBufferCreateMem
 * otherwise.
 *
 * The encoding argument is deprecated and should be set to
 * XML_CHAR_ENCODING_NONE. The encoding can be changed with
 * xmlSwitchEncoding or xmlSwitchEncodingName later on.
 *
 * Returns the new parser input or NULL in case of error.
 */
xmlParserInputBufferPtr
xmlParserInputBufferCreateStatic(const char *mem, int size,
                                 xmlCharEncoding enc) {
<<<<<<< HEAD
    return(xmlParserInputBufferCreateMem(mem, size, enc));
=======
    if ((mem == NULL) || (size < 0))
        return(NULL);

    return(xmlNewInputBufferMemory(mem, size, XML_INPUT_BUF_STATIC, enc));
}

/**
 * xmlNewInputBufferString:
 * @str:  C string
 * @flags:  flags
 *
 * DEPRECATED: Use xmlNewInputFromString.
 *
 * Create an input buffer for a null-terminated C string.
 *
 * Returns the new input buffer or NULL.
 */
xmlParserInputBufferPtr
xmlNewInputBufferString(const char *str, xmlParserInputFlags flags) {
    xmlParserInputBufferPtr ret;

    ret = xmlMalloc(sizeof(*ret));
    if (ret == NULL)
	return(NULL);
    memset(ret, 0, sizeof(xmlParserInputBuffer));
    ret->compressed = -1;

    ret->buffer = xmlBufCreateMem((const xmlChar *) str, strlen(str),
                                  (flags & XML_INPUT_BUF_STATIC ? 1 : 0));
    if (ret->buffer == NULL) {
        xmlFree(ret);
	return(NULL);
    }

    return(ret);
>>>>>>> 626889fb
}

#ifdef LIBXML_OUTPUT_ENABLED
/**
 * xmlOutputBufferCreateFd:
 * @fd:  a file descriptor number
 * @encoder:  the encoding converter or NULL
 *
 * Create a buffered output for the progressive saving
 * to a file descriptor
 *
 * Consumes @encoder even in error case.
 *
 * Returns the new parser output or NULL
 */
xmlOutputBufferPtr
xmlOutputBufferCreateFd(int fd, xmlCharEncodingHandlerPtr encoder) {
    xmlOutputBufferPtr ret;

    if (fd < 0) {
        xmlCharEncCloseFunc(encoder);
        return(NULL);
    }

    ret = xmlAllocOutputBuffer(encoder);
    if (ret != NULL) {
        xmlFdIOCtxt *fdctxt;

        fdctxt = xmlMalloc(sizeof(*fdctxt));
        if (fdctxt == NULL) {
            return(NULL);
        }
        fdctxt->fd = fd;

        ret->context = fdctxt;
	ret->writecallback = xmlFdWrite;
        ret->closecallback = xmlFdFree;
    }

    return(ret);
}
#endif /* LIBXML_OUTPUT_ENABLED */

/**
 * xmlParserInputBufferCreateIO:
 * @ioread:  an I/O read function
 * @ioclose:  an I/O close function
 * @ioctx:  an I/O handler
 * @enc:  the charset encoding if known (deprecated)
 *
 * DEPRECATED: Use xmlNewInputFromIO.
 *
 * Create a buffered parser input for the progressive parsing for the input
 * from an I/O handler
 *
 * The encoding argument is deprecated and should be set to
 * XML_CHAR_ENCODING_NONE. The encoding can be changed with
 * xmlSwitchEncoding or xmlSwitchEncodingName later on.
 *
 * Returns the new parser input or NULL
 */
xmlParserInputBufferPtr
xmlParserInputBufferCreateIO(xmlInputReadCallback   ioread,
	 xmlInputCloseCallback  ioclose, void *ioctx, xmlCharEncoding enc) {
    xmlParserInputBufferPtr ret;

    if (ioread == NULL) return(NULL);

    ret = xmlAllocParserInputBuffer(enc);
    if (ret != NULL) {
        ret->context = (void *) ioctx;
	ret->readcallback = ioread;
	ret->closecallback = ioclose;
    }

    return(ret);
}

#ifdef LIBXML_OUTPUT_ENABLED
/**
 * xmlOutputBufferCreateIO:
 * @iowrite:  an I/O write function
 * @ioclose:  an I/O close function
 * @ioctx:  an I/O handler
 * @encoder:  the charset encoding if known
 *
 * Create a buffered output for the progressive saving
 * to an I/O handler
 *
 * Consumes @encoder even in error case.
 *
 * Returns the new parser output or NULL
 */
xmlOutputBufferPtr
xmlOutputBufferCreateIO(xmlOutputWriteCallback   iowrite,
	 xmlOutputCloseCallback  ioclose, void *ioctx,
	 xmlCharEncodingHandlerPtr encoder) {
    xmlOutputBufferPtr ret;

    if (iowrite == NULL) {
        xmlCharEncCloseFunc(encoder);
        return(NULL);
    }

    ret = xmlAllocOutputBuffer(encoder);
    if (ret != NULL) {
        ret->context = (void *) ioctx;
	ret->writecallback = iowrite;
	ret->closecallback = ioclose;
    }

    return(ret);
}
#endif /* LIBXML_OUTPUT_ENABLED */

/**
 * xmlParserInputBufferCreateFilenameDefault:
 * @func: function pointer to the new ParserInputBufferCreateFilenameFunc
 *
 * DEPRECATED: Use xmlCtxtSetResourceLoader or similar functions.
 *
 * Registers a callback for URI input file handling
 *
 * Returns the old value of the registration function
 */
xmlParserInputBufferCreateFilenameFunc
xmlParserInputBufferCreateFilenameDefault(
        xmlParserInputBufferCreateFilenameFunc func)
{
    xmlParserInputBufferCreateFilenameFunc old;

    old = xmlParserInputBufferCreateFilenameValue;
    if (old == NULL)
        old = __xmlParserInputBufferCreateFilename;

    if (func == __xmlParserInputBufferCreateFilename)
        func = NULL;
    xmlParserInputBufferCreateFilenameValue = func;
    return(old);
}

/**
 * xmlOutputBufferCreateFilenameDefault:
 * @func: function pointer to the new OutputBufferCreateFilenameFunc
 *
 * Registers a callback for URI output file handling
 *
 * Returns the old value of the registration function
 */
xmlOutputBufferCreateFilenameFunc
xmlOutputBufferCreateFilenameDefault(xmlOutputBufferCreateFilenameFunc func)
{
    xmlOutputBufferCreateFilenameFunc old = xmlOutputBufferCreateFilenameValue;
#ifdef LIBXML_OUTPUT_ENABLED
    if (old == NULL) {
		old = __xmlOutputBufferCreateFilename;
	}
#endif
    xmlOutputBufferCreateFilenameValue = func;
    return(old);
}

/**
 * xmlParserInputBufferPush:
 * @in:  a buffered parser input
 * @len:  the size in bytes of the array.
 * @buf:  an char array
 *
 * DEPRECATED: Internal function, don't use.
 *
 * Push the content of the arry in the input buffer
 * This routine handle the I18N transcoding to internal UTF-8
 * This is used when operating the parser in progressive (push) mode.
 *
 * Returns the number of chars read and stored in the buffer, or -1
 *         in case of error.
 */
int
xmlParserInputBufferPush(xmlParserInputBufferPtr in,
	                 int len, const char *buf) {
    size_t nbchars = 0;
    int ret;

    if (len < 0) return(0);
    if ((in == NULL) || (in->error)) return(-1);
    if (in->encoder != NULL) {
<<<<<<< HEAD
        size_t use, consumed;

=======
>>>>>>> 626889fb
        /*
	 * Store the data in the incoming raw buffer
	 */
        if (in->raw == NULL) {
	    in->raw = xmlBufCreate(50);
            if (in->raw == NULL) {
                in->error = XML_ERR_NO_MEMORY;
                return(-1);
            }
	}
	ret = xmlBufAdd(in->raw, (const xmlChar *) buf, len);
	if (ret != 0) {
            in->error = XML_ERR_NO_MEMORY;
	    return(-1);
        }

	/*
	 * convert as much as possible to the parser reading buffer.
	 */
<<<<<<< HEAD
	use = xmlBufUse(in->raw);
	nbchars = xmlCharEncInput(in, 1);
	if (nbchars < 0) {
	    xmlIOErr(XML_IO_ENCODER, NULL);
	    in->error = XML_IO_ENCODER;
	    return(-1);
	}
        consumed = use - xmlBufUse(in->raw);
        if ((consumed > ULONG_MAX) ||
            (in->rawconsumed > ULONG_MAX - (unsigned long)consumed))
            in->rawconsumed = ULONG_MAX;
        else
	    in->rawconsumed += consumed;
=======
        nbchars = SIZE_MAX;
	if (xmlCharEncInput(in, &nbchars, /* flush */ 0) !=
            XML_ENC_ERR_SUCCESS)
            return(-1);
        if (nbchars > INT_MAX)
            nbchars = INT_MAX;
>>>>>>> 626889fb
    } else {
	nbchars = len;
        ret = xmlBufAdd(in->buffer, (xmlChar *) buf, nbchars);
	if (ret != 0) {
            in->error = XML_ERR_NO_MEMORY;
	    return(-1);
        }
    }
    return(nbchars);
}

/**
 * endOfInput:
 *
 * When reading from an Input channel indicated end of file or error
 * don't reread from it again.
 */
static int
endOfInput (void * context ATTRIBUTE_UNUSED,
	    char * buffer ATTRIBUTE_UNUSED,
	    int len ATTRIBUTE_UNUSED) {
    return(0);
}

/**
 * xmlParserInputBufferGrow:
 * @in:  a buffered parser input
 * @len:  indicative value of the amount of chars to read
 *
 * DEPRECATED: Internal function, don't use.
 *
 * Grow up the content of the input buffer, the old data are preserved
 * This routine handle the I18N transcoding to internal UTF-8
 * This routine is used when operating the parser in normal (pull) mode
 *
 * Returns the number of chars read and stored in the buffer, or -1
 *         in case of error.
 */
int
xmlParserInputBufferGrow(xmlParserInputBufferPtr in, int len) {
<<<<<<< HEAD
    xmlBufPtr buf;
    int res = 0;

    if ((in == NULL) || (in->error)) return(-1);
    if ((len <= MINLEN) && (len != 4))
        len = MINLEN;

    if (in->encoder == NULL) {
        if (in->readcallback == NULL)
            return(0);
        buf = in->buffer;
    } else {
        if (in->raw == NULL) {
	    in->raw = xmlBufCreate();
	}
        buf = in->raw;
    }
=======
    int res = 0;

    if ((in == NULL) || (in->error))
        return(-1);

    if (len < MINLEN)
        len = MINLEN;
>>>>>>> 626889fb

    /*
     * Call the read method for this I/O type.
     */
    if (in->readcallback != NULL) {
<<<<<<< HEAD
        if (xmlBufGrow(buf, len + 1) < 0) {
            xmlIOErrMemory("growing input buffer");
=======
        xmlBufPtr buf;

        if (in->encoder == NULL) {
            buf = in->buffer;
        } else {
            /*
             * Some users only set 'encoder' and expect us to create
             * the raw buffer lazily.
             */
            if (in->raw == NULL) {
                in->raw = xmlBufCreate(XML_IO_BUFFER_SIZE);
                if (in->raw == NULL) {
                    in->error = XML_ERR_NO_MEMORY;
                    return(-1);
                }
            }
            buf = in->raw;
        }

        if (xmlBufGrow(buf, len) < 0) {
>>>>>>> 626889fb
            in->error = XML_ERR_NO_MEMORY;
            return(-1);
        }

	res = in->readcallback(in->context, (char *)xmlBufEnd(buf), len);
	if (res <= 0)
	    in->readcallback = endOfInput;
<<<<<<< HEAD
        if (res < 0)
            return(-1);

        if (xmlBufAddLen(buf, res) < 0)
            return(-1);
=======
        if (res < 0) {
            if (res == -1)
                in->error = XML_IO_UNKNOWN;
            else
                in->error = -res;
            return(-1);
        }

        if (xmlBufAddLen(buf, res) < 0) {
            in->error = XML_ERR_NO_MEMORY;
            return(-1);
        }
>>>>>>> 626889fb
    }

    /*
     * Handle encoding.
     */
<<<<<<< HEAD
    if (in->compressed == -1) {
#ifdef LIBXML_LZMA_ENABLED
	if (in->readcallback == xmlXzfileRead)
            in->compressed = __libxml2_xzcompressed(in->context);
#endif
    }

    if (in->encoder != NULL) {
        size_t use, consumed;

	/*
	 * convert as much as possible to the parser reading buffer.
	 */
	use = xmlBufUse(buf);
	res = xmlCharEncInput(in, 1);
	if (res < 0) {
	    xmlIOErr(XML_IO_ENCODER, NULL);
	    in->error = XML_IO_ENCODER;
	    return(-1);
	}
        consumed = use - xmlBufUse(buf);
        if ((consumed > ULONG_MAX) ||
            (in->rawconsumed > ULONG_MAX - (unsigned long)consumed))
            in->rawconsumed = ULONG_MAX;
        else
	    in->rawconsumed += consumed;
    }
#ifdef DEBUG_INPUT
    xmlGenericError(xmlGenericErrorContext,
	    "I/O: read %d chars, buffer %d\n",
            nbchars, xmlBufUse(in->buffer));
#endif
=======
    if (in->encoder != NULL) {
        size_t sizeOut;

        /*
         * Don't convert whole buffer when reading from memory.
         */
        if (in->readcallback == NULL)
            sizeOut = len;
        else
            sizeOut = SIZE_MAX;

	if (xmlCharEncInput(in, &sizeOut, /* flush */ 0) !=
            XML_ENC_ERR_SUCCESS)
	    return(-1);
        res = sizeOut;
    }
>>>>>>> 626889fb
    return(res);
}

/**
 * xmlParserInputBufferRead:
 * @in:  a buffered parser input
 * @len:  indicative value of the amount of chars to read
 *
 * DEPRECATED: Internal function, don't use.
 *
 * Same as xmlParserInputBufferGrow.
 *
 * Returns the number of chars read and stored in the buffer, or -1
 *         in case of error.
 */
int
xmlParserInputBufferRead(xmlParserInputBufferPtr in, int len) {
    return(xmlParserInputBufferGrow(in, len));
}

#ifdef LIBXML_OUTPUT_ENABLED
/**
 * xmlOutputBufferWrite:
 * @out:  a buffered parser output
 * @len:  the size in bytes of the array.
 * @data:  an char array
 *
 * Write the content of the array in the output I/O buffer
 * This routine handle the I18N transcoding from internal UTF-8
 * The buffer is lossless, i.e. will store in case of partial
 * or delayed writes.
 *
 * Returns the number of chars immediately written, or -1
 *         in case of error.
 */
int
xmlOutputBufferWrite(xmlOutputBufferPtr out, int len, const char *data) {
    xmlBufPtr buf = NULL;
    size_t written = 0;
    int ret;

    if ((out == NULL) || (out->error))
        return(-1);
    if (len < 0)
        return(0);

    ret = xmlBufAdd(out->buffer, (const xmlChar *) data, len);
    if (ret != 0) {
        out->error = XML_ERR_NO_MEMORY;
        return(-1);
    }

    /*
     * first handle encoding stuff.
     */
    if (out->encoder != NULL) {
        /*
         * Store the data in the incoming raw buffer
         */
        if (out->conv == NULL) {
            out->conv = xmlBufCreate(MINLEN);
            if (out->conv == NULL) {
                out->error = XML_ERR_NO_MEMORY;
                return(-1);
            }
        }

        /*
         * convert as much as possible to the parser reading buffer.
         */
        if (xmlBufUse(out->buffer) < 256) {
            ret = 0;
        } else {
            ret = xmlCharEncOutput(out, 0);
            if (ret < 0)
                return(-1);
        }

        if (out->writecallback)
            buf = out->conv;
        else
            written = ret;
    } else {
        if (out->writecallback)
            buf = out->buffer;
        else
            written = len;
    }

    if ((buf != NULL) && (out->writecallback)) {
        /*
         * second write the stuff to the I/O channel
         */
        while (1) {
            size_t nbchars = xmlBufUse(buf);

            if (nbchars < MINLEN)
                break;

            ret = out->writecallback(out->context,
                       (const char *)xmlBufContent(buf), nbchars);
            if (ret < 0) {
                out->error = (ret == -1) ? XML_IO_WRITE : -ret;
                return(-1);
            }
            if ((ret == 0) || ((size_t) ret > nbchars)) {
                out->error = XML_ERR_INTERNAL_ERROR;
                return(-1);
            }

            xmlBufShrink(buf, ret);
            written += ret;
            if (out->written > INT_MAX - ret)
                out->written = INT_MAX;
            else
                out->written += ret;
<<<<<<< HEAD
	}
	written += nbchars;
    } while (len > 0);

done:
#ifdef DEBUG_INPUT
    xmlGenericError(xmlGenericErrorContext,
	    "I/O: wrote %d chars\n", written);
#endif
    return(written);
}

/**
 * xmlEscapeContent:
 * @out:  a pointer to an array of bytes to store the result
 * @outlen:  the length of @out
 * @in:  a pointer to an array of unescaped UTF-8 bytes
 * @inlen:  the length of @in
 *
 * Take a block of UTF-8 chars in and escape them.
 * Returns 0 if success, or -1 otherwise
 * The value of @inlen after return is the number of octets consumed
 *     if the return value is positive, else unpredictable.
 * The value of @outlen after return is the number of octets consumed.
 */
static int
xmlEscapeContent(unsigned char* out, int *outlen,
                 const xmlChar* in, int *inlen) {
    unsigned char* outstart = out;
    const unsigned char* base = in;
    unsigned char* outend = out + *outlen;
    const unsigned char* inend;

    inend = in + (*inlen);

    while ((in < inend) && (out < outend)) {
	if (*in == '<') {
	    if (outend - out < 4) break;
	    *out++ = '&';
	    *out++ = 'l';
	    *out++ = 't';
	    *out++ = ';';
	} else if (*in == '>') {
	    if (outend - out < 4) break;
	    *out++ = '&';
	    *out++ = 'g';
	    *out++ = 't';
	    *out++ = ';';
	} else if (*in == '&') {
	    if (outend - out < 5) break;
	    *out++ = '&';
	    *out++ = 'a';
	    *out++ = 'm';
	    *out++ = 'p';
	    *out++ = ';';
	} else if (*in == '\r') {
	    if (outend - out < 5) break;
	    *out++ = '&';
	    *out++ = '#';
	    *out++ = '1';
	    *out++ = '3';
	    *out++ = ';';
	} else {
	    *out++ = *in;
	}
	++in;
=======
        }
>>>>>>> 626889fb
    }

    return(written <= INT_MAX ? written : INT_MAX);
}

/**
 * xmlOutputBufferWriteEscape:
 * @out:  a buffered parser output
 * @str:  a zero terminated UTF-8 string
 * @escaping:  an optional escaping function (or NULL)
 *
 * Write the content of the string in the output I/O buffer
 * This routine escapes the characters and then handle the I18N
 * transcoding from internal UTF-8
 * The buffer is lossless, i.e. will store in case of partial
 * or delayed writes.
 *
 * Returns the number of chars immediately written, or -1
 *         in case of error.
 */
int
xmlOutputBufferWriteEscape(xmlOutputBufferPtr out, const xmlChar *str,
                           xmlCharEncodingOutputFunc escaping) {
<<<<<<< HEAD
    int nbchars = 0; /* number of chars to output to I/O */
    int ret;         /* return from function call */
    int written = 0; /* number of char written to I/O so far */
    int oldwritten=0;/* loop guard */
    int chunk;       /* number of byte currently processed from str */
    int len;         /* number of bytes in str */
    int cons;        /* byte from str consumed */

    if ((out == NULL) || (out->error) || (str == NULL) ||
        (out->buffer == NULL))
=======
    int ret;
    int written = 0;
    size_t len;

    if ((out == NULL) || (out->error) || (str == NULL))
>>>>>>> 626889fb
        return(-1);

    len = strlen((const char *) str);
    if (len >= INT_MAX) {
        out->error = XML_ERR_RESOURCE_LIMIT;
        return(-1);
    }

<<<<<<< HEAD
        /*
	 * how many bytes to consume and how many bytes to store.
	 */
	cons = len;
	chunk = xmlBufAvail(out->buffer);
=======
    if (escaping == NULL) {
        char *escaped = (char *) xmlEscapeText(str, XML_ESCAPE_ALLOW_INVALID);
>>>>>>> 626889fb

        if (escaped == NULL) {
            out->error = XML_ERR_NO_MEMORY;
            return(-1);
        }

        len = strlen(escaped);
        if (len >= INT_MAX) {
            out->error = XML_ERR_RESOURCE_LIMIT;
            return(-1);
        }

        ret = xmlOutputBufferWrite(out, len, escaped);

        xmlFree(escaped);
        return(ret);
    }

    while (len > 0) {
        xmlChar buf[1024];
        int c_out;
        int c_in;

	c_out = 1024;
	c_in = len;

        ret = escaping(buf, &c_out, str, &c_in);
        if (ret < 0) {
            out->error = XML_ERR_NO_MEMORY;
            return(-1);
        }
        str += c_in;
        len -= c_in;

        ret = xmlOutputBufferWrite(out, c_out, (char *) buf);
        if (ret < 0)
            return(ret);
        written += ret;
    }

    return(written);
}

/**
 * xmlOutputBufferWriteString:
 * @out:  a buffered parser output
 * @str:  a zero terminated C string
 *
 * Write the content of the string in the output I/O buffer
 * This routine handle the I18N transcoding from internal UTF-8
 * The buffer is lossless, i.e. will store in case of partial
 * or delayed writes.
 *
 * Returns the number of chars immediately written, or -1
 *         in case of error.
 */
int
xmlOutputBufferWriteString(xmlOutputBufferPtr out, const char *str) {
    int len;

    if ((out == NULL) || (out->error)) return(-1);
    if (str == NULL)
        return(-1);
    len = strlen(str);

    if (len > 0)
	return(xmlOutputBufferWrite(out, len, str));
    return(len);
}

/**
 * xmlOutputBufferWriteQuotedString:
 * @buf:  output buffer
 * @string:  the string to add
 *
 * routine which manage and grows an output buffer. This one writes
 * a quoted or double quoted #xmlChar string, checking first if it holds
 * quote or double-quotes internally
 */
void
xmlOutputBufferWriteQuotedString(xmlOutputBufferPtr buf,
                                 const xmlChar *string) {
    const xmlChar *cur, *base;

    if ((buf == NULL) || (buf->error))
        return;

    if (xmlStrchr(string, '\"')) {
        if (xmlStrchr(string, '\'')) {
	    xmlOutputBufferWrite(buf, 1, "\"");
            base = cur = string;
            while(*cur != 0){
                if(*cur == '"'){
                    if (base != cur)
                        xmlOutputBufferWrite(buf, cur - base,
                                             (const char *) base);
                    xmlOutputBufferWrite(buf, 6, "&quot;");
                    cur++;
                    base = cur;
                }
                else {
                    cur++;
                }
            }
            if (base != cur)
                xmlOutputBufferWrite(buf, cur - base, (const char *) base);
	    xmlOutputBufferWrite(buf, 1, "\"");
	}
        else{
	    xmlOutputBufferWrite(buf, 1, "'");
            xmlOutputBufferWriteString(buf, (const char *) string);
	    xmlOutputBufferWrite(buf, 1, "'");
        }
    } else {
        xmlOutputBufferWrite(buf, 1, "\"");
        xmlOutputBufferWriteString(buf, (const char *) string);
        xmlOutputBufferWrite(buf, 1, "\"");
    }
}

/**
 * xmlOutputBufferFlush:
 * @out:  a buffered output
 *
 * flushes the output I/O channel
 *
 * Returns the number of byte written or -1 in case of error.
 */
int
xmlOutputBufferFlush(xmlOutputBufferPtr out) {
    int nbchars = 0, ret = 0;

    if ((out == NULL) || (out->error)) return(-1);
    /*
     * first handle encoding stuff.
     */
    if ((out->conv != NULL) && (out->encoder != NULL)) {
	/*
	 * convert as much as possible to the parser output buffer.
	 */
	do {
	    nbchars = xmlCharEncOutput(out, 0);
	    if (nbchars < 0)
		return(-1);
	} while (nbchars);
    }

    /*
     * second flush the stuff to the I/O channel
     */
    if ((out->conv != NULL) && (out->encoder != NULL) &&
	(out->writecallback != NULL)) {
	ret = out->writecallback(out->context,
                                 (const char *)xmlBufContent(out->conv),
                                 xmlBufUse(out->conv));
	if (ret >= 0)
	    xmlBufShrink(out->conv, ret);
    } else if (out->writecallback != NULL) {
	ret = out->writecallback(out->context,
                                 (const char *)xmlBufContent(out->buffer),
                                 xmlBufUse(out->buffer));
	if (ret >= 0)
	    xmlBufShrink(out->buffer, ret);
    }
    if (ret < 0) {
        out->error = (ret == -1) ? XML_IO_WRITE : -ret;
	return(ret);
    }
    if (out->written > INT_MAX - ret)
        out->written = INT_MAX;
    else
        out->written += ret;

    return(ret);
}
#endif /* LIBXML_OUTPUT_ENABLED */

/**
 * xmlParserGetDirectory:
 * @filename:  the path to a file
 *
 * lookup the directory for that file
 *
 * Returns a new allocated string containing the directory, or NULL.
 */
char *
xmlParserGetDirectory(const char *filename) {
    char *ret = NULL;
    char dir[1024];
    char *cur;

    if (filename == NULL) return(NULL);

#if defined(_WIN32)
#   define IS_XMLPGD_SEP(ch) ((ch=='/')||(ch=='\\'))
#else
#   define IS_XMLPGD_SEP(ch) (ch=='/')
#endif

    strncpy(dir, filename, 1023);
    dir[1023] = 0;
    cur = &dir[strlen(dir)];
    while (cur > dir) {
         if (IS_XMLPGD_SEP(*cur)) break;
	 cur --;
    }
    if (IS_XMLPGD_SEP(*cur)) {
        if (cur == dir) dir[1] = 0;
	else *cur = 0;
	ret = xmlMemStrdup(dir);
    } else {
<<<<<<< HEAD
        if (getcwd(dir, 1024) != NULL) {
	    dir[1023] = 0;
	    ret = xmlMemStrdup(dir);
	}
=======
        ret = xmlMemStrdup(".");
>>>>>>> 626889fb
    }
    return(ret);
#undef IS_XMLPGD_SEP
}

/**
 * xmlNoNetExists:
 * @filename:  the path to check
 *
 * DEPRECATED: Internal function, don't use.
 *
 * Like xmlCheckFilename but handles file URIs.
 *
 * Returns 0, 1, or 2.
 */
int
xmlNoNetExists(const char *filename) {
    char *fromUri;
    int ret;

    if (filename == NULL)
	return(0);

    if (xmlConvertUriToPath(filename, &fromUri) < 0)
        return(0);

    if (fromUri != NULL)
        filename = fromUri;

    ret =  xmlCheckFilename(filename);

    xmlFree(fromUri);
    return(ret);
}

/************************************************************************
 *									*
 *			Input/output callbacks				*
 *									*
 ************************************************************************/

/**
 * xmlInitIOCallbacks:
 *
 * Initialize callback tables.
 */
void
xmlInitIOCallbacks(void)
{
    xmlInputCallbackNr = 1;
    xmlInputCallbackTable[0].matchcallback = xmlIODefaultMatch;

#ifdef LIBXML_OUTPUT_ENABLED
    xmlOutputCallbackNr = 1;
    xmlOutputCallbackTable[0].matchcallback = xmlIODefaultMatch;
#endif
}

/**
 * xmlRegisterInputCallbacks:
 * @matchFunc:  the xmlInputMatchCallback
 * @openFunc:  the xmlInputOpenCallback
 * @readFunc:  the xmlInputReadCallback
 * @closeFunc:  the xmlInputCloseCallback
 *
 * DEPRECATED: Use xmlCtxtSetResourceLoader or similar functions.
 *
 * Register a new set of I/O callback for handling parser input.
 *
 * Returns the registered handler number or -1 in case of error
 */
int
xmlRegisterInputCallbacks(xmlInputMatchCallback matchFunc,
	xmlInputOpenCallback openFunc, xmlInputReadCallback readFunc,
	xmlInputCloseCallback closeFunc) {
    xmlInitParser();

    if (xmlInputCallbackNr >= MAX_INPUT_CALLBACK) {
	return(-1);
    }
    xmlInputCallbackTable[xmlInputCallbackNr].matchcallback = matchFunc;
    xmlInputCallbackTable[xmlInputCallbackNr].opencallback = openFunc;
    xmlInputCallbackTable[xmlInputCallbackNr].readcallback = readFunc;
    xmlInputCallbackTable[xmlInputCallbackNr].closecallback = closeFunc;
    return(xmlInputCallbackNr++);
}

/**
 * xmlRegisterDefaultInputCallbacks:
 *
 * Registers the default compiled-in I/O handlers.
 */
void
xmlRegisterDefaultInputCallbacks(void) {
    xmlRegisterInputCallbacks(xmlIODefaultMatch, NULL, NULL, NULL);
}

/**
 * xmlPopInputCallbacks:
 *
 * Clear the top input callback from the input stack. this includes the
 * compiled-in I/O.
 *
 * Returns the number of input callback registered or -1 in case of error.
 */
int
xmlPopInputCallbacks(void)
{
    xmlInitParser();

    if (xmlInputCallbackNr <= 0)
        return(-1);

    xmlInputCallbackNr--;

    return(xmlInputCallbackNr);
}

/**
 * xmlCleanupInputCallbacks:
 *
 * clears the entire input callback table. this includes the
 * compiled-in I/O.
 */
void
xmlCleanupInputCallbacks(void)
{
    xmlInitParser();

    xmlInputCallbackNr = 0;
}

#ifdef LIBXML_OUTPUT_ENABLED
/**
 * xmlRegisterOutputCallbacks:
 * @matchFunc:  the xmlOutputMatchCallback
 * @openFunc:  the xmlOutputOpenCallback
 * @writeFunc:  the xmlOutputWriteCallback
 * @closeFunc:  the xmlOutputCloseCallback
 *
 * Register a new set of I/O callback for handling output.
 *
 * Returns the registered handler number or -1 in case of error
 */
int
xmlRegisterOutputCallbacks(xmlOutputMatchCallback matchFunc,
	xmlOutputOpenCallback openFunc, xmlOutputWriteCallback writeFunc,
	xmlOutputCloseCallback closeFunc) {
    xmlInitParser();

    if (xmlOutputCallbackNr >= MAX_OUTPUT_CALLBACK) {
	return(-1);
    }
    xmlOutputCallbackTable[xmlOutputCallbackNr].matchcallback = matchFunc;
    xmlOutputCallbackTable[xmlOutputCallbackNr].opencallback = openFunc;
    xmlOutputCallbackTable[xmlOutputCallbackNr].writecallback = writeFunc;
    xmlOutputCallbackTable[xmlOutputCallbackNr].closecallback = closeFunc;
    return(xmlOutputCallbackNr++);
}

/**
 * xmlRegisterDefaultOutputCallbacks:
 *
 * Registers the default compiled-in I/O handlers.
 */
void
xmlRegisterDefaultOutputCallbacks (void) {
    xmlRegisterOutputCallbacks(xmlIODefaultMatch, NULL, NULL, NULL);
}

/**
 * xmlPopOutputCallbacks:
 *
 * Remove the top output callbacks from the output stack. This includes the
 * compiled-in I/O.
 *
 * Returns the number of output callback registered or -1 in case of error.
 */
int
xmlPopOutputCallbacks(void)
{
    xmlInitParser();

    if (xmlOutputCallbackNr <= 0)
        return(-1);

    xmlOutputCallbackNr--;

    return(xmlOutputCallbackNr);
}

/**
 * xmlCleanupOutputCallbacks:
 *
 * clears the entire output callback table. this includes the
 * compiled-in I/O callbacks.
 */
void
xmlCleanupOutputCallbacks(void)
{
    xmlInitParser();

    xmlOutputCallbackNr = 0;
}

#ifdef LIBXML_HTTP_ENABLED
/**
 * xmlRegisterHTTPPostCallbacks:
 *
 * DEPRECATED: Support for HTTP POST has been removed.
 */
void
xmlRegisterHTTPPostCallbacks(void) {
    xmlRegisterDefaultOutputCallbacks();
}
#endif
#endif /* LIBXML_OUTPUT_ENABLED */
<|MERGE_RESOLUTION|>--- conflicted
+++ resolved
@@ -13,13 +13,6 @@
 #include <stdlib.h>
 #include <errno.h>
 
-<<<<<<< HEAD
-#ifdef HAVE_SYS_STAT_H
-#include <sys/stat.h>
-#endif
-#ifdef HAVE_FCNTL_H
-=======
->>>>>>> 626889fb
 #include <fcntl.h>
 #include <sys/stat.h>
 
@@ -39,12 +32,32 @@
 #include <lzma.h>
 #endif
 
-<<<<<<< HEAD
-#if defined(_WIN32)
-#define WIN32_LEAN_AND_MEAN
-#include <windows.h>
-#include <io.h>
-#include <direct.h>
+#include <libxml/xmlIO.h>
+#include <libxml/xmlmemory.h>
+#include <libxml/uri.h>
+#include <libxml/nanohttp.h>
+#include <libxml/parserInternals.h>
+#include <libxml/xmlerror.h>
+#ifdef LIBXML_CATALOG_ENABLED
+#include <libxml/catalog.h>
+#endif
+
+#include "private/buf.h"
+#include "private/enc.h"
+#include "private/entities.h"
+#include "private/error.h"
+#include "private/io.h"
+
+#ifndef SIZE_MAX
+  #define SIZE_MAX ((size_t) -1)
+#endif
+
+/* #define VERBOSE_FAILURE */
+
+#define MINLEN 4000
+
+#ifndef STDOUT_FILENO
+  #define STDOUT_FILENO 1
 #endif
 
 #ifndef S_ISDIR
@@ -59,57 +72,6 @@
 #  endif
 #endif
 
-#include <libxml/xmlmemory.h>
-#include <libxml/parser.h>
-#include <libxml/parserInternals.h>
-=======
->>>>>>> 626889fb
-#include <libxml/xmlIO.h>
-#include <libxml/xmlmemory.h>
-#include <libxml/uri.h>
-#include <libxml/nanohttp.h>
-#include <libxml/parserInternals.h>
-#include <libxml/xmlerror.h>
-#ifdef LIBXML_CATALOG_ENABLED
-#include <libxml/catalog.h>
-#endif
-
-#include "private/buf.h"
-#include "private/enc.h"
-<<<<<<< HEAD
-#include "private/error.h"
-#include "private/io.h"
-#include "private/parser.h"
-=======
-#include "private/entities.h"
-#include "private/error.h"
-#include "private/io.h"
-
-#ifndef SIZE_MAX
-  #define SIZE_MAX ((size_t) -1)
-#endif
->>>>>>> 626889fb
-
-/* #define VERBOSE_FAILURE */
-
-#define MINLEN 4000
-
-#ifndef STDOUT_FILENO
-  #define STDOUT_FILENO 1
-#endif
-
-#ifndef S_ISDIR
-#  ifdef _S_ISDIR
-#    define S_ISDIR(x) _S_ISDIR(x)
-#  elif defined(S_IFDIR)
-#    ifdef S_IFMT
-#      define S_ISDIR(m) (((m) & S_IFMT) == S_IFDIR)
-#    elif defined(_S_IFMT)
-#      define S_ISDIR(m) (((m) & _S_IFMT) == S_IFDIR)
-#    endif
-#  endif
-#endif
-
 /*
  * Input I/O callback sets
  */
@@ -143,12 +105,7 @@
 #define MAX_OUTPUT_CALLBACK 10
 
 static xmlOutputCallback xmlOutputCallbackTable[MAX_OUTPUT_CALLBACK];
-<<<<<<< HEAD
-static int xmlOutputCallbackNr = 0;
-static int xmlOutputCallbackInitialized = 0;
-=======
 static int xmlOutputCallbackNr;
->>>>>>> 626889fb
 #endif /* LIBXML_OUTPUT_ENABLED */
 
 /************************************************************************
@@ -157,68 +114,186 @@
  *									*
  ************************************************************************/
 
-<<<<<<< HEAD
-static const char* const IOerr[] = {
-    "Unknown IO error",         /* UNKNOWN */
-    "Permission denied",	/* EACCES */
-    "Resource temporarily unavailable",/* EAGAIN */
-    "Bad file descriptor",	/* EBADF */
-    "Bad message",		/* EBADMSG */
-    "Resource busy",		/* EBUSY */
-    "Operation canceled",	/* ECANCELED */
-    "No child processes",	/* ECHILD */
-    "Resource deadlock avoided",/* EDEADLK */
-    "Domain error",		/* EDOM */
-    "File exists",		/* EEXIST */
-    "Bad address",		/* EFAULT */
-    "File too large",		/* EFBIG */
-    "Operation in progress",	/* EINPROGRESS */
-    "Interrupted function call",/* EINTR */
-    "Invalid argument",		/* EINVAL */
-    "Input/output error",	/* EIO */
-    "Is a directory",		/* EISDIR */
-    "Too many open files",	/* EMFILE */
-    "Too many links",		/* EMLINK */
-    "Inappropriate message buffer length",/* EMSGSIZE */
-    "Filename too long",	/* ENAMETOOLONG */
-    "Too many open files in system",/* ENFILE */
-    "No such device",		/* ENODEV */
-    "No such file or directory",/* ENOENT */
-    "Exec format error",	/* ENOEXEC */
-    "No locks available",	/* ENOLCK */
-    "Not enough space",		/* ENOMEM */
-    "No space left on device",	/* ENOSPC */
-    "Function not implemented",	/* ENOSYS */
-    "Not a directory",		/* ENOTDIR */
-    "Directory not empty",	/* ENOTEMPTY */
-    "Not supported",		/* ENOTSUP */
-    "Inappropriate I/O control operation",/* ENOTTY */
-    "No such device or address",/* ENXIO */
-    "Operation not permitted",	/* EPERM */
-    "Broken pipe",		/* EPIPE */
-    "Result too large",		/* ERANGE */
-    "Read-only file system",	/* EROFS */
-    "Invalid seek",		/* ESPIPE */
-    "No such process",		/* ESRCH */
-    "Operation timed out",	/* ETIMEDOUT */
-    "Improper link",		/* EXDEV */
-    "Attempt to load network entity %s", /* XML_IO_NETWORK_ATTEMPT */
-    "encoder error",		/* XML_IO_ENCODER */
-    "flush error",
-    "write error",
-    "no input",
-    "buffer full",
-    "loading error",
-    "not a socket",		/* ENOTSOCK */
-    "already connected",	/* EISCONN */
-    "connection refused",	/* ECONNREFUSED */
-    "unreachable network",	/* ENETUNREACH */
-    "address in use",		/* EADDRINUSE */
-    "already in use",		/* EALREADY */
-    "unknown address family",	/* EAFNOSUPPORT */
-};
+/**
+ * xmlIOErr:
+ * @code:  the error number
+ *
+ * Convert errno to xmlParserErrors.
+ *
+ * Returns an xmlParserErrors code.
+ */
+static xmlParserErrors
+xmlIOErr(int err)
+{
+    xmlParserErrors code;
+
+    if (err == 0) code = XML_IO_UNKNOWN;
+#ifdef EACCES
+    else if (err == EACCES) code = XML_IO_EACCES;
+#endif
+#ifdef EAGAIN
+    else if (err == EAGAIN) code = XML_IO_EAGAIN;
+#endif
+#ifdef EBADF
+    else if (err == EBADF) code = XML_IO_EBADF;
+#endif
+#ifdef EBADMSG
+    else if (err == EBADMSG) code = XML_IO_EBADMSG;
+#endif
+#ifdef EBUSY
+    else if (err == EBUSY) code = XML_IO_EBUSY;
+#endif
+#ifdef ECANCELED
+    else if (err == ECANCELED) code = XML_IO_ECANCELED;
+#endif
+#ifdef ECHILD
+    else if (err == ECHILD) code = XML_IO_ECHILD;
+#endif
+#ifdef EDEADLK
+    else if (err == EDEADLK) code = XML_IO_EDEADLK;
+#endif
+#ifdef EDOM
+    else if (err == EDOM) code = XML_IO_EDOM;
+#endif
+#ifdef EEXIST
+    else if (err == EEXIST) code = XML_IO_EEXIST;
+#endif
+#ifdef EFAULT
+    else if (err == EFAULT) code = XML_IO_EFAULT;
+#endif
+#ifdef EFBIG
+    else if (err == EFBIG) code = XML_IO_EFBIG;
+#endif
+#ifdef EINPROGRESS
+    else if (err == EINPROGRESS) code = XML_IO_EINPROGRESS;
+#endif
+#ifdef EINTR
+    else if (err == EINTR) code = XML_IO_EINTR;
+#endif
+#ifdef EINVAL
+    else if (err == EINVAL) code = XML_IO_EINVAL;
+#endif
+#ifdef EIO
+    else if (err == EIO) code = XML_IO_EIO;
+#endif
+#ifdef EISDIR
+    else if (err == EISDIR) code = XML_IO_EISDIR;
+#endif
+#ifdef EMFILE
+    else if (err == EMFILE) code = XML_IO_EMFILE;
+#endif
+#ifdef EMLINK
+    else if (err == EMLINK) code = XML_IO_EMLINK;
+#endif
+#ifdef EMSGSIZE
+    else if (err == EMSGSIZE) code = XML_IO_EMSGSIZE;
+#endif
+#ifdef ENAMETOOLONG
+    else if (err == ENAMETOOLONG) code = XML_IO_ENAMETOOLONG;
+#endif
+#ifdef ENFILE
+    else if (err == ENFILE) code = XML_IO_ENFILE;
+#endif
+#ifdef ENODEV
+    else if (err == ENODEV) code = XML_IO_ENODEV;
+#endif
+#ifdef ENOENT
+    else if (err == ENOENT) code = XML_IO_ENOENT;
+#endif
+#ifdef ENOEXEC
+    else if (err == ENOEXEC) code = XML_IO_ENOEXEC;
+#endif
+#ifdef ENOLCK
+    else if (err == ENOLCK) code = XML_IO_ENOLCK;
+#endif
+#ifdef ENOMEM
+    else if (err == ENOMEM) code = XML_IO_ENOMEM;
+#endif
+#ifdef ENOSPC
+    else if (err == ENOSPC) code = XML_IO_ENOSPC;
+#endif
+#ifdef ENOSYS
+    else if (err == ENOSYS) code = XML_IO_ENOSYS;
+#endif
+#ifdef ENOTDIR
+    else if (err == ENOTDIR) code = XML_IO_ENOTDIR;
+#endif
+#ifdef ENOTEMPTY
+    else if (err == ENOTEMPTY) code = XML_IO_ENOTEMPTY;
+#endif
+#ifdef ENOTSUP
+    else if (err == ENOTSUP) code = XML_IO_ENOTSUP;
+#endif
+#ifdef ENOTTY
+    else if (err == ENOTTY) code = XML_IO_ENOTTY;
+#endif
+#ifdef ENXIO
+    else if (err == ENXIO) code = XML_IO_ENXIO;
+#endif
+#ifdef EPERM
+    else if (err == EPERM) code = XML_IO_EPERM;
+#endif
+#ifdef EPIPE
+    else if (err == EPIPE) code = XML_IO_EPIPE;
+#endif
+#ifdef ERANGE
+    else if (err == ERANGE) code = XML_IO_ERANGE;
+#endif
+#ifdef EROFS
+    else if (err == EROFS) code = XML_IO_EROFS;
+#endif
+#ifdef ESPIPE
+    else if (err == ESPIPE) code = XML_IO_ESPIPE;
+#endif
+#ifdef ESRCH
+    else if (err == ESRCH) code = XML_IO_ESRCH;
+#endif
+#ifdef ETIMEDOUT
+    else if (err == ETIMEDOUT) code = XML_IO_ETIMEDOUT;
+#endif
+#ifdef EXDEV
+    else if (err == EXDEV) code = XML_IO_EXDEV;
+#endif
+#ifdef ENOTSOCK
+    else if (err == ENOTSOCK) code = XML_IO_ENOTSOCK;
+#endif
+#ifdef EISCONN
+    else if (err == EISCONN) code = XML_IO_EISCONN;
+#endif
+#ifdef ECONNREFUSED
+    else if (err == ECONNREFUSED) code = XML_IO_ECONNREFUSED;
+#endif
+#ifdef ETIMEDOUT
+    else if (err == ETIMEDOUT) code = XML_IO_ETIMEDOUT;
+#endif
+#ifdef ENETUNREACH
+    else if (err == ENETUNREACH) code = XML_IO_ENETUNREACH;
+#endif
+#ifdef EADDRINUSE
+    else if (err == EADDRINUSE) code = XML_IO_EADDRINUSE;
+#endif
+#ifdef EINPROGRESS
+    else if (err == EINPROGRESS) code = XML_IO_EINPROGRESS;
+#endif
+#ifdef EALREADY
+    else if (err == EALREADY) code = XML_IO_EALREADY;
+#endif
+#ifdef EAFNOSUPPORT
+    else if (err == EAFNOSUPPORT) code = XML_IO_EAFNOSUPPORT;
+#endif
+    else code = XML_IO_UNKNOWN;
+
+    return(code);
+}
+
+/************************************************************************
+ *									*
+ *		Standard I/O for file accesses				*
+ *									*
+ ************************************************************************/
 
 #if defined(_WIN32)
+
 /**
  * __xmlIOWin32UTF8ToWChar:
  * @u8String:  uft-8 string
@@ -229,6 +304,7 @@
 __xmlIOWin32UTF8ToWChar(const char *u8String)
 {
     wchar_t *wString = NULL;
+    int i;
 
     if (u8String) {
         int wLen =
@@ -243,232 +319,6 @@
                     wString = NULL;
                 }
             }
-        }
-    }
-
-    return wString;
-}
-#endif
-
-/**
- * xmlIOErrMemory:
- * @extra:  extra information
- *
- * Handle an out of memory condition
- */
-static void
-xmlIOErrMemory(const char *extra)
-{
-    __xmlSimpleError(XML_FROM_IO, XML_ERR_NO_MEMORY, NULL, NULL, extra);
-}
-
-=======
->>>>>>> 626889fb
-/**
- * xmlIOErr:
- * @code:  the error number
- *
- * Convert errno to xmlParserErrors.
- *
- * Returns an xmlParserErrors code.
- */
-static xmlParserErrors
-xmlIOErr(int err)
-{
-    xmlParserErrors code;
-
-    if (err == 0) code = XML_IO_UNKNOWN;
-#ifdef EACCES
-    else if (err == EACCES) code = XML_IO_EACCES;
-#endif
-#ifdef EAGAIN
-    else if (err == EAGAIN) code = XML_IO_EAGAIN;
-#endif
-#ifdef EBADF
-    else if (err == EBADF) code = XML_IO_EBADF;
-#endif
-#ifdef EBADMSG
-    else if (err == EBADMSG) code = XML_IO_EBADMSG;
-#endif
-#ifdef EBUSY
-    else if (err == EBUSY) code = XML_IO_EBUSY;
-#endif
-#ifdef ECANCELED
-    else if (err == ECANCELED) code = XML_IO_ECANCELED;
-#endif
-#ifdef ECHILD
-    else if (err == ECHILD) code = XML_IO_ECHILD;
-#endif
-#ifdef EDEADLK
-    else if (err == EDEADLK) code = XML_IO_EDEADLK;
-#endif
-#ifdef EDOM
-    else if (err == EDOM) code = XML_IO_EDOM;
-#endif
-#ifdef EEXIST
-    else if (err == EEXIST) code = XML_IO_EEXIST;
-#endif
-#ifdef EFAULT
-    else if (err == EFAULT) code = XML_IO_EFAULT;
-#endif
-#ifdef EFBIG
-    else if (err == EFBIG) code = XML_IO_EFBIG;
-#endif
-#ifdef EINPROGRESS
-    else if (err == EINPROGRESS) code = XML_IO_EINPROGRESS;
-#endif
-#ifdef EINTR
-    else if (err == EINTR) code = XML_IO_EINTR;
-#endif
-#ifdef EINVAL
-    else if (err == EINVAL) code = XML_IO_EINVAL;
-#endif
-#ifdef EIO
-    else if (err == EIO) code = XML_IO_EIO;
-#endif
-#ifdef EISDIR
-    else if (err == EISDIR) code = XML_IO_EISDIR;
-#endif
-#ifdef EMFILE
-    else if (err == EMFILE) code = XML_IO_EMFILE;
-#endif
-#ifdef EMLINK
-    else if (err == EMLINK) code = XML_IO_EMLINK;
-#endif
-#ifdef EMSGSIZE
-    else if (err == EMSGSIZE) code = XML_IO_EMSGSIZE;
-#endif
-#ifdef ENAMETOOLONG
-    else if (err == ENAMETOOLONG) code = XML_IO_ENAMETOOLONG;
-#endif
-#ifdef ENFILE
-    else if (err == ENFILE) code = XML_IO_ENFILE;
-#endif
-#ifdef ENODEV
-    else if (err == ENODEV) code = XML_IO_ENODEV;
-#endif
-#ifdef ENOENT
-    else if (err == ENOENT) code = XML_IO_ENOENT;
-#endif
-#ifdef ENOEXEC
-    else if (err == ENOEXEC) code = XML_IO_ENOEXEC;
-#endif
-#ifdef ENOLCK
-    else if (err == ENOLCK) code = XML_IO_ENOLCK;
-#endif
-#ifdef ENOMEM
-    else if (err == ENOMEM) code = XML_IO_ENOMEM;
-#endif
-#ifdef ENOSPC
-    else if (err == ENOSPC) code = XML_IO_ENOSPC;
-#endif
-#ifdef ENOSYS
-    else if (err == ENOSYS) code = XML_IO_ENOSYS;
-#endif
-#ifdef ENOTDIR
-    else if (err == ENOTDIR) code = XML_IO_ENOTDIR;
-#endif
-#ifdef ENOTEMPTY
-    else if (err == ENOTEMPTY) code = XML_IO_ENOTEMPTY;
-#endif
-#ifdef ENOTSUP
-    else if (err == ENOTSUP) code = XML_IO_ENOTSUP;
-#endif
-#ifdef ENOTTY
-    else if (err == ENOTTY) code = XML_IO_ENOTTY;
-#endif
-#ifdef ENXIO
-    else if (err == ENXIO) code = XML_IO_ENXIO;
-#endif
-#ifdef EPERM
-    else if (err == EPERM) code = XML_IO_EPERM;
-#endif
-#ifdef EPIPE
-    else if (err == EPIPE) code = XML_IO_EPIPE;
-#endif
-#ifdef ERANGE
-    else if (err == ERANGE) code = XML_IO_ERANGE;
-#endif
-#ifdef EROFS
-    else if (err == EROFS) code = XML_IO_EROFS;
-#endif
-#ifdef ESPIPE
-    else if (err == ESPIPE) code = XML_IO_ESPIPE;
-#endif
-#ifdef ESRCH
-    else if (err == ESRCH) code = XML_IO_ESRCH;
-#endif
-#ifdef ETIMEDOUT
-    else if (err == ETIMEDOUT) code = XML_IO_ETIMEDOUT;
-#endif
-#ifdef EXDEV
-    else if (err == EXDEV) code = XML_IO_EXDEV;
-#endif
-#ifdef ENOTSOCK
-    else if (err == ENOTSOCK) code = XML_IO_ENOTSOCK;
-#endif
-#ifdef EISCONN
-    else if (err == EISCONN) code = XML_IO_EISCONN;
-#endif
-#ifdef ECONNREFUSED
-    else if (err == ECONNREFUSED) code = XML_IO_ECONNREFUSED;
-#endif
-#ifdef ETIMEDOUT
-    else if (err == ETIMEDOUT) code = XML_IO_ETIMEDOUT;
-#endif
-#ifdef ENETUNREACH
-    else if (err == ENETUNREACH) code = XML_IO_ENETUNREACH;
-#endif
-#ifdef EADDRINUSE
-    else if (err == EADDRINUSE) code = XML_IO_EADDRINUSE;
-#endif
-#ifdef EINPROGRESS
-    else if (err == EINPROGRESS) code = XML_IO_EINPROGRESS;
-#endif
-#ifdef EALREADY
-    else if (err == EALREADY) code = XML_IO_EALREADY;
-#endif
-#ifdef EAFNOSUPPORT
-    else if (err == EAFNOSUPPORT) code = XML_IO_EAFNOSUPPORT;
-#endif
-    else code = XML_IO_UNKNOWN;
-
-    return(code);
-}
-
-/************************************************************************
- *									*
- *		Standard I/O for file accesses				*
- *									*
- ************************************************************************/
-
-#if defined(_WIN32)
-
-/**
- * __xmlIOWin32UTF8ToWChar:
- * @u8String:  uft-8 string
- *
- * Convert a string from utf-8 to wchar (WINDOWS ONLY!)
- */
-static wchar_t *
-__xmlIOWin32UTF8ToWChar(const char *u8String)
-{
-    wchar_t *wString = NULL;
-    int i;
-
-    if (u8String) {
-        int wLen =
-            MultiByteToWideChar(CP_UTF8, MB_ERR_INVALID_CHARS, u8String,
-                                -1, NULL, 0);
-        if (wLen) {
-            wString = xmlMalloc(wLen * sizeof(wchar_t));
-            if (wString) {
-                if (MultiByteToWideChar
-                    (CP_UTF8, 0, u8String, -1, wString, wLen) == 0) {
-                    xmlFree(wString);
-                    wString = NULL;
-                }
-            }
 
             /*
              * Convert to backward slash
@@ -655,13 +505,10 @@
         ret = XML_ERR_OK;
     }
 
-<<<<<<< HEAD
-=======
     xmlFree(fromUri);
     return(ret);
 }
 
->>>>>>> 626889fb
 /**
  * xmlFdRead:
  * @context:  the I/O context
@@ -783,15 +630,9 @@
  *
  * Returns an xmlParserErrors code
  */
-<<<<<<< HEAD
-static void *
-xmlFileOpen_real (const char *filename) {
-    const char *path = filename;
-=======
 static xmlParserErrors
 xmlFileOpenSafe(const char *filename, int write, void **out) {
     char *fromUri = NULL;
->>>>>>> 626889fb
     FILE *fd;
     xmlParserErrors ret = XML_ERR_OK;
 
@@ -820,12 +661,6 @@
 #else
     fd = fopen(filename, write ? "wb" : "rb");
 #endif /* WIN32 */
-<<<<<<< HEAD
-    if (fd == NULL) xmlIOErr(0, path);
-    return((void *) fd);
-}
-=======
->>>>>>> 626889fb
 
     if (fd == NULL) {
         /*
@@ -875,15 +710,6 @@
  * Returns the number of bytes read or < 0 in case of failure
  */
 int
-<<<<<<< HEAD
-xmlFileRead (void * context, char * buffer, int len) {
-    int ret;
-    if ((context == NULL) || (buffer == NULL))
-        return(-1);
-    ret = fread(&buffer[0], 1,  len, (FILE *) context);
-    if (ret < 0) xmlIOErr(0, "fread()");
-    return(ret);
-=======
 xmlFileRead(void * context, char * buffer, int len) {
     FILE *file = context;
     size_t bytes;
@@ -903,7 +729,6 @@
         return(-xmlIOErr(errno));
 
     return(bytes);
->>>>>>> 626889fb
 }
 
 #ifdef LIBXML_OUTPUT_ENABLED
@@ -940,40 +765,17 @@
  *
  * Flush an I/O channel
  */
-<<<<<<< HEAD
-int
-xmlFileClose (void * context) {
-    FILE *fil;
-    int ret;
-=======
 static int
 xmlFileFlush (void * context) {
     FILE *file = context;
->>>>>>> 626889fb
 
     if (file == NULL)
         return(-1);
-<<<<<<< HEAD
-    fil = (FILE *) context;
-    if ((fil == stdout) || (fil == stderr)) {
-        ret = fflush(fil);
-	if (ret < 0)
-	    xmlIOErr(0, "fflush()");
-	return(0);
-    }
-    if (fil == stdin)
-	return(0);
-    ret = ( fclose((FILE *) context) == EOF ) ? -1 : 0;
-    if (ret < 0)
-        xmlIOErr(0, "fclose()");
-    return(ret);
-=======
 
     if (fflush(file) != 0)
         return(xmlIOErr(errno));
 
     return(XML_ERR_OK);
->>>>>>> 626889fb
 }
 
 /**
@@ -984,18 +786,6 @@
  *
  * Returns 0 or -1 an error code case of error
  */
-<<<<<<< HEAD
-static int
-xmlFileFlush (void * context) {
-    int ret;
-
-    if (context == NULL)
-        return(-1);
-    ret = ( fflush((FILE *) context) == EOF ) ? -1 : 0;
-    if (ret < 0)
-        xmlIOErr(0, "fflush()");
-    return(ret);
-=======
 int
 xmlFileClose (void * context) {
     FILE *file = context;
@@ -1012,7 +802,6 @@
         return(xmlIOErr(errno));
 
     return(0);
->>>>>>> 626889fb
 }
 
 #ifdef LIBXML_OUTPUT_ENABLED
@@ -1091,12 +880,7 @@
  * xmlGzfileClose:
  * @context:  the I/O context
  *
-<<<<<<< HEAD
- * Wrapper around xmlGzfileOpen_real if the open fails, it will
- * try to unescape @filename
-=======
  * Close a compressed I/O channel
->>>>>>> 626889fb
  */
 static int
 xmlGzfileClose (void * context) {
@@ -1111,74 +895,6 @@
  *		I/O for compressed file accesses			*
  *									*
  ************************************************************************/
-<<<<<<< HEAD
-#include "private/xzlib.h"
-/**
- * xmlXzfileMatch:
- * @filename:  the URI for matching
- *
- * input from compressed file test
- *
- * Returns 1 if matches, 0 otherwise
- */
-static int
-xmlXzfileMatch (const char *filename ATTRIBUTE_UNUSED) {
-    return(1);
-}
-
-/**
- * xmlXzFileOpen_real:
- * @filename:  the URI for matching
- *
- * input from compressed file open
- * if @filename is " " then the standard input is used
- *
- * Returns an I/O context or NULL in case of error
- */
-static void *
-xmlXzfileOpen_real (const char *filename) {
-    const char *path = NULL;
-    xzFile fd;
-
-    if (!strcmp(filename, "-")) {
-        fd = __libxml2_xzdopen(dup(fileno(stdin)), "rb");
-	return((void *) fd);
-    }
-
-    if (!xmlStrncasecmp(BAD_CAST filename, BAD_CAST "file://localhost/", 17)) {
-	path = &filename[16];
-    } else if (!xmlStrncasecmp(BAD_CAST filename, BAD_CAST "file:///", 8)) {
-	path = &filename[7];
-    } else if (!xmlStrncasecmp(BAD_CAST filename, BAD_CAST "file:/", 6)) {
-        /* lots of generators seems to lazy to read RFC 1738 */
-	path = &filename[5];
-    } else
-	path = filename;
-
-    if (path == NULL)
-	return(NULL);
-    if (!xmlCheckFilename(path))
-        return(NULL);
-
-    fd = __libxml2_xzopen(path, "rb");
-    return((void *) fd);
-}
-
-/**
- * xmlXzfileOpen:
- * @filename:  the URI for matching
- *
- * Wrapper around xmlXzfileOpen_real that try it with an unescaped
- * version of @filename, if this fails fallback to @filename
- *
- * Returns a handler or NULL in case or failure
- */
-static void *
-xmlXzfileOpen (const char *filename) {
-    char *unescaped;
-    void *retval;
-=======
->>>>>>> 626889fb
 
 #ifdef LIBXML_LZMA_ENABLED
 
@@ -1212,750 +928,9 @@
  */
 static int
 xmlXzfileClose (void * context) {
-<<<<<<< HEAD
-    int ret;
-
-    ret =  (__libxml2_xzclose((xzFile) context) == LZMA_OK ) ? 0 : -1;
-    if (ret < 0) xmlIOErr(0, "xzclose()");
-    return(ret);
-}
-#endif /* LIBXML_LZMA_ENABLED */
-
-#ifdef LIBXML_HTTP_ENABLED
-/************************************************************************
- *									*
- *			I/O for HTTP file accesses			*
- *									*
- ************************************************************************/
-
-#ifdef LIBXML_OUTPUT_ENABLED
-typedef struct xmlIOHTTPWriteCtxt_
-{
-    int			compression;
-
-    char *		uri;
-
-    void *		doc_buff;
-
-} xmlIOHTTPWriteCtxt, *xmlIOHTTPWriteCtxtPtr;
-
-#ifdef LIBXML_ZLIB_ENABLED
-
-#define DFLT_WBITS		( -15 )
-#define DFLT_MEM_LVL		( 8 )
-#define GZ_MAGIC1		( 0x1f )
-#define GZ_MAGIC2		( 0x8b )
-#define LXML_ZLIB_OS_CODE	( 0x03 )
-#define INIT_HTTP_BUFF_SIZE	( 32768 )
-#define DFLT_ZLIB_RATIO		( 5 )
-
-/*
-**  Data structure and functions to work with sending compressed data
-**  via HTTP.
-*/
-
-typedef struct xmlZMemBuff_
-{
-   unsigned long	size;
-   unsigned long	crc;
-
-   unsigned char *	zbuff;
-   z_stream		zctrl;
-
-} xmlZMemBuff, *xmlZMemBuffPtr;
-
-/**
- * append_reverse_ulong
- * @buff:  Compressed memory buffer
- * @data:  Unsigned long to append
- *
- * Append a unsigned long in reverse byte order to the end of the
- * memory buffer.
- */
-static void
-append_reverse_ulong( xmlZMemBuff * buff, unsigned long data ) {
-
-    int		idx;
-
-    if ( buff == NULL )
-	return;
-
-    /*
-    **  This is plagiarized from putLong in gzio.c (zlib source) where
-    **  the number "4" is hardcoded.  If zlib is ever patched to
-    **  support 64 bit file sizes, this code would need to be patched
-    **  as well.
-    */
-
-    for ( idx = 0; idx < 4; idx++ ) {
-	*buff->zctrl.next_out = ( data & 0xff );
-	data >>= 8;
-	buff->zctrl.next_out++;
-    }
-
-    return;
-}
-
-/**
- *
- * xmlFreeZMemBuff
- * @buff:  The memory buffer context to clear
- *
- * Release all the resources associated with the compressed memory buffer.
- */
-static void
-xmlFreeZMemBuff( xmlZMemBuffPtr buff ) {
-
-#ifdef DEBUG_HTTP
-    int z_err;
-#endif
-
-    if ( buff == NULL )
-	return;
-
-    xmlFree( buff->zbuff );
-#ifdef DEBUG_HTTP
-    z_err = deflateEnd( &buff->zctrl );
-    if ( z_err != Z_OK )
-	xmlGenericError( xmlGenericErrorContext,
-			"xmlFreeZMemBuff:  Error releasing zlib context:  %d\n",
-			z_err );
-#else
-    deflateEnd( &buff->zctrl );
-#endif
-
-    xmlFree( buff );
-    return;
-}
-
-/**
- * xmlCreateZMemBuff
- *@compression:	Compression value to use
- *
- * Create a memory buffer to hold the compressed XML document.  The
- * compressed document in memory will end up being identical to what
- * would be created if gzopen/gzwrite/gzclose were being used to
- * write the document to disk.  The code for the header/trailer data to
- * the compression is plagiarized from the zlib source files.
- */
-static void *
-xmlCreateZMemBuff( int compression ) {
-
-    int			z_err;
-    int			hdr_lgth;
-    xmlZMemBuffPtr	buff = NULL;
-
-    if ( ( compression < 1 ) || ( compression > 9 ) )
-	return ( NULL );
-
-    /*  Create the control and data areas  */
-
-    buff = xmlMalloc( sizeof( xmlZMemBuff ) );
-    if ( buff == NULL ) {
-	xmlIOErrMemory("creating buffer context");
-	return ( NULL );
-    }
-
-    (void)memset( buff, 0, sizeof( xmlZMemBuff ) );
-    buff->size = INIT_HTTP_BUFF_SIZE;
-    buff->zbuff = xmlMalloc( buff->size );
-    if ( buff->zbuff == NULL ) {
-	xmlFreeZMemBuff( buff );
-	xmlIOErrMemory("creating buffer");
-	return ( NULL );
-    }
-
-    z_err = deflateInit2( &buff->zctrl, compression, Z_DEFLATED,
-			    DFLT_WBITS, DFLT_MEM_LVL, Z_DEFAULT_STRATEGY );
-    if ( z_err != Z_OK ) {
-	xmlChar msg[500];
-	xmlFreeZMemBuff( buff );
-	buff = NULL;
-	xmlStrPrintf(msg, 500,
-		    "xmlCreateZMemBuff:  %s %d\n",
-		    "Error initializing compression context.  ZLIB error:",
-		    z_err );
-	xmlIOErr(XML_IO_WRITE, (const char *) msg);
-	return ( NULL );
-    }
-
-    /*  Set the header data.  The CRC will be needed for the trailer  */
-    buff->crc = crc32( 0L, NULL, 0 );
-    hdr_lgth = snprintf( (char *)buff->zbuff, buff->size,
-			"%c%c%c%c%c%c%c%c%c%c",
-			GZ_MAGIC1, GZ_MAGIC2, Z_DEFLATED,
-			0, 0, 0, 0, 0, 0, LXML_ZLIB_OS_CODE );
-    buff->zctrl.next_out  = buff->zbuff + hdr_lgth;
-    buff->zctrl.avail_out = buff->size - hdr_lgth;
-
-    return ( buff );
-}
-
-/**
- * xmlZMemBuffExtend
- * @buff:  Buffer used to compress and consolidate data.
- * @ext_amt:   Number of bytes to extend the buffer.
- *
- * Extend the internal buffer used to store the compressed data by the
- * specified amount.
- *
- * Returns 0 on success or -1 on failure to extend the buffer.  On failure
- * the original buffer still exists at the original size.
- */
-static int
-xmlZMemBuffExtend( xmlZMemBuffPtr buff, size_t ext_amt ) {
-
-    int			rc = -1;
-    size_t		new_size;
-    size_t		cur_used;
-
-    unsigned char *	tmp_ptr = NULL;
-
-    if ( buff == NULL )
-	return ( -1 );
-
-    else if ( ext_amt == 0 )
-	return ( 0 );
-
-    cur_used = buff->zctrl.next_out - buff->zbuff;
-    new_size = buff->size + ext_amt;
-
-#ifdef DEBUG_HTTP
-    if ( cur_used > new_size )
-	xmlGenericError( xmlGenericErrorContext,
-			"xmlZMemBuffExtend:  %s\n%s %d bytes.\n",
-			"Buffer overwrite detected during compressed memory",
-			"buffer extension.  Overflowed by",
-			(cur_used - new_size ) );
-#endif
-
-    tmp_ptr = xmlRealloc( buff->zbuff, new_size );
-    if ( tmp_ptr != NULL ) {
-	rc = 0;
-	buff->size  = new_size;
-	buff->zbuff = tmp_ptr;
-	buff->zctrl.next_out  = tmp_ptr + cur_used;
-	buff->zctrl.avail_out = new_size - cur_used;
-    }
-    else {
-	xmlChar msg[500];
-	xmlStrPrintf(msg, 500,
-		    "xmlZMemBuffExtend:  %s %lu bytes.\n",
-		    "Allocation failure extending output buffer to",
-		    (unsigned long) new_size );
-	xmlIOErr(XML_IO_WRITE, (const char *) msg);
-    }
-
-    return ( rc );
-}
-
-/**
- * xmlZMemBuffAppend
- * @buff:  Buffer used to compress and consolidate data
- * @src:   Uncompressed source content to append to buffer
- * @len:   Length of source data to append to buffer
- *
- * Compress and append data to the internal buffer.  The data buffer
- * will be expanded if needed to store the additional data.
- *
- * Returns the number of bytes appended to the buffer or -1 on error.
- */
-static int
-xmlZMemBuffAppend( xmlZMemBuffPtr buff, const char * src, int len ) {
-
-    int		z_err;
-    size_t	min_accept;
-
-    if ( ( buff == NULL ) || ( src == NULL ) )
-	return ( -1 );
-
-    buff->zctrl.avail_in = len;
-    buff->zctrl.next_in  = (unsigned char *)src;
-    while ( buff->zctrl.avail_in > 0 ) {
-	/*
-	**  Extend the buffer prior to deflate call if a reasonable amount
-	**  of output buffer space is not available.
-	*/
-	min_accept = buff->zctrl.avail_in / DFLT_ZLIB_RATIO;
-	if ( buff->zctrl.avail_out <= min_accept ) {
-	    if ( xmlZMemBuffExtend( buff, buff->size ) == -1 )
-		return ( -1 );
-	}
-
-	z_err = deflate( &buff->zctrl, Z_NO_FLUSH );
-	if ( z_err != Z_OK ) {
-	    xmlChar msg[500];
-	    xmlStrPrintf(msg, 500,
-			"xmlZMemBuffAppend:  %s %d %s - %d",
-			"Compression error while appending",
-			len, "bytes to buffer.  ZLIB error", z_err );
-	    xmlIOErr(XML_IO_WRITE, (const char *) msg);
-	    return ( -1 );
-	}
-    }
-
-    buff->crc = crc32( buff->crc, (unsigned char *)src, len );
-
-    return ( len );
-}
-
-/**
- * xmlZMemBuffGetContent
- * @buff:  Compressed memory content buffer
- * @data_ref:  Pointer reference to point to compressed content
- *
- * Flushes the compression buffers, appends gzip file trailers and
- * returns the compressed content and length of the compressed data.
- * NOTE:  The gzip trailer code here is plagiarized from zlib source.
- *
- * Returns the length of the compressed data or -1 on error.
- */
-static int
-xmlZMemBuffGetContent( xmlZMemBuffPtr buff, char ** data_ref ) {
-
-    int		zlgth = -1;
-    int		z_err;
-
-    if ( ( buff == NULL ) || ( data_ref == NULL ) )
-	return ( -1 );
-
-    /*  Need to loop until compression output buffers are flushed  */
-
-    do
-    {
-	z_err = deflate( &buff->zctrl, Z_FINISH );
-	if ( z_err == Z_OK ) {
-	    /*  In this case Z_OK means more buffer space needed  */
-
-	    if ( xmlZMemBuffExtend( buff, buff->size ) == -1 )
-		return ( -1 );
-	}
-    }
-    while ( z_err == Z_OK );
-
-    /*  If the compression state is not Z_STREAM_END, some error occurred  */
-
-    if ( z_err == Z_STREAM_END ) {
-
-	/*  Need to append the gzip data trailer  */
-
-	if ( buff->zctrl.avail_out < ( 2 * sizeof( unsigned long ) ) ) {
-	    if ( xmlZMemBuffExtend(buff, (2 * sizeof(unsigned long))) == -1 )
-		return ( -1 );
-	}
-
-	/*
-	**  For whatever reason, the CRC and length data are pushed out
-	**  in reverse byte order.  So a memcpy can't be used here.
-	*/
-
-	append_reverse_ulong( buff, buff->crc );
-	append_reverse_ulong( buff, buff->zctrl.total_in );
-
-	zlgth = buff->zctrl.next_out - buff->zbuff;
-	*data_ref = (char *)buff->zbuff;
-    }
-
-    else {
-	xmlChar msg[500];
-	xmlStrPrintf(msg, 500,
-		    "xmlZMemBuffGetContent:  %s - %d\n",
-		    "Error flushing zlib buffers.  Error code", z_err );
-	xmlIOErr(XML_IO_WRITE, (const char *) msg);
-    }
-
-    return ( zlgth );
-}
-#endif /* LIBXML_OUTPUT_ENABLED */
-#endif  /*  LIBXML_ZLIB_ENABLED  */
-
-#ifdef LIBXML_OUTPUT_ENABLED
-/**
- * xmlFreeHTTPWriteCtxt
- * @ctxt:  Context to cleanup
- *
- * Free allocated memory and reclaim system resources.
- *
- * No return value.
- */
-static void
-xmlFreeHTTPWriteCtxt( xmlIOHTTPWriteCtxtPtr ctxt )
-{
-    if ( ctxt->uri != NULL )
-	xmlFree( ctxt->uri );
-
-    if ( ctxt->doc_buff != NULL ) {
-
-#ifdef LIBXML_ZLIB_ENABLED
-	if ( ctxt->compression > 0 ) {
-	    xmlFreeZMemBuff( ctxt->doc_buff );
-	}
-	else
-#endif
-	{
-	    xmlOutputBufferClose( ctxt->doc_buff );
-	}
-    }
-
-    xmlFree( ctxt );
-    return;
-}
-#endif /* LIBXML_OUTPUT_ENABLED */
-
-
-/**
- * xmlIOHTTPMatch:
- * @filename:  the URI for matching
- *
- * check if the URI matches an HTTP one
- *
- * Returns 1 if matches, 0 otherwise
- */
-int
-xmlIOHTTPMatch (const char *filename) {
-    if (!xmlStrncasecmp(BAD_CAST filename, BAD_CAST "http://", 7))
-	return(1);
-    return(0);
-}
-
-/**
- * xmlIOHTTPOpen:
- * @filename:  the URI for matching
- *
- * open an HTTP I/O channel
- *
- * Returns an I/O context or NULL in case of error
- */
-void *
-xmlIOHTTPOpen (const char *filename) {
-    return(xmlNanoHTTPOpen(filename, NULL));
-}
-
-#ifdef LIBXML_OUTPUT_ENABLED
-/**
- * xmlIOHTTPOpenW:
- * @post_uri:  The destination URI for the document
- * @compression:  The compression desired for the document.
- *
- * Open a temporary buffer to collect the document for a subsequent HTTP POST
- * request.  Non-static as is called from the output buffer creation routine.
- *
- * Returns an I/O context or NULL in case of error.
- */
-
-void *
-xmlIOHTTPOpenW(const char *post_uri, int compression ATTRIBUTE_UNUSED)
-{
-
-    xmlIOHTTPWriteCtxtPtr ctxt = NULL;
-
-    if (post_uri == NULL)
-        return (NULL);
-
-    ctxt = xmlMalloc(sizeof(xmlIOHTTPWriteCtxt));
-    if (ctxt == NULL) {
-	xmlIOErrMemory("creating HTTP output context");
-        return (NULL);
-    }
-
-    (void) memset(ctxt, 0, sizeof(xmlIOHTTPWriteCtxt));
-
-    ctxt->uri = (char *) xmlStrdup((const xmlChar *)post_uri);
-    if (ctxt->uri == NULL) {
-	xmlIOErrMemory("copying URI");
-        xmlFreeHTTPWriteCtxt(ctxt);
-        return (NULL);
-    }
-
-    /*
-     * **  Since the document length is required for an HTTP post,
-     * **  need to put the document into a buffer.  A memory buffer
-     * **  is being used to avoid pushing the data to disk and back.
-     */
-
-#ifdef LIBXML_ZLIB_ENABLED
-    if ((compression > 0) && (compression <= 9)) {
-
-        ctxt->compression = compression;
-        ctxt->doc_buff = xmlCreateZMemBuff(compression);
-    } else
-#endif
-    {
-        /*  Any character conversions should have been done before this  */
-
-        ctxt->doc_buff = xmlAllocOutputBufferInternal(NULL);
-    }
-
-    if (ctxt->doc_buff == NULL) {
-        xmlFreeHTTPWriteCtxt(ctxt);
-        ctxt = NULL;
-    }
-
-    return (ctxt);
-}
-#endif /* LIBXML_OUTPUT_ENABLED */
-
-#ifdef LIBXML_OUTPUT_ENABLED
-/**
- * xmlIOHTTPDfltOpenW
- * @post_uri:  The destination URI for this document.
- *
- * Calls xmlIOHTTPOpenW with no compression to set up for a subsequent
- * HTTP post command.  This function should generally not be used as
- * the open callback is short circuited in xmlOutputBufferCreateFile.
- *
- * Returns a pointer to the new IO context.
- */
-static void *
-xmlIOHTTPDfltOpenW( const char * post_uri ) {
-    return ( xmlIOHTTPOpenW( post_uri, 0 ) );
-}
-#endif /* LIBXML_OUTPUT_ENABLED */
-
-/**
- * xmlIOHTTPRead:
- * @context:  the I/O context
- * @buffer:  where to drop data
- * @len:  number of bytes to write
- *
- * Read @len bytes to @buffer from the I/O channel.
- *
- * Returns the number of bytes written
- */
-int
-xmlIOHTTPRead(void * context, char * buffer, int len) {
-    if ((buffer == NULL) || (len < 0)) return(-1);
-    return(xmlNanoHTTPRead(context, &buffer[0], len));
-}
-
-#ifdef LIBXML_OUTPUT_ENABLED
-/**
- * xmlIOHTTPWrite
- * @context:  previously opened writing context
- * @buffer:   data to output to temporary buffer
- * @len:      bytes to output
- *
- * Collect data from memory buffer into a temporary file for later
- * processing.
- *
- * Returns number of bytes written.
- */
-
-static int
-xmlIOHTTPWrite( void * context, const char * buffer, int len ) {
-
-    xmlIOHTTPWriteCtxtPtr	ctxt = context;
-
-    if ( ( ctxt == NULL ) || ( ctxt->doc_buff == NULL ) || ( buffer == NULL ) )
-	return ( -1 );
-
-    if ( len > 0 ) {
-
-	/*  Use gzwrite or fwrite as previously setup in the open call  */
-
-#ifdef LIBXML_ZLIB_ENABLED
-	if ( ctxt->compression > 0 )
-	    len = xmlZMemBuffAppend( ctxt->doc_buff, buffer, len );
-
-	else
-#endif
-	    len = xmlOutputBufferWrite( ctxt->doc_buff, len, buffer );
-
-	if ( len < 0 ) {
-	    xmlChar msg[500];
-	    xmlStrPrintf(msg, 500,
-			"xmlIOHTTPWrite:  %s\n%s '%s'.\n",
-			"Error appending to internal buffer.",
-			"Error sending document to URI",
-			ctxt->uri );
-	    xmlIOErr(XML_IO_WRITE, (const char *) msg);
-	}
-    }
-
-    return ( len );
-}
-#endif /* LIBXML_OUTPUT_ENABLED */
-
-
-/**
- * xmlIOHTTPClose:
- * @context:  the I/O context
- *
- * Close an HTTP I/O channel
- *
- * Returns 0
- */
-int
-xmlIOHTTPClose (void * context) {
-    xmlNanoHTTPClose(context);
-    return 0;
-}
-
-#ifdef LIBXML_OUTPUT_ENABLED
-/**
- * xmlIOHTTCloseWrite
- * @context:  The I/O context
- * @http_mthd: The HTTP method to be used when sending the data
- *
- * Close the transmit HTTP I/O channel and actually send the data.
- */
-static int
-xmlIOHTTPCloseWrite( void * context, const char * http_mthd ) {
-
-    int				close_rc = -1;
-    int				http_rtn = 0;
-    int				content_lgth = 0;
-    xmlIOHTTPWriteCtxtPtr	ctxt = context;
-
-    char *			http_content = NULL;
-    char *			content_encoding = NULL;
-    char *			content_type = (char *) "text/xml";
-    void *			http_ctxt = NULL;
-
-    if ( ( ctxt == NULL ) || ( http_mthd == NULL ) )
-	return ( -1 );
-
-    /*  Retrieve the content from the appropriate buffer  */
-
-#ifdef LIBXML_ZLIB_ENABLED
-
-    if ( ctxt->compression > 0 ) {
-	content_lgth = xmlZMemBuffGetContent( ctxt->doc_buff, &http_content );
-	content_encoding = (char *) "Content-Encoding: gzip";
-    }
-    else
-#endif
-    {
-	/*  Pull the data out of the memory output buffer  */
-
-	xmlOutputBufferPtr	dctxt = ctxt->doc_buff;
-	http_content = (char *) xmlBufContent(dctxt->buffer);
-	content_lgth = xmlBufUse(dctxt->buffer);
-    }
-
-    if ( http_content == NULL ) {
-	xmlChar msg[500];
-	xmlStrPrintf(msg, 500,
-		     "xmlIOHTTPCloseWrite:  %s '%s' %s '%s'.\n",
-		     "Error retrieving content.\nUnable to",
-		     http_mthd, "data to URI", ctxt->uri );
-	xmlIOErr(XML_IO_WRITE, (const char *) msg);
-    }
-
-    else {
-
-	http_ctxt = xmlNanoHTTPMethod( ctxt->uri, http_mthd, http_content,
-					&content_type, content_encoding,
-					content_lgth );
-
-	if ( http_ctxt != NULL ) {
-#ifdef DEBUG_HTTP
-	    /*  If testing/debugging - dump reply with request content  */
-
-	    FILE *	tst_file = NULL;
-	    char	buffer[ 4096 ];
-	    char *	dump_name = NULL;
-	    int		avail;
-
-	    xmlGenericError( xmlGenericErrorContext,
-			"xmlNanoHTTPCloseWrite:  HTTP %s to\n%s returned %d.\n",
-			http_mthd, ctxt->uri,
-			xmlNanoHTTPReturnCode( http_ctxt ) );
-
-	    /*
-	    **  Since either content or reply may be gzipped,
-	    **  dump them to separate files instead of the
-	    **  standard error context.
-	    */
-
-	    dump_name = tempnam( NULL, "lxml" );
-	    if ( dump_name != NULL ) {
-		(void)snprintf( buffer, sizeof(buffer), "%s.content", dump_name );
-
-		tst_file = fopen( buffer, "wb" );
-		if ( tst_file != NULL ) {
-		    xmlGenericError( xmlGenericErrorContext,
-			"Transmitted content saved in file:  %s\n", buffer );
-
-		    fwrite( http_content, 1, content_lgth, tst_file );
-		    fclose( tst_file );
-		}
-
-		(void)snprintf( buffer, sizeof(buffer), "%s.reply", dump_name );
-		tst_file = fopen( buffer, "wb" );
-		if ( tst_file != NULL ) {
-		    xmlGenericError( xmlGenericErrorContext,
-			"Reply content saved in file:  %s\n", buffer );
-
-
-		    while ( (avail = xmlNanoHTTPRead( http_ctxt,
-					buffer, sizeof( buffer ) )) > 0 ) {
-
-			fwrite( buffer, 1, avail, tst_file );
-		    }
-
-		    fclose( tst_file );
-		}
-
-		free( dump_name );
-	    }
-#endif  /*  DEBUG_HTTP  */
-
-	    http_rtn = xmlNanoHTTPReturnCode( http_ctxt );
-	    if ( ( http_rtn >= 200 ) && ( http_rtn < 300 ) )
-		close_rc = 0;
-	    else {
-                xmlChar msg[500];
-                xmlStrPrintf(msg, 500,
-                      "xmlIOHTTPCloseWrite: HTTP '%s' of %d %s\n'%s' %s %d\n",
-			    http_mthd, content_lgth,
-			    "bytes to URI", ctxt->uri,
-			    "failed.  HTTP return code:", http_rtn );
-		xmlIOErr(XML_IO_WRITE, (const char *) msg);
-            }
-
-	    xmlNanoHTTPClose( http_ctxt );
-	    xmlFree( content_type );
-	}
-    }
-
-    /*  Final cleanups  */
-
-    xmlFreeHTTPWriteCtxt( ctxt );
-
-    return ( close_rc );
-}
-
-/**
- * xmlIOHTTPClosePut
- *
- * @context:  The I/O context
- *
- * Close the transmit HTTP I/O channel and actually send data using a PUT
- * HTTP method.
- */
-static int
-xmlIOHTTPClosePut( void * ctxt ) {
-    return ( xmlIOHTTPCloseWrite( ctxt, "PUT" ) );
-}
-
-
-/**
- * xmlIOHTTPClosePost
- *
- * @context:  The I/O context
- *
- * Close the transmit HTTP I/O channel and actually send data using a POST
- * HTTP method.
- */
-static int
-xmlIOHTTPClosePost( void * ctxt ) {
-    return ( xmlIOHTTPCloseWrite( ctxt, "POST" ) );
-=======
     if (__libxml2_xzclose((xzFile) context) != LZMA_OK)
         return(XML_IO_UNKNOWN);
     return(0);
->>>>>>> 626889fb
 }
 #endif /* LIBXML_LZMA_ENABLED */
 
@@ -2309,11 +1284,7 @@
 	return(NULL);
     }
     memset(ret, 0, sizeof(xmlParserInputBuffer));
-<<<<<<< HEAD
-    ret->buffer = xmlBufCreateSize(2 * xmlDefaultBufferSize);
-=======
     ret->buffer = xmlBufCreate(XML_IO_BUFFER_SIZE);
->>>>>>> 626889fb
     if (ret->buffer == NULL) {
         xmlFree(ret);
 	return(NULL);
@@ -2359,20 +1330,12 @@
 	return(NULL);
     }
     memset(ret, 0, sizeof(xmlOutputBuffer));
-<<<<<<< HEAD
-    ret->buffer = xmlBufCreate();
-=======
     ret->buffer = xmlBufCreate(MINLEN);
->>>>>>> 626889fb
     if (ret->buffer == NULL) {
         xmlCharEncCloseFunc(encoder);
         xmlFree(ret);
 	return(NULL);
     }
-<<<<<<< HEAD
-    xmlBufSetAllocationScheme(ret->buffer, XML_BUFFER_ALLOC_DOUBLEIT);
-=======
->>>>>>> 626889fb
 
     ret->encoder = encoder;
     if (encoder != NULL) {
@@ -2395,63 +1358,6 @@
 
     return(ret);
 }
-<<<<<<< HEAD
-
-/**
- * xmlAllocOutputBufferInternal:
- * @encoder:  the encoding converter or NULL
- *
- * Create a buffered parser output
- *
- * Returns the new parser output or NULL
- */
-xmlOutputBufferPtr
-xmlAllocOutputBufferInternal(xmlCharEncodingHandlerPtr encoder) {
-    xmlOutputBufferPtr ret;
-
-    ret = (xmlOutputBufferPtr) xmlMalloc(sizeof(xmlOutputBuffer));
-    if (ret == NULL) {
-	xmlIOErrMemory("creating output buffer");
-	return(NULL);
-    }
-    memset(ret, 0, sizeof(xmlOutputBuffer));
-    ret->buffer = xmlBufCreate();
-    if (ret->buffer == NULL) {
-        xmlFree(ret);
-	return(NULL);
-    }
-
-
-    /*
-     * For conversion buffers we use the special IO handling
-     */
-    xmlBufSetAllocationScheme(ret->buffer, XML_BUFFER_ALLOC_IO);
-
-    ret->encoder = encoder;
-    if (encoder != NULL) {
-        ret->conv = xmlBufCreateSize(4000);
-	if (ret->conv == NULL) {
-            xmlBufFree(ret->buffer);
-	    xmlFree(ret);
-	    return(NULL);
-	}
-
-	/*
-	 * This call is designed to initiate the encoder state
-	 */
-        xmlCharEncOutput(ret, 1);
-    } else
-        ret->conv = NULL;
-    ret->writecallback = NULL;
-    ret->closecallback = NULL;
-    ret->context = NULL;
-    ret->written = 0;
-
-    return(ret);
-}
-
-=======
->>>>>>> 626889fb
 #endif /* LIBXML_OUTPUT_ENABLED */
 
 /**
@@ -2966,18 +1872,6 @@
         ((flags & XML_INPUT_BUF_ZERO_TERMINATED) == 0)) {
         xmlMemIOCtxt *ctxt;
 
-<<<<<<< HEAD
-    ret = xmlAllocParserInputBuffer(enc);
-    if (ret != NULL) {
-        ret->context = (void *) mem;
-	ret->readcallback = NULL;
-	ret->closecallback = NULL;
-	errcode = xmlBufAdd(ret->buffer, (const xmlChar *) mem, size);
-	if (errcode != 0) {
-	    xmlFreeParserInputBuffer(ret);
-	    return(NULL);
-	}
-=======
         /*
          * Static buffer without zero terminator.
          * Stream memory to avoid a copy.
@@ -3011,7 +1905,6 @@
             xmlFree(ret);
             return(NULL);
         }
->>>>>>> 626889fb
     }
 
     return(ret);
@@ -3052,11 +1945,7 @@
  * @size:  the length of the memory block
  * @enc:  the charset encoding if known
  *
-<<<<<<< HEAD
- * DEPRECATED: Use xmlParserInputBufferCreateMem.
-=======
  * DEPRECATED: Use xmlNewInputFromMemory.
->>>>>>> 626889fb
  *
  * Create a parser input buffer for parsing from a memory area.
  *
@@ -3073,9 +1962,6 @@
 xmlParserInputBufferPtr
 xmlParserInputBufferCreateStatic(const char *mem, int size,
                                  xmlCharEncoding enc) {
-<<<<<<< HEAD
-    return(xmlParserInputBufferCreateMem(mem, size, enc));
-=======
     if ((mem == NULL) || (size < 0))
         return(NULL);
 
@@ -3111,7 +1997,6 @@
     }
 
     return(ret);
->>>>>>> 626889fb
 }
 
 #ifdef LIBXML_OUTPUT_ENABLED
@@ -3298,11 +2183,6 @@
     if (len < 0) return(0);
     if ((in == NULL) || (in->error)) return(-1);
     if (in->encoder != NULL) {
-<<<<<<< HEAD
-        size_t use, consumed;
-
-=======
->>>>>>> 626889fb
         /*
 	 * Store the data in the incoming raw buffer
 	 */
@@ -3322,28 +2202,12 @@
 	/*
 	 * convert as much as possible to the parser reading buffer.
 	 */
-<<<<<<< HEAD
-	use = xmlBufUse(in->raw);
-	nbchars = xmlCharEncInput(in, 1);
-	if (nbchars < 0) {
-	    xmlIOErr(XML_IO_ENCODER, NULL);
-	    in->error = XML_IO_ENCODER;
-	    return(-1);
-	}
-        consumed = use - xmlBufUse(in->raw);
-        if ((consumed > ULONG_MAX) ||
-            (in->rawconsumed > ULONG_MAX - (unsigned long)consumed))
-            in->rawconsumed = ULONG_MAX;
-        else
-	    in->rawconsumed += consumed;
-=======
         nbchars = SIZE_MAX;
 	if (xmlCharEncInput(in, &nbchars, /* flush */ 0) !=
             XML_ENC_ERR_SUCCESS)
             return(-1);
         if (nbchars > INT_MAX)
             nbchars = INT_MAX;
->>>>>>> 626889fb
     } else {
 	nbchars = len;
         ret = xmlBufAdd(in->buffer, (xmlChar *) buf, nbchars);
@@ -3384,25 +2248,6 @@
  */
 int
 xmlParserInputBufferGrow(xmlParserInputBufferPtr in, int len) {
-<<<<<<< HEAD
-    xmlBufPtr buf;
-    int res = 0;
-
-    if ((in == NULL) || (in->error)) return(-1);
-    if ((len <= MINLEN) && (len != 4))
-        len = MINLEN;
-
-    if (in->encoder == NULL) {
-        if (in->readcallback == NULL)
-            return(0);
-        buf = in->buffer;
-    } else {
-        if (in->raw == NULL) {
-	    in->raw = xmlBufCreate();
-	}
-        buf = in->raw;
-    }
-=======
     int res = 0;
 
     if ((in == NULL) || (in->error))
@@ -3410,16 +2255,11 @@
 
     if (len < MINLEN)
         len = MINLEN;
->>>>>>> 626889fb
 
     /*
      * Call the read method for this I/O type.
      */
     if (in->readcallback != NULL) {
-<<<<<<< HEAD
-        if (xmlBufGrow(buf, len + 1) < 0) {
-            xmlIOErrMemory("growing input buffer");
-=======
         xmlBufPtr buf;
 
         if (in->encoder == NULL) {
@@ -3440,7 +2280,6 @@
         }
 
         if (xmlBufGrow(buf, len) < 0) {
->>>>>>> 626889fb
             in->error = XML_ERR_NO_MEMORY;
             return(-1);
         }
@@ -3448,13 +2287,6 @@
 	res = in->readcallback(in->context, (char *)xmlBufEnd(buf), len);
 	if (res <= 0)
 	    in->readcallback = endOfInput;
-<<<<<<< HEAD
-        if (res < 0)
-            return(-1);
-
-        if (xmlBufAddLen(buf, res) < 0)
-            return(-1);
-=======
         if (res < 0) {
             if (res == -1)
                 in->error = XML_IO_UNKNOWN;
@@ -3467,46 +2299,11 @@
             in->error = XML_ERR_NO_MEMORY;
             return(-1);
         }
->>>>>>> 626889fb
     }
 
     /*
      * Handle encoding.
      */
-<<<<<<< HEAD
-    if (in->compressed == -1) {
-#ifdef LIBXML_LZMA_ENABLED
-	if (in->readcallback == xmlXzfileRead)
-            in->compressed = __libxml2_xzcompressed(in->context);
-#endif
-    }
-
-    if (in->encoder != NULL) {
-        size_t use, consumed;
-
-	/*
-	 * convert as much as possible to the parser reading buffer.
-	 */
-	use = xmlBufUse(buf);
-	res = xmlCharEncInput(in, 1);
-	if (res < 0) {
-	    xmlIOErr(XML_IO_ENCODER, NULL);
-	    in->error = XML_IO_ENCODER;
-	    return(-1);
-	}
-        consumed = use - xmlBufUse(buf);
-        if ((consumed > ULONG_MAX) ||
-            (in->rawconsumed > ULONG_MAX - (unsigned long)consumed))
-            in->rawconsumed = ULONG_MAX;
-        else
-	    in->rawconsumed += consumed;
-    }
-#ifdef DEBUG_INPUT
-    xmlGenericError(xmlGenericErrorContext,
-	    "I/O: read %d chars, buffer %d\n",
-            nbchars, xmlBufUse(in->buffer));
-#endif
-=======
     if (in->encoder != NULL) {
         size_t sizeOut;
 
@@ -3523,7 +2320,6 @@
 	    return(-1);
         res = sizeOut;
     }
->>>>>>> 626889fb
     return(res);
 }
 
@@ -3640,76 +2436,7 @@
                 out->written = INT_MAX;
             else
                 out->written += ret;
-<<<<<<< HEAD
-	}
-	written += nbchars;
-    } while (len > 0);
-
-done:
-#ifdef DEBUG_INPUT
-    xmlGenericError(xmlGenericErrorContext,
-	    "I/O: wrote %d chars\n", written);
-#endif
-    return(written);
-}
-
-/**
- * xmlEscapeContent:
- * @out:  a pointer to an array of bytes to store the result
- * @outlen:  the length of @out
- * @in:  a pointer to an array of unescaped UTF-8 bytes
- * @inlen:  the length of @in
- *
- * Take a block of UTF-8 chars in and escape them.
- * Returns 0 if success, or -1 otherwise
- * The value of @inlen after return is the number of octets consumed
- *     if the return value is positive, else unpredictable.
- * The value of @outlen after return is the number of octets consumed.
- */
-static int
-xmlEscapeContent(unsigned char* out, int *outlen,
-                 const xmlChar* in, int *inlen) {
-    unsigned char* outstart = out;
-    const unsigned char* base = in;
-    unsigned char* outend = out + *outlen;
-    const unsigned char* inend;
-
-    inend = in + (*inlen);
-
-    while ((in < inend) && (out < outend)) {
-	if (*in == '<') {
-	    if (outend - out < 4) break;
-	    *out++ = '&';
-	    *out++ = 'l';
-	    *out++ = 't';
-	    *out++ = ';';
-	} else if (*in == '>') {
-	    if (outend - out < 4) break;
-	    *out++ = '&';
-	    *out++ = 'g';
-	    *out++ = 't';
-	    *out++ = ';';
-	} else if (*in == '&') {
-	    if (outend - out < 5) break;
-	    *out++ = '&';
-	    *out++ = 'a';
-	    *out++ = 'm';
-	    *out++ = 'p';
-	    *out++ = ';';
-	} else if (*in == '\r') {
-	    if (outend - out < 5) break;
-	    *out++ = '&';
-	    *out++ = '#';
-	    *out++ = '1';
-	    *out++ = '3';
-	    *out++ = ';';
-	} else {
-	    *out++ = *in;
-	}
-	++in;
-=======
-        }
->>>>>>> 626889fb
+        }
     }
 
     return(written <= INT_MAX ? written : INT_MAX);
@@ -3733,24 +2460,11 @@
 int
 xmlOutputBufferWriteEscape(xmlOutputBufferPtr out, const xmlChar *str,
                            xmlCharEncodingOutputFunc escaping) {
-<<<<<<< HEAD
-    int nbchars = 0; /* number of chars to output to I/O */
-    int ret;         /* return from function call */
-    int written = 0; /* number of char written to I/O so far */
-    int oldwritten=0;/* loop guard */
-    int chunk;       /* number of byte currently processed from str */
-    int len;         /* number of bytes in str */
-    int cons;        /* byte from str consumed */
-
-    if ((out == NULL) || (out->error) || (str == NULL) ||
-        (out->buffer == NULL))
-=======
     int ret;
     int written = 0;
     size_t len;
 
     if ((out == NULL) || (out->error) || (str == NULL))
->>>>>>> 626889fb
         return(-1);
 
     len = strlen((const char *) str);
@@ -3759,16 +2473,8 @@
         return(-1);
     }
 
-<<<<<<< HEAD
-        /*
-	 * how many bytes to consume and how many bytes to store.
-	 */
-	cons = len;
-	chunk = xmlBufAvail(out->buffer);
-=======
     if (escaping == NULL) {
         char *escaped = (char *) xmlEscapeText(str, XML_ESCAPE_ALLOW_INVALID);
->>>>>>> 626889fb
 
         if (escaped == NULL) {
             out->error = XML_ERR_NO_MEMORY;
@@ -3980,14 +2686,7 @@
 	else *cur = 0;
 	ret = xmlMemStrdup(dir);
     } else {
-<<<<<<< HEAD
-        if (getcwd(dir, 1024) != NULL) {
-	    dir[1023] = 0;
-	    ret = xmlMemStrdup(dir);
-	}
-=======
         ret = xmlMemStrdup(".");
->>>>>>> 626889fb
     }
     return(ret);
 #undef IS_XMLPGD_SEP
