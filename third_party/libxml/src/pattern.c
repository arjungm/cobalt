--- conflicted
+++ resolved
@@ -1840,15 +1840,9 @@
 		final = step.flags & XML_STREAM_STEP_FINAL;
                 if (final) {
                     ret = 1;
-<<<<<<< HEAD
-                } else {
-                    xmlStreamCtxtAddState(stream, stepNr + 1,
-                                          stream->level + 1);
-=======
                 } else if (xmlStreamCtxtAddState(stream, stepNr + 1,
                                                  stream->level + 1) < 0) {
                     return(-1);
->>>>>>> 626889fb
                 }
 		if ((ret != 1) && (step.flags & XML_STREAM_STEP_IN_SET)) {
 		    /*
