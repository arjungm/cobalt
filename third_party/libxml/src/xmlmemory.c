--- conflicted
+++ resolved
@@ -12,46 +12,18 @@
 #include <ctype.h>
 #include <time.h>
 
-<<<<<<< HEAD
-/* #define DEBUG_MEMORY */
-
-/**
- * MEM_LIST:
- *
- * keep track of all allocated blocks for error reporting
- * Always build the memory list !
- */
-#ifdef DEBUG_MEMORY_LOCATION
-#ifndef MEM_LIST
-#define MEM_LIST /* keep a list of all the allocated memory blocks */
-#endif
-#endif
-
-#include <libxml/globals.h>	/* must come before xmlmemory.h */
-=======
->>>>>>> 626889fb
 #include <libxml/xmlmemory.h>
 #include <libxml/xmlerror.h>
 #include <libxml/parser.h>
 #include <libxml/threads.h>
 
-<<<<<<< HEAD
-=======
 #include "private/error.h"
->>>>>>> 626889fb
 #include "private/memory.h"
 #include "private/threads.h"
 
 static unsigned long  debugMemSize = 0;
 static unsigned long  debugMemBlocks = 0;
-<<<<<<< HEAD
-static unsigned long  debugMaxMemSize = 0;
 static xmlMutex xmlMemMutex;
-
-void xmlMallocBreakpoint(void);
-=======
-static xmlMutex xmlMemMutex;
->>>>>>> 626889fb
 
 /************************************************************************
  *									*
@@ -97,70 +69,7 @@
 xmlMallocLoc(size_t size, const char *file ATTRIBUTE_UNUSED,
              int line ATTRIBUTE_UNUSED)
 {
-<<<<<<< HEAD
-    MEMHDR *p;
-    void *ret;
-
-    xmlInitParser();
-#ifdef DEBUG_MEMORY
-    xmlGenericError(xmlGenericErrorContext,
-	    "Malloc(%d)\n",size);
-#endif
-
-    TEST_POINT
-
-    if (size > (MAX_SIZE_T - RESERVE_SIZE)) {
-	xmlGenericError(xmlGenericErrorContext,
-		"xmlMallocLoc : Unsigned overflow\n");
-	xmlMemoryDump();
-	return(NULL);
-    }
-
-    p = (MEMHDR *) malloc(RESERVE_SIZE+size);
-
-    if (!p) {
-	xmlGenericError(xmlGenericErrorContext,
-		"xmlMallocLoc : Out of free space\n");
-	xmlMemoryDump();
-	return(NULL);
-    }
-    p->mh_tag = MEMTAG;
-    p->mh_size = size;
-    p->mh_type = MALLOC_TYPE;
-    p->mh_file = file;
-    p->mh_line = line;
-    xmlMutexLock(&xmlMemMutex);
-    p->mh_number = ++block;
-    debugMemSize += size;
-    debugMemBlocks++;
-    if (debugMemSize > debugMaxMemSize) debugMaxMemSize = debugMemSize;
-#ifdef MEM_LIST
-    debugmem_list_add(p);
-#endif
-    xmlMutexUnlock(&xmlMemMutex);
-
-#ifdef DEBUG_MEMORY
-    xmlGenericError(xmlGenericErrorContext,
-	    "Malloc(%d) Ok\n",size);
-#endif
-
-    if (xmlMemStopAtBlock == p->mh_number) xmlMallocBreakpoint();
-
-    ret = HDR_2_CLIENT(p);
-
-    if (xmlMemTraceBlockAt == ret) {
-	xmlGenericError(xmlGenericErrorContext,
-			"%p : Malloc(%lu) Ok\n", xmlMemTraceBlockAt,
-			(long unsigned)size);
-	xmlMallocBreakpoint();
-    }
-
-    TEST_POINT
-
-    return(ret);
-=======
     return(xmlMemMalloc(size));
->>>>>>> 626889fb
 }
 
 /**
@@ -194,15 +103,6 @@
     MEMHDR *p;
 
     xmlInitParser();
-<<<<<<< HEAD
-#ifdef DEBUG_MEMORY
-    xmlGenericError(xmlGenericErrorContext,
-	    "Malloc(%d)\n",size);
-#endif
-
-    TEST_POINT
-=======
->>>>>>> 626889fb
 
     if (size > (MAX_SIZE_T - RESERVE_SIZE))
         return(NULL);
@@ -212,31 +112,11 @@
         return(NULL);
     p->mh_tag = MEMTAG;
     p->mh_size = size;
-<<<<<<< HEAD
-    p->mh_type = MALLOC_ATOMIC_TYPE;
-    p->mh_file = file;
-    p->mh_line = line;
-    xmlMutexLock(&xmlMemMutex);
-    p->mh_number = ++block;
-    debugMemSize += size;
-    debugMemBlocks++;
-    if (debugMemSize > debugMaxMemSize) debugMaxMemSize = debugMemSize;
-#ifdef MEM_LIST
-    debugmem_list_add(p);
-#endif
-    xmlMutexUnlock(&xmlMemMutex);
-
-#ifdef DEBUG_MEMORY
-    xmlGenericError(xmlGenericErrorContext,
-	    "Malloc(%d) Ok\n",size);
-#endif
-=======
 
     xmlMutexLock(&xmlMemMutex);
     debugMemSize += size;
     debugMemBlocks++;
     xmlMutexUnlock(&xmlMemMutex);
->>>>>>> 626889fb
 
     return(HDR_2_CLIENT(p));
 }
@@ -277,13 +157,9 @@
         return(xmlMemMalloc(size));
 
     xmlInitParser();
-<<<<<<< HEAD
-    TEST_POINT
-=======
 
     if (size > (MAX_SIZE_T - RESERVE_SIZE))
         return(NULL);
->>>>>>> 626889fb
 
     p = CLIENT_2_HDR(ptr);
     if (p->mh_tag != MEMTAG) {
@@ -292,26 +168,6 @@
     }
     oldSize = p->mh_size;
     p->mh_tag = ~MEMTAG;
-<<<<<<< HEAD
-    xmlMutexLock(&xmlMemMutex);
-    debugMemSize -= p->mh_size;
-    debugMemBlocks--;
-#ifdef DEBUG_MEMORY
-    oldsize = p->mh_size;
-#endif
-#ifdef MEM_LIST
-    debugmem_list_delete(p);
-#endif
-    xmlMutexUnlock(&xmlMemMutex);
-
-    if (size > (MAX_SIZE_T - RESERVE_SIZE)) {
-	xmlGenericError(xmlGenericErrorContext,
-		"xmlReallocLoc : Unsigned overflow\n");
-	xmlMemoryDump();
-	return(NULL);
-    }
-=======
->>>>>>> 626889fb
 
     tmp = (MEMHDR *) realloc(p, RESERVE_SIZE + size);
     if (!tmp) {
@@ -321,19 +177,6 @@
     p = tmp;
     p->mh_tag = MEMTAG;
     p->mh_size = size;
-<<<<<<< HEAD
-    p->mh_file = file;
-    p->mh_line = line;
-    xmlMutexLock(&xmlMemMutex);
-    debugMemSize += size;
-    debugMemBlocks++;
-    if (debugMemSize > debugMaxMemSize) debugMaxMemSize = debugMemSize;
-#ifdef MEM_LIST
-    debugmem_list_add(p);
-#endif
-    xmlMutexUnlock(&xmlMemMutex);
-=======
->>>>>>> 626889fb
 
     xmlMutexLock(&xmlMemMutex);
     debugMemSize -= oldSize;
@@ -368,24 +211,11 @@
         return;
     }
     p->mh_tag = ~MEMTAG;
-<<<<<<< HEAD
-    memset(target, -1, p->mh_size);
+    memset(ptr, -1, p->mh_size);
+
     xmlMutexLock(&xmlMemMutex);
     debugMemSize -= p->mh_size;
     debugMemBlocks--;
-#ifdef DEBUG_MEMORY
-    size = p->mh_size;
-#endif
-#ifdef MEM_LIST
-    debugmem_list_delete(p);
-#endif
-=======
-    memset(ptr, -1, p->mh_size);
-
-    xmlMutexLock(&xmlMemMutex);
-    debugMemSize -= p->mh_size;
-    debugMemBlocks--;
->>>>>>> 626889fb
     xmlMutexUnlock(&xmlMemMutex);
 
     free(p);
@@ -423,10 +253,6 @@
     MEMHDR *p;
 
     xmlInitParser();
-<<<<<<< HEAD
-    TEST_POINT
-=======
->>>>>>> 626889fb
 
     if (size > (MAX_SIZE_T - RESERVE_SIZE))
         return(NULL);
@@ -436,24 +262,10 @@
         return(NULL);
     p->mh_tag = MEMTAG;
     p->mh_size = size;
-<<<<<<< HEAD
-    p->mh_type = STRDUP_TYPE;
-    p->mh_file = file;
-    p->mh_line = line;
-    xmlMutexLock(&xmlMemMutex);
-    p->mh_number = ++block;
-    debugMemSize += size;
-    debugMemBlocks++;
-    if (debugMemSize > debugMaxMemSize) debugMaxMemSize = debugMemSize;
-#ifdef MEM_LIST
-    debugmem_list_add(p);
-#endif
-=======
 
     xmlMutexLock(&xmlMemMutex);
     debugMemSize += size;
     debugMemBlocks++;
->>>>>>> 626889fb
     xmlMutexUnlock(&xmlMemMutex);
 
     s = (char *) HDR_2_CLIENT(p);
@@ -461,27 +273,6 @@
     memcpy(s, str, size);
 
     return(s);
-}
-
-/**
- * xmlMemSize:
- * @ptr:  pointer to the memory allocation
- *
- * Returns the size of a memory allocation.
- */
-
-size_t
-xmlMemSize(void *ptr) {
-    MEMHDR *p;
-
-    if (ptr == NULL)
-	return(0);
-
-    p = CLIENT_2_HDR(ptr);
-    if (p->mh_tag != MEMTAG)
-        return(0);
-
-    return(p->mh_size);
 }
 
 /**
@@ -546,63 +337,6 @@
 void
 xmlMemDisplayLast(FILE *fp ATTRIBUTE_UNUSED, long nbBytes ATTRIBUTE_UNUSED)
 {
-<<<<<<< HEAD
-#ifdef MEM_LIST
-    MEMHDR *p;
-    unsigned idx;
-    int     nb = 0;
-#endif
-    FILE *old_fp = fp;
-
-    if (nbBytes <= 0)
-        return;
-
-    if (fp == NULL) {
-	fp = fopen(".memorylist", "w");
-	if (fp == NULL)
-	    return;
-    }
-
-#ifdef MEM_LIST
-    fprintf(fp,"   Last %li MEMORY ALLOCATED : %lu, MAX was %lu\n",
-            nbBytes, debugMemSize, debugMaxMemSize);
-    fprintf(fp,"BLOCK  NUMBER   SIZE  TYPE\n");
-    idx = 0;
-    xmlMutexLock(&xmlMemMutex);
-    p = memlist;
-    while ((p) && (nbBytes > 0)) {
-	  fprintf(fp,"%-5u  %6lu %6lu ",idx++,p->mh_number,
-		  (unsigned long)p->mh_size);
-        switch (p->mh_type) {
-           case STRDUP_TYPE:fprintf(fp,"strdup()  in ");break;
-           case MALLOC_TYPE:fprintf(fp,"malloc()  in ");break;
-           case REALLOC_TYPE:fprintf(fp,"realloc() in ");break;
-           case MALLOC_ATOMIC_TYPE:fprintf(fp,"atomicmalloc()  in ");break;
-           case REALLOC_ATOMIC_TYPE:fprintf(fp,"atomicrealloc() in ");break;
-           default:
-	        fprintf(fp,"Unknown memory block, may be corrupted");
-		xmlMutexUnlock(&xmlMemMutex);
-		if (old_fp == NULL)
-		    fclose(fp);
-		return;
-        }
-	if (p->mh_file != NULL) fprintf(fp,"%s(%u)", p->mh_file, p->mh_line);
-        if (p->mh_tag != MEMTAG)
-	      fprintf(fp,"  INVALID");
-        nb++;
-
-        fprintf(fp,"\n");
-	nbBytes -= (unsigned long)p->mh_size;
-        p = p->mh_next;
-    }
-    xmlMutexUnlock(&xmlMemMutex);
-#else
-    fprintf(fp,"Memory list not compiled (MEM_LIST not defined !)\n");
-#endif
-    if (old_fp == NULL)
-	fclose(fp);
-=======
->>>>>>> 626889fb
 }
 
 /**
@@ -614,121 +348,8 @@
 void
 xmlMemDisplay(FILE *fp ATTRIBUTE_UNUSED)
 {
-<<<<<<< HEAD
-#ifdef MEM_LIST
-    MEMHDR *p;
-    unsigned idx;
-    int     nb = 0;
-    time_t currentTime;
-    char buf[500];
-    struct tm * tstruct;
-#endif
-    FILE *old_fp = fp;
-
-    if (fp == NULL) {
-	fp = fopen(".memorylist", "w");
-	if (fp == NULL)
-	    return;
-    }
-
-#ifdef MEM_LIST
-    currentTime = time(NULL);
-    tstruct = localtime(&currentTime);
-    strftime(buf, sizeof(buf) - 1, "%I:%M:%S %p", tstruct);
-    fprintf(fp,"      %s\n\n", buf);
-
-
-    fprintf(fp,"      MEMORY ALLOCATED : %lu, MAX was %lu\n",
-            debugMemSize, debugMaxMemSize);
-    fprintf(fp,"BLOCK  NUMBER   SIZE  TYPE\n");
-    idx = 0;
-    xmlMutexLock(&xmlMemMutex);
-    p = memlist;
-    while (p) {
-	  fprintf(fp,"%-5u  %6lu %6lu ",idx++,p->mh_number,
-		  (unsigned long)p->mh_size);
-        switch (p->mh_type) {
-           case STRDUP_TYPE:fprintf(fp,"strdup()  in ");break;
-           case MALLOC_TYPE:fprintf(fp,"malloc()  in ");break;
-           case REALLOC_TYPE:fprintf(fp,"realloc() in ");break;
-           case MALLOC_ATOMIC_TYPE:fprintf(fp,"atomicmalloc()  in ");break;
-           case REALLOC_ATOMIC_TYPE:fprintf(fp,"atomicrealloc() in ");break;
-           default:
-	        fprintf(fp,"Unknown memory block, may be corrupted");
-		xmlMutexUnlock(&xmlMemMutex);
-		if (old_fp == NULL)
-		    fclose(fp);
-		return;
-        }
-	if (p->mh_file != NULL) fprintf(fp,"%s(%u)", p->mh_file, p->mh_line);
-        if (p->mh_tag != MEMTAG)
-	      fprintf(fp,"  INVALID");
-        nb++;
-
-        fprintf(fp,"\n");
-        p = p->mh_next;
-    }
-    xmlMutexUnlock(&xmlMemMutex);
-#else
-    fprintf(fp,"Memory list not compiled (MEM_LIST not defined !)\n");
-#endif
-    if (old_fp == NULL)
-	fclose(fp);
-}
-
-#ifdef MEM_LIST
-
-static void debugmem_list_add(MEMHDR *p)
-{
-     p->mh_next = memlist;
-     p->mh_prev = NULL;
-     if (memlist) memlist->mh_prev = p;
-     memlist = p;
-#ifdef MEM_LIST_DEBUG
-     if (stderr)
-     Mem_Display(stderr);
-#endif
-}
-
-static void debugmem_list_delete(MEMHDR *p)
-{
-     if (p->mh_next)
-     p->mh_next->mh_prev = p->mh_prev;
-     if (p->mh_prev)
-     p->mh_prev->mh_next = p->mh_next;
-     else memlist = p->mh_next;
-#ifdef MEM_LIST_DEBUG
-     if (stderr)
-     Mem_Display(stderr);
-#endif
-}
-
-#endif
-
-/*
- * debugmem_tag_error:
- *
- * internal error function.
- */
-
-static void debugmem_tag_error(void *p)
-{
-     xmlGenericError(xmlGenericErrorContext,
-	     "Memory tag error occurs :%p \n\t bye\n", p);
-#ifdef MEM_LIST
-     if (stderr)
-     xmlMemDisplay(stderr);
-#endif
-}
-
-#ifdef MEM_LIST
-static FILE *xmlMemoryDumpFile = NULL;
-#endif
-
-=======
-}
-
->>>>>>> 626889fb
+}
+
 /**
  * xmlMemShow:
  * @fp:  a FILE descriptor
@@ -739,42 +360,6 @@
 void
 xmlMemShow(FILE *fp ATTRIBUTE_UNUSED, int nr ATTRIBUTE_UNUSED)
 {
-<<<<<<< HEAD
-#ifdef MEM_LIST
-    MEMHDR *p;
-#endif
-
-    if (fp != NULL)
-	fprintf(fp,"      MEMORY ALLOCATED : %lu, MAX was %lu\n",
-		debugMemSize, debugMaxMemSize);
-#ifdef MEM_LIST
-    xmlMutexLock(&xmlMemMutex);
-    if (nr > 0) {
-	fprintf(fp,"NUMBER   SIZE  TYPE   WHERE\n");
-	p = memlist;
-	while ((p) && nr > 0) {
-	      fprintf(fp,"%6lu %6lu ",p->mh_number,(unsigned long)p->mh_size);
-	    switch (p->mh_type) {
-	       case STRDUP_TYPE:fprintf(fp,"strdup()  in ");break;
-	       case MALLOC_TYPE:fprintf(fp,"malloc()  in ");break;
-	       case MALLOC_ATOMIC_TYPE:fprintf(fp,"atomicmalloc()  in ");break;
-	      case REALLOC_TYPE:fprintf(fp,"realloc() in ");break;
-	      case REALLOC_ATOMIC_TYPE:fprintf(fp,"atomicrealloc() in ");break;
-		default:fprintf(fp,"   ???    in ");break;
-	    }
-	    if (p->mh_file != NULL)
-	        fprintf(fp,"%s(%u)", p->mh_file, p->mh_line);
-	    if (p->mh_tag != MEMTAG)
-		fprintf(fp,"  INVALID");
-	    fprintf(fp,"\n");
-	    nr--;
-	    p = p->mh_next;
-	}
-    }
-    xmlMutexUnlock(&xmlMemMutex);
-#endif /* MEM_LIST */
-=======
->>>>>>> 626889fb
 }
 
 /**
@@ -798,7 +383,8 @@
  * xmlInitMemory:
  *
  * DEPRECATED: Alias for xmlInitParser.
-<<<<<<< HEAD
+ *
+ * Returns 0.
  */
 int
 xmlInitMemory(void) {
@@ -810,50 +396,10 @@
  * xmlInitMemoryInternal:
  *
  * Initialize the memory layer.
-=======
->>>>>>> 626889fb
- *
- * Returns 0.
- */
-<<<<<<< HEAD
-void
-xmlInitMemoryInternal(void) {
-     char *breakpoint;
-#ifdef DEBUG_MEMORY
-     xmlGenericError(xmlGenericErrorContext,
-	     "xmlInitMemory()\n");
-#endif
-     xmlInitMutex(&xmlMemMutex);
-
-     breakpoint = getenv("XML_MEM_BREAKPOINT");
-     if (breakpoint != NULL) {
-         sscanf(breakpoint, "%ud", &xmlMemStopAtBlock);
-     }
-     breakpoint = getenv("XML_MEM_TRACE");
-     if (breakpoint != NULL) {
-         sscanf(breakpoint, "%p", &xmlMemTraceBlockAt);
-     }
-
-#ifdef DEBUG_MEMORY
-     xmlGenericError(xmlGenericErrorContext,
-	     "xmlInitMemory() Ok\n");
-#endif
-=======
-int
-xmlInitMemory(void) {
-    xmlInitParser();
-    return(0);
-}
-
-/**
- * xmlInitMemoryInternal:
- *
- * Initialize the memory layer.
  */
 void
 xmlInitMemoryInternal(void) {
     xmlInitMutex(&xmlMemMutex);
->>>>>>> 626889fb
 }
 
 /**
@@ -863,30 +409,6 @@
  * to free global state but see the warnings there. xmlCleanupParser
  * should be only called once at program exit. In most cases, you don't
  * have call cleanup functions at all.
-<<<<<<< HEAD
- */
-void
-xmlCleanupMemory(void) {
-}
-
-/**
- * xmlCleanupMemoryInternal:
- *
- * Free up all the memory allocated by the library for its own
- * use. This should not be called by user level code.
- */
-void
-xmlCleanupMemoryInternal(void) {
-#ifdef DEBUG_MEMORY
-     xmlGenericError(xmlGenericErrorContext,
-	     "xmlCleanupMemory()\n");
-#endif
-
-    xmlCleanupMutex(&xmlMemMutex);
-#ifdef DEBUG_MEMORY
-     xmlGenericError(xmlGenericErrorContext,
-	     "xmlCleanupMemory() Ok\n");
-=======
  */
 void
 xmlCleanupMemory(void) {
@@ -909,7 +431,6 @@
      */
 #if !defined(LIBXML_THREAD_ENABLED) || !defined(_WIN32)
     xmlCleanupMutex(&xmlMemMutex);
->>>>>>> 626889fb
 #endif
 }
 
