/*
 * runsuite.c: C program to run libxml2 against published testsuites
 *
 * See Copyright for the status of this software.
 *
 * daniel@veillard.com
 */

#include "libxml.h"
#include <stdio.h>
<<<<<<< HEAD

=======
#include <stdlib.h>
>>>>>>> 626889fb
#include <string.h>
#include <sys/stat.h>

#include <libxml/catalog.h>
#include <libxml/parser.h>
#include <libxml/parserInternals.h>
#include <libxml/tree.h>
#include <libxml/uri.h>
#if (defined(LIBXML_RELAXNG_ENABLED) || defined(LIBXML_SCHEMAS_ENABLED)) && \
    defined(LIBXML_XPATH_ENABLED)
#include <libxml/xmlreader.h>

#include <libxml/xpath.h>
#include <libxml/xpathInternals.h>

#include <libxml/relaxng.h>
#include <libxml/xmlschemas.h>
#include <libxml/xmlschemastypes.h>

#define LOGFILE "runsuite.log"
static FILE *logfile = NULL;
static int verbose = 0;


/************************************************************************
 *									*
 *		File name and path utilities				*
 *									*
 ************************************************************************/

static int checkTestFile(const char *filename) {
    struct stat buf;

    if (stat(filename, &buf) == -1)
        return(0);

#if defined(_WIN32)
    if (!(buf.st_mode & _S_IFREG))
        return(0);
#else
    if (!S_ISREG(buf.st_mode))
        return(0);
#endif

    return(1);
}

/************************************************************************
 *									*
 *		Libxml2 specific routines				*
 *									*
 ************************************************************************/

static int nb_tests = 0;
static int nb_errors = 0;
static int nb_internals = 0;
static int nb_schematas = 0;
static int nb_unimplemented = 0;
static int nb_leaks = 0;

/*
 * Trapping the error messages at the generic level to grab the equivalent of
 * stderr messages on CLI tools.
 */
static char testErrors[32769];
static int testErrorsSize = 0;

static void test_log(const char *msg, ...) {
    va_list args;
    if (logfile != NULL) {
        fprintf(logfile, "\n------------\n");
	va_start(args, msg);
	vfprintf(logfile, msg, args);
	va_end(args);
	fprintf(logfile, "%s", testErrors);
	testErrorsSize = 0; testErrors[0] = 0;
    }
    if (verbose) {
	va_start(args, msg);
	vfprintf(stderr, msg, args);
	va_end(args);
    }
}

static void
testErrorHandler(void *ctx  ATTRIBUTE_UNUSED, const char *msg, ...) {
    va_list args;
    int res;

    if (testErrorsSize >= 32768)
        return;
    va_start(args, msg);
    res = vsnprintf(&testErrors[testErrorsSize],
                    32768 - testErrorsSize,
		    msg, args);
    va_end(args);
    if (testErrorsSize + res >= 32768) {
        /* buffer is full */
	testErrorsSize = 32768;
	testErrors[testErrorsSize] = 0;
    } else {
        testErrorsSize += res;
    }
    testErrors[testErrorsSize] = 0;
}

static xmlXPathContextPtr ctxtXPath;

static void
initializeLibxml2(void) {
    xmlMemSetup(xmlMemFree, xmlMemMalloc, xmlMemRealloc, xmlMemoryStrdup);
    xmlInitParser();
    ctxtXPath = xmlXPathNewContext(NULL);
    /*
    * Deactivate the cache if created; otherwise we have to create/free it
    * for every test, since it will confuse the memory leak detection.
    * Note that normally this need not be done, since the cache is not
    * created until set explicitly with xmlXPathContextSetCache();
    * but for test purposes it is sometimes useful to activate the
    * cache by default for the whole library.
    */
    if (ctxtXPath->cache != NULL)
	xmlXPathContextSetCache(ctxtXPath, 0, -1, 0);
    /* used as default namespace in xstc tests */
    xmlXPathRegisterNs(ctxtXPath, BAD_CAST "ts", BAD_CAST "TestSuite");
    xmlXPathRegisterNs(ctxtXPath, BAD_CAST "xlink",
                       BAD_CAST "http://www.w3.org/1999/xlink");
    xmlSetGenericErrorFunc(NULL, testErrorHandler);
#ifdef LIBXML_CATALOG_ENABLED
    xmlInitializeCatalog();
    xmlCatalogSetDefaults(XML_CATA_ALLOW_NONE);
#endif
#ifdef LIBXML_SCHEMAS_ENABLED
    xmlSchemaInitTypes();
#endif
#ifdef LIBXML_RELAXNG_ENABLED
    xmlRelaxNGInitTypes();
#endif
}

static xmlNodePtr
getNext(xmlNodePtr cur, const char *xpath) {
    xmlNodePtr ret = NULL;
    xmlXPathObjectPtr res;
    xmlXPathCompExprPtr comp;

    if ((cur == NULL)  || (cur->doc == NULL) || (xpath == NULL))
        return(NULL);
    ctxtXPath->doc = cur->doc;
    ctxtXPath->node = cur;
    comp = xmlXPathCompile(BAD_CAST xpath);
    if (comp == NULL) {
        fprintf(stderr, "Failed to compile %s\n", xpath);
	return(NULL);
    }
    res = xmlXPathCompiledEval(comp, ctxtXPath);
    xmlXPathFreeCompExpr(comp);
    if (res == NULL)
        return(NULL);
    if ((res->type == XPATH_NODESET) &&
        (res->nodesetval != NULL) &&
	(res->nodesetval->nodeNr > 0) &&
	(res->nodesetval->nodeTab != NULL))
	ret = res->nodesetval->nodeTab[0];
    xmlXPathFreeObject(res);
    return(ret);
}

static xmlChar *
getString(xmlNodePtr cur, const char *xpath) {
    xmlChar *ret = NULL;
    xmlXPathObjectPtr res;
    xmlXPathCompExprPtr comp;

    if ((cur == NULL)  || (cur->doc == NULL) || (xpath == NULL))
        return(NULL);
    ctxtXPath->doc = cur->doc;
    ctxtXPath->node = cur;
    comp = xmlXPathCompile(BAD_CAST xpath);
    if (comp == NULL) {
        fprintf(stderr, "Failed to compile %s\n", xpath);
	return(NULL);
    }
    res = xmlXPathCompiledEval(comp, ctxtXPath);
    xmlXPathFreeCompExpr(comp);
    if (res == NULL)
        return(NULL);
    if (res->type == XPATH_STRING) {
        ret = res->stringval;
	res->stringval = NULL;
    }
    xmlXPathFreeObject(res);
    return(ret);
}

/************************************************************************
 *									*
 *		Test test/xsdtest/xsdtestsuite.xml			*
 *									*
 ************************************************************************/

#ifdef LIBXML_RELAXNG_ENABLED

/*
 * that's needed to implement <resource>
 */
#define MAX_ENTITIES 20
static char *testEntitiesName[MAX_ENTITIES];
static char *testEntitiesValue[MAX_ENTITIES];
static int nb_entities = 0;
static void resetEntities(void) {
    int i;

    for (i = 0;i < nb_entities;i++) {
        if (testEntitiesName[i] != NULL)
	    xmlFree(testEntitiesName[i]);
        if (testEntitiesValue[i] != NULL)
	    xmlFree(testEntitiesValue[i]);
    }
    nb_entities = 0;
}
static int addEntity(char *name, char *content) {
    if (nb_entities >= MAX_ENTITIES) {
	fprintf(stderr, "Too many entities defined\n");
	return(-1);
    }
    testEntitiesName[nb_entities] = name;
    testEntitiesValue[nb_entities] = content;
    nb_entities++;
    return(0);
}

static xmlParserErrors
testResourceLoader(void *vctxt ATTRIBUTE_UNUSED, const char *URL,
                   const char *ID ATTRIBUTE_UNUSED,
                   xmlResourceType type ATTRIBUTE_UNUSED,
                   xmlParserInputFlags flags ATTRIBUTE_UNUSED,
                   xmlParserInputPtr *out) {
    int i;

    for (i = 0; i < nb_entities; i++) {
        if (!strcmp(testEntitiesName[i], URL)) {
	    *out = xmlNewInputFromString(testEntitiesName[i],
                                        testEntitiesValue[i],
                                        XML_INPUT_BUF_STATIC);
	    return(XML_ERR_OK);
	}
    }

    return(xmlNewInputFromUrl(URL, 0, out));
}

static int
fatalError(void) {
    fprintf(stderr, "Exitting tests on fatal error\n");
    exit(1);
}

static int
xsdIncorrectTestCase(xmlNodePtr cur) {
    xmlNodePtr test;
    xmlBufferPtr buf;
    xmlRelaxNGParserCtxtPtr pctxt;
    xmlRelaxNGPtr rng = NULL;
    int ret = 0, memt;

    cur = getNext(cur, "./incorrect[1]");
    if (cur == NULL) {
        return(0);
    }

    test = getNext(cur, "./*");
    if (test == NULL) {
        test_log("Failed to find test in correct line %ld\n",
	        xmlGetLineNo(cur));
        return(1);
    }

    memt = xmlMemUsed();
    /*
     * dump the schemas to a buffer, then reparse it and compile the schemas
     */
    buf = xmlBufferCreate();
    if (buf == NULL) {
        fprintf(stderr, "out of memory !\n");
	fatalError();
    }
    xmlBufferSetAllocationScheme(buf, XML_BUFFER_ALLOC_DOUBLEIT);
    xmlNodeDump(buf, test->doc, test, 0, 0);
    pctxt = xmlRelaxNGNewMemParserCtxt(
            (const char *) xmlBufferContent(buf), xmlBufferLength(buf));
    xmlRelaxNGSetParserErrors(pctxt, testErrorHandler, testErrorHandler,
            pctxt);
    xmlRelaxNGSetResourceLoader(pctxt, testResourceLoader, NULL);
    rng = xmlRelaxNGParse(pctxt);
    xmlRelaxNGFreeParserCtxt(pctxt);
    if (rng != NULL) {
	test_log("Failed to detect incorrect RNG line %ld\n",
		    xmlGetLineNo(test));
        ret = 1;
	goto done;
    }

done:
    if (buf != NULL)
	xmlBufferFree(buf);
    if (rng != NULL)
        xmlRelaxNGFree(rng);
    xmlResetLastError();
    if (memt != xmlMemUsed()) {
	test_log("Validation of tests starting line %ld leaked %d\n",
		xmlGetLineNo(cur), xmlMemUsed() - memt);
	nb_leaks++;
    }
    return(ret);
}

static xmlChar *composeDir(const xmlChar *dir, const xmlChar *path) {
    char buf[500];

    if (dir == NULL) return(xmlStrdup(path));
    if (path == NULL) return(NULL);

    snprintf(buf, 500, "%s/%s", (const char *) dir, (const char *) path);
    return(xmlStrdup((const xmlChar *) buf));
}

static void
installResources(xmlNodePtr tst, const xmlChar *base) {
    xmlNodePtr test;
    xmlBufferPtr buf;
    xmlChar *name, *content, *res;

    buf = xmlBufferCreate();
    if (buf == NULL) {
        fprintf(stderr, "out of memory !\n");
	fatalError();
    }
    xmlBufferSetAllocationScheme(buf, XML_BUFFER_ALLOC_DOUBLEIT);
    xmlNodeDump(buf, tst->doc, tst, 0, 0);

    while (tst != NULL) {
	test = getNext(tst, "./*");
	if (test != NULL) {
	    xmlBufferEmpty(buf);
	    xmlNodeDump(buf, test->doc, test, 0, 0);
	    name = getString(tst, "string(@name)");
	    content = xmlStrdup(xmlBufferContent(buf));
	    if ((name != NULL) && (content != NULL)) {
	        res = composeDir(base, name);
		xmlFree(name);
	        addEntity((char *) res, (char *) content);
	    } else {
	        if (name != NULL) xmlFree(name);
	        if (content != NULL) xmlFree(content);
	    }
	}
	tst = getNext(tst, "following-sibling::resource[1]");
    }
    if (buf != NULL)
	xmlBufferFree(buf);
}

static void
installDirs(xmlNodePtr tst, const xmlChar *base) {
    xmlNodePtr test;
    xmlChar *name, *res;

    name = getString(tst, "string(@name)");
    if (name == NULL)
        return;
    res = composeDir(base, name);
    xmlFree(name);
    if (res == NULL) {
	return;
    }
    /* Now process resources and subdir recursively */
    test = getNext(tst, "./resource[1]");
    if (test != NULL) {
        installResources(test, res);
    }
    test = getNext(tst, "./dir[1]");
    while (test != NULL) {
        installDirs(test, res);
	test = getNext(test, "following-sibling::dir[1]");
    }
    xmlFree(res);
}

static int
xsdTestCase(xmlNodePtr tst) {
    xmlNodePtr test, tmp, cur;
    xmlBufferPtr buf;
    xmlDocPtr doc = NULL;
    xmlRelaxNGParserCtxtPtr pctxt;
    xmlRelaxNGValidCtxtPtr ctxt;
    xmlRelaxNGPtr rng = NULL;
    int ret = 0, mem, memt;
    xmlChar *dtd;

    resetEntities();
    testErrorsSize = 0; testErrors[0] = 0;

    tmp = getNext(tst, "./dir[1]");
    if (tmp != NULL) {
        installDirs(tmp, NULL);
    }
    tmp = getNext(tst, "./resource[1]");
    if (tmp != NULL) {
        installResources(tmp, NULL);
    }

    cur = getNext(tst, "./correct[1]");
    if (cur == NULL) {
        return(xsdIncorrectTestCase(tst));
    }

    test = getNext(cur, "./*");
    if (test == NULL) {
        fprintf(stderr, "Failed to find test in correct line %ld\n",
	        xmlGetLineNo(cur));
        return(1);
    }

    memt = xmlMemUsed();
    /*
     * dump the schemas to a buffer, then reparse it and compile the schemas
     */
    buf = xmlBufferCreate();
    if (buf == NULL) {
        fprintf(stderr, "out of memory !\n");
	fatalError();
    }
    xmlBufferSetAllocationScheme(buf, XML_BUFFER_ALLOC_DOUBLEIT);
    xmlNodeDump(buf, test->doc, test, 0, 0);
    pctxt = xmlRelaxNGNewMemParserCtxt(
            (const char *) xmlBufferContent(buf), xmlBufferLength(buf));
    xmlRelaxNGSetParserErrors(pctxt, testErrorHandler, testErrorHandler,
            pctxt);
    xmlRelaxNGSetResourceLoader(pctxt, testResourceLoader, NULL);
    rng = xmlRelaxNGParse(pctxt);
    xmlRelaxNGFreeParserCtxt(pctxt);

    if (rng == NULL) {
        test_log("Failed to parse RNGtest line %ld\n",
	        xmlGetLineNo(test));
	nb_errors++;
        ret = 1;
	goto done;
    }
    /*
     * now scan all the siblings of correct to process the <valid> tests
     */
    tmp = getNext(cur, "following-sibling::valid[1]");
    while (tmp != NULL) {
	dtd = xmlGetProp(tmp, BAD_CAST "dtd");
	test = getNext(tmp, "./*");
	if (test == NULL) {
	    fprintf(stderr, "Failed to find test in <valid> line %ld\n",
		    xmlGetLineNo(tmp));

	} else {
	    xmlBufferEmpty(buf);
	    if (dtd != NULL)
		xmlBufferAdd(buf, dtd, -1);
	    xmlNodeDump(buf, test->doc, test, 0, 0);

	    /*
	     * We are ready to run the test
	     */
	    mem = xmlMemUsed();
            doc = xmlReadMemory((const char *) xmlBufferContent(buf),
                                xmlBufferLength(buf), "test", NULL, 0);
	    if (doc == NULL) {
		test_log("Failed to parse valid instance line %ld\n",
			xmlGetLineNo(tmp));
		nb_errors++;
	    } else {
		nb_tests++;
	        ctxt = xmlRelaxNGNewValidCtxt(rng);
		xmlRelaxNGSetValidErrors(ctxt,
                        testErrorHandler, testErrorHandler, ctxt);
		ret = xmlRelaxNGValidateDoc(ctxt, doc);
		xmlRelaxNGFreeValidCtxt(ctxt);
		if (ret > 0) {
		    test_log("Failed to validate valid instance line %ld\n",
				xmlGetLineNo(tmp));
		    nb_errors++;
		} else if (ret < 0) {
		    test_log("Internal error validating instance line %ld\n",
			    xmlGetLineNo(tmp));
		    nb_errors++;
		}
		xmlFreeDoc(doc);
	    }
	    xmlResetLastError();
	    if (mem != xmlMemUsed()) {
	        test_log("Validation of instance line %ld leaked %d\n",
		        xmlGetLineNo(tmp), xmlMemUsed() - mem);
	        nb_leaks++;
	    }
	}
	if (dtd != NULL)
	    xmlFree(dtd);
	tmp = getNext(tmp, "following-sibling::valid[1]");
    }
    /*
     * now scan all the siblings of correct to process the <invalid> tests
     */
    tmp = getNext(cur, "following-sibling::invalid[1]");
    while (tmp != NULL) {
	test = getNext(tmp, "./*");
	if (test == NULL) {
	    fprintf(stderr, "Failed to find test in <invalid> line %ld\n",
		    xmlGetLineNo(tmp));

	} else {
	    xmlBufferEmpty(buf);
	    xmlNodeDump(buf, test->doc, test, 0, 0);

	    /*
	     * We are ready to run the test
	     */
	    mem = xmlMemUsed();
            doc = xmlReadMemory((const char *) xmlBufferContent(buf),
                                xmlBufferLength(buf), "test", NULL, 0);
	    if (doc == NULL) {
		test_log("Failed to parse valid instance line %ld\n",
			xmlGetLineNo(tmp));
		nb_errors++;
	    } else {
		nb_tests++;
	        ctxt = xmlRelaxNGNewValidCtxt(rng);
		xmlRelaxNGSetValidErrors(ctxt,
                        testErrorHandler, testErrorHandler, ctxt);
		ret = xmlRelaxNGValidateDoc(ctxt, doc);
		xmlRelaxNGFreeValidCtxt(ctxt);
		if (ret == 0) {
		    test_log("Failed to detect invalid instance line %ld\n",
				xmlGetLineNo(tmp));
		    nb_errors++;
		} else if (ret < 0) {
		    test_log("Internal error validating instance line %ld\n",
			    xmlGetLineNo(tmp));
		    nb_errors++;
		}
		xmlFreeDoc(doc);
	    }
	    xmlResetLastError();
	    if (mem != xmlMemUsed()) {
	        test_log("Validation of instance line %ld leaked %d\n",
		        xmlGetLineNo(tmp), xmlMemUsed() - mem);
	        nb_leaks++;
	    }
	}
	tmp = getNext(tmp, "following-sibling::invalid[1]");
    }

done:
    if (buf != NULL)
	xmlBufferFree(buf);
    if (rng != NULL)
        xmlRelaxNGFree(rng);
    xmlResetLastError();
    if ((memt != xmlMemUsed()) && (memt != 0)) {
	test_log("Validation of tests starting line %ld leaked %d\n",
		xmlGetLineNo(cur), xmlMemUsed() - memt);
	nb_leaks++;
    }
    return(ret);
}

static int
xsdTestSuite(xmlNodePtr cur) {
    if (verbose) {
	xmlChar *doc = getString(cur, "string(documentation)");

	if (doc != NULL) {
	    printf("Suite %s\n", doc);
	    xmlFree(doc);
	}
    }
    cur = getNext(cur, "./testCase[1]");
    while (cur != NULL) {
        xsdTestCase(cur);
	cur = getNext(cur, "following-sibling::testCase[1]");
    }

    return(0);
}

static int
xsdTest(void) {
    xmlDocPtr doc;
    xmlNodePtr cur;
    const char *filename = "test/xsdtest/xsdtestsuite.xml";
    int ret = 0;

    doc = xmlReadFile(filename, NULL, XML_PARSE_NOENT);
    if (doc == NULL) {
        fprintf(stderr, "Failed to parse %s\n", filename);
	return(-1);
    }
    printf("## XML Schemas datatypes test suite from James Clark\n");

    cur = xmlDocGetRootElement(doc);
    if ((cur == NULL) || (!xmlStrEqual(cur->name, BAD_CAST "testSuite"))) {
        fprintf(stderr, "Unexpected format %s\n", filename);
	ret = -1;
	goto done;
    }

    cur = getNext(cur, "./testSuite[1]");
    if ((cur == NULL) || (!xmlStrEqual(cur->name, BAD_CAST "testSuite"))) {
        fprintf(stderr, "Unexpected format %s\n", filename);
	ret = -1;
	goto done;
    }
    while (cur != NULL) {
        xsdTestSuite(cur);
	cur = getNext(cur, "following-sibling::testSuite[1]");
    }

done:
    if (doc != NULL)
	xmlFreeDoc(doc);
    return(ret);
}

static int
rngTestSuite(xmlNodePtr cur) {
    if (verbose) {
	xmlChar *doc = getString(cur, "string(documentation)");

	if (doc != NULL) {
	    printf("Suite %s\n", doc);
	    xmlFree(doc);
	} else {
	    doc = getString(cur, "string(section)");
	    if (doc != NULL) {
		printf("Section %s\n", doc);
		xmlFree(doc);
	    }
	}
    }
    cur = getNext(cur, "./testSuite[1]");
    while (cur != NULL) {
        xsdTestSuite(cur);
	cur = getNext(cur, "following-sibling::testSuite[1]");
    }

    return(0);
}

static int
rngTest1(void) {
    xmlDocPtr doc;
    xmlNodePtr cur;
    const char *filename = "test/relaxng/OASIS/spectest.xml";
    int ret = 0;

    doc = xmlReadFile(filename, NULL, XML_PARSE_NOENT);
    if (doc == NULL) {
        fprintf(stderr, "Failed to parse %s\n", filename);
	return(-1);
    }
    printf("## Relax NG test suite from James Clark\n");

    cur = xmlDocGetRootElement(doc);
    if ((cur == NULL) || (!xmlStrEqual(cur->name, BAD_CAST "testSuite"))) {
        fprintf(stderr, "Unexpected format %s\n", filename);
	ret = -1;
	goto done;
    }

    cur = getNext(cur, "./testSuite[1]");
    if ((cur == NULL) || (!xmlStrEqual(cur->name, BAD_CAST "testSuite"))) {
        fprintf(stderr, "Unexpected format %s\n", filename);
	ret = -1;
	goto done;
    }
    while (cur != NULL) {
        rngTestSuite(cur);
	cur = getNext(cur, "following-sibling::testSuite[1]");
    }

done:
    if (doc != NULL)
	xmlFreeDoc(doc);
    return(ret);
}

static int
rngTest2(void) {
    xmlDocPtr doc;
    xmlNodePtr cur;
    const char *filename = "test/relaxng/testsuite.xml";
    int ret = 0;

    doc = xmlReadFile(filename, NULL, XML_PARSE_NOENT);
    if (doc == NULL) {
        fprintf(stderr, "Failed to parse %s\n", filename);
	return(-1);
    }
    printf("## Relax NG test suite for libxml2\n");

    cur = xmlDocGetRootElement(doc);
    if ((cur == NULL) || (!xmlStrEqual(cur->name, BAD_CAST "testSuite"))) {
        fprintf(stderr, "Unexpected format %s\n", filename);
	ret = -1;
	goto done;
    }

    cur = getNext(cur, "./testSuite[1]");
    if ((cur == NULL) || (!xmlStrEqual(cur->name, BAD_CAST "testSuite"))) {
        fprintf(stderr, "Unexpected format %s\n", filename);
	ret = -1;
	goto done;
    }
    while (cur != NULL) {
        xsdTestSuite(cur);
	cur = getNext(cur, "following-sibling::testSuite[1]");
    }

done:
    if (doc != NULL)
	xmlFreeDoc(doc);
    return(ret);
}
#endif /* LIBXML_RELAXNG_ENABLED */

/************************************************************************
 *									*
 *		Schemas test suites from W3C/NIST/MS/Sun		*
 *									*
 ************************************************************************/

#ifdef LIBXML_SCHEMAS_ENABLED
static int
xstcTestInstance(xmlNodePtr cur, xmlSchemaPtr schemas,
                 const xmlChar *spath, const char *base) {
    xmlChar *href = NULL;
    xmlChar *path = NULL;
    xmlChar *validity = NULL;
    xmlSchemaValidCtxtPtr ctxt = NULL;
    xmlDocPtr doc = NULL;
    int ret = 0, mem;

    xmlResetLastError();
    testErrorsSize = 0; testErrors[0] = 0;
    mem = xmlMemUsed();
    href = getString(cur,
                     "string(ts:instanceDocument/@xlink:href)");
    if ((href == NULL) || (href[0] == 0)) {
	test_log("testGroup line %ld misses href for schemaDocument\n",
		    xmlGetLineNo(cur));
	ret = -1;
	goto done;
    }
    path = xmlBuildURI(href, BAD_CAST base);
    if (path == NULL) {
	fprintf(stderr,
	        "Failed to build path to schemas testGroup line %ld : %s\n",
		xmlGetLineNo(cur), href);
	ret = -1;
	goto done;
    }
    if (checkTestFile((const char *) path) <= 0) {
	test_log("schemas for testGroup line %ld is missing: %s\n",
		xmlGetLineNo(cur), path);
	ret = -1;
	goto done;
    }
    validity = getString(cur,
                         "string(ts:expected/@validity)");
    if (validity == NULL) {
        fprintf(stderr, "instanceDocument line %ld misses expected validity\n",
	        xmlGetLineNo(cur));
	ret = -1;
	goto done;
    }
    nb_tests++;
    doc = xmlReadFile((const char *) path, NULL, XML_PARSE_NOENT);
    if (doc == NULL) {
        fprintf(stderr, "instance %s fails to parse\n", path);
	ret = -1;
	nb_errors++;
	goto done;
    }

    ctxt = xmlSchemaNewValidCtxt(schemas);
    xmlSchemaSetValidErrors(ctxt, testErrorHandler, testErrorHandler, ctxt);
    ret = xmlSchemaValidateDoc(ctxt, doc);

    if (xmlStrEqual(validity, BAD_CAST "valid")) {
	if (ret > 0) {
	    test_log("valid instance %s failed to validate against %s\n",
			path, spath);
	    nb_errors++;
	} else if (ret < 0) {
	    test_log("valid instance %s got internal error validating %s\n",
			path, spath);
	    nb_internals++;
	    nb_errors++;
	}
    } else if (xmlStrEqual(validity, BAD_CAST "invalid")) {
	if (ret == 0) {
	    test_log("Failed to detect invalid instance %s against %s\n",
			path, spath);
	    nb_errors++;
	}
    } else {
        test_log("instanceDocument line %ld has unexpected validity value%s\n",
	        xmlGetLineNo(cur), validity);
	ret = -1;
	goto done;
    }

done:
    if (href != NULL) xmlFree(href);
    if (path != NULL) xmlFree(path);
    if (validity != NULL) xmlFree(validity);
    if (ctxt != NULL) xmlSchemaFreeValidCtxt(ctxt);
    if (doc != NULL) xmlFreeDoc(doc);
    xmlResetLastError();
    if (mem != xmlMemUsed()) {
	test_log("Validation of tests starting line %ld leaked %d\n",
		xmlGetLineNo(cur), xmlMemUsed() - mem);
	nb_leaks++;
    }
    return(ret);
}

static int
xstcTestGroup(xmlNodePtr cur, const char *base) {
    xmlChar *href = NULL;
    xmlChar *path = NULL;
    xmlChar *validity = NULL;
    xmlSchemaPtr schemas = NULL;
    xmlSchemaParserCtxtPtr ctxt;
    xmlNodePtr instance;
    int ret = 0, mem;

    xmlResetLastError();
    testErrorsSize = 0; testErrors[0] = 0;
    mem = xmlMemUsed();
    href = getString(cur,
                     "string(ts:schemaTest/ts:schemaDocument/@xlink:href)");
    if ((href == NULL) || (href[0] == 0)) {
        test_log("testGroup line %ld misses href for schemaDocument\n",
		    xmlGetLineNo(cur));
	ret = -1;
	goto done;
    }
    path = xmlBuildURI(href, BAD_CAST base);
    if (path == NULL) {
	test_log("Failed to build path to schemas testGroup line %ld : %s\n",
		xmlGetLineNo(cur), href);
	ret = -1;
	goto done;
    }
    if (checkTestFile((const char *) path) <= 0) {
	test_log("schemas for testGroup line %ld is missing: %s\n",
		xmlGetLineNo(cur), path);
	ret = -1;
	goto done;
    }
    validity = getString(cur,
                         "string(ts:schemaTest/ts:expected/@validity)");
    if (validity == NULL) {
        test_log("testGroup line %ld misses expected validity\n",
	        xmlGetLineNo(cur));
	ret = -1;
	goto done;
    }
    nb_tests++;
    if (xmlStrEqual(validity, BAD_CAST "valid")) {
        nb_schematas++;
	ctxt = xmlSchemaNewParserCtxt((const char *) path);
	xmlSchemaSetParserErrors(ctxt, testErrorHandler, testErrorHandler,
                ctxt);
	schemas = xmlSchemaParse(ctxt);
	xmlSchemaFreeParserCtxt(ctxt);
	if (schemas == NULL) {
	    test_log("valid schemas %s failed to parse\n",
			path);
	    ret = 1;
	    nb_errors++;
	}
	if ((ret == 0) && (strstr(testErrors, "nimplemented") != NULL)) {
	    test_log("valid schemas %s hit an unimplemented block\n",
			path);
	    ret = 1;
	    nb_unimplemented++;
	    nb_errors++;
	}
	instance = getNext(cur, "./ts:instanceTest[1]");
	while (instance != NULL) {
	    if (schemas != NULL) {
		xstcTestInstance(instance, schemas, path, base);
	    } else {
		/*
		* We'll automatically mark the instances as failed
		* if the schema was broken.
		*/
		nb_errors++;
	    }
	    instance = getNext(instance,
		"following-sibling::ts:instanceTest[1]");
	}
    } else if (xmlStrEqual(validity, BAD_CAST "invalid")) {
        nb_schematas++;
	ctxt = xmlSchemaNewParserCtxt((const char *) path);
	xmlSchemaSetParserErrors(ctxt, testErrorHandler, testErrorHandler,
                ctxt);
	schemas = xmlSchemaParse(ctxt);
	xmlSchemaFreeParserCtxt(ctxt);
	if (schemas != NULL) {
	    test_log("Failed to detect error in schemas %s\n",
			path);
	    nb_errors++;
	    ret = 1;
	}
	if ((ret == 0) && (strstr(testErrors, "nimplemented") != NULL)) {
	    nb_unimplemented++;
	    test_log("invalid schemas %s hit an unimplemented block\n",
			path);
	    ret = 1;
	    nb_errors++;
	}
    } else {
        test_log("testGroup line %ld misses unexpected validity value%s\n",
	        xmlGetLineNo(cur), validity);
	ret = -1;
	goto done;
    }

done:
    if (href != NULL) xmlFree(href);
    if (path != NULL) xmlFree(path);
    if (validity != NULL) xmlFree(validity);
    if (schemas != NULL) xmlSchemaFree(schemas);
    xmlResetLastError();
    if (mem != xmlMemUsed()) {
	test_log("Processing test line %ld %s leaked %d\n",
		xmlGetLineNo(cur), path, xmlMemUsed() - mem);
	nb_leaks++;
    }
    return(ret);
}

static int
xstcMetadata(const char *metadata, const char *base) {
    xmlDocPtr doc;
    xmlNodePtr cur;
    xmlChar *contributor;
    xmlChar *name;
    int ret = 0;

    doc = xmlReadFile(metadata, NULL, XML_PARSE_NOENT);
    if (doc == NULL) {
        fprintf(stderr, "Failed to parse %s\n", metadata);
	return(-1);
    }

    cur = xmlDocGetRootElement(doc);
    if ((cur == NULL) || (!xmlStrEqual(cur->name, BAD_CAST "testSet"))) {
        fprintf(stderr, "Unexpected format %s\n", metadata);
	return(-1);
    }
    contributor = xmlGetProp(cur, BAD_CAST "contributor");
    if (contributor == NULL) {
        contributor = xmlStrdup(BAD_CAST "Unknown");
    }
    name = xmlGetProp(cur, BAD_CAST "name");
    if (name == NULL) {
        name = xmlStrdup(BAD_CAST "Unknown");
    }
    printf("## %s test suite for Schemas version %s\n", contributor, name);
    xmlFree(contributor);
    xmlFree(name);

    cur = getNext(cur, "./ts:testGroup[1]");
    if ((cur == NULL) || (!xmlStrEqual(cur->name, BAD_CAST "testGroup"))) {
        fprintf(stderr, "Unexpected format %s\n", metadata);
	ret = -1;
	goto done;
    }
    while (cur != NULL) {
        xstcTestGroup(cur, base);
	cur = getNext(cur, "following-sibling::ts:testGroup[1]");
    }

done:
    xmlFreeDoc(doc);
    return(ret);
}
#endif /* LIBXML_SCHEMAS_ENABLED */

/************************************************************************
 *									*
 *		The driver for the tests				*
 *									*
 ************************************************************************/

int
main(int argc ATTRIBUTE_UNUSED, char **argv ATTRIBUTE_UNUSED) {
    int ret = 0;
    int old_errors, old_tests, old_leaks;
#ifdef LIBXML_RELAXNG_ENABLED
    int expected_errors;
#endif

    logfile = fopen(LOGFILE, "wb");
    if (logfile == NULL) {
        fprintf(stderr,
	        "Could not open the log file, running in verbose mode\n");
	verbose = 1;
    }
    initializeLibxml2();

    if ((argc >= 2) && (!strcmp(argv[1], "-v")))
        verbose = 1;

#ifdef LIBXML_RELAXNG_ENABLED
    old_errors = nb_errors;
    old_tests = nb_tests;
    old_leaks = nb_leaks;
    xsdTest();
<<<<<<< HEAD
=======
    expected_errors = 3;
>>>>>>> 626889fb
    printf("Ran %d tests, %d errors, %d leaks\n",
           nb_tests - old_tests,
           nb_errors - old_errors,
           nb_leaks - old_leaks);
<<<<<<< HEAD
    if (nb_errors - old_errors == 10) {
        printf("10 errors were expected\n");
        nb_errors = old_errors;
    } else {
        printf("10 errors were expected, got %d errors\n",
               nb_errors - old_errors);
=======
    if (nb_errors - old_errors == expected_errors) {
        printf("%d errors were expected\n", expected_errors);
        nb_errors = old_errors;
    } else {
        printf("%d errors were expected, got %d errors\n",
               expected_errors, nb_errors - old_errors);
>>>>>>> 626889fb
        nb_errors = old_errors + 1;
    }

    old_errors = nb_errors;
    old_tests = nb_tests;
    old_leaks = nb_leaks;
    rngTest1();
    if ((nb_errors == old_errors) && (nb_leaks == old_leaks))
	printf("Ran %d tests, no errors\n", nb_tests - old_tests);
    else
	printf("Ran %d tests, %d errors, %d leaks\n",
	       nb_tests - old_tests,
	       nb_errors - old_errors,
	       nb_leaks - old_leaks);

    old_errors = nb_errors;
    old_tests = nb_tests;
    old_leaks = nb_leaks;
    rngTest2();
    if ((nb_errors == old_errors) && (nb_leaks == old_leaks))
	printf("Ran %d tests, no errors\n", nb_tests - old_tests);
    else
	printf("Ran %d tests, %d errors, %d leaks\n",
	       nb_tests - old_tests,
	       nb_errors - old_errors,
	       nb_leaks - old_leaks);
<<<<<<< HEAD

=======
#endif /* LIBXML_RELAXNG_ENABLED */

#ifdef LIBXML_SCHEMAS_ENABLED
>>>>>>> 626889fb
    old_errors = nb_errors;
    old_tests = nb_tests;
    old_leaks = nb_leaks;
    nb_internals = 0;
    nb_schematas = 0;
    xstcMetadata("xstc/Tests/Metadata/NISTXMLSchemaDatatypes.testSet",
		 "xstc/Tests/Metadata/");
    if ((nb_errors == old_errors) && (nb_leaks == old_leaks))
	printf("Ran %d tests (%d schemata), no errors\n",
	       nb_tests - old_tests, nb_schematas);
    else
	printf("Ran %d tests (%d schemata), %d errors (%d internals), %d leaks\n",
	       nb_tests - old_tests,
	       nb_schematas,
	       nb_errors - old_errors,
	       nb_internals,
	       nb_leaks - old_leaks);

    old_errors = nb_errors;
    old_tests = nb_tests;
    old_leaks = nb_leaks;
    nb_internals = 0;
    nb_schematas = 0;
    xstcMetadata("xstc/Tests/Metadata/SunXMLSchema1-0-20020116.testSet",
		 "xstc/Tests/");
    if ((nb_errors == old_errors) && (nb_leaks == old_leaks)) {
	printf("Ran %d tests (%d schemata), no errors\n",
	       nb_tests - old_tests, nb_schematas);
    } else {
	printf("Ran %d tests (%d schemata), %d errors (%d internals), %d leaks\n",
	       nb_tests - old_tests,
	       nb_schematas,
	       nb_errors - old_errors,
	       nb_internals,
	       nb_leaks - old_leaks);
        printf("Some errors were expected.\n");
        nb_errors = old_errors;
    }

    old_errors = nb_errors;
    old_tests = nb_tests;
    old_leaks = nb_leaks;
    nb_internals = 0;
    nb_schematas = 0;
    xstcMetadata("xstc/Tests/Metadata/MSXMLSchema1-0-20020116.testSet",
		 "xstc/Tests/");
    if ((nb_errors == old_errors) && (nb_leaks == old_leaks)) {
	printf("Ran %d tests (%d schemata), no errors\n",
	       nb_tests - old_tests, nb_schematas);
    } else {
	printf("Ran %d tests (%d schemata), %d errors (%d internals), %d leaks\n",
	       nb_tests - old_tests,
	       nb_schematas,
	       nb_errors - old_errors,
	       nb_internals,
	       nb_leaks - old_leaks);
        printf("Some errors were expected.\n");
        nb_errors = old_errors;
    }
<<<<<<< HEAD
=======
#endif /* LIBXML_SCHEMAS_ENABLED */
>>>>>>> 626889fb

    if ((nb_errors == 0) && (nb_leaks == 0)) {
        ret = 0;
	printf("Total %d tests, no errors\n",
	       nb_tests);
    } else {
        ret = 1;
	printf("Total %d tests, %d errors, %d leaks\n",
	       nb_tests, nb_errors, nb_leaks);
    }
    xmlXPathFreeContext(ctxtXPath);
    xmlCleanupParser();

    if (logfile != NULL)
        fclose(logfile);
    return(ret);
}
#else /* !RELAXNG && !SCHEMAS */
int
main(int argc ATTRIBUTE_UNUSED, char **argv ATTRIBUTE_UNUSED) {
    fprintf(stderr, "runsuite requires support for schemas and xpath in libxml2\n");
}
#endif<|MERGE_RESOLUTION|>--- conflicted
+++ resolved
@@ -8,11 +8,7 @@
 
 #include "libxml.h"
 #include <stdio.h>
-<<<<<<< HEAD
-
-=======
 #include <stdlib.h>
->>>>>>> 626889fb
 #include <string.h>
 #include <sys/stat.h>
 
@@ -1042,29 +1038,17 @@
     old_tests = nb_tests;
     old_leaks = nb_leaks;
     xsdTest();
-<<<<<<< HEAD
-=======
     expected_errors = 3;
->>>>>>> 626889fb
     printf("Ran %d tests, %d errors, %d leaks\n",
            nb_tests - old_tests,
            nb_errors - old_errors,
            nb_leaks - old_leaks);
-<<<<<<< HEAD
-    if (nb_errors - old_errors == 10) {
-        printf("10 errors were expected\n");
-        nb_errors = old_errors;
-    } else {
-        printf("10 errors were expected, got %d errors\n",
-               nb_errors - old_errors);
-=======
     if (nb_errors - old_errors == expected_errors) {
         printf("%d errors were expected\n", expected_errors);
         nb_errors = old_errors;
     } else {
         printf("%d errors were expected, got %d errors\n",
                expected_errors, nb_errors - old_errors);
->>>>>>> 626889fb
         nb_errors = old_errors + 1;
     }
 
@@ -1091,13 +1075,9 @@
 	       nb_tests - old_tests,
 	       nb_errors - old_errors,
 	       nb_leaks - old_leaks);
-<<<<<<< HEAD
-
-=======
 #endif /* LIBXML_RELAXNG_ENABLED */
 
 #ifdef LIBXML_SCHEMAS_ENABLED
->>>>>>> 626889fb
     old_errors = nb_errors;
     old_tests = nb_tests;
     old_leaks = nb_leaks;
@@ -1157,10 +1137,7 @@
         printf("Some errors were expected.\n");
         nb_errors = old_errors;
     }
-<<<<<<< HEAD
-=======
 #endif /* LIBXML_SCHEMAS_ENABLED */
->>>>>>> 626889fb
 
     if ((nb_errors == 0) && (nb_leaks == 0)) {
         ret = 0;
