--- conflicted
+++ resolved
@@ -605,11 +605,7 @@
 #else /* ! LIBXML_XPATH_ENABLED */
 int
 main(int argc ATTRIBUTE_UNUSED, char **argv) {
-<<<<<<< HEAD
-    fprintf(stderr, "%s need XPath support\n", argv[0]);
-=======
     fprintf(stderr, "%s need XPath and validation support\n", argv[0]);
     return(0);
->>>>>>> 626889fb
 }
 #endif