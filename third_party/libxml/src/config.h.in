--- conflicted
+++ resolved
@@ -4,13 +4,6 @@
    don't. */
 #undef HAVE_DECL_GETENTROPY
 
-<<<<<<< HEAD
-/* Define to 1 if you have the <arpa/inet.h> header file. */
-#undef HAVE_ARPA_INET_H
-
-/* Define if __attribute__((destructor)) is accepted */
-#undef HAVE_ATTRIBUTE_DESTRUCTOR
-=======
 /* Define to 1 if you have the declaration of 'glob', and to 0 if you don't.
    */
 #undef HAVE_DECL_GLOB
@@ -18,7 +11,6 @@
 /* Define to 1 if you have the declaration of 'mmap', and to 0 if you don't.
    */
 #undef HAVE_DECL_MMAP
->>>>>>> 626889fb
 
 /* Define to 1 if you have the <dlfcn.h> header file. */
 #undef HAVE_DLFCN_H
@@ -26,25 +18,8 @@
 /* Have dlopen based dso */
 #undef HAVE_DLOPEN
 
-<<<<<<< HEAD
-/* Define to 1 if you have the <dl.h> header file. */
-#undef HAVE_DL_H
-
-/* Define to 1 if you have the <fcntl.h> header file. */
-#undef HAVE_FCNTL_H
-
-/* Define to 1 if you have the `ftime' function. */
-#undef HAVE_FTIME
-
-/* Define to 1 if you have the `gettimeofday' function. */
-#undef HAVE_GETTIMEOFDAY
-=======
 /* Define to 1 if the system has the `destructor' function attribute */
 #undef HAVE_FUNC_ATTRIBUTE_DESTRUCTOR
->>>>>>> 626889fb
-
-/* Define to 1 if you have the <glob.h> header file. */
-#undef HAVE_GLOB_H
 
 /* Define to 1 if you have the <inttypes.h> header file. */
 #undef HAVE_INTTYPES_H
@@ -64,15 +39,6 @@
 /* Define to 1 if you have the <pthread.h> header file. */
 #undef HAVE_PTHREAD_H
 
-<<<<<<< HEAD
-/* Define to 1 if you have the `putenv' function. */
-#undef HAVE_PUTENV
-
-/* Define to 1 if you have the `rand_r' function. */
-#undef HAVE_RAND_R
-
-=======
->>>>>>> 626889fb
 /* Have shl_load based dso */
 #undef HAVE_SHLLOAD
 
@@ -103,12 +69,6 @@
 /* Define to 1 if you have the <zlib.h> header file. */
 #undef HAVE_ZLIB_H
 
-<<<<<<< HEAD
-/* Whether __va_copy() is available */
-#undef HAVE___VA_COPY
-
-=======
->>>>>>> 626889fb
 /* Define to the sub-directory where libtool stores uninstalled libraries. */
 #undef LT_OBJDIR
 
@@ -133,11 +93,7 @@
 /* Define to the version of this package. */
 #undef PACKAGE_VERSION
 
-<<<<<<< HEAD
-/* Define to 1 if all of the C90 standard headers exist (not just the ones
-=======
 /* Define to 1 if all of the C89 standard headers exist (not just the ones
->>>>>>> 626889fb
    required in a freestanding environment). This macro is provided for
    backward compatibility; new code need not use it. */
 #undef STDC_HEADERS
@@ -145,22 +101,8 @@
 /* Version number of package */
 #undef VERSION
 
-<<<<<<< HEAD
-/* Determine what socket length (socklen_t) data type is */
-#undef XML_SOCKLEN_T
-
-/* Define for Solaris 2.5.1 so the uint32_t typedef from <sys/synch.h>,
-   <pthread.h>, or <semaphore.h> is not used. If the typedef were allowed, the
-   #define below would cause a syntax error. */
-#undef _UINT32_T
-
-/* Define to the type of an unsigned integer type of width exactly 32 bits if
-   such a type exists and the standard includes do not define it. */
-#undef uint32_t
-=======
 /* System configuration directory (/etc) */
 #undef XML_SYSCONFDIR
 
 /* TLS specifier */
-#undef XML_THREAD_LOCAL
->>>>>>> 626889fb
+#undef XML_THREAD_LOCAL