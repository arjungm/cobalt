/*
 * runtest.c: C program to run libxml2 regression tests without
 *            requiring make or Python, and reducing platform dependencies
 *            to a strict minimum.
 *
 * To compile on Unixes:
 * cc -o runtest `xml2-config --cflags` runtest.c `xml2-config --libs` -lpthread
 *
 * See Copyright for the status of this software.
 *
 * daniel@veillard.com
 */

#define XML_DEPRECATED
#define XML_DEPRECATED_MEMBER

#include "libxml.h"
#include <stdio.h>
<<<<<<< HEAD

#ifdef HAVE_UNISTD_H
#include <unistd.h>
#elif defined (_WIN32)
#include <io.h>
#endif
#include <string.h>
#include <sys/stat.h>
=======
#include <stdlib.h>
#include <string.h>

>>>>>>> 626889fb
#include <fcntl.h>
#include <sys/stat.h>

#ifdef _WIN32
  #include <io.h>
#else
  #include <unistd.h>
#endif

#include <libxml/parser.h>
#include <libxml/parserInternals.h>
#include <libxml/tree.h>
#include <libxml/uri.h>
#include <libxml/encoding.h>
#include <libxml/xmlsave.h>

#ifdef LIBXML_OUTPUT_ENABLED
#ifdef LIBXML_READER_ENABLED
#include <libxml/xmlreader.h>
#endif

#ifdef LIBXML_XINCLUDE_ENABLED
#include <libxml/xinclude.h>
#endif

#ifdef LIBXML_XPATH_ENABLED
#include <libxml/xpath.h>
#include <libxml/xpathInternals.h>
#ifdef LIBXML_XPTR_ENABLED
#include <libxml/xpointer.h>
#endif
#endif

#ifdef LIBXML_RELAXNG_ENABLED
#include <libxml/relaxng.h>
#endif

#ifdef LIBXML_SCHEMAS_ENABLED
#include <libxml/xmlschemas.h>
#include <libxml/xmlschemastypes.h>
#endif

#ifdef LIBXML_SCHEMATRON_ENABLED
#include <libxml/schematron.h>
#endif

#ifdef LIBXML_PATTERN_ENABLED
#include <libxml/pattern.h>
#endif

#ifdef LIBXML_C14N_ENABLED
#include <libxml/c14n.h>
#endif

#ifdef LIBXML_HTML_ENABLED
#include <libxml/HTMLparser.h>
#include <libxml/HTMLtree.h>
#endif

#if defined(LIBXML_THREAD_ENABLED) && defined(LIBXML_CATALOG_ENABLED)
#include <libxml/threads.h>
#include <libxml/parser.h>
#endif

#ifdef LIBXML_CATALOG_ENABLED
#include <libxml/catalog.h>
#endif

/*
 * pseudo flag for the unification of HTML and XML tests
 */
#define XML_PARSE_HTML 1 << 30

/*
 * O_BINARY is just for Windows compatibility - if it isn't defined
 * on this system, avoid any compilation error
 */
#ifdef	O_BINARY
#define RD_FLAGS	O_RDONLY | O_BINARY
#define WR_FLAGS	O_WRONLY | O_CREAT | O_TRUNC | O_BINARY
#else
#define RD_FLAGS	O_RDONLY
#define WR_FLAGS	O_WRONLY | O_CREAT | O_TRUNC
#endif

typedef int (*functest) (const char *filename, const char *result,
                         const char *error, int options);

typedef struct testDesc testDesc;
typedef testDesc *testDescPtr;
struct testDesc {
    const char *desc; /* description of the test */
    functest    func; /* function implementing the test */
    const char *in;   /* glob to path for input files */
    const char *out;  /* output directory */
    const char *suffix;/* suffix for output files */
    const char *err;  /* suffix for error output files */
    int     options;  /* parser options for the test */
};

static int update_results = 0;
static char* temp_directory = NULL;
static int checkTestFile(const char *filename);

#if defined(_WIN32)

#include <windows.h>

typedef struct
{
      size_t gl_pathc;    /* Count of paths matched so far  */
      char **gl_pathv;    /* List of matched pathnames.  */
      size_t gl_offs;     /* Slots to reserve in 'gl_pathv'.  */
} glob_t;

#define GLOB_DOOFFS 0
static int glob(const char *pattern, ATTRIBUTE_UNUSED int flags,
                ATTRIBUTE_UNUSED int errfunc(const char *epath, int eerrno),
                glob_t *pglob) {
    glob_t *ret;
    WIN32_FIND_DATA FindFileData;
    HANDLE hFind;
    unsigned int nb_paths = 0;
    char directory[500];
    int len;

    if ((pattern == NULL) || (pglob == NULL)) return(-1);

    strncpy(directory, pattern, 499);
    for (len = strlen(directory);len >= 0;len--) {
        if (directory[len] == '/') {
	    len++;
	    directory[len] = 0;
	    break;
	}
    }
    if (len <= 0)
        len = 0;


    ret = pglob;
    memset(ret, 0, sizeof(glob_t));

    hFind = FindFirstFileA(pattern, &FindFileData);
    if (hFind == INVALID_HANDLE_VALUE)
        return(0);
    nb_paths = 20;
    ret->gl_pathv = (char **) malloc(nb_paths * sizeof(char *));
    if (ret->gl_pathv == NULL) {
	FindClose(hFind);
        return(-1);
    }
    strncpy(directory + len, FindFileData.cFileName, 499 - len);
    ret->gl_pathv[ret->gl_pathc] = strdup(directory);
    if (ret->gl_pathv[ret->gl_pathc] == NULL)
        goto done;
    ret->gl_pathc++;
    while(FindNextFileA(hFind, &FindFileData)) {
        if (FindFileData.cFileName[0] == '.')
	    continue;
        if (ret->gl_pathc + 2 > nb_paths) {
            char **tmp = realloc(ret->gl_pathv, nb_paths * 2 * sizeof(char *));
            if (tmp == NULL)
                break;
            ret->gl_pathv = tmp;
            nb_paths *= 2;
	}
	strncpy(directory + len, FindFileData.cFileName, 499 - len);
	ret->gl_pathv[ret->gl_pathc] = strdup(directory);
        if (ret->gl_pathv[ret->gl_pathc] == NULL)
            break;
        ret->gl_pathc++;
    }
    ret->gl_pathv[ret->gl_pathc] = NULL;

done:
    FindClose(hFind);
    return(0);
}



static void globfree(glob_t *pglob) {
    unsigned int i;
    if (pglob == NULL)
        return;

    for (i = 0;i < pglob->gl_pathc;i++) {
         if (pglob->gl_pathv[i] != NULL)
             free(pglob->gl_pathv[i]);
    }
}

#elif HAVE_DECL_GLOB

#include <glob.h>

#else /* _WIN32, HAVE_DECL_GLOB */

#define GLOB_DOOFFS 0

typedef struct {
      size_t gl_pathc;    /* Count of paths matched so far  */
      char **gl_pathv;    /* List of matched pathnames.  */
      size_t gl_offs;     /* Slots to reserve in 'gl_pathv'.  */
} glob_t;

static int
glob(const char *pattern ATTRIBUTE_UNUSED, int flags ATTRIBUTE_UNUSED,
     int errfunc(const char *epath, int eerrno) ATTRIBUTE_UNUSED,
     glob_t *pglob) {
    pglob->gl_pathc = 0;
    pglob->gl_pathv = NULL;

    return(0);
}

static void
globfree(glob_t *pglob ATTRIBUTE_UNUSED) {
}

#endif /* _WIN32, HAVE_DECL_GLOB */

/************************************************************************
 *									*
 *		Libxml2 specific routines				*
 *									*
 ************************************************************************/

static int nb_tests = 0;
static int nb_errors = 0;
static int nb_leaks = 0;

static int
fatalError(void) {
    fprintf(stderr, "Exitting tests on fatal error\n");
    exit(1);
}

/*
 * Trapping the error messages at the generic level to grab the equivalent of
 * stderr messages on CLI tools.
 */
static char testErrors[32769];
static int testErrorsSize = 0;

static void
testErrorHandler(void *ctx  ATTRIBUTE_UNUSED, const char *msg, ...) {
    va_list args;
    int res;

    if (testErrorsSize >= 32768)
        return;
    va_start(args, msg);
    res = vsnprintf(&testErrors[testErrorsSize],
                    32768 - testErrorsSize,
		    msg, args);
    va_end(args);
    if (testErrorsSize + res >= 32768) {
        /* buffer is full */
	testErrorsSize = 32768;
	testErrors[testErrorsSize] = 0;
    } else {
        testErrorsSize += res;
    }
    testErrors[testErrorsSize] = 0;
}

<<<<<<< HEAD
static void
channel(void *ctx  ATTRIBUTE_UNUSED, const char *msg, ...) {
    va_list args;
    int res;

    if (testErrorsSize >= 32768)
        return;
    va_start(args, msg);
    res = vsnprintf(&testErrors[testErrorsSize],
                    32768 - testErrorsSize,
		    msg, args);
    va_end(args);
    if (testErrorsSize + res >= 32768) {
        /* buffer is full */
	testErrorsSize = 32768;
	testErrors[testErrorsSize] = 0;
    } else {
        testErrorsSize += res;
    }
    testErrors[testErrorsSize] = 0;
}

/**
 * xmlParserPrintFileContextInternal:
 * @input:  an xmlParserInputPtr input
 *
 * Displays current context within the input content for error tracking
 */

static void
xmlParserPrintFileContextInternal(xmlParserInputPtr input ,
		xmlGenericErrorFunc chanl, void *data ) {
    const xmlChar *cur, *base, *start;
    unsigned int n, col;	/* GCC warns if signed, because compared with sizeof() */
    xmlChar  content[81]; /* space for 80 chars + line terminator */
    xmlChar *ctnt;

    if ((input == NULL) || (input->cur == NULL))
        return;

    cur = input->cur;
    base = input->base;
    /* skip backwards over any end-of-lines */
    while ((cur > base) && ((*(cur) == '\n') || (*(cur) == '\r'))) {
	cur--;
    }
    n = 0;
    /* search backwards for beginning-of-line (to max buff size) */
    while ((n++ < (sizeof(content)-1)) && (cur > base) &&
	   (*(cur) != '\n') && (*(cur) != '\r'))
        cur--;
    if ((*(cur) == '\n') || (*(cur) == '\r')) {
        cur++;
    } else {
        /* skip over continuation bytes */
        while ((cur < input->cur) && ((*cur & 0xC0) == 0x80))
            cur++;
    }
    /* calculate the error position in terms of the current position */
    col = input->cur - cur;
    /* search forward for end-of-line (to max buff size) */
    n = 0;
    start = cur;
    /* copy selected text to our buffer */
    while ((*cur != 0) && (*(cur) != '\n') && (*(cur) != '\r')) {
        int len = input->end - cur;
        int c = xmlGetUTF8Char(cur, &len);

        if ((c < 0) || (n + len > sizeof(content)-1))
            break;
        cur += len;
	n += len;
    }
    memcpy(content, start, n);
    content[n] = 0;
    /* print out the selected text */
    chanl(data ,"%s\n", content);
    /* create blank line with problem pointer */
    n = 0;
    ctnt = content;
    /* (leave buffer space for pointer + line terminator) */
    while ((n<col) && (n++ < sizeof(content)-2) && (*ctnt != 0)) {
	if (*(ctnt) != '\t')
	    *(ctnt) = ' ';
	ctnt++;
    }
    *ctnt++ = '^';
    *ctnt = 0;
    chanl(data ,"%s\n", content);
=======
static void
testStructuredErrorHandler(void *ctx ATTRIBUTE_UNUSED, const xmlError *err) {
    xmlFormatError(err, testErrorHandler, NULL);
>>>>>>> 626889fb
}

static void
initializeLibxml2(void) {
    /*
     * This verifies that xmlInitParser doesn't allocate memory with
     * xmlMalloc
     */
<<<<<<< HEAD
    if (ctxt != NULL) {
        input = ctxt->input;
        if ((input != NULL) && (input->filename == NULL) &&
            (ctxt->inputNr > 1)) {
            cur = input;
            input = ctxt->inputTab[ctxt->inputNr - 2];
        }
        if (input != NULL) {
            if (input->filename)
                channel(data, "%s:%d: ", input->filename, input->line);
            else if ((line != 0) && (domain == XML_FROM_PARSER))
                channel(data, "Entity: line %d: ", input->line);
        }
    } else {
        if (file != NULL)
            channel(data, "%s:%d: ", file, line);
        else if ((line != 0) && (domain == XML_FROM_PARSER))
            channel(data, "Entity: line %d: ", line);
    }
    if (name != NULL) {
        channel(data, "element %s: ", name);
    }
    if (code == XML_ERR_OK)
        return;
    switch (domain) {
        case XML_FROM_PARSER:
            channel(data, "parser ");
            break;
        case XML_FROM_NAMESPACE:
            channel(data, "namespace ");
            break;
        case XML_FROM_DTD:
        case XML_FROM_VALID:
            channel(data, "validity ");
            break;
        case XML_FROM_HTML:
            channel(data, "HTML parser ");
            break;
        case XML_FROM_MEMORY:
            channel(data, "memory ");
            break;
        case XML_FROM_OUTPUT:
            channel(data, "output ");
            break;
        case XML_FROM_IO:
            channel(data, "I/O ");
            break;
        case XML_FROM_XINCLUDE:
            channel(data, "XInclude ");
            break;
        case XML_FROM_XPATH:
            channel(data, "XPath ");
            break;
        case XML_FROM_XPOINTER:
            channel(data, "parser ");
            break;
        case XML_FROM_REGEXP:
            channel(data, "regexp ");
            break;
        case XML_FROM_MODULE:
            channel(data, "module ");
            break;
        case XML_FROM_SCHEMASV:
            channel(data, "Schemas validity ");
            break;
        case XML_FROM_SCHEMASP:
            channel(data, "Schemas parser ");
            break;
        case XML_FROM_RELAXNGP:
            channel(data, "Relax-NG parser ");
            break;
        case XML_FROM_RELAXNGV:
            channel(data, "Relax-NG validity ");
            break;
        case XML_FROM_CATALOG:
            channel(data, "Catalog ");
            break;
        case XML_FROM_C14N:
            channel(data, "C14N ");
            break;
        case XML_FROM_XSLT:
            channel(data, "XSLT ");
            break;
        default:
            break;
    }
    if (code == XML_ERR_OK)
        return;
    switch (level) {
        case XML_ERR_NONE:
            channel(data, ": ");
            break;
        case XML_ERR_WARNING:
            channel(data, "warning : ");
            break;
        case XML_ERR_ERROR:
            channel(data, "error : ");
            break;
        case XML_ERR_FATAL:
            channel(data, "error : ");
            break;
    }
    if (code == XML_ERR_OK)
        return;
    if (str != NULL) {
        int len;
	len = xmlStrlen((const xmlChar *)str);
	if ((len > 0) && (str[len - 1] != '\n'))
	    channel(data, "%s\n", str);
	else
	    channel(data, "%s", str);
    } else {
        channel(data, "%s\n", "out of memory error");
    }
    if (code == XML_ERR_OK)
        return;

    if (ctxt != NULL) {
        xmlParserPrintFileContextInternal(input, channel, data);
        if (cur != NULL) {
            if (cur->filename)
                channel(data, "%s:%d: \n", cur->filename, cur->line);
            else if ((line != 0) && (domain == XML_FROM_PARSER))
                channel(data, "Entity: line %d: \n", cur->line);
            xmlParserPrintFileContextInternal(cur, channel, data);
        }
    }
    if ((domain == XML_FROM_XPATH) && (err->str1 != NULL) &&
        (err->int1 < 100) &&
	(err->int1 < xmlStrlen((const xmlChar *)err->str1))) {
	xmlChar buf[150];
	int i;

	channel(data, "%s\n", err->str1);
	for (i=0;i < err->int1;i++)
	     buf[i] = ' ';
	buf[i++] = '^';
	buf[i] = 0;
	channel(data, "%s\n", buf);
    }
}

static void
initializeLibxml2(void) {
    /*
     * This verifies that xmlInitParser doesn't allocate memory with
     * xmlMalloc
     */
=======
>>>>>>> 626889fb
    xmlFree = NULL;
    xmlMalloc = NULL;
    xmlRealloc = NULL;
    xmlMemStrdup = NULL;
    xmlInitParser();
    xmlMemSetup(xmlMemFree, xmlMemMalloc, xmlMemRealloc, xmlMemoryStrdup);
<<<<<<< HEAD
    xmlPedanticParserDefault(0);
    xmlSetExternalEntityLoader(testExternalEntityLoader);
    xmlSetStructuredErrorFunc(NULL, testStructuredErrorHandler);
=======
#ifdef LIBXML_CATALOG_ENABLED
    /*
     * Disable system catalog which could cause lazy memory allocations
     * resulting in false positive memory leaks.
     */
#ifdef _WIN32
    putenv("XML_CATALOG_FILES=");
#else
    setenv("XML_CATALOG_FILES", "", 1);
#endif
    xmlInitializeCatalog();
#endif
#ifdef LIBXML_RELAXNG_ENABLED
    xmlRelaxNGInitTypes();
#endif
>>>>>>> 626889fb
#ifdef LIBXML_SCHEMAS_ENABLED
    xmlSchemaInitTypes();
#endif
}


/************************************************************************
 *									*
 *		File name and path utilities				*
 *									*
 ************************************************************************/

static const char *baseFilename(const char *filename) {
    const char *cur;
    if (filename == NULL)
        return(NULL);
    cur = &filename[strlen(filename)];
    while ((cur > filename) && (*cur != '/'))
        cur--;
    if (*cur == '/')
        return(cur + 1);
    return(cur);
}

static char *resultFilename(const char *filename, const char *out,
                            const char *suffix) {
    const char *base;
    char res[500];
    char suffixbuff[500];

/*************
    if ((filename[0] == 't') && (filename[1] == 'e') &&
        (filename[2] == 's') && (filename[3] == 't') &&
	(filename[4] == '/'))
	filename = &filename[5];
 *************/

    base = baseFilename(filename);
    if (suffix == NULL)
        suffix = ".tmp";
    if (out == NULL)
        out = "";

    strncpy(suffixbuff,suffix,499);

    if (snprintf(res, 499, "%s%s%s", out, base, suffixbuff) >= 499)
        res[499] = 0;
    return(strdup(res));
}

static int checkTestFile(const char *filename) {
    struct stat buf;

    if (stat(filename, &buf) == -1)
        return(0);

#if defined(_WIN32)
    if (!(buf.st_mode & _S_IFREG))
        return(0);
#else
    if (!S_ISREG(buf.st_mode))
        return(0);
#endif

    return(1);
}

static int compareFiles(const char *r1 /* temp */, const char *r2 /* result */) {
    int res1, res2, total;
    int fd1, fd2;
    char bytes1[4096];
    char bytes2[4096];

    if (update_results) {
        fd1 = open(r1, RD_FLAGS);
        if (fd1 < 0)
            return(-1);
        fd2 = open(r2, WR_FLAGS, 0644);
        if (fd2 < 0) {
            close(fd1);
            return(-1);
        }
        total = 0;
        do {
            res1 = read(fd1, bytes1, 4096);
            if (res1 <= 0)
                break;
            total += res1;
            res2 = write(fd2, bytes1, res1);
            if (res2 <= 0 || res2 != res1)
                break;
        } while (1);
        close(fd2);
        close(fd1);
        if (total == 0)
            unlink(r2);
        return(res1 != 0);
    }

    fd1 = open(r1, RD_FLAGS);
    if (fd1 < 0)
        return(-1);
    fd2 = open(r2, RD_FLAGS);
    while (1) {
        res1 = read(fd1, bytes1, 4096);
        res2 = fd2 >= 0 ? read(fd2, bytes2, 4096) : 0;
	if ((res1 != res2) || (res1 < 0)) {
	    close(fd1);
            if (fd2 >= 0)
                close(fd2);
	    return(1);
	}
	if (res1 == 0)
	    break;
	if (memcmp(bytes1, bytes2, res1) != 0) {
	    close(fd1);
            if (fd2 >= 0)
                close(fd2);
	    return(1);
	}
    }
    close(fd1);
    if (fd2 >= 0)
        close(fd2);
    return(0);
}

static int compareFileMem(const char *filename, const char *mem, int size) {
    int res;
    int fd;
    char bytes[4096];
    int idx = 0;
    struct stat info;

    if (update_results) {
        if (size == 0) {
            unlink(filename);
            return(0);
        }
        fd = open(filename, WR_FLAGS, 0644);
        if (fd < 0) {
	    fprintf(stderr, "failed to open %s for writing", filename);
            return(-1);
	}
        res = write(fd, mem, size);
        close(fd);
        return(res != size);
    }

    if (stat(filename, &info) < 0) {
        if (size == 0)
            return(0);
        fprintf(stderr, "failed to stat %s\n", filename);
	return(-1);
    }
    if (info.st_size != size) {
        fprintf(stderr, "file %s is %ld bytes, result is %d bytes\n",
	        filename, (long) info.st_size, size);
        return(-1);
    }
    fd = open(filename, RD_FLAGS);
    if (fd < 0) {
	fprintf(stderr, "failed to open %s for reading", filename);
        return(-1);
    }
    while (idx < size) {
        res = read(fd, bytes, 4096);
	if (res <= 0)
	    break;
	if (res + idx > size)
	    break;
	if (memcmp(bytes, &mem[idx], res) != 0) {
	    int ix;
	    for (ix=0; ix<res; ix++)
		if (bytes[ix] != mem[idx+ix])
			break;
	    fprintf(stderr,"Compare error at position %d\n", idx+ix);
	    close(fd);
	    return(1);
	}
	idx += res;
    }
    close(fd);
    if (idx != size) {
	fprintf(stderr,"Compare error index %d, size %d\n", idx, size);
    }
    return(idx != size);
}

static int loadMem(const char *filename, const char **mem, int *size) {
    int fd, res;
    struct stat info;
    char *base;
    int siz = 0;
    if (stat(filename, &info) < 0)
	return(-1);
    base = malloc(info.st_size + 1);
    if (base == NULL)
	return(-1);
    fd = open(filename, RD_FLAGS);
    if (fd  < 0) {
        free(base);
	return(-1);
    }
    while ((res = read(fd, &base[siz], info.st_size - siz)) > 0) {
        siz += res;
    }
    close(fd);
#if !defined(_WIN32)
    if (siz != info.st_size) {
        free(base);
	return(-1);
    }
#endif
    base[siz] = 0;
    *mem = base;
    *size = siz;
    return(0);
}

static int unloadMem(const char *mem) {
    free((char *)mem);
    return(0);
}

/************************************************************************
 *									*
 *		Tests implementations					*
 *									*
 ************************************************************************/

/************************************************************************
 *									*
 *		Parse to SAX based tests				*
 *									*
 ************************************************************************/

static FILE *SAXdebug = NULL;

/*
 * empty SAX block
 */
static xmlSAXHandler emptySAXHandlerStruct = {
    NULL, /* internalSubset */
    NULL, /* isStandalone */
    NULL, /* hasInternalSubset */
    NULL, /* hasExternalSubset */
    NULL, /* resolveEntity */
    NULL, /* getEntity */
    NULL, /* entityDecl */
    NULL, /* notationDecl */
    NULL, /* attributeDecl */
    NULL, /* elementDecl */
    NULL, /* unparsedEntityDecl */
    NULL, /* setDocumentLocator */
    NULL, /* startDocument */
    NULL, /* endDocument */
    NULL, /* startElement */
    NULL, /* endElement */
    NULL, /* reference */
    NULL, /* characters */
    NULL, /* ignorableWhitespace */
    NULL, /* processingInstruction */
    NULL, /* comment */
    NULL, /* xmlParserWarning */
    NULL, /* xmlParserError */
    NULL, /* xmlParserError */
    NULL, /* getParameterEntity */
    NULL, /* cdataBlock; */
    NULL, /* externalSubset; */
    1,
    NULL,
    NULL, /* startElementNs */
    NULL, /* endElementNs */
    NULL  /* xmlStructuredErrorFunc */
};

typedef struct {
    const char *filename;
    xmlHashTablePtr generalEntities;
    xmlHashTablePtr parameterEntities;
} debugContext;

static xmlSAXHandlerPtr emptySAXHandler = &emptySAXHandlerStruct;
static int callbacks = 0;
static int quiet = 0;

/**
 * isStandaloneDebug:
 * @ctxt:  An XML parser context
 *
 * Is this document tagged standalone ?
 *
 * Returns 1 if true
 */
static int
isStandaloneDebug(void *ctx ATTRIBUTE_UNUSED)
{
    callbacks++;
    if (quiet)
	return(0);
    fprintf(SAXdebug, "SAX.isStandalone()\n");
    return(0);
}

/**
 * hasInternalSubsetDebug:
 * @ctxt:  An XML parser context
 *
 * Does this document has an internal subset
 *
 * Returns 1 if true
 */
static int
hasInternalSubsetDebug(void *ctx ATTRIBUTE_UNUSED)
{
    callbacks++;
    if (quiet)
	return(0);
    fprintf(SAXdebug, "SAX.hasInternalSubset()\n");
    return(0);
}

/**
 * hasExternalSubsetDebug:
 * @ctxt:  An XML parser context
 *
 * Does this document has an external subset
 *
 * Returns 1 if true
 */
static int
hasExternalSubsetDebug(void *ctx ATTRIBUTE_UNUSED)
{
    callbacks++;
    if (quiet)
	return(0);
    fprintf(SAXdebug, "SAX.hasExternalSubset()\n");
    return(0);
}

/**
 * internalSubsetDebug:
 * @ctxt:  An XML parser context
 *
 * Does this document has an internal subset
 */
static void
internalSubsetDebug(void *ctx ATTRIBUTE_UNUSED, const xmlChar *name,
	       const xmlChar *ExternalID, const xmlChar *SystemID)
{
    callbacks++;
    if (quiet)
	return;
    if (name == NULL)
        name = BAD_CAST "(null)";
    fprintf(SAXdebug, "SAX.internalSubset(%s,", name);
    if (ExternalID == NULL)
	fprintf(SAXdebug, " ,");
    else
	fprintf(SAXdebug, " %s,", ExternalID);
    if (SystemID == NULL)
	fprintf(SAXdebug, " )\n");
    else
	fprintf(SAXdebug, " %s)\n", SystemID);
}

/**
 * externalSubsetDebug:
 * @ctxt:  An XML parser context
 *
 * Does this document has an external subset
 */
static void
externalSubsetDebug(void *ctx ATTRIBUTE_UNUSED, const xmlChar *name,
	       const xmlChar *ExternalID, const xmlChar *SystemID)
{
    callbacks++;
    if (quiet)
	return;
    fprintf(SAXdebug, "SAX.externalSubset(%s,", name);
    if (ExternalID == NULL)
	fprintf(SAXdebug, " ,");
    else
	fprintf(SAXdebug, " %s,", ExternalID);
    if (SystemID == NULL)
	fprintf(SAXdebug, " )\n");
    else
	fprintf(SAXdebug, " %s)\n", SystemID);
}

/**
 * resolveEntityDebug:
 * @ctxt:  An XML parser context
 * @publicId: The public ID of the entity
 * @systemId: The system ID of the entity
 *
 * Special entity resolver, better left to the parser, it has
 * more context than the application layer.
 * The default behaviour is to NOT resolve the entities, in that case
 * the ENTITY_REF nodes are built in the structure (and the parameter
 * values).
 *
 * Returns the xmlParserInputPtr if inlined or NULL for DOM behaviour.
 */
static xmlParserInputPtr
resolveEntityDebug(void *ctx ATTRIBUTE_UNUSED, const xmlChar *publicId, const xmlChar *systemId)
{
    callbacks++;
    if (quiet)
	return(NULL);
    /* xmlParserCtxtPtr ctxt = (xmlParserCtxtPtr) ctx; */


    fprintf(SAXdebug, "SAX.resolveEntity(");
    if (publicId != NULL)
	fprintf(SAXdebug, "%s", (char *)publicId);
    else
	fprintf(SAXdebug, " ");
    if (systemId != NULL)
	fprintf(SAXdebug, ", %s)\n", (char *)systemId);
    else
	fprintf(SAXdebug, ", )\n");
/*********
    if (systemId != NULL) {
        return(xmlNewInputFromFile(ctxt, (char *) systemId));
    }
 *********/
    return(NULL);
}

/**
 * getEntityDebug:
 * @ctxt:  An XML parser context
 * @name: The entity name
 *
 * Get an entity by name
 *
 * Returns the xmlParserInputPtr if inlined or NULL for DOM behaviour.
 */
static xmlEntityPtr
getEntityDebug(void *ctx, const xmlChar *name)
{
    debugContext *ctxt = ctx;

    callbacks++;
    if (quiet)
	return(NULL);
    fprintf(SAXdebug, "SAX.getEntity(%s)\n", name);

    return(xmlHashLookup(ctxt->generalEntities, name));
}

/**
 * getParameterEntityDebug:
 * @ctxt:  An XML parser context
 * @name: The entity name
 *
 * Get a parameter entity by name
 *
 * Returns the xmlParserInputPtr
 */
static xmlEntityPtr
getParameterEntityDebug(void *ctx, const xmlChar *name)
{
    debugContext *ctxt = ctx;

    callbacks++;
    if (quiet)
	return(NULL);
    fprintf(SAXdebug, "SAX.getParameterEntity(%s)\n", name);

    return(xmlHashLookup(ctxt->parameterEntities, name));
}


/**
 * entityDeclDebug:
 * @ctxt:  An XML parser context
 * @name:  the entity name
 * @type:  the entity type
 * @publicId: The public ID of the entity
 * @systemId: The system ID of the entity
 * @content: the entity value (without processing).
 *
 * An entity definition has been parsed
 */
static void
entityDeclDebug(void *ctx, const xmlChar *name, int type,
          const xmlChar *publicId, const xmlChar *systemId, xmlChar *content)
{
    debugContext *ctxt = ctx;
    xmlEntityPtr ent;
    const xmlChar *nullstr = BAD_CAST "(null)";

    ent = xmlNewEntity(NULL, name, type, publicId, systemId, content);
    if (systemId != NULL)
        ent->URI = xmlBuildURI(systemId, (const xmlChar *) ctxt->filename);

    if ((type == XML_INTERNAL_PARAMETER_ENTITY) ||
        (type == XML_EXTERNAL_PARAMETER_ENTITY))
        xmlHashAddEntry(ctxt->parameterEntities, name, ent);
    else
        xmlHashAddEntry(ctxt->generalEntities, name, ent);

    /* not all libraries handle printing null pointers nicely */
    if (publicId == NULL)
        publicId = nullstr;
    if (systemId == NULL)
        systemId = nullstr;
    if (content == NULL)
        content = (xmlChar *)nullstr;
    callbacks++;
    if (quiet)
	return;
    fprintf(SAXdebug, "SAX.entityDecl(%s, %d, %s, %s, %s)\n",
            name, type, publicId, systemId, content);
}

/**
 * attributeDeclDebug:
 * @ctxt:  An XML parser context
 * @name:  the attribute name
 * @type:  the attribute type
 *
 * An attribute definition has been parsed
 */
static void
attributeDeclDebug(void *ctx ATTRIBUTE_UNUSED, const xmlChar * elem,
                   const xmlChar * name, int type, int def,
                   const xmlChar * defaultValue, xmlEnumerationPtr tree)
{
    callbacks++;
    if (quiet)
        return;
    if (defaultValue == NULL)
        fprintf(SAXdebug, "SAX.attributeDecl(%s, %s, %d, %d, NULL, ...)\n",
                elem, name, type, def);
    else
        fprintf(SAXdebug, "SAX.attributeDecl(%s, %s, %d, %d, %s, ...)\n",
                elem, name, type, def, defaultValue);
    xmlFreeEnumeration(tree);
}

/**
 * elementDeclDebug:
 * @ctxt:  An XML parser context
 * @name:  the element name
 * @type:  the element type
 * @content: the element value (without processing).
 *
 * An element definition has been parsed
 */
static void
elementDeclDebug(void *ctx ATTRIBUTE_UNUSED, const xmlChar *name, int type,
	    xmlElementContentPtr content ATTRIBUTE_UNUSED)
{
    callbacks++;
    if (quiet)
	return;
    fprintf(SAXdebug, "SAX.elementDecl(%s, %d, ...)\n",
            name, type);
}

/**
 * notationDeclDebug:
 * @ctxt:  An XML parser context
 * @name: The name of the notation
 * @publicId: The public ID of the entity
 * @systemId: The system ID of the entity
 *
 * What to do when a notation declaration has been parsed.
 */
static void
notationDeclDebug(void *ctx ATTRIBUTE_UNUSED, const xmlChar *name,
	     const xmlChar *publicId, const xmlChar *systemId)
{
    callbacks++;
    if (quiet)
	return;
    fprintf(SAXdebug, "SAX.notationDecl(%s, %s, %s)\n",
            (char *) name, (char *) publicId, (char *) systemId);
}

/**
 * unparsedEntityDeclDebug:
 * @ctxt:  An XML parser context
 * @name: The name of the entity
 * @publicId: The public ID of the entity
 * @systemId: The system ID of the entity
 * @notationName: the name of the notation
 *
 * What to do when an unparsed entity declaration is parsed
 */
static void
unparsedEntityDeclDebug(void *ctx ATTRIBUTE_UNUSED, const xmlChar *name,
		   const xmlChar *publicId, const xmlChar *systemId,
		   const xmlChar *notationName)
{
const xmlChar *nullstr = BAD_CAST "(null)";

    if (publicId == NULL)
        publicId = nullstr;
    if (systemId == NULL)
        systemId = nullstr;
    if (notationName == NULL)
        notationName = nullstr;
    callbacks++;
    if (quiet)
	return;
    fprintf(SAXdebug, "SAX.unparsedEntityDecl(%s, %s, %s, %s)\n",
            (char *) name, (char *) publicId, (char *) systemId,
	    (char *) notationName);
}

/**
 * setDocumentLocatorDebug:
 * @ctxt:  An XML parser context
 * @loc: A SAX Locator
 *
 * Receive the document locator at startup, actually xmlDefaultSAXLocator
 * Everything is available on the context, so this is useless in our case.
 */
static void
setDocumentLocatorDebug(void *ctx ATTRIBUTE_UNUSED, xmlSAXLocatorPtr loc ATTRIBUTE_UNUSED)
{
    callbacks++;
    if (quiet)
	return;
    fprintf(SAXdebug, "SAX.setDocumentLocator()\n");
}

/**
 * startDocumentDebug:
 * @ctxt:  An XML parser context
 *
 * called when the document start being processed.
 */
static void
startDocumentDebug(void *ctx ATTRIBUTE_UNUSED)
{
    callbacks++;
    if (quiet)
	return;
    fprintf(SAXdebug, "SAX.startDocument()\n");
}

/**
 * endDocumentDebug:
 * @ctxt:  An XML parser context
 *
 * called when the document end has been detected.
 */
static void
endDocumentDebug(void *ctx ATTRIBUTE_UNUSED)
{
    callbacks++;
    if (quiet)
	return;
    fprintf(SAXdebug, "SAX.endDocument()\n");
}

/**
 * startElementDebug:
 * @ctxt:  An XML parser context
 * @name:  The element name
 *
 * called when an opening tag has been processed.
 */
static void
startElementDebug(void *ctx ATTRIBUTE_UNUSED, const xmlChar *name, const xmlChar **atts)
{
    int i;

    callbacks++;
    if (quiet)
	return;
    fprintf(SAXdebug, "SAX.startElement(%s", (char *) name);
    if (atts != NULL) {
        for (i = 0;(atts[i] != NULL);i++) {
	    fprintf(SAXdebug, ", %s='", atts[i++]);
	    if (atts[i] != NULL)
	        fprintf(SAXdebug, "%s'", atts[i]);
	}
    }
    fprintf(SAXdebug, ")\n");
}

/**
 * endElementDebug:
 * @ctxt:  An XML parser context
 * @name:  The element name
 *
 * called when the end of an element has been detected.
 */
static void
endElementDebug(void *ctx ATTRIBUTE_UNUSED, const xmlChar *name)
{
    callbacks++;
    if (quiet)
	return;
    fprintf(SAXdebug, "SAX.endElement(%s)\n", (char *) name);
}

/**
 * charactersDebug:
 * @ctxt:  An XML parser context
 * @ch:  a xmlChar string
 * @len: the number of xmlChar
 *
 * receiving some chars from the parser.
 * Question: how much at a time ???
 */
static void
charactersDebug(void *ctx ATTRIBUTE_UNUSED, const xmlChar *ch, int len)
{
    char output[40];
    int i;

    callbacks++;
    if (quiet)
	return;
    for (i = 0;(i<len) && (i < 30);i++)
	output[i] = (char) ch[i];
    output[i] = 0;

    fprintf(SAXdebug, "SAX.characters(%s, %d)\n", output, len);
}

/**
 * referenceDebug:
 * @ctxt:  An XML parser context
 * @name:  The entity name
 *
 * called when an entity reference is detected.
 */
static void
referenceDebug(void *ctx ATTRIBUTE_UNUSED, const xmlChar *name)
{
    callbacks++;
    if (quiet)
	return;
    fprintf(SAXdebug, "SAX.reference(%s)\n", name);
}

/**
 * ignorableWhitespaceDebug:
 * @ctxt:  An XML parser context
 * @ch:  a xmlChar string
 * @start: the first char in the string
 * @len: the number of xmlChar
 *
 * receiving some ignorable whitespaces from the parser.
 * Question: how much at a time ???
 */
static void
ignorableWhitespaceDebug(void *ctx ATTRIBUTE_UNUSED, const xmlChar *ch, int len)
{
    char output[40];
    int i;

    callbacks++;
    if (quiet)
	return;
    for (i = 0;(i<len) && (i < 30);i++)
	output[i] = (char) ch[i];
    output[i] = 0;
    fprintf(SAXdebug, "SAX.ignorableWhitespace(%s, %d)\n", output, len);
}

/**
 * processingInstructionDebug:
 * @ctxt:  An XML parser context
 * @target:  the target name
 * @data: the PI data's
 * @len: the number of xmlChar
 *
 * A processing instruction has been parsed.
 */
static void
processingInstructionDebug(void *ctx ATTRIBUTE_UNUSED, const xmlChar *target,
                      const xmlChar *data)
{
    callbacks++;
    if (quiet)
	return;
    if (data != NULL)
	fprintf(SAXdebug, "SAX.processingInstruction(%s, %s)\n",
		(char *) target, (char *) data);
    else
	fprintf(SAXdebug, "SAX.processingInstruction(%s, NULL)\n",
		(char *) target);
}

/**
 * cdataBlockDebug:
 * @ctx: the user data (XML parser context)
 * @value:  The pcdata content
 * @len:  the block length
 *
 * called when a pcdata block has been parsed
 */
static void
cdataBlockDebug(void *ctx ATTRIBUTE_UNUSED, const xmlChar *value, int len)
{
    callbacks++;
    if (quiet)
	return;
    fprintf(SAXdebug, "SAX.pcdata(%.20s, %d)\n",
	    (char *) value, len);
}

/**
 * commentDebug:
 * @ctxt:  An XML parser context
 * @value:  the comment content
 *
 * A comment has been parsed.
 */
static void
commentDebug(void *ctx ATTRIBUTE_UNUSED, const xmlChar *value)
{
    callbacks++;
    if (quiet)
	return;
    fprintf(SAXdebug, "SAX.comment(%s)\n", value);
}

/**
 * warningDebug:
 * @ctxt:  An XML parser context
 * @msg:  the message to display/transmit
 * @...:  extra parameters for the message display
 *
 * Display and format a warning messages, gives file, line, position and
 * extra parameters.
 */
static void
warningDebug(void *ctx ATTRIBUTE_UNUSED, const char *msg, ...)
{
    va_list args;

    callbacks++;
    if (quiet)
	return;
    va_start(args, msg);
    fprintf(SAXdebug, "SAX.warning: ");
    vfprintf(SAXdebug, msg, args);
    va_end(args);
}

/**
 * errorDebug:
 * @ctxt:  An XML parser context
 * @msg:  the message to display/transmit
 * @...:  extra parameters for the message display
 *
 * Display and format a error messages, gives file, line, position and
 * extra parameters.
 */
static void
errorDebug(void *ctx ATTRIBUTE_UNUSED, const char *msg, ...)
{
    va_list args;

    callbacks++;
    if (quiet)
	return;
    va_start(args, msg);
    fprintf(SAXdebug, "SAX.error: ");
    vfprintf(SAXdebug, msg, args);
    va_end(args);
}

/**
 * fatalErrorDebug:
 * @ctxt:  An XML parser context
 * @msg:  the message to display/transmit
 * @...:  extra parameters for the message display
 *
 * Display and format a fatalError messages, gives file, line, position and
 * extra parameters.
 */
static void
fatalErrorDebug(void *ctx ATTRIBUTE_UNUSED, const char *msg, ...)
{
    va_list args;

    callbacks++;
    if (quiet)
	return;
    va_start(args, msg);
    fprintf(SAXdebug, "SAX.fatalError: ");
    vfprintf(SAXdebug, msg, args);
    va_end(args);
}

static xmlSAXHandler debugSAXHandlerStruct = {
    internalSubsetDebug,
    isStandaloneDebug,
    hasInternalSubsetDebug,
    hasExternalSubsetDebug,
    resolveEntityDebug,
    getEntityDebug,
    entityDeclDebug,
    notationDeclDebug,
    attributeDeclDebug,
    elementDeclDebug,
    unparsedEntityDeclDebug,
    setDocumentLocatorDebug,
    startDocumentDebug,
    endDocumentDebug,
    startElementDebug,
    endElementDebug,
    referenceDebug,
    charactersDebug,
    ignorableWhitespaceDebug,
    processingInstructionDebug,
    commentDebug,
    warningDebug,
    errorDebug,
    fatalErrorDebug,
    getParameterEntityDebug,
    cdataBlockDebug,
    externalSubsetDebug,
    1,
    NULL,
    NULL,
    NULL,
    NULL
};

static xmlSAXHandlerPtr debugSAXHandler = &debugSAXHandlerStruct;

/*
 * SAX2 specific callbacks
 */
/**
 * startElementNsDebug:
 * @ctxt:  An XML parser context
 * @name:  The element name
 *
 * called when an opening tag has been processed.
 */
static void
startElementNsDebug(void *ctx ATTRIBUTE_UNUSED,
                    const xmlChar *localname,
                    const xmlChar *prefix,
                    const xmlChar *URI,
		    int nb_namespaces,
		    const xmlChar **namespaces,
		    int nb_attributes,
		    int nb_defaulted,
		    const xmlChar **attributes)
{
    int i;

    callbacks++;
    if (quiet)
	return;
    fprintf(SAXdebug, "SAX.startElementNs(%s", (char *) localname);
    if (prefix == NULL)
	fprintf(SAXdebug, ", NULL");
    else
	fprintf(SAXdebug, ", %s", (char *) prefix);
    if (URI == NULL)
	fprintf(SAXdebug, ", NULL");
    else
	fprintf(SAXdebug, ", '%s'", (char *) URI);
    fprintf(SAXdebug, ", %d", nb_namespaces);

    if (namespaces != NULL) {
        for (i = 0;i < nb_namespaces * 2;i++) {
	    fprintf(SAXdebug, ", xmlns");
	    if (namespaces[i] != NULL)
	        fprintf(SAXdebug, ":%s", namespaces[i]);
	    i++;
	    fprintf(SAXdebug, "='%s'", namespaces[i]);
	}
    }
    fprintf(SAXdebug, ", %d, %d", nb_attributes, nb_defaulted);
    if (attributes != NULL) {
        for (i = 0;i < nb_attributes * 5;i += 5) {
	    if (attributes[i + 1] != NULL)
		fprintf(SAXdebug, ", %s:%s='", attributes[i + 1], attributes[i]);
	    else
		fprintf(SAXdebug, ", %s='", attributes[i]);
	    fprintf(SAXdebug, "%.4s...', %d", attributes[i + 3],
		    (int)(attributes[i + 4] - attributes[i + 3]));
	}
    }
    fprintf(SAXdebug, ")\n");
}

/**
 * endElementDebug:
 * @ctxt:  An XML parser context
 * @name:  The element name
 *
 * called when the end of an element has been detected.
 */
static void
endElementNsDebug(void *ctx ATTRIBUTE_UNUSED,
                  const xmlChar *localname,
                  const xmlChar *prefix,
                  const xmlChar *URI)
{
    callbacks++;
    if (quiet)
	return;
    fprintf(SAXdebug, "SAX.endElementNs(%s", (char *) localname);
    if (prefix == NULL)
	fprintf(SAXdebug, ", NULL");
    else
	fprintf(SAXdebug, ", %s", (char *) prefix);
    if (URI == NULL)
	fprintf(SAXdebug, ", NULL)\n");
    else
	fprintf(SAXdebug, ", '%s')\n", (char *) URI);
}

static xmlSAXHandler debugSAX2HandlerStruct = {
    internalSubsetDebug,
    isStandaloneDebug,
    hasInternalSubsetDebug,
    hasExternalSubsetDebug,
    resolveEntityDebug,
    getEntityDebug,
    entityDeclDebug,
    notationDeclDebug,
    attributeDeclDebug,
    elementDeclDebug,
    unparsedEntityDeclDebug,
    setDocumentLocatorDebug,
    startDocumentDebug,
    endDocumentDebug,
    NULL,
    NULL,
    referenceDebug,
    charactersDebug,
    ignorableWhitespaceDebug,
    processingInstructionDebug,
    commentDebug,
    warningDebug,
    errorDebug,
    fatalErrorDebug,
    getParameterEntityDebug,
    cdataBlockDebug,
    externalSubsetDebug,
    XML_SAX2_MAGIC,
    NULL,
    startElementNsDebug,
    endElementNsDebug,
    NULL
};

static xmlSAXHandlerPtr debugSAX2Handler = &debugSAX2HandlerStruct;

#ifdef LIBXML_HTML_ENABLED
/**
 * htmlstartElementDebug:
 * @ctxt:  An XML parser context
 * @name:  The element name
 *
 * called when an opening tag has been processed.
 */
static void
htmlstartElementDebug(void *ctx ATTRIBUTE_UNUSED, const xmlChar *name, const xmlChar **atts)
{
    int i;

    fprintf(SAXdebug, "SAX.startElement(%s", (char *) name);
    if (atts != NULL) {
        for (i = 0;(atts[i] != NULL);i++) {
	    fprintf(SAXdebug, ", %s", atts[i++]);
	    if (atts[i] != NULL) {
		unsigned char output[40];
		const unsigned char *att = atts[i];
		int outlen, attlen;
	        fprintf(SAXdebug, "='");
		while ((attlen = strlen((char*)att)) > 0) {
		    outlen = sizeof output - 1;
		    htmlEncodeEntities(output, &outlen, att, &attlen, '\'');
		    output[outlen] = 0;
		    fprintf(SAXdebug, "%s", (char *) output);
		    att += attlen;
		}
		fprintf(SAXdebug, "'");
	    }
	}
    }
    fprintf(SAXdebug, ")\n");
}

/**
 * htmlcharactersDebug:
 * @ctxt:  An XML parser context
 * @ch:  a xmlChar string
 * @len: the number of xmlChar
 *
 * receiving some chars from the parser.
 * Question: how much at a time ???
 */
static void
htmlcharactersDebug(void *ctx ATTRIBUTE_UNUSED, const xmlChar *ch, int len)
{
    unsigned char output[40];
    int inlen = len, outlen = 30;

    htmlEncodeEntities(output, &outlen, ch, &inlen, 0);
    output[outlen] = 0;

    fprintf(SAXdebug, "SAX.characters(%s, %d)\n", output, len);
}

/**
 * htmlcdataDebug:
 * @ctxt:  An XML parser context
 * @ch:  a xmlChar string
 * @len: the number of xmlChar
 *
 * receiving some cdata chars from the parser.
 * Question: how much at a time ???
 */
static void
htmlcdataDebug(void *ctx ATTRIBUTE_UNUSED, const xmlChar *ch, int len)
{
    unsigned char output[40];
    int inlen = len, outlen = 30;

    htmlEncodeEntities(output, &outlen, ch, &inlen, 0);
    output[outlen] = 0;

    fprintf(SAXdebug, "SAX.cdata(%s, %d)\n", output, len);
}

static xmlSAXHandler debugHTMLSAXHandlerStruct = {
    internalSubsetDebug,
    isStandaloneDebug,
    hasInternalSubsetDebug,
    hasExternalSubsetDebug,
    resolveEntityDebug,
    getEntityDebug,
    entityDeclDebug,
    notationDeclDebug,
    attributeDeclDebug,
    elementDeclDebug,
    unparsedEntityDeclDebug,
    setDocumentLocatorDebug,
    startDocumentDebug,
    endDocumentDebug,
    htmlstartElementDebug,
    endElementDebug,
    referenceDebug,
    htmlcharactersDebug,
    ignorableWhitespaceDebug,
    processingInstructionDebug,
    commentDebug,
    warningDebug,
    errorDebug,
    fatalErrorDebug,
    getParameterEntityDebug,
    htmlcdataDebug,
    externalSubsetDebug,
    1,
    NULL,
    NULL,
    NULL,
    NULL
};

static xmlSAXHandlerPtr debugHTMLSAXHandler = &debugHTMLSAXHandlerStruct;
#endif /* LIBXML_HTML_ENABLED */

static void
hashFreeEntity(void *payload, const xmlChar *name ATTRIBUTE_UNUSED) {
    xmlEntityPtr ent = payload;

    xmlFreeEntity(ent);
}

/**
 * saxParseTest:
 * @filename: the file to parse
 * @result: the file with expected result
 * @err: the file with error messages
 *
 * Parse a file using the SAX API and check for errors.
 *
 * Returns 0 in case of success, an error code otherwise
 */
static int
saxParseTest(const char *filename, const char *result,
             const char *err ATTRIBUTE_UNUSED,
             int options) {
    int ret;
    char *temp;

    nb_tests++;
    temp = resultFilename(filename, temp_directory, ".res");
    if (temp == NULL) {
        fprintf(stderr, "out of memory\n");
        fatalError();
    }
    SAXdebug = fopen(temp, "wb");
    if (SAXdebug == NULL) {
        fprintf(stderr, "Failed to write to %s\n", temp);
	free(temp);
	return(-1);
    }

#ifdef LIBXML_HTML_ENABLED
    if (options & XML_PARSE_HTML) {
        htmlParserCtxtPtr ctxt;

        ctxt = htmlNewSAXParserCtxt(emptySAXHandler, NULL);
        htmlCtxtReadFile(ctxt, filename, NULL, options);
        htmlFreeParserCtxt(ctxt);
	ret = 0;
    } else
#endif
    {
        xmlParserCtxtPtr ctxt = xmlCreateFileParserCtxt(filename);
        memcpy(ctxt->sax, emptySAXHandler, sizeof(xmlSAXHandler));
        xmlCtxtUseOptions(ctxt, options);
        xmlParseDocument(ctxt);
        ret = ctxt->wellFormed ? 0 : ctxt->errNo;
        xmlFreeDoc(ctxt->myDoc);
        xmlFreeParserCtxt(ctxt);
    }
    if (ret == XML_ERR_UNDECLARED_ENTITY) {
        fprintf(SAXdebug, "xmlParseDocument returned error %d\n", ret);
        ret = 0;
    }
    if (ret != 0) {
        fprintf(stderr, "Failed to parse %s\n", filename);
	ret = 1;
	goto done;
    }
#ifdef LIBXML_HTML_ENABLED
    if (options & XML_PARSE_HTML) {
        htmlParserCtxtPtr ctxt;

        ctxt = htmlNewSAXParserCtxt(debugHTMLSAXHandler, NULL);
        htmlCtxtReadFile(ctxt, filename, NULL, options);
        htmlFreeParserCtxt(ctxt);
	ret = 0;
    } else
#endif
    {
        debugContext userData;
        xmlParserCtxtPtr ctxt = xmlCreateFileParserCtxt(filename);

        if (options & XML_PARSE_SAX1) {
            memcpy(ctxt->sax, debugSAXHandler, sizeof(xmlSAXHandler));
            options -= XML_PARSE_SAX1;
        } else {
            memcpy(ctxt->sax, debugSAX2Handler, sizeof(xmlSAXHandler));
        }
        userData.filename = filename;
        userData.generalEntities = xmlHashCreate(0);
        userData.parameterEntities = xmlHashCreate(0);
        ctxt->userData = &userData;
        xmlCtxtUseOptions(ctxt, options);
        xmlParseDocument(ctxt);
        ret = ctxt->wellFormed ? 0 : ctxt->errNo;
        xmlHashFree(userData.generalEntities, hashFreeEntity);
        xmlHashFree(userData.parameterEntities, hashFreeEntity);
        xmlFreeDoc(ctxt->myDoc);
        xmlFreeParserCtxt(ctxt);
    }
    fclose(SAXdebug);
    if (compareFiles(temp, result)) {
        fprintf(stderr, "Got a difference for %s\n", filename);
        ret = 1;
    }

done:
    if (temp != NULL) {
        unlink(temp);
        free(temp);
    }

    return(ret);
}

#if defined(LIBXML_HTML_ENABLED) && defined(LIBXML_PUSH_ENABLED)
typedef struct {
    int dataState;
    int inCharacters;
    const xmlChar *startTag;
} xmlTokenizerConfig;

static void
startDocumentTokenizer(void *ctx) {
    xmlParserCtxtPtr ctxt = ctx;
    xmlTokenizerConfig *config = ctxt->_private;

    ctxt->instate = XML_PARSER_CONTENT;

    if (config->dataState != 0) {
        ctxt->endCheckState = config->dataState;
        ctxt->name = config->startTag;
    }
}

static void
pendingTokenizer(xmlTokenizerConfig *config) {
    if (config->inCharacters) {
        fprintf(SAXdebug, "\n");
        config->inCharacters = 0;
    }
}

static void
internalSubsetTokenizer(void *ctx, const xmlChar *name,
                        const xmlChar *publicId, const xmlChar *systemId) {
    xmlParserCtxtPtr ctxt = ctx;
    xmlTokenizerConfig *config = ctxt->_private;

    pendingTokenizer(config);

    fprintf(SAXdebug, "DOCTYPE\n%s\n%s\n%s\n",
            name ? name : BAD_CAST "<none>",
            publicId ? publicId : BAD_CAST "<none>",
            systemId ? systemId : BAD_CAST "<none>");
}

static void
startElementTokenizer(void *ctx, const xmlChar *name, const xmlChar **atts) {
    xmlParserCtxtPtr ctxt = ctx;
    xmlTokenizerConfig *config = ctxt->_private;
    int i;

    pendingTokenizer(config);

    fprintf(SAXdebug, "StartTag\n%s", name);
    if (atts != NULL) {
        for (i = 0; atts[i] != NULL; i += 2) {
	    fprintf(SAXdebug, " %s=", atts[i]);
            if (atts[i+1] != NULL)
	        fprintf(SAXdebug, "%s", atts[i+1]);
        }
    }
    fprintf(SAXdebug, "\n");
}

static void
endElementTokenizer(void *ctx, const xmlChar *name) {
    xmlParserCtxtPtr ctxt = ctx;
    xmlTokenizerConfig *config = ctxt->_private;

    pendingTokenizer(config);

    fprintf(SAXdebug, "EndTag\n%s\n", name);
}

static void
charactersTokenizer(void *ctx, const xmlChar *ch, int len) {
    xmlParserCtxtPtr ctxt = ctx;
    xmlTokenizerConfig *config = ctxt->_private;

    if (!config->inCharacters) {
        fprintf(SAXdebug, "Character\n");
        config->inCharacters = 1;
    }

    fwrite(ch, 1, len, SAXdebug);
}

static void
commentTokenizer(void *ctx, const xmlChar *value) {
    xmlParserCtxtPtr ctxt = ctx;
    xmlTokenizerConfig *config = ctxt->_private;

    pendingTokenizer(config);

    fprintf(SAXdebug, "Comment\n%s\n", value);
}

static void
endDocumentTokenizer(void *ctx) {
    xmlParserCtxtPtr ctxt = ctx;
    xmlTokenizerConfig *config = ctxt->_private;

    pendingTokenizer(config);
}

static xmlSAXHandler tokenizeHtmlSAXHandler = {
    internalSubsetTokenizer,
    NULL,
    NULL,
    NULL,
    NULL,
    NULL,
    NULL,
    NULL,
    NULL,
    NULL,
    NULL,
    NULL,
    startDocumentTokenizer,
    endDocumentTokenizer,
    startElementTokenizer,
    endElementTokenizer,
    NULL,
    charactersTokenizer,
    NULL,
    NULL,
    commentTokenizer,
    NULL,
    NULL,
    NULL,
    NULL,
    NULL,
    NULL,
    1,
    NULL,
    NULL,
    NULL,
    NULL
};

/**
 * htmlTokenizerTest:
 * @filename: the file to parse
 * @result: the file with expected result
 * @err: the file with error messages
 *
 * Parse a file using the SAX API and check for errors.
 *
 * Returns 0 in case of success, an error code otherwise
 */
static int
htmlTokenizerTest(const char *filename, const char *result,
                  const char *err ATTRIBUTE_UNUSED,
                  int options) {
    xmlTokenizerConfig config;
    char startTag[31];
    FILE *input;
    char *temp;
    unsigned testNum, dataState, size;
    int ret = 0, counter = 0;

    nb_tests++;
    temp = resultFilename(filename, temp_directory, ".res");
    if (temp == NULL) {
        fprintf(stderr, "out of memory\n");
        fatalError();
    }

    SAXdebug = fopen(temp, "wb");
    if (SAXdebug == NULL) {
        fprintf(stderr, "Failed to write to %s\n", temp);
	free(temp);
	return(-1);
    }

    input = fopen(filename, "rb");
    if (input == NULL) {
        fprintf(stderr, "%s: failed to open\n", filename);
        return(-1);
    }

    while (fscanf(input, "%u %30s %u %u%*1[\n]",
                  &testNum, startTag, &dataState, &size) >= 4) {
        htmlParserCtxtPtr ctxt;
        char *data;

        fprintf(SAXdebug, "%d\n", counter++);

        data = xmlMalloc(size + 1);
        if (fread(data, 1, size, input) != size) {
            fprintf(stderr, "%s:%d: unexpected eof\n", filename, counter);
            return(-1);
        }

        ctxt = htmlCreatePushParserCtxt(&tokenizeHtmlSAXHandler, NULL, NULL, 0,
                                        NULL, XML_CHAR_ENCODING_UTF8);
        config.dataState = dataState;
        config.startTag = BAD_CAST startTag;
        config.inCharacters = 0;
        ctxt->_private = &config;
        /* Skip charset auto-detection */
        ctxt->instate = XML_PARSER_XML_DECL;
        htmlCtxtUseOptions(ctxt, options | HTML_PARSE_HTML5);
        htmlParseChunk(ctxt, data, size, 1);
        htmlFreeParserCtxt(ctxt);

        xmlFree(data);
    }
    if (!feof(input)) {
        fprintf(stderr, "%s:%d: invalid format\n", filename, counter);
        return(-1);
    }

    fclose(input);
    fclose(SAXdebug);

    if (compareFiles(temp, result)) {
        fprintf(stderr, "Got a difference for %s\n", filename);
        ret = 1;
    }

    if (temp != NULL) {
        unlink(temp);
        free(temp);
    }

    return(ret);
}
#endif /* HTML */

/************************************************************************
 *									*
 *		Parse to tree based tests				*
 *									*
 ************************************************************************/
/**
 * oldParseTest:
 * @filename: the file to parse
 * @result: the file with expected result
 * @err: the file with error messages: unused
 *
 * Parse a file using the old xmlParseFile API, then serialize back
 * reparse the result and serialize again, then check for deviation
 * in serialization.
 *
 * Returns 0 in case of success, an error code otherwise
 */
static int
oldParseTest(const char *filename, const char *result,
             const char *err ATTRIBUTE_UNUSED,
	     int options ATTRIBUTE_UNUSED) {
    xmlDocPtr doc;
    char *temp;
    int res = 0;

    nb_tests++;
    /*
     * base of the test, parse with the old API
     */
#ifdef LIBXML_SAX1_ENABLED
    xmlGetWarningsDefaultValue = 0;
    doc = xmlParseFile(filename);
    xmlGetWarningsDefaultValue = 1;
#else
    doc = xmlReadFile(filename, NULL, XML_PARSE_NOWARNING);
#endif
    if (doc == NULL)
        return(1);
    temp = resultFilename(filename, temp_directory, ".res");
    if (temp == NULL) {
        fprintf(stderr, "out of memory\n");
        fatalError();
    }
    xmlSaveFile(temp, doc);
    if (compareFiles(temp, result)) {
        res = 1;
    }
    xmlFreeDoc(doc);

    /*
     * Parse the saved result to make sure the round trip is okay
     */
#ifdef LIBXML_SAX1_ENABLED
    xmlGetWarningsDefaultValue = 0;
    doc = xmlParseFile(temp);
    xmlGetWarningsDefaultValue = 1;
#else
    doc = xmlReadFile(temp, NULL, XML_PARSE_NOWARNING);
#endif
    if (doc == NULL)
        return(1);
    xmlSaveFile(temp, doc);
    if (compareFiles(temp, result)) {
        res = 1;
    }
    xmlFreeDoc(doc);

    if (temp != NULL) {
        unlink(temp);
        free(temp);
    }

    return(res);
}

#ifdef LIBXML_PUSH_ENABLED
/**
 * pushParseTest:
 * @filename: the file to parse
 * @result: the file with expected result
 * @err: the file with error messages: unused
 *
 * Parse a file using the Push API, then serialize back
 * to check for content.
 *
 * Returns 0 in case of success, an error code otherwise
 */
static int
pushParseTest(const char *filename, const char *result,
             const char *err ATTRIBUTE_UNUSED,
	     int options) {
    xmlParserCtxtPtr ctxt;
    xmlDocPtr doc;
    const char *base;
    int size, res;
    int cur = 0;
    int chunkSize = 4;

    nb_tests++;
    /*
     * load the document in memory and work from there.
     */
    if (loadMem(filename, &base, &size) != 0) {
        fprintf(stderr, "Failed to load %s\n", filename);
	return(-1);
    }

    if (chunkSize > size)
        chunkSize = size;

#ifdef LIBXML_HTML_ENABLED
    if (options & XML_PARSE_HTML)
	ctxt = htmlCreatePushParserCtxt(NULL, NULL, base + cur, chunkSize, filename,
	                                XML_CHAR_ENCODING_NONE);
    else
#endif
    ctxt = xmlCreatePushParserCtxt(NULL, NULL, base + cur, chunkSize, filename);
    xmlCtxtSetErrorHandler(ctxt, testStructuredErrorHandler, NULL);
    xmlCtxtUseOptions(ctxt, options);
    cur += chunkSize;
    chunkSize = 1024;
    do {
        if (cur + chunkSize >= size) {
#ifdef LIBXML_HTML_ENABLED
	    if (options & XML_PARSE_HTML)
		htmlParseChunk(ctxt, base + cur, size - cur, 1);
	    else
#endif
	    xmlParseChunk(ctxt, base + cur, size - cur, 1);
	    break;
	} else {
#ifdef LIBXML_HTML_ENABLED
	    if (options & XML_PARSE_HTML)
		htmlParseChunk(ctxt, base + cur, chunkSize, 0);
	    else
#endif
	    xmlParseChunk(ctxt, base + cur, chunkSize, 0);
	    cur += chunkSize;
	}
    } while (cur < size);
    doc = ctxt->myDoc;
#ifdef LIBXML_HTML_ENABLED
    if (options & XML_PARSE_HTML)
        res = 1;
    else
#endif
    res = ctxt->wellFormed;
    xmlFreeParserCtxt(ctxt);
    free((char *)base);
    if (!res) {
	xmlFreeDoc(doc);
	fprintf(stderr, "Failed to parse %s\n", filename);
	return(-1);
    }
#ifdef LIBXML_HTML_ENABLED
    if (options & XML_PARSE_HTML)
	htmlDocDumpMemory(doc, (xmlChar **) &base, &size);
    else
#endif
    xmlDocDumpMemory(doc, (xmlChar **) &base, &size);
    xmlFreeDoc(doc);
    res = compareFileMem(result, base, size);
    if ((base == NULL) || (res != 0)) {
	if (base != NULL)
	    xmlFree((char *)base);
        fprintf(stderr, "Result for %s failed in %s\n", filename, result);
	return(-1);
    }
    xmlFree((char *)base);
    if (err != NULL) {
	res = compareFileMem(err, testErrors, testErrorsSize);
	if (res != 0) {
	    fprintf(stderr, "Error for %s failed\n", filename);
	    return(-1);
	}
    }
    return(0);
}

static int pushBoundaryCount;
static int pushBoundaryRefCount;
static int pushBoundaryCharsCount;
static int pushBoundaryCDataCount;

static void
internalSubsetBnd(void *ctx, const xmlChar *name, const xmlChar *externalID,
                  const xmlChar *systemID) {
    pushBoundaryCount++;
    xmlSAX2InternalSubset(ctx, name, externalID, systemID);
}

static void
referenceBnd(void *ctx, const xmlChar *name) {
    pushBoundaryRefCount++;
    xmlSAX2Reference(ctx, name);
}

static void
charactersBnd(void *ctx, const xmlChar *ch, int len) {
    pushBoundaryCount++;
    pushBoundaryCharsCount++;
    xmlSAX2Characters(ctx, ch, len);
}

static void
cdataBlockBnd(void *ctx, const xmlChar *ch, int len) {
    pushBoundaryCount++;
    pushBoundaryCDataCount++;
    xmlSAX2CDataBlock(ctx, ch, len);
}

static void
processingInstructionBnd(void *ctx, const xmlChar *target,
                         const xmlChar *data) {
    pushBoundaryCount++;
    xmlSAX2ProcessingInstruction(ctx, target, data);
}

static void
commentBnd(void *ctx, const xmlChar *value) {
    xmlParserCtxtPtr ctxt = ctx;
    if (ctxt->inSubset == 0)
        pushBoundaryCount++;
    xmlSAX2Comment(ctx, value);
}

static void
startElementBnd(void *ctx, const xmlChar *xname, const xmlChar **atts) {
    const char *name = (const char *)xname;

    /* Some elements might be created automatically. */
    if ((strcmp(name, "html") != 0) &&
        (strcmp(name, "body") != 0) &&
        (strcmp(name, "head") != 0) &&
        (strcmp(name, "p") != 0)) {
        pushBoundaryCount++;
    }
    xmlSAX2StartElement(ctx, xname, atts);
}

static void
endElementBnd(void *ctx, const xmlChar *name) {
    /*pushBoundaryCount++;*/
    xmlSAX2EndElement(ctx, name);
}

static void
startElementNsBnd(void *ctx, const xmlChar *localname, const xmlChar *prefix,
                  const xmlChar *URI, int nb_namespaces,
                  const xmlChar **namespaces, int nb_attributes,
                  int nb_defaulted, const xmlChar **attributes) {
    pushBoundaryCount++;
    xmlSAX2StartElementNs(ctx, localname, prefix, URI, nb_namespaces,
                          namespaces, nb_attributes, nb_defaulted, attributes);
}

static void
endElementNsBnd(void *ctx, const xmlChar *localname, const xmlChar *prefix,
                const xmlChar *URI) {
    /*pushBoundaryCount++;*/
    xmlSAX2EndElementNs(ctx, localname, prefix, URI);
}

/**
 * pushBoundaryTest:
 * @filename: the file to parse
 * @result: the file with expected result
 * @err: the file with error messages: unused
 *
 * Test whether the push parser detects boundaries between syntactical
 * elements correctly.
 *
 * Returns 0 in case of success, an error code otherwise
 */
static int
pushBoundaryTest(const char *filename, const char *result,
                 const char *err ATTRIBUTE_UNUSED,
                 int options) {
    xmlParserCtxtPtr ctxt;
    xmlDocPtr doc;
    xmlSAXHandler bndSAX;
    const char *base;
    int size, res, numCallbacks;
    int cur = 0;
    unsigned long avail, oldConsumed, consumed;

    /*
<<<<<<< HEAD
=======
     * HTML encoding detection doesn't work when data is fed bytewise.
     */
    if (strcmp(filename, "./test/HTML/xml-declaration-1.html") == 0)
        return(0);

    /*
>>>>>>> 626889fb
     * If the parser made progress, check that exactly one construct was
     * processed and that the input buffer is (almost) empty.
     * Since we use a chunk size of 1, this tests whether content is
     * processed as early as possible.
     */

    nb_tests++;

    memset(&bndSAX, 0, sizeof(bndSAX));
#ifdef LIBXML_HTML_ENABLED
    if (options & XML_PARSE_HTML) {
        xmlSAX2InitHtmlDefaultSAXHandler(&bndSAX);
        bndSAX.startElement = startElementBnd;
        bndSAX.endElement = endElementBnd;
    } else
#endif
    {
        xmlSAXVersion(&bndSAX, 2);
        bndSAX.startElementNs = startElementNsBnd;
        bndSAX.endElementNs = endElementNsBnd;
    }

    bndSAX.internalSubset = internalSubsetBnd;
    bndSAX.reference = referenceBnd;
    bndSAX.characters = charactersBnd;
    bndSAX.cdataBlock = cdataBlockBnd;
    bndSAX.processingInstruction = processingInstructionBnd;
    bndSAX.comment = commentBnd;

    /*
     * load the document in memory and work from there.
     */
    if (loadMem(filename, &base, &size) != 0) {
        fprintf(stderr, "Failed to load %s\n", filename);
	return(-1);
    }

#ifdef LIBXML_HTML_ENABLED
    if (options & XML_PARSE_HTML)
	ctxt = htmlCreatePushParserCtxt(&bndSAX, NULL, base, 1, filename,
	                                XML_CHAR_ENCODING_NONE);
    else
#endif
    ctxt = xmlCreatePushParserCtxt(&bndSAX, NULL, base, 1, filename);
<<<<<<< HEAD
=======
    xmlCtxtSetErrorHandler(ctxt, testStructuredErrorHandler, NULL);
>>>>>>> 626889fb
    xmlCtxtUseOptions(ctxt, options);
    cur = 1;
    consumed = 0;
    numCallbacks = 0;
    avail = 0;
    while ((cur < size) && (numCallbacks <= 1) && (avail <= 0)) {
        int terminate = (cur + 1 >= size);
        int isText = 0;

        if (ctxt->instate == XML_PARSER_CONTENT) {
            int firstChar = (ctxt->input->end > ctxt->input->cur) ?
                            *ctxt->input->cur :
                            base[cur];

<<<<<<< HEAD
            if ((firstChar != '<') &&
                ((options & XML_PARSE_HTML) || (firstChar != '&')))
                isText = 1;
=======
            if (options & XML_PARSE_HTML) {
                isText = ((ctxt->endCheckState) || (firstChar != '<'));
            } else {
                isText = ((firstChar != '<') && (firstChar != '&'));
            }
>>>>>>> 626889fb
        }

        oldConsumed = ctxt->input->consumed +
                      (unsigned long) (ctxt->input->cur - ctxt->input->base);

        pushBoundaryCount = 0;
        pushBoundaryRefCount = 0;
        pushBoundaryCharsCount = 0;
        pushBoundaryCDataCount = 0;

#ifdef LIBXML_HTML_ENABLED
        if (options & XML_PARSE_HTML)
            htmlParseChunk(ctxt, base + cur, 1, terminate);
        else
#endif
        xmlParseChunk(ctxt, base + cur, 1, terminate);
	cur += 1;

        /*
         * Callback check: Check that only a single construct was parsed.
         */
        if (pushBoundaryRefCount > 0) {
            numCallbacks = 1;
        } else {
            numCallbacks = pushBoundaryCount;
            if (pushBoundaryCharsCount > 1) {
                if (options & XML_PARSE_HTML) {
                    /*
                     * The HTML parser can generate a mix of chars and
                     * references.
                     */
                    numCallbacks -= pushBoundaryCharsCount - 1;
                } else {
                    /*
                     * Allow two chars callbacks. This can happen when
                     * multi-byte chars are split across buffer boundaries.
                     */
                    numCallbacks -= 1;
                }
            }
            if (options & XML_PARSE_HTML) {
                /*
                 * Allow multiple cdata callbacks in HTML mode.
                 */
                if (pushBoundaryCDataCount > 1)
                    numCallbacks -= pushBoundaryCDataCount - 1;
            }
        }

        /*
         * Buffer check: If input was consumed, check that the input
         * buffer is (almost) empty.
         */
        consumed = ctxt->input->consumed +
                   (unsigned long) (ctxt->input->cur - ctxt->input->base);
        if ((ctxt->instate != XML_PARSER_DTD) &&
            (consumed >= 4) &&
            (consumed != oldConsumed)) {
            size_t max = 0;

            avail = ctxt->input->end - ctxt->input->cur;

            if ((options & XML_PARSE_HTML) &&
                (ctxt->instate == XML_PARSER_END_TAG)) {
                /* Something related to script parsing. */
                max = 3;
            } else if (isText) {
                int c = *ctxt->input->cur;

<<<<<<< HEAD
                /* 3 bytes for partial UTF-8 */
                max = ((c == '<') || (c == '&')) ? 1 : 3;
=======
                if ((options & XML_PARSE_HTML) &&
                    (ctxt->endCheckState)) {
                    max = strlen((const char *) ctxt->name) + 2;
                } else if (c == '&') {
                    max = (options & XML_PARSE_HTML) ? 32 : 1;
                } else if (c == '<') {
                    max = 1;
                } else {
                    /* 3 bytes for partial UTF-8 */
                    max = 3;
                }
>>>>>>> 626889fb
            } else if (ctxt->instate == XML_PARSER_CDATA_SECTION) {
                /* 2 bytes for terminator, 3 bytes for UTF-8 */
                max = 5;
            }

            if (avail <= max)
                avail = 0;
        }
    }
    doc = ctxt->myDoc;
#ifdef LIBXML_HTML_ENABLED
    if (options & XML_PARSE_HTML)
        res = 1;
    else
#endif
    res = ctxt->wellFormed;
    xmlFreeParserCtxt(ctxt);
    free((char *)base);
    if (numCallbacks > 1) {
	xmlFreeDoc(doc);
	fprintf(stderr, "Failed push boundary callback test (%d@%lu-%lu): %s\n",
                numCallbacks, oldConsumed, consumed, filename);
	return(-1);
    }
    if (avail > 0) {
	xmlFreeDoc(doc);
	fprintf(stderr, "Failed push boundary buffer test (%lu@%lu): %s\n",
                avail, consumed, filename);
	return(-1);
    }
    if (!res) {
	xmlFreeDoc(doc);
	fprintf(stderr, "Failed to parse %s\n", filename);
	return(-1);
    }
#ifdef LIBXML_HTML_ENABLED
    if (options & XML_PARSE_HTML)
	htmlDocDumpMemory(doc, (xmlChar **) &base, &size);
    else
#endif
    xmlDocDumpMemory(doc, (xmlChar **) &base, &size);
    xmlFreeDoc(doc);
    res = compareFileMem(result, base, size);
    if ((base == NULL) || (res != 0)) {
	if (base != NULL)
	    xmlFree((char *)base);
        fprintf(stderr, "Result for %s failed in %s\n", filename, result);
	return(-1);
    }
    xmlFree((char *)base);
    if (err != NULL) {
	res = compareFileMem(err, testErrors, testErrorsSize);
	if (res != 0) {
	    fprintf(stderr, "Error for %s failed\n", filename);
	    return(-1);
	}
    }
    return(0);
}
#endif
<<<<<<< HEAD
=======

static char *
dumpNodeList(xmlNodePtr list) {
    xmlBufferPtr buffer;
    xmlSaveCtxtPtr save;
    xmlNodePtr cur;
    char *ret;

    buffer = xmlBufferCreate();
    save = xmlSaveToBuffer(buffer, "UTF-8", 0);
    for (cur = list; cur != NULL; cur = cur->next)
        xmlSaveTree(save, cur);
    xmlSaveClose(save);

    ret = (char *) xmlBufferDetach(buffer);
    xmlBufferFree(buffer);
    return(ret);
}

static int
testParseContent(xmlParserCtxtPtr ctxt, xmlDocPtr doc, const char *filename) {
    xmlParserInputPtr input;
    xmlNodePtr root = NULL, list;
    char *content, *roundTrip;
    int ret = 0;

    if (ctxt->html) {
        xmlNodePtr cur;

        if (doc == NULL || doc->children == NULL)
            return 0;
        for (cur = doc->children->children; cur != NULL; cur = cur->next) {
            if (xmlStrEqual(cur->name, BAD_CAST "body")) {
                root = cur;
                break;
            }
        }
    } else {
        root = xmlDocGetRootElement(doc);
    }
    if (root == NULL)
        return 0;

    content = dumpNodeList(root->children);

    input = xmlNewInputFromString(NULL, content, XML_INPUT_BUF_STATIC);
    list = xmlCtxtParseContent(ctxt, input, root, 0);
    roundTrip = dumpNodeList(list);
    if (strcmp(content, roundTrip) != 0) {
        fprintf(stderr, "xmlCtxtParseContent failed for %s\n", filename);
        ret = -1;
    }
    xmlFree(roundTrip);
    xmlFreeNodeList(list);

    /* xmlParseInNodeContext uses the document's encoding. */
    xmlFree((xmlChar *) doc->encoding);
    doc->encoding = (const xmlChar *) xmlStrdup(BAD_CAST "UTF-8");
    xmlParseInNodeContext(root, content, strlen(content),
                          ctxt->options | XML_PARSE_NOERROR,
                          &list);
    roundTrip = dumpNodeList(list);
    if (strcmp(content, roundTrip) != 0) {
        fprintf(stderr, "xmlParseInNodeContext failed for %s\n", filename);
        ret = -1;
    }
    xmlFree(roundTrip);
    xmlFreeNodeList(list);

    xmlFree(content);
    return(ret);
}
>>>>>>> 626889fb

/**
 * memParseTest:
 * @filename: the file to parse
 * @result: the file with expected result
 * @err: the file with error messages: unused
 *
 * Parse a file using the old xmlReadMemory API, then serialize back
 * reparse the result and serialize again, then check for deviation
 * in serialization.
 *
 * Returns 0 in case of success, an error code otherwise
 */
static int
memParseTest(const char *filename, const char *result,
             const char *err ATTRIBUTE_UNUSED,
	     int options) {
    xmlParserCtxtPtr ctxt;
    xmlDocPtr doc;
    const char *base;
    int size, res;
    int ret = 0;

    options |= XML_PARSE_NOWARNING;

    nb_tests++;
    /*
     * load and parse the memory
     */
    if (loadMem(filename, &base, &size) != 0) {
        fprintf(stderr, "Failed to load %s\n", filename);
	return(-1);
    }

    ctxt = xmlNewParserCtxt();
    doc = xmlCtxtReadMemory(ctxt, base, size, filename, NULL, options);
    unloadMem(base);
    if (doc == NULL) {
        return(1);
    }
    xmlDocDumpMemory(doc, (xmlChar **) &base, &size);
    res = compareFileMem(result, base, size);
    if ((base == NULL) || (res != 0)) {
        fprintf(stderr, "Result for %s failed in %s\n", filename, result);
	ret = -1;
    }

    if (testParseContent(ctxt, doc, filename) < 0)
	ret = -1;

    xmlFreeDoc(doc);
    xmlFreeParserCtxt(ctxt);
    xmlFree((char *)base);
    return(ret);
}

/**
 * noentParseTest:
 * @filename: the file to parse
 * @result: the file with expected result
 * @err: the file with error messages: unused
 *
 * Parse a file with entity resolution, then serialize back
 * reparse the result and serialize again, then check for deviation
 * in serialization.
 *
 * Returns 0 in case of success, an error code otherwise
 */
static int
noentParseTest(const char *filename, const char *result,
               const char *err  ATTRIBUTE_UNUSED,
	       int options) {
    xmlDocPtr doc;
    char *temp;
    int res = 0;

    nb_tests++;
    /*
     * base of the test, parse with the old API
     */
    doc = xmlReadFile(filename, NULL,
                      options | XML_PARSE_NOWARNING | XML_PARSE_NOERROR);
    if (doc == NULL)
        return(1);
    temp = resultFilename(filename, temp_directory, ".res");
    if (temp == NULL) {
        fprintf(stderr, "Out of memory\n");
        fatalError();
    }
    xmlSaveFile(temp, doc);
    if (compareFiles(temp, result)) {
        res = 1;
    }
    xmlFreeDoc(doc);

    /*
     * Parse the saved result to make sure the round trip is okay
     */
    doc = xmlReadFile(filename, NULL,
                      options | XML_PARSE_NOWARNING | XML_PARSE_NOERROR);
    if (doc == NULL)
        return(1);
    xmlSaveFile(temp, doc);
    if (compareFiles(temp, result)) {
        res = 1;
    }
    xmlFreeDoc(doc);

    if (temp != NULL) {
        unlink(temp);
        free(temp);
    }
    return(res);
}

/**
 * errParseTest:
 * @filename: the file to parse
 * @result: the file with expected result
 * @err: the file with error messages
 *
 * Parse a file using the xmlReadFile API and check for errors.
 *
 * Returns 0 in case of success, an error code otherwise
 */
static int
errParseTest(const char *filename, const char *result, const char *err,
             int options) {
    xmlParserCtxtPtr ctxt;
    xmlDocPtr doc;
    int size, res = 0;
    int ret = 0;

    nb_tests++;
#ifdef LIBXML_HTML_ENABLED
    if (options & XML_PARSE_HTML) {
        ctxt = htmlNewParserCtxt();
        xmlCtxtSetErrorHandler(ctxt, testStructuredErrorHandler, NULL);
        doc = htmlCtxtReadFile(ctxt, filename, NULL, options);
    } else
#endif
    {
        ctxt = xmlNewParserCtxt();
        xmlCtxtSetErrorHandler(ctxt, testStructuredErrorHandler, NULL);
	doc = xmlCtxtReadFile(ctxt, filename, NULL, options);
#ifdef LIBXML_XINCLUDE_ENABLED
<<<<<<< HEAD
    if (options & XML_PARSE_XINCLUDE) {
	doc = xmlReadFile(filename, NULL, options);
	if (xmlXIncludeProcessFlags(doc, options) < 0) {
	    xmlFreeDoc(doc);
            doc = NULL;
        }
    } else
#endif
    {
	doc = xmlReadFile(filename, NULL, options);
=======
        if (options & XML_PARSE_XINCLUDE) {
            xmlXIncludeCtxtPtr xinc = NULL;

            xinc = xmlXIncludeNewContext(doc);
            xmlXIncludeSetErrorHandler(xinc, testStructuredErrorHandler, NULL);
            xmlXIncludeSetFlags(xinc, options);
            if (xmlXIncludeProcessNode(xinc, (xmlNodePtr) doc) < 0) {
                testErrorHandler(NULL, "%s : failed to parse\n", filename);
                xmlFreeDoc(doc);
                doc = NULL;
            }
            xmlXIncludeFreeContext(xinc);
        }
#endif
>>>>>>> 626889fb
    }
    if (result) {
        xmlChar *base = NULL;

	if (doc == NULL) {
	    base = xmlStrdup(BAD_CAST "");
	    size = 0;
	} else {
#ifdef LIBXML_HTML_ENABLED
	    if (options & XML_PARSE_HTML) {
		htmlDocDumpMemory(doc, &base, &size);
	    } else
#endif
	    xmlDocDumpMemory(doc, &base, &size);
	}
	res = compareFileMem(result, (char *) base, size);
	xmlFree(base);
    }

    if (res != 0) {
        fprintf(stderr, "Result for %s failed in %s\n", filename, result);
        ret = -1;
    } else if (err != NULL) {
	res = compareFileMem(err, testErrors, testErrorsSize);
	if (res != 0) {
	    fprintf(stderr, "Error for %s failed\n", filename);
	    ret = -1;
	}
    } else if (options & XML_PARSE_DTDVALID) {
        if (testErrorsSize != 0) {
	    fprintf(stderr, "Validation for %s failed\n", filename);
            ret = -1;
        }
    }

    if (testParseContent(ctxt, doc, filename) < 0)
	ret = -1;

    xmlFreeDoc(doc);
    xmlFreeParserCtxt(ctxt);
    return(ret);
}

#if defined(LIBXML_VALID_ENABLED) || defined(LIBXML_HTML_ENABLED)
/**
 * fdParseTest:
 * @filename: the file to parse
 * @result: the file with expected result
 * @err: the file with error messages
 *
 * Parse a file using the xmlReadFd API and check for errors.
 *
 * Returns 0 in case of success, an error code otherwise
 */
static int
fdParseTest(const char *filename, const char *result, const char *err,
             int options) {
    xmlParserCtxtPtr ctxt;
    xmlDocPtr doc;
    const char *base = NULL;
    int size, res = 0, fd;

    nb_tests++;
    fd = open(filename, RD_FLAGS);
#ifdef LIBXML_HTML_ENABLED
    if (options & XML_PARSE_HTML) {
        ctxt = htmlNewParserCtxt();
        xmlCtxtSetErrorHandler(ctxt, testStructuredErrorHandler, NULL);
        doc = htmlCtxtReadFd(ctxt, fd, filename, NULL, options);
        htmlFreeParserCtxt(ctxt);
    } else
#endif
    {
<<<<<<< HEAD
	doc = xmlReadFd(fd, filename, NULL, options);
=======
        ctxt = xmlNewParserCtxt();
        xmlCtxtSetErrorHandler(ctxt, testStructuredErrorHandler, NULL);
	doc = xmlCtxtReadFd(ctxt, fd, filename, NULL, options);
        xmlFreeParserCtxt(ctxt);
>>>>>>> 626889fb
    }
    close(fd);
    if (result) {
	if (doc == NULL) {
	    base = "";
	    size = 0;
	} else {
#ifdef LIBXML_HTML_ENABLED
	    if (options & XML_PARSE_HTML) {
		htmlDocDumpMemory(doc, (xmlChar **) &base, &size);
	    } else
#endif
	    xmlDocDumpMemory(doc, (xmlChar **) &base, &size);
	}
	res = compareFileMem(result, base, size);
    }
    if (doc != NULL) {
	if (base != NULL)
	    xmlFree((char *)base);
	xmlFreeDoc(doc);
    }
    if (res != 0) {
        fprintf(stderr, "Result for %s failed in %s\n", filename, result);
        return(-1);
    }
    if (err != NULL) {
	res = compareFileMem(err, testErrors, testErrorsSize);
	if (res != 0) {
	    fprintf(stderr, "Error for %s failed\n", filename);
	    return(-1);
	}
    } else if (options & XML_PARSE_DTDVALID) {
        if (testErrorsSize != 0)
	    fprintf(stderr, "Validation for %s failed\n", filename);
    }

    return(0);
}
#endif


#ifdef LIBXML_READER_ENABLED
/************************************************************************
 *									*
 *		Reader based tests					*
 *									*
 ************************************************************************/

static void processNode(FILE *out, xmlTextReaderPtr reader) {
    const xmlChar *name, *value;
    int type, empty;

    type = xmlTextReaderNodeType(reader);
    empty = xmlTextReaderIsEmptyElement(reader);

    name = xmlTextReaderConstName(reader);
    if (name == NULL)
	name = BAD_CAST "--";

    value = xmlTextReaderConstValue(reader);


    fprintf(out, "%d %d %s %d %d",
	    xmlTextReaderDepth(reader),
	    type,
	    name,
	    empty,
	    xmlTextReaderHasValue(reader));
    if (value == NULL)
	fprintf(out, "\n");
    else {
	fprintf(out, " %s\n", value);
    }
}
static int
streamProcessTest(const char *filename, const char *result, const char *err,
                  xmlTextReaderPtr reader, const char *rng,
                  int options ATTRIBUTE_UNUSED) {
    int ret;
    char *temp = NULL;
    FILE *t = NULL;

    if (reader == NULL)
        return(-1);

    nb_tests++;
    if (result != NULL) {
	temp = resultFilename(filename, temp_directory, ".res");
	if (temp == NULL) {
	    fprintf(stderr, "Out of memory\n");
	    fatalError();
	}
	t = fopen(temp, "wb");
	if (t == NULL) {
	    fprintf(stderr, "Can't open temp file %s\n", temp);
	    free(temp);
	    return(-1);
	}
    }
#ifdef LIBXML_RELAXNG_ENABLED
    if (rng != NULL) {
	ret = xmlTextReaderRelaxNGValidate(reader, rng);
	if (ret < 0) {
	    testErrorHandler(NULL, "Relax-NG schema %s failed to compile\n",
	                     rng);
	    fclose(t);
            if (temp != NULL) {
                unlink(temp);
                free(temp);
            }
	    return(0);
	}
    }
#endif
    ret = xmlTextReaderRead(reader);
    while (ret == 1) {
	if ((t != NULL) && (rng == NULL))
	    processNode(t, reader);
        ret = xmlTextReaderRead(reader);
    }
    if (ret != 0) {
        testErrorHandler(NULL, "%s : failed to parse\n", filename);
    }
    if (rng != NULL) {
        if (xmlTextReaderIsValid(reader) != 1) {
	    testErrorHandler(NULL, "%s fails to validate\n", filename);
	} else {
	    testErrorHandler(NULL, "%s validates\n", filename);
	}
    }
    if (t != NULL) {
        fclose(t);
	ret = compareFiles(temp, result);
        if (temp != NULL) {
            unlink(temp);
            free(temp);
        }
	if (ret) {
	    fprintf(stderr, "Result for %s failed in %s\n", filename, result);
	    return(-1);
	}
    }
    if (err != NULL) {
	ret = compareFileMem(err, testErrors, testErrorsSize);
	if (ret != 0) {
	    fprintf(stderr, "Error for %s failed\n", filename);
	    printf("%s", testErrors);
	    return(-1);
	}
    }

    return(0);
}

/**
 * streamParseTest:
 * @filename: the file to parse
 * @result: the file with expected result
 * @err: the file with error messages
 *
 * Parse a file using the reader API and check for errors.
 *
 * Returns 0 in case of success, an error code otherwise
 */
static int
streamParseTest(const char *filename, const char *result, const char *err,
                int options) {
    xmlTextReaderPtr reader;
    int ret;

    reader = xmlReaderForFile(filename, NULL, options);
    xmlTextReaderSetStructuredErrorHandler(reader, testStructuredErrorHandler,
                                           NULL);
    ret = streamProcessTest(filename, result, err, reader, NULL, options);
    xmlFreeTextReader(reader);
    return(ret);
}

/**
 * walkerParseTest:
 * @filename: the file to parse
 * @result: the file with expected result
 * @err: the file with error messages
 *
 * Parse a file using the walker, i.e. a reader built from a atree.
 *
 * Returns 0 in case of success, an error code otherwise
 */
static int
walkerParseTest(const char *filename, const char *result, const char *err,
                int options) {
    xmlDocPtr doc;
    xmlTextReaderPtr reader;
    int ret;

    doc = xmlReadFile(filename, NULL, options | XML_PARSE_NOWARNING);
    if (doc == NULL) {
        fprintf(stderr, "Failed to parse %s\n", filename);
	return(-1);
    }
    reader = xmlReaderWalker(doc);
    ret = streamProcessTest(filename, result, err, reader, NULL, options);
    xmlFreeTextReader(reader);
    xmlFreeDoc(doc);
    return(ret);
}

/**
 * streamMemParseTest:
 * @filename: the file to parse
 * @result: the file with expected result
 * @err: the file with error messages
 *
 * Parse a file using the reader API from memory and check for errors.
 *
 * Returns 0 in case of success, an error code otherwise
 */
static int
streamMemParseTest(const char *filename, const char *result, const char *err,
                   int options) {
    xmlTextReaderPtr reader;
    int ret;
    const char *base;
    int size;

    /*
     * load and parse the memory
     */
    if (loadMem(filename, &base, &size) != 0) {
        fprintf(stderr, "Failed to load %s\n", filename);
	return(-1);
    }
    reader = xmlReaderForMemory(base, size, filename, NULL, options);
    xmlTextReaderSetStructuredErrorHandler(reader, testStructuredErrorHandler,
                                           NULL);
    ret = streamProcessTest(filename, result, err, reader, NULL, options);
    free((char *)base);
    xmlFreeTextReader(reader);
    return(ret);
}
#endif

#ifdef LIBXML_XPATH_ENABLED
#ifdef LIBXML_DEBUG_ENABLED
/************************************************************************
 *									*
 *		XPath and XPointer based tests				*
 *									*
 ************************************************************************/

static FILE *xpathOutput;
static xmlDocPtr xpathDocument;

static void
testXPath(const char *str, int xptr, int expr) {
    xmlXPathObjectPtr res;
    xmlXPathContextPtr ctxt;

<<<<<<< HEAD
    /* Don't print generic errors to stderr. */
    xmlSetGenericErrorFunc(NULL, ignoreGenericError);

=======
>>>>>>> 626889fb
    nb_tests++;
#if defined(LIBXML_XPTR_ENABLED)
    if (xptr) {
	ctxt = xmlXPathNewContext(xpathDocument);
        xmlXPathSetErrorHandler(ctxt, testStructuredErrorHandler, NULL);
	res = xmlXPtrEval(BAD_CAST str, ctxt);
    } else {
#endif
	ctxt = xmlXPathNewContext(xpathDocument);
        xmlXPathSetErrorHandler(ctxt, testStructuredErrorHandler, NULL);
	ctxt->node = xmlDocGetRootElement(xpathDocument);
	if (expr)
	    res = xmlXPathEvalExpression(BAD_CAST str, ctxt);
	else {
	    /* res = xmlXPathEval(BAD_CAST str, ctxt); */
	    xmlXPathCompExprPtr comp;

	    comp = xmlXPathCompile(BAD_CAST str);
	    if (comp != NULL) {
		res = xmlXPathCompiledEval(comp, ctxt);
		xmlXPathFreeCompExpr(comp);
	    } else
		res = NULL;
	}
#if defined(LIBXML_XPTR_ENABLED)
    }
#endif
    xmlXPathDebugDumpObject(xpathOutput, res, 0);
    xmlXPathFreeObject(res);
    xmlXPathFreeContext(ctxt);
<<<<<<< HEAD

    /* Reset generic error handler. */
    xmlSetGenericErrorFunc(NULL, NULL);
=======
>>>>>>> 626889fb
}

/**
 * xpathExprTest:
 * @filename: the file to parse
 * @result: the file with expected result
 * @err: the file with error messages
 *
 * Parse a file containing XPath standalone expressions and evaluate them
 *
 * Returns 0 in case of success, an error code otherwise
 */
static int
xpathCommonTest(const char *filename, const char *result,
                int xptr, int expr) {
    FILE *input;
    char expression[5000];
    int len, ret = 0;
    char *temp;

    temp = resultFilename(filename, temp_directory, ".res");
    if (temp == NULL) {
        fprintf(stderr, "Out of memory\n");
        fatalError();
    }
    xpathOutput = fopen(temp, "wb");
    if (xpathOutput == NULL) {
	fprintf(stderr, "failed to open output file %s\n", temp);
        free(temp);
	return(-1);
    }

    input = fopen(filename, "rb");
    if (input == NULL) {
        fprintf(stderr,
		"Cannot open %s for reading\n", filename);
        free(temp);
	return(-1);
    }
    while (fgets(expression, 4500, input) != NULL) {
	len = strlen(expression);
	len--;
	while ((len >= 0) &&
	       ((expression[len] == '\n') || (expression[len] == '\t') ||
		(expression[len] == '\r') || (expression[len] == ' '))) len--;
	expression[len + 1] = 0;
	if (len >= 0) {
	    fprintf(xpathOutput,
	            "\n========================\nExpression: %s\n",
		    expression) ;
	    testXPath(expression, xptr, expr);
	}
    }

    fclose(input);
    fclose(xpathOutput);
    if (result != NULL) {
	ret = compareFiles(temp, result);
	if (ret) {
	    fprintf(stderr, "Result for %s failed in %s\n", filename, result);
	}
    }

    if (temp != NULL) {
        unlink(temp);
        free(temp);
    }
    return(ret);
}

/**
 * xpathExprTest:
 * @filename: the file to parse
 * @result: the file with expected result
 * @err: the file with error messages
 *
 * Parse a file containing XPath standalone expressions and evaluate them
 *
 * Returns 0 in case of success, an error code otherwise
 */
static int
xpathExprTest(const char *filename, const char *result,
              const char *err ATTRIBUTE_UNUSED,
              int options ATTRIBUTE_UNUSED) {
    return(xpathCommonTest(filename, result, 0, 1));
}

/**
 * xpathDocTest:
 * @filename: the file to parse
 * @result: the file with expected result
 * @err: the file with error messages
 *
 * Parse a file containing XPath expressions and evaluate them against
 * a set of corresponding documents.
 *
 * Returns 0 in case of success, an error code otherwise
 */
static int
xpathDocTest(const char *filename,
             const char *resul ATTRIBUTE_UNUSED,
             const char *err ATTRIBUTE_UNUSED,
             int options) {

    char pattern[500];
    char result[500];
    glob_t globbuf;
    size_t i;
    int ret = 0, res;

    xpathDocument = xmlReadFile(filename, NULL,
                                options | XML_PARSE_DTDATTR | XML_PARSE_NOENT);
    if (xpathDocument == NULL) {
        fprintf(stderr, "Failed to load %s\n", filename);
	return(-1);
    }

    res = snprintf(pattern, 499, "./test/XPath/tests/%s*",
            baseFilename(filename));
    if (res >= 499)
        pattern[499] = 0;
    globbuf.gl_offs = 0;
    glob(pattern, GLOB_DOOFFS, NULL, &globbuf);
    for (i = 0;i < globbuf.gl_pathc;i++) {
        res = snprintf(result, 499, "result/XPath/tests/%s",
	         baseFilename(globbuf.gl_pathv[i]));
        if (res >= 499)
            result[499] = 0;
	res = xpathCommonTest(globbuf.gl_pathv[i], &result[0], 0, 0);
	if (res != 0)
	    ret = res;
    }
    globfree(&globbuf);

    xmlFreeDoc(xpathDocument);
    return(ret);
}

#ifdef LIBXML_XPTR_ENABLED
/**
 * xptrDocTest:
 * @filename: the file to parse
 * @result: the file with expected result
 * @err: the file with error messages
 *
 * Parse a file containing XPath expressions and evaluate them against
 * a set of corresponding documents.
 *
 * Returns 0 in case of success, an error code otherwise
 */
static int
xptrDocTest(const char *filename,
            const char *resul ATTRIBUTE_UNUSED,
            const char *err ATTRIBUTE_UNUSED,
            int options ATTRIBUTE_UNUSED) {

    char pattern[500];
    char result[500];
    glob_t globbuf;
    size_t i;
    int ret = 0, res;
    const char *subdir = options == -1 ? "xptr-xp1" : "xptr";

    xpathDocument = xmlReadFile(filename, NULL,
                                XML_PARSE_DTDATTR | XML_PARSE_NOENT);
    if (xpathDocument == NULL) {
        fprintf(stderr, "Failed to load %s\n", filename);
	return(-1);
    }

<<<<<<< HEAD
    res = snprintf(pattern, 499, "./test/XPath/%s/%s*",
            subdir, baseFilename(filename));
=======
    res = snprintf(pattern, 499, "./test/XPath/xptr/%s*",
                   baseFilename(filename));
>>>>>>> 626889fb
    if (res >= 499)
        pattern[499] = 0;
    globbuf.gl_offs = 0;
    glob(pattern, GLOB_DOOFFS, NULL, &globbuf);
    for (i = 0;i < globbuf.gl_pathc;i++) {
<<<<<<< HEAD
        res = snprintf(result, 499, "result/XPath/%s/%s",
	         subdir, baseFilename(globbuf.gl_pathv[i]));
=======
        res = snprintf(result, 499, "result/XPath/xptr/%s",
	               baseFilename(globbuf.gl_pathv[i]));
>>>>>>> 626889fb
        if (res >= 499)
            result[499] = 0;
	res = xpathCommonTest(globbuf.gl_pathv[i], &result[0], 1, 0);
	if (res != 0)
	    ret = res;
    }
    globfree(&globbuf);

    xmlFreeDoc(xpathDocument);
    return(ret);
}
#endif /* LIBXML_XPTR_ENABLED */

#ifdef LIBXML_VALID_ENABLED
/**
 * xmlidDocTest:
 * @filename: the file to parse
 * @result: the file with expected result
 * @err: the file with error messages
 *
 * Parse a file containing xml:id and check for errors and verify
 * that XPath queries will work on them as expected.
 *
 * Returns 0 in case of success, an error code otherwise
 */
static int
xmlidDocTest(const char *filename,
             const char *result,
             const char *err,
             int options) {
    xmlParserCtxtPtr ctxt;
    int res = 0;
    int ret = 0;
    char *temp;

    ctxt = xmlNewParserCtxt();
    xmlCtxtSetErrorHandler(ctxt, testStructuredErrorHandler, NULL);
    xpathDocument = xmlCtxtReadFile(ctxt, filename, NULL,
            options | XML_PARSE_DTDATTR | XML_PARSE_NOENT);
    xmlFreeParserCtxt(ctxt);
    if (xpathDocument == NULL) {
        fprintf(stderr, "Failed to load %s\n", filename);
	return(-1);
    }

    temp = resultFilename(filename, temp_directory, ".res");
    if (temp == NULL) {
        fprintf(stderr, "Out of memory\n");
        fatalError();
    }
    xpathOutput = fopen(temp, "wb");
    if (xpathOutput == NULL) {
	fprintf(stderr, "failed to open output file %s\n", temp);
        xmlFreeDoc(xpathDocument);
        free(temp);
	return(-1);
    }

    testXPath("id('bar')", 0, 0);

    fclose(xpathOutput);
    if (result != NULL) {
	ret = compareFiles(temp, result);
	if (ret) {
	    fprintf(stderr, "Result for %s failed in %s\n", filename, result);
	    res = 1;
	}
    }

    if (temp != NULL) {
        unlink(temp);
        free(temp);
    }
    xmlFreeDoc(xpathDocument);

    if (err != NULL) {
	ret = compareFileMem(err, testErrors, testErrorsSize);
	if (ret != 0) {
	    fprintf(stderr, "Error for %s failed\n", filename);
	    res = 1;
	}
    }
    return(res);
}
#endif /* LIBXML_VALID_ENABLED */

#endif /* LIBXML_DEBUG_ENABLED */
#endif /* XPATH */
/************************************************************************
 *									*
 *			URI based tests					*
 *									*
 ************************************************************************/

static void
handleURI(const char *str, const char *base, FILE *o) {
    int ret;
    xmlURIPtr uri;
    xmlChar *res = NULL;

    uri = xmlCreateURI();

    if (base == NULL) {
	ret = xmlParseURIReference(uri, str);
	if (ret != 0)
	    fprintf(o, "%s : error %d\n", str, ret);
	else {
	    xmlNormalizeURIPath(uri->path);
	    xmlPrintURI(o, uri);
	    fprintf(o, "\n");
	}
    } else {
	res = xmlBuildURI((xmlChar *)str, (xmlChar *) base);
	if (res != NULL) {
	    fprintf(o, "%s\n", (char *) res);
	}
	else
	    fprintf(o, "::ERROR::\n");
    }
    if (res != NULL)
	xmlFree(res);
    xmlFreeURI(uri);
}

/**
 * uriCommonTest:
 * @filename: the file to parse
 * @result: the file with expected result
 * @err: the file with error messages
 *
 * Parse a file containing URI and check for errors
 *
 * Returns 0 in case of success, an error code otherwise
 */
static int
uriCommonTest(const char *filename,
             const char *result,
             const char *err,
             const char *base) {
    char *temp;
    FILE *o, *f;
    char str[1024];
    int res = 0, i, ret;

    temp = resultFilename(filename, temp_directory, ".res");
    if (temp == NULL) {
        fprintf(stderr, "Out of memory\n");
        fatalError();
    }
    o = fopen(temp, "wb");
    if (o == NULL) {
	fprintf(stderr, "failed to open output file %s\n", temp);
        free(temp);
	return(-1);
    }
    f = fopen(filename, "rb");
    if (f == NULL) {
	fprintf(stderr, "failed to open input file %s\n", filename);
	fclose(o);
        if (temp != NULL) {
            unlink(temp);
            free(temp);
        }
	return(-1);
    }

    while (1) {
	/*
	 * read one line in string buffer.
	 */
	if (fgets (&str[0], sizeof (str) - 1, f) == NULL)
	   break;

	/*
	 * remove the ending spaces
	 */
	i = strlen(str);
	while ((i > 0) &&
	       ((str[i - 1] == '\n') || (str[i - 1] == '\r') ||
		(str[i - 1] == ' ') || (str[i - 1] == '\t'))) {
	    i--;
	    str[i] = 0;
	}
	nb_tests++;
	handleURI(str, base, o);
    }

    fclose(f);
    fclose(o);

    if (result != NULL) {
	ret = compareFiles(temp, result);
	if (ret) {
	    fprintf(stderr, "Result for %s failed in %s\n", filename, result);
	    res = 1;
	}
    }
    if (err != NULL) {
	ret = compareFileMem(err, testErrors, testErrorsSize);
	if (ret != 0) {
	    fprintf(stderr, "Error for %s failed\n", filename);
	    res = 1;
	}
    }

    if (temp != NULL) {
        unlink(temp);
        free(temp);
    }
    return(res);
}

/**
 * uriParseTest:
 * @filename: the file to parse
 * @result: the file with expected result
 * @err: the file with error messages
 *
 * Parse a file containing URI and check for errors
 *
 * Returns 0 in case of success, an error code otherwise
 */
static int
uriParseTest(const char *filename,
             const char *result,
             const char *err,
             int options ATTRIBUTE_UNUSED) {
    return(uriCommonTest(filename, result, err, NULL));
}

/**
 * uriBaseTest:
 * @filename: the file to parse
 * @result: the file with expected result
 * @err: the file with error messages
 *
 * Parse a file containing URI, compose them against a fixed base and
 * check for errors
 *
 * Returns 0 in case of success, an error code otherwise
 */
static int
uriBaseTest(const char *filename,
             const char *result,
             const char *err,
             int options ATTRIBUTE_UNUSED) {
    return(uriCommonTest(filename, result, err,
                         "http://foo.com/path/to/index.html?orig#help"));
}

static int urip_success = 1;
static int urip_current = 0;
static const char *urip_testURLs[] = {
    "urip://example.com/a b.html",
    "urip://example.com/a%20b.html",
    "file:///path/to/a b.html",
    "file:///path/to/a%20b.html",
    "/path/to/a b.html",
    "/path/to/a%20b.html",
    "urip://example.com/r" "\xe9" "sum" "\xe9" ".html",
    "urip://example.com/test?a=1&b=2%263&c=4#foo",
    NULL
};
static const char *urip_rcvsURLs[] = {
    /* it is an URI the strings must be escaped */
    "urip://example.com/a%20b.html",
    /* check that % escaping is not broken */
    "urip://example.com/a%20b.html",
    /* it's an URI path the strings must be escaped */
    "file:///path/to/a%20b.html",
    /* check that % escaping is not broken */
    "file:///path/to/a%20b.html",
    /* this is not an URI, this is a path, so this should not be escaped */
    "/path/to/a b.html",
    /* check that paths with % are not broken */
    "/path/to/a%20b.html",
    /* out of context the encoding can't be guessed byte by byte conversion */
    "urip://example.com/r%E9sum%E9.html",
    /* verify we don't destroy URIs especially the query part */
    "urip://example.com/test?a=1&b=2%263&c=4#foo",
    NULL
};
static const char *urip_res = "<list/>";
static const char *urip_cur = NULL;
static int urip_rlen;

/**
 * uripMatch:
 * @URI: an URI to test
 *
 * Check for an urip: query
 *
 * Returns 1 if yes and 0 if another Input module should be used
 */
static int
uripMatch(const char * URI) {
<<<<<<< HEAD
    if ((URI == NULL) || (!strcmp(URI, "file://" SYSCONFDIR "/xml/catalog")))
=======
#ifdef LIBXML_CATALOG_ENABLED
    if ((URI == NULL) ||
        (!strcmp(URI, "file://" XML_SYSCONFDIR "/xml/catalog")))
>>>>>>> 626889fb
        return(0);
#endif
    /* Verify we received the escaped URL */
    if (strcmp(urip_rcvsURLs[urip_current], URI))
	urip_success = 0;
    return(1);
}

/**
 * uripOpen:
 * @URI: an URI to test
 *
 * Return a pointer to the urip: query handler, in this example simply
 * the urip_current pointer...
 *
 * Returns an Input context or NULL in case or error
 */
static void *
uripOpen(const char * URI) {
<<<<<<< HEAD
    if ((URI == NULL) || (!strcmp(URI, "file://" SYSCONFDIR "/xml/catalog")))
=======
#ifdef LIBXML_CATALOG_ENABLED
    if ((URI == NULL) ||
        (!strcmp(URI, "file://" XML_SYSCONFDIR "/xml/catalog")))
>>>>>>> 626889fb
        return(NULL);
#endif
    /* Verify we received the escaped URL */
    if (strcmp(urip_rcvsURLs[urip_current], URI))
	urip_success = 0;
    urip_cur = urip_res;
    urip_rlen = strlen(urip_res);
    return((void *) urip_cur);
}

/**
 * uripClose:
 * @context: the read context
 *
 * Close the urip: query handler
 *
 * Returns 0 or -1 in case of error
 */
static int
uripClose(void * context) {
    if (context == NULL) return(-1);
    urip_cur = NULL;
    urip_rlen = 0;
    return(0);
}

/**
 * uripRead:
 * @context: the read context
 * @buffer: where to store data
 * @len: number of bytes to read
 *
 * Implement an urip: query read.
 *
 * Returns the number of bytes read or -1 in case of error
 */
static int
uripRead(void * context, char * buffer, int len) {
   const char *ptr = (const char *) context;

   if ((context == NULL) || (buffer == NULL) || (len < 0))
       return(-1);

   if (len > urip_rlen) len = urip_rlen;
   memcpy(buffer, ptr, len);
   urip_rlen -= len;
   return(len);
}

static int
urip_checkURL(const char *URL) {
    xmlDocPtr doc;

    doc = xmlReadFile(URL, NULL, 0);
    if (doc == NULL)
        return(-1);
    xmlFreeDoc(doc);
    return(1);
}

/**
 * uriPathTest:
 * @filename: ignored
 * @result: ignored
 * @err: ignored
 *
 * Run a set of tests to check how Path and URI are handled before
 * being passed to the I/O layer
 *
 * Returns 0 in case of success, an error code otherwise
 */
static int
uriPathTest(const char *filename ATTRIBUTE_UNUSED,
             const char *result ATTRIBUTE_UNUSED,
             const char *err ATTRIBUTE_UNUSED,
             int options ATTRIBUTE_UNUSED) {
    int parsed;
    int failures = 0;

    /*
     * register the new I/O handlers
     */
    if (xmlRegisterInputCallbacks(uripMatch, uripOpen, uripRead, uripClose) < 0)
    {
        fprintf(stderr, "failed to register HTTP handler\n");
	return(-1);
    }

    for (urip_current = 0;urip_testURLs[urip_current] != NULL;urip_current++) {
        urip_success = 1;
        parsed = urip_checkURL(urip_testURLs[urip_current]);
	if (urip_success != 1) {
	    fprintf(stderr, "failed the URL passing test for %s",
	            urip_testURLs[urip_current]);
	    failures++;
	} else if (parsed != 1) {
	    fprintf(stderr, "failed the parsing test for %s",
	            urip_testURLs[urip_current]);
	    failures++;
	}
	nb_tests++;
    }

    xmlPopInputCallbacks();
    return(failures);
}

/************************************************************************
 *									*
 *			Schemas tests					*
 *									*
 ************************************************************************/

#ifdef LIBXML_SCHEMAS_ENABLED
static int
schemasOneTest(const char *sch,
               const char *filename,
<<<<<<< HEAD
               const char *result,
=======
               const char *err,
>>>>>>> 626889fb
	       int options,
	       xmlSchemaPtr schemas) {
    int ret = 0;
    int i;
    int parseErrorsSize = testErrorsSize;

    /*
     * Test both memory and streaming validation.
     */
    for (i = 0; i < 2; i++) {
        xmlSchemaValidCtxtPtr ctxt;
        int validResult = 0;

        testErrorsSize = parseErrorsSize;
        testErrors[parseErrorsSize] = 0;

        if (schemas == NULL)
            goto done;

<<<<<<< HEAD
    xmlSchemaFreeValidCtxt(ctxt);
    xmlFreeDoc(doc);
=======
        ctxt = xmlSchemaNewValidCtxt(schemas);
        xmlSchemaSetValidStructuredErrors(ctxt, testStructuredErrorHandler,
                                          NULL);

        if (i == 0) {
            xmlDocPtr doc;

            doc = xmlReadFile(filename, NULL, options);
            if (doc == NULL) {
                fprintf(stderr, "failed to parse instance %s for %s\n", filename, sch);
                return(-1);
            }
            validResult = xmlSchemaValidateDoc(ctxt, doc);
            xmlFreeDoc(doc);
        } else {
            validResult = xmlSchemaValidateFile(ctxt, filename, options);
        }

        if (validResult == 0) {
            testErrorHandler(NULL, "%s validates\n", filename);
        } else if (validResult > 0) {
            testErrorHandler(NULL, "%s fails to validate\n", filename);
        } else {
            testErrorHandler(NULL, "%s validation generated an internal "
                             "error\n", filename);
        }

        xmlSchemaFreeValidCtxt(ctxt);

done:
        if (compareFileMem(err, testErrors, testErrorsSize)) {
            fprintf(stderr, "Error for %s on %s failed\n", filename, sch);
            ret = 1;
        }
    }

>>>>>>> 626889fb
    return(ret);
}
/**
 * schemasTest:
 * @filename: the schemas file
 * @result: the file with expected result
 * @err: the file with error messages
 *
 * Parse a file containing URI, compose them against a fixed base and
 * check for errors
 *
 * Returns 0 in case of success, an error code otherwise
 */
static int
schemasTest(const char *filename,
            const char *resul ATTRIBUTE_UNUSED,
            const char *errr ATTRIBUTE_UNUSED,
            int options) {
    const char *base = baseFilename(filename);
    const char *base2;
    const char *instance;
    xmlSchemaParserCtxtPtr ctxt;
    xmlSchemaPtr schemas;
    int res = 0, len, ret;
    int parseErrorsSize;
    char pattern[500];
    char prefix[500];
    char err[500];
    glob_t globbuf;
    size_t i;
    char count = 0;

    /* first compile the schemas if possible */
    ctxt = xmlSchemaNewParserCtxt(filename);
    xmlSchemaSetParserStructuredErrors(ctxt, testStructuredErrorHandler, NULL);
    schemas = xmlSchemaParse(ctxt);
    xmlSchemaFreeParserCtxt(ctxt);
    parseErrorsSize = testErrorsSize;

    /*
     * most of the mess is about the output filenames generated by the Makefile
     */
    len = strlen(base);
    if ((len > 499) || (len < 5)) {
        xmlSchemaFree(schemas);
	return(-1);
    }
    len -= 4; /* remove trailing .xsd */
    if (base[len - 2] == '_') {
        len -= 2; /* remove subtest number */
    }
    if (base[len - 2] == '_') {
        len -= 2; /* remove subtest number */
    }
    memcpy(prefix, base, len);
    prefix[len] = 0;

    if (snprintf(pattern, 499, "./test/schemas/%s_*.xml", prefix) >= 499)
        pattern[499] = 0;

    if (base[len] == '_') {
        len += 2;
	memcpy(prefix, base, len);
	prefix[len] = 0;
    }

    globbuf.gl_offs = 0;
    glob(pattern, GLOB_DOOFFS, NULL, &globbuf);
    for (i = 0;i < globbuf.gl_pathc;i++) {
        testErrorsSize = parseErrorsSize;
        testErrors[parseErrorsSize] = 0;
        instance = globbuf.gl_pathv[i];
	base2 = baseFilename(instance);
	len = strlen(base2);
	if ((len > 6) && (base2[len - 6] == '_')) {
	    count = base2[len - 5];
	    ret = snprintf(err, 499, "result/schemas/%s_%c.err",
		     prefix, count);
            if (ret >= 499)
	        err[499] = 0;
	} else {
	    fprintf(stderr, "don't know how to process %s\n", instance);
	    continue;
	}
<<<<<<< HEAD
	if (schemas != NULL) {
	    nb_tests++;
	    ret = schemasOneTest(filename, instance, result, options, schemas);
	    if (ret != 0)
		res = ret;
	}
        if (compareFileMem(err, testErrors, testErrorsSize)) {
            fprintf(stderr, "Error for %s on %s failed\n", instance,
                    filename);
            res = 1;
        }
=======

        nb_tests++;
        ret = schemasOneTest(filename, instance, err, options, schemas);
        if (ret != 0)
            res = ret;
>>>>>>> 626889fb
    }
    globfree(&globbuf);
    xmlSchemaFree(schemas);

    return(res);
}
#endif /* LIBXML_SCHEMAS_ENABLED */

/************************************************************************
 *									*
 *			RELAX NG tests					*
 *									*
 ************************************************************************/

#ifdef LIBXML_RELAXNG_ENABLED
static int
rngOneTest(const char *sch,
               const char *filename,
<<<<<<< HEAD
               const char *result,
=======
>>>>>>> 626889fb
	       int options,
	       xmlRelaxNGPtr schemas) {
    xmlDocPtr doc;
    xmlRelaxNGValidCtxtPtr ctxt;
    int ret = 0;

    doc = xmlReadFile(filename, NULL, options);
    if (doc == NULL) {
        fprintf(stderr, "failed to parse instance %s for %s\n", filename, sch);
	return(-1);
    }

    ctxt = xmlRelaxNGNewValidCtxt(schemas);
    xmlRelaxNGSetValidStructuredErrors(ctxt, testStructuredErrorHandler, NULL);
    ret = xmlRelaxNGValidateDoc(ctxt, doc);
    if (ret == 0) {
	testErrorHandler(NULL, "%s validates\n", filename);
    } else if (ret > 0) {
	testErrorHandler(NULL, "%s fails to validate\n", filename);
    } else {
	testErrorHandler(NULL, "%s validation generated an internal error\n",
	       filename);
    }
<<<<<<< HEAD
    fclose(schemasOutput);
    ret = 0;
    if (result) {
	if (compareFiles(temp, result)) {
	    fprintf(stderr, "Result for %s on %s failed\n", filename, sch);
	    ret = 1;
	}
    }
    if (temp != NULL) {
        unlink(temp);
        free(temp);
    }
=======
>>>>>>> 626889fb

    xmlRelaxNGFreeValidCtxt(ctxt);
    xmlFreeDoc(doc);
    return(0);
}
/**
 * rngTest:
 * @filename: the schemas file
 * @result: the file with expected result
 * @err: the file with error messages
 *
 * Parse an RNG schemas and then apply it to the related .xml
 *
 * Returns 0 in case of success, an error code otherwise
 */
static int
rngTest(const char *filename,
            const char *resul ATTRIBUTE_UNUSED,
            const char *errr ATTRIBUTE_UNUSED,
            int options) {
    const char *base = baseFilename(filename);
    const char *base2;
    const char *instance;
    xmlRelaxNGParserCtxtPtr ctxt;
    xmlRelaxNGPtr schemas;
    int res = 0, len, ret = 0;
    int parseErrorsSize;
    char pattern[500];
    char prefix[500];
    char err[500];
    glob_t globbuf;
    size_t i;
    char count = 0;

    /* first compile the schemas if possible */
    ctxt = xmlRelaxNGNewParserCtxt(filename);
    xmlRelaxNGSetParserStructuredErrors(ctxt, testStructuredErrorHandler,
                                        NULL);
    schemas = xmlRelaxNGParse(ctxt);
    xmlRelaxNGFreeParserCtxt(ctxt);
    if (schemas == NULL)
        testErrorHandler(NULL, "Relax-NG schema %s failed to compile\n",
                         filename);
    parseErrorsSize = testErrorsSize;

    /*
     * most of the mess is about the output filenames generated by the Makefile
     */
    len = strlen(base);
    if ((len > 499) || (len < 5)) {
        xmlRelaxNGFree(schemas);
	return(-1);
    }
    len -= 4; /* remove trailing .rng */
    memcpy(prefix, base, len);
    prefix[len] = 0;

    if (snprintf(pattern, 499, "./test/relaxng/%s_?.xml", prefix) >= 499)
        pattern[499] = 0;

    globbuf.gl_offs = 0;
    glob(pattern, GLOB_DOOFFS, NULL, &globbuf);
    for (i = 0;i < globbuf.gl_pathc;i++) {
        testErrorsSize = parseErrorsSize;
        testErrors[parseErrorsSize] = 0;
        instance = globbuf.gl_pathv[i];
	base2 = baseFilename(instance);
	len = strlen(base2);
	if ((len > 6) && (base2[len - 6] == '_')) {
	    count = base2[len - 5];
	    res = snprintf(err, 499, "result/relaxng/%s_%c.err",
		     prefix, count);
            if (res >= 499)
	        err[499] = 0;
	} else {
	    fprintf(stderr, "don't know how to process %s\n", instance);
	    continue;
	}
	if (schemas != NULL) {
	    nb_tests++;
<<<<<<< HEAD
	    res = rngOneTest(filename, instance, result, options, schemas);
=======
	    res = rngOneTest(filename, instance, options, schemas);
>>>>>>> 626889fb
	    if (res != 0)
		ret = res;
	}
        if (compareFileMem(err, testErrors, testErrorsSize)) {
            fprintf(stderr, "Error for %s on %s failed\n", instance,
                    filename);
<<<<<<< HEAD
            res = 1;
=======
            ret = 1;
>>>>>>> 626889fb
        }
    }
    globfree(&globbuf);
    xmlRelaxNGFree(schemas);

    return(ret);
}

#ifdef LIBXML_READER_ENABLED
/**
 * rngStreamTest:
 * @filename: the schemas file
 * @result: the file with expected result
 * @err: the file with error messages
 *
 * Parse a set of files with streaming, applying an RNG schemas
 *
 * Returns 0 in case of success, an error code otherwise
 */
static int
rngStreamTest(const char *filename,
            const char *resul ATTRIBUTE_UNUSED,
            const char *errr ATTRIBUTE_UNUSED,
            int options) {
    const char *base = baseFilename(filename);
    const char *base2;
    const char *instance;
    int res = 0, len, ret;
    char pattern[500];
    char prefix[500];
    char result[500];
    char err[500];
    glob_t globbuf;
    size_t i;
    char count = 0;
    xmlTextReaderPtr reader;
    int disable_err = 0;

    /*
     * most of the mess is about the output filenames generated by the Makefile
     */
    len = strlen(base);
    if ((len > 499) || (len < 5)) {
	fprintf(stderr, "len(base) == %d !\n", len);
	return(-1);
    }
    len -= 4; /* remove trailing .rng */
    memcpy(prefix, base, len);
    prefix[len] = 0;

    /*
     * strictly unifying the error messages is nearly impossible this
     * hack is also done in the Makefile
     */
    if ((!strcmp(prefix, "tutor10_1")) || (!strcmp(prefix, "tutor10_2")) ||
        (!strcmp(prefix, "tutor3_2")) || (!strcmp(prefix, "307377")) ||
        (!strcmp(prefix, "tutor8_2")))
	disable_err = 1;

    if (snprintf(pattern, 499, "./test/relaxng/%s_?.xml", prefix) >= 499)
        pattern[499] = 0;

    globbuf.gl_offs = 0;
    glob(pattern, GLOB_DOOFFS, NULL, &globbuf);
    for (i = 0;i < globbuf.gl_pathc;i++) {
        testErrorsSize = 0;
	testErrors[0] = 0;
        instance = globbuf.gl_pathv[i];
	base2 = baseFilename(instance);
	len = strlen(base2);
	if ((len > 6) && (base2[len - 6] == '_')) {
	    count = base2[len - 5];
	    ret = snprintf(result, 499, "result/relaxng/%s_%c",
		     prefix, count);
            if (ret >= 499)
	        result[499] = 0;
	    ret = snprintf(err, 499, "result/relaxng/%s_%c.err",
		     prefix, count);
            if (ret >= 499)
	        err[499] = 0;
	} else {
	    fprintf(stderr, "don't know how to process %s\n", instance);
	    continue;
	}
	reader = xmlReaderForFile(instance, NULL, options);
        xmlTextReaderSetStructuredErrorHandler(reader,
                testStructuredErrorHandler, NULL);
	if (reader == NULL) {
	    fprintf(stderr, "Failed to build reader for %s\n", instance);
	}
	if (disable_err == 1)
	    ret = streamProcessTest(instance, result, NULL, reader, filename,
	                            options);
	else
	    ret = streamProcessTest(instance, result, err, reader, filename,
	                            options);
	xmlFreeTextReader(reader);
	if (ret != 0) {
	    fprintf(stderr, "instance %s failed\n", instance);
	    res = ret;
	}
    }
    globfree(&globbuf);

    return(res);
}
#endif /* READER */

#endif /* LIBXML_RELAX_ENABLED */

/************************************************************************
 *									*
 *			Schematron tests				*
 *									*
 ************************************************************************/

#ifdef LIBXML_SCHEMATRON_ENABLED
static int
schematronOneTest(const char *sch, const char *filename, int options,
                  xmlSchematronPtr schematron) {
    xmlDocPtr doc;
    xmlSchematronValidCtxtPtr ctxt;
    int ret;

    doc = xmlReadFile(filename, NULL, options);
    if (doc == NULL) {
        fprintf(stderr, "failed to parse instance %s for %s\n", filename, sch);
	return(-1);
    }

    ctxt = xmlSchematronNewValidCtxt(schematron, XML_SCHEMATRON_OUT_ERROR);
    xmlSchematronSetValidStructuredErrors(ctxt, testStructuredErrorHandler,
                                          NULL);
    ret = xmlSchematronValidateDoc(ctxt, doc);
    if (ret == 0) {
	testErrorHandler(NULL, "%s validates\n", filename);
    } else if (ret > 0) {
	testErrorHandler(NULL, "%s fails to validate\n", filename);
    } else {
	testErrorHandler(NULL, "%s validation generated an internal error\n",
	       filename);
    }

    xmlSchematronFreeValidCtxt(ctxt);
    xmlFreeDoc(doc);
    return(0);
}

/**
 * schematronTest:
 * @filename: the schemas file
 * @result: the file with expected result
 * @err: the file with error messages
 *
 * Returns 0 in case of success, an error code otherwise
 */
static int
schematronTest(const char *filename,
               const char *resul ATTRIBUTE_UNUSED,
               const char *errr ATTRIBUTE_UNUSED,
               int options) {
    const char *base = baseFilename(filename);
    const char *base2;
    const char *instance;
    xmlSchematronParserCtxtPtr pctxt;
    xmlSchematronPtr schematron;
    int res = 0, len, ret = 0;
    int parseErrorsSize;
    char pattern[500];
    char prefix[500];
    char err[500];
    glob_t globbuf;
    size_t i;
    char count = 0;

    pctxt = xmlSchematronNewParserCtxt(filename);
    schematron = xmlSchematronParse(pctxt);
    xmlSchematronFreeParserCtxt(pctxt);
    if (schematron == NULL)
        testErrorHandler(NULL, "Schematron schema %s failed to compile\n",
                         filename);
    parseErrorsSize = testErrorsSize;

    /*
     * most of the mess is about the output filenames generated by the Makefile
     */
    len = strlen(base);
    if ((len > 499) || (len < 5)) {
        xmlSchematronFree(schematron);
	return(-1);
    }
    len -= 4; /* remove trailing .sct */
    memcpy(prefix, base, len);
    prefix[len] = 0;

    if (snprintf(pattern, 499, "./test/schematron/%s_?.xml", prefix) >= 499)
        pattern[499] = 0;

    globbuf.gl_offs = 0;
    glob(pattern, GLOB_DOOFFS, NULL, &globbuf);
    for (i = 0;i < globbuf.gl_pathc;i++) {
        testErrorsSize = parseErrorsSize;
        testErrors[parseErrorsSize] = 0;
        instance = globbuf.gl_pathv[i];
	base2 = baseFilename(instance);
	len = strlen(base2);
	if ((len > 6) && (base2[len - 6] == '_')) {
	    count = base2[len - 5];
	    res = snprintf(err, 499, "result/schematron/%s_%c.err",
		     prefix, count);
            if (res >= 499)
	        err[499] = 0;
	} else {
	    fprintf(stderr, "don't know how to process %s\n", instance);
	    continue;
	}
	if (schematron != NULL) {
	    nb_tests++;
	    res = schematronOneTest(filename, instance, options, schematron);
	    if (res != 0)
		ret = res;
	}
        if (compareFileMem(err, testErrors, testErrorsSize)) {
            fprintf(stderr, "Error for %s on %s failed\n", instance,
                    filename);
            ret = 1;
        }
    }
    globfree(&globbuf);
    xmlSchematronFree(schematron);

    return(ret);
}
#endif /* LIBXML_SCHEMATRON_ENABLED */

#ifdef LIBXML_PATTERN_ENABLED
#ifdef LIBXML_READER_ENABLED
/************************************************************************
 *									*
 *			Patterns tests					*
 *									*
 ************************************************************************/
static void patternNode(FILE *out, xmlTextReaderPtr reader,
                        const char *pattern, xmlPatternPtr patternc,
			xmlStreamCtxtPtr patstream) {
    xmlChar *path = NULL;
    int match = -1;
    int type, empty;

    type = xmlTextReaderNodeType(reader);
    empty = xmlTextReaderIsEmptyElement(reader);

    if (type == XML_READER_TYPE_ELEMENT) {
	/* do the check only on element start */
	match = xmlPatternMatch(patternc, xmlTextReaderCurrentNode(reader));

	if (match) {
	    path = xmlGetNodePath(xmlTextReaderCurrentNode(reader));
	    fprintf(out, "Node %s matches pattern %s\n", path, pattern);
	}
    }
    if (patstream != NULL) {
	int ret;

	if (type == XML_READER_TYPE_ELEMENT) {
	    ret = xmlStreamPush(patstream,
				xmlTextReaderConstLocalName(reader),
				xmlTextReaderConstNamespaceUri(reader));
	    if (ret < 0) {
		fprintf(out, "xmlStreamPush() failure\n");
		xmlFreeStreamCtxt(patstream);
		patstream = NULL;
	    } else if (ret != match) {
		if (path == NULL) {
		    path = xmlGetNodePath(
				   xmlTextReaderCurrentNode(reader));
		}
		fprintf(out,
			"xmlPatternMatch and xmlStreamPush disagree\n");
		fprintf(out,
			"  pattern %s node %s\n",
			pattern, path);
	    }


	}
	if ((type == XML_READER_TYPE_END_ELEMENT) ||
	    ((type == XML_READER_TYPE_ELEMENT) && (empty))) {
	    ret = xmlStreamPop(patstream);
	    if (ret < 0) {
		fprintf(out, "xmlStreamPop() failure\n");
		xmlFreeStreamCtxt(patstream);
		patstream = NULL;
	    }
	}
    }
    if (path != NULL)
	xmlFree(path);
}

/**
 * patternTest:
 * @filename: the schemas file
 * @result: the file with expected result
 * @err: the file with error messages
 *
 * Parse a set of files with streaming, applying an RNG schemas
 *
 * Returns 0 in case of success, an error code otherwise
 */
static int
patternTest(const char *filename,
            const char *resul ATTRIBUTE_UNUSED,
            const char *err ATTRIBUTE_UNUSED,
            int options) {
    xmlPatternPtr patternc = NULL;
    xmlStreamCtxtPtr patstream = NULL;
    FILE *o, *f;
    char str[1024];
    char xml[500];
    char result[500];
    int len, i;
    int ret = 0, res;
    char *temp;
    xmlTextReaderPtr reader;
    xmlDocPtr doc;

    len = strlen(filename);
    len -= 4;
    memcpy(xml, filename, len);
    xml[len] = 0;
    if (snprintf(result, 499, "result/pattern/%s", baseFilename(xml)) >= 499)
        result[499] = 0;
    memcpy(xml + len, ".xml", 5);

    if (!checkTestFile(xml) && !update_results) {
	fprintf(stderr, "Missing xml file %s\n", xml);
	return(-1);
    }
    f = fopen(filename, "rb");
    if (f == NULL) {
        fprintf(stderr, "Failed to open %s\n", filename);
	return(-1);
    }
    temp = resultFilename(filename, temp_directory, ".res");
    if (temp == NULL) {
        fprintf(stderr, "Out of memory\n");
        fatalError();
    }
    o = fopen(temp, "wb");
    if (o == NULL) {
	fprintf(stderr, "failed to open output file %s\n", temp);
	fclose(f);
        free(temp);
	return(-1);
    }
    while (1) {
	/*
	 * read one line in string buffer.
	 */
	if (fgets (&str[0], sizeof (str) - 1, f) == NULL)
	   break;

	/*
	 * remove the ending spaces
	 */
	i = strlen(str);
	while ((i > 0) &&
	       ((str[i - 1] == '\n') || (str[i - 1] == '\r') ||
		(str[i - 1] == ' ') || (str[i - 1] == '\t'))) {
	    i--;
	    str[i] = 0;
	}
	doc = xmlReadFile(xml, NULL, options);
	if (doc == NULL) {
	    fprintf(stderr, "Failed to parse %s\n", xml);
	    ret = 1;
	} else {
	    xmlNodePtr root;
	    const xmlChar *namespaces[22];
	    int j;
	    xmlNsPtr ns;

	    root = xmlDocGetRootElement(doc);
	    for (ns = root->nsDef, j = 0;ns != NULL && j < 20;ns=ns->next) {
		namespaces[j++] = ns->href;
		namespaces[j++] = ns->prefix;
	    }
	    namespaces[j++] = NULL;
	    namespaces[j] = NULL;

	    patternc = xmlPatterncompile((const xmlChar *) str, doc->dict,
					 0, &namespaces[0]);
	    if (patternc == NULL) {
		testErrorHandler(NULL,
			"Pattern %s failed to compile\n", str);
		xmlFreeDoc(doc);
		ret = 1;
		continue;
	    }
	    patstream = xmlPatternGetStreamCtxt(patternc);
	    if (patstream != NULL) {
		ret = xmlStreamPush(patstream, NULL, NULL);
		if (ret < 0) {
		    fprintf(stderr, "xmlStreamPush() failure\n");
		    xmlFreeStreamCtxt(patstream);
		    patstream = NULL;
		}
	    }
	    nb_tests++;

	    reader = xmlReaderWalker(doc);
	    res = xmlTextReaderRead(reader);
	    while (res == 1) {
		patternNode(o, reader, str, patternc, patstream);
		res = xmlTextReaderRead(reader);
	    }
	    if (res != 0) {
		fprintf(o, "%s : failed to parse\n", filename);
	    }
	    xmlFreeTextReader(reader);
	    xmlFreeDoc(doc);
	    xmlFreeStreamCtxt(patstream);
	    patstream = NULL;
	    xmlFreePattern(patternc);

	}
    }

    fclose(f);
    fclose(o);

    ret = compareFiles(temp, result);
    if (ret) {
	fprintf(stderr, "Result for %s failed in %s\n", filename, result);
	ret = 1;
    }
    if (temp != NULL) {
        unlink(temp);
        free(temp);
    }
    return(ret);
}
#endif /* READER */
#endif /* PATTERN */
#ifdef LIBXML_C14N_ENABLED
/************************************************************************
 *									*
 *			Canonicalization tests				*
 *									*
 ************************************************************************/
static xmlXPathObjectPtr
load_xpath_expr (xmlDocPtr parent_doc, const char* filename) {
    xmlXPathObjectPtr xpath;
    xmlDocPtr doc;
    xmlChar *expr;
    xmlXPathContextPtr ctx;
    xmlNodePtr node;
    xmlNsPtr ns;

    /*
     * load XPath expr as a file
     */
    doc = xmlReadFile(filename, NULL, XML_PARSE_DTDATTR | XML_PARSE_NOENT);
    if (doc == NULL) {
	fprintf(stderr, "Error: unable to parse file \"%s\"\n", filename);
	return(NULL);
    }

    /*
     * Check the document is of the right kind
     */
    if(xmlDocGetRootElement(doc) == NULL) {
        fprintf(stderr,"Error: empty document for file \"%s\"\n", filename);
	xmlFreeDoc(doc);
	return(NULL);
    }

    node = doc->children;
    while(node != NULL && !xmlStrEqual(node->name, (const xmlChar *)"XPath")) {
	node = node->next;
    }

    if(node == NULL) {
        fprintf(stderr,"Error: XPath element expected in the file  \"%s\"\n", filename);
	xmlFreeDoc(doc);
	return(NULL);
    }

    expr = xmlNodeGetContent(node);
    if(expr == NULL) {
        fprintf(stderr,"Error: XPath content element is NULL \"%s\"\n", filename);
	xmlFreeDoc(doc);
	return(NULL);
    }

    ctx = xmlXPathNewContext(parent_doc);
    if(ctx == NULL) {
        fprintf(stderr,"Error: unable to create new context\n");
        xmlFree(expr);
        xmlFreeDoc(doc);
        return(NULL);
    }

    /*
     * Register namespaces
     */
    ns = node->nsDef;
    while(ns != NULL) {
	if(xmlXPathRegisterNs(ctx, ns->prefix, ns->href) != 0) {
	    fprintf(stderr,"Error: unable to register NS with prefix=\"%s\" and href=\"%s\"\n", ns->prefix, ns->href);
    xmlFree(expr);
	    xmlXPathFreeContext(ctx);
	    xmlFreeDoc(doc);
	    return(NULL);
	}
	ns = ns->next;
    }

    /*
     * Evaluate xpath
     */
    xpath = xmlXPathEvalExpression(expr, ctx);
    if(xpath == NULL) {
        fprintf(stderr,"Error: unable to evaluate xpath expression\n");
xmlFree(expr);
        xmlXPathFreeContext(ctx);
        xmlFreeDoc(doc);
        return(NULL);
    }

    /* print_xpath_nodes(xpath->nodesetval); */

    xmlFree(expr);
    xmlXPathFreeContext(ctx);
    xmlFreeDoc(doc);
    return(xpath);
}

/*
 * Macro used to grow the current buffer.
 */
#define xxx_growBufferReentrant() {						\
    buffer_size *= 2;							\
    buffer = (xmlChar **)						\
	xmlRealloc(buffer, buffer_size * sizeof(xmlChar*));	\
    if (buffer == NULL) {						\
	perror("realloc failed");					\
	return(NULL);							\
    }									\
}

static xmlChar **
parse_list(xmlChar *str) {
    xmlChar **buffer;
    xmlChar **out = NULL;
    int buffer_size = 0;
    int len;

    if(str == NULL) {
	return(NULL);
    }

    len = xmlStrlen(str);
    if((str[0] == '\'') && (str[len - 1] == '\'')) {
	str[len - 1] = '\0';
	str++;
    }
    /*
     * allocate an translation buffer.
     */
    buffer_size = 1000;
    buffer = (xmlChar **) xmlMalloc(buffer_size * sizeof(xmlChar*));
    if (buffer == NULL) {
	perror("malloc failed");
	return(NULL);
    }
    out = buffer;

    while(*str != '\0') {
	if (out - buffer > buffer_size - 10) {
	    int indx = out - buffer;

	    xxx_growBufferReentrant();
	    out = &buffer[indx];
	}
	(*out++) = str;
	while(*str != ',' && *str != '\0') ++str;
	if(*str == ',') *(str++) = '\0';
    }
    (*out) = NULL;
    return buffer;
}

static int
c14nRunTest(const char* xml_filename, int with_comments, int mode,
	    const char* xpath_filename, const char *ns_filename,
	    const char* result_file) {
    xmlDocPtr doc;
    xmlXPathObjectPtr xpath = NULL;
    xmlChar *result = NULL;
    int ret;
    xmlChar **inclusive_namespaces = NULL;
    const char *nslist = NULL;
    int nssize;


    /*
     * build an XML tree from a the file; we need to add default
     * attributes and resolve all character and entities references
     */
    doc = xmlReadFile(xml_filename, NULL,
            XML_PARSE_DTDATTR | XML_PARSE_NOENT | XML_PARSE_NOWARNING);
    if (doc == NULL) {
	fprintf(stderr, "Error: unable to parse file \"%s\"\n", xml_filename);
	return(-1);
    }

    /*
     * Check the document is of the right kind
     */
    if(xmlDocGetRootElement(doc) == NULL) {
        fprintf(stderr,"Error: empty document for file \"%s\"\n", xml_filename);
	xmlFreeDoc(doc);
	return(-1);
    }

    /*
     * load xpath file if specified
     */
    if(xpath_filename) {
	xpath = load_xpath_expr(doc, xpath_filename);
	if(xpath == NULL) {
	    fprintf(stderr,"Error: unable to evaluate xpath expression\n");
	    xmlFreeDoc(doc);
	    return(-1);
	}
    }

    if (ns_filename != NULL) {
        if (loadMem(ns_filename, &nslist, &nssize)) {
	    fprintf(stderr,"Error: unable to evaluate xpath expression\n");
	    if(xpath != NULL) xmlXPathFreeObject(xpath);
	    xmlFreeDoc(doc);
	    return(-1);
	}
        inclusive_namespaces = parse_list((xmlChar *) nslist);
    }

    /*
     * Canonical form
     */
    /* fprintf(stderr,"File \"%s\" loaded: start canonization\n", xml_filename); */
    ret = xmlC14NDocDumpMemory(doc,
	    (xpath) ? xpath->nodesetval : NULL,
	    mode, inclusive_namespaces,
	    with_comments, &result);
    if (ret >= 0) {
	if(result != NULL) {
	    if (compareFileMem(result_file, (const char *) result, ret)) {
		fprintf(stderr, "Result mismatch for %s\n", xml_filename);
		fprintf(stderr, "RESULT:\n%s\n", (const char*)result);
	        ret = -1;
	    }
	}
    } else {
	fprintf(stderr,"Error: failed to canonicalize XML file \"%s\" (ret=%d)\n", xml_filename, ret);
	ret = -1;
    }

    /*
     * Cleanup
     */
    if (result != NULL) xmlFree(result);
    if(xpath != NULL) xmlXPathFreeObject(xpath);
    if (inclusive_namespaces != NULL) xmlFree(inclusive_namespaces);
    if (nslist != NULL) free((char *) nslist);
    xmlFreeDoc(doc);

    return(ret);
}

static int
c14nCommonTest(const char *filename, int with_comments, int mode,
               const char *subdir) {
    char buf[500];
    char prefix[500];
    const char *base;
    int len;
    char *result = NULL;
    char *xpath = NULL;
    char *ns = NULL;
    int ret = 0;

    base = baseFilename(filename);
    len = strlen(base);
    len -= 4;
    memcpy(prefix, base, len);
    prefix[len] = 0;

    if (snprintf(buf, 499, "result/c14n/%s/%s", subdir, prefix) >= 499)
        buf[499] = 0;
    result = strdup(buf);
    if (snprintf(buf, 499, "test/c14n/%s/%s.xpath", subdir, prefix) >= 499)
        buf[499] = 0;
    if (checkTestFile(buf)) {
	xpath = strdup(buf);
    }
    if (snprintf(buf, 499, "test/c14n/%s/%s.ns", subdir, prefix) >= 499)
        buf[499] = 0;
    if (checkTestFile(buf)) {
	ns = strdup(buf);
    }

    nb_tests++;
    if (c14nRunTest(filename, with_comments, mode,
                    xpath, ns, result) < 0)
        ret = 1;

    if (result != NULL) free(result);
    if (xpath != NULL) free(xpath);
    if (ns != NULL) free(ns);
    return(ret);
}

static int
c14nWithCommentTest(const char *filename,
                    const char *resul ATTRIBUTE_UNUSED,
		    const char *err ATTRIBUTE_UNUSED,
		    int options ATTRIBUTE_UNUSED) {
    return(c14nCommonTest(filename, 1, XML_C14N_1_0, "with-comments"));
}
static int
c14nWithoutCommentTest(const char *filename,
                    const char *resul ATTRIBUTE_UNUSED,
		    const char *err ATTRIBUTE_UNUSED,
		    int options ATTRIBUTE_UNUSED) {
    return(c14nCommonTest(filename, 0, XML_C14N_1_0, "without-comments"));
}
static int
c14nExcWithoutCommentTest(const char *filename,
                    const char *resul ATTRIBUTE_UNUSED,
		    const char *err ATTRIBUTE_UNUSED,
		    int options ATTRIBUTE_UNUSED) {
    return(c14nCommonTest(filename, 0, XML_C14N_EXCLUSIVE_1_0, "exc-without-comments"));
}
static int
c14n11WithoutCommentTest(const char *filename,
                    const char *resul ATTRIBUTE_UNUSED,
		    const char *err ATTRIBUTE_UNUSED,
		    int options ATTRIBUTE_UNUSED) {
    return(c14nCommonTest(filename, 0, XML_C14N_1_1, "1-1-without-comments"));
}
#endif
#if defined(LIBXML_THREAD_ENABLED) && defined(LIBXML_CATALOG_ENABLED)
/************************************************************************
 *									*
 *			Catalog and threads test			*
 *									*
 ************************************************************************/

#define	MAX_ARGC	20

typedef struct {
    const char *filename;
    int okay;
} xmlThreadParams;

static const char *catalog = "test/threads/complex.xml";
static xmlThreadParams threadParams[] = {
    { "test/threads/abc.xml", 0 },
    { "test/threads/acb.xml", 0 },
    { "test/threads/bac.xml", 0 },
    { "test/threads/bca.xml", 0 },
    { "test/threads/cab.xml", 0 },
    { "test/threads/cba.xml", 0 },
    { "test/threads/invalid.xml", 0 }
};
static const unsigned int num_threads = sizeof(threadParams) /
                                        sizeof(threadParams[0]);

static void *
thread_specific_data(void *private_data)
{
    xmlDocPtr myDoc;
    xmlThreadParams *params = (xmlThreadParams *) private_data;
    const char *filename = params->filename;
    int okay = 1;

    if (xmlCheckThreadLocalStorage() != 0) {
        printf("xmlCheckThreadLocalStorage failed\n");
        params->okay = 0;
        return(NULL);
    }

#ifdef LIBXML_THREAD_ALLOC_ENABLED
    xmlMemSetup(xmlMemFree, xmlMemMalloc, xmlMemRealloc, xmlMemoryStrdup);
#endif

    myDoc = xmlReadFile(filename, NULL, XML_PARSE_NOENT | XML_PARSE_DTDLOAD);
    if (myDoc) {
        xmlFreeDoc(myDoc);
    } else {
        printf("parse failed\n");
        okay = 0;
    }
    params->okay = okay;
    return(NULL);
}

#if defined(_WIN32)
#include <windows.h>
#include <string.h>

#define TEST_REPEAT_COUNT 500

static HANDLE tid[MAX_ARGC];

static DWORD WINAPI
win32_thread_specific_data(void *private_data)
{
    thread_specific_data(private_data);
    return(0);
}

static int
testThread(void)
{
    unsigned int i, repeat;
    BOOL ret;
    int res = 0;

    xmlInitParser();
    for (repeat = 0; repeat < TEST_REPEAT_COUNT; repeat++) {
        xmlLoadCatalog(catalog);
        nb_tests++;

        for (i = 0; i < num_threads; i++) {
            tid[i] = (HANDLE) - 1;
        }

        for (i = 0; i < num_threads; i++) {
            DWORD useless;

            tid[i] = CreateThread(NULL, 0,
                                  win32_thread_specific_data,
				  (void *) &threadParams[i], 0,
                                  &useless);
            if (tid[i] == NULL) {
                fprintf(stderr, "CreateThread failed\n");
                return(1);
            }
        }

        if (WaitForMultipleObjects(num_threads, tid, TRUE, INFINITE) ==
            WAIT_FAILED) {
            fprintf(stderr, "WaitForMultipleObjects failed\n");
	    return(1);
	}

        for (i = 0; i < num_threads; i++) {
            DWORD exitCode;
            ret = GetExitCodeThread(tid[i], &exitCode);
            if (ret == 0) {
                fprintf(stderr, "GetExitCodeThread failed\n");
                return(1);
            }
            CloseHandle(tid[i]);
        }

        xmlCatalogCleanup();
        for (i = 0; i < num_threads; i++) {
            if (threadParams[i].okay == 0) {
                fprintf(stderr, "Thread %d handling %s failed\n",
		        i, threadParams[i].filename);
	        res = 1;
	    }
        }
    }

    return (res);
}

<<<<<<< HEAD
#elif defined HAVE_PTHREAD_H
=======
#else
>>>>>>> 626889fb
#include <pthread.h>

static pthread_t tid[MAX_ARGC];

static int
testThread(void)
{
    unsigned int i, repeat;
    int ret;
    int res = 0;

    xmlInitParser();

    for (repeat = 0; repeat < 500; repeat++) {
        xmlLoadCatalog(catalog);
        nb_tests++;

        for (i = 0; i < num_threads; i++) {
            tid[i] = (pthread_t) - 1;
        }

        for (i = 0; i < num_threads; i++) {
            ret = pthread_create(&tid[i], 0, thread_specific_data,
                                 (void *) &threadParams[i]);
            if (ret != 0) {
                fprintf(stderr, "pthread_create failed\n");
                return (1);
            }
        }
        for (i = 0; i < num_threads; i++) {
            void *result;
            ret = pthread_join(tid[i], &result);
            if (ret != 0) {
                fprintf(stderr, "pthread_join failed\n");
                return (1);
            }
        }

        xmlCatalogCleanup();
        for (i = 0; i < num_threads; i++)
            if (threadParams[i].okay == 0) {
                fprintf(stderr, "Thread %d handling %s failed\n",
                        i, threadParams[i].filename);
                res = 1;
            }
    }
    return (res);
}
#endif
static int
threadsTest(const char *filename ATTRIBUTE_UNUSED,
	    const char *resul ATTRIBUTE_UNUSED,
	    const char *err ATTRIBUTE_UNUSED,
	    int options ATTRIBUTE_UNUSED) {
    return(testThread());
}
#endif

#if defined(LIBXML_REGEXP_ENABLED)
/************************************************************************
 *									*
 *			Regexp tests					*
 *									*
 ************************************************************************/

static void testRegexp(FILE *output, xmlRegexpPtr comp, const char *value) {
    int ret;

    ret = xmlRegexpExec(comp, (const xmlChar *) value);
    if (ret == 1)
	fprintf(output, "%s: Ok\n", value);
    else if (ret == 0)
	fprintf(output, "%s: Fail\n", value);
    else
	fprintf(output, "%s: Error: %d\n", value, ret);
}

static int
regexpTest(const char *filename, const char *result, const char *err,
	   int options ATTRIBUTE_UNUSED) {
    xmlRegexpPtr comp = NULL;
    FILE *input, *output;
    char *temp;
    char expression[5000];
    int len, ret, res = 0;

<<<<<<< HEAD
=======
    /*
     * TODO: Custom error handler for regexp
     */
    xmlSetStructuredErrorFunc(NULL, testStructuredErrorHandler);

>>>>>>> 626889fb
    nb_tests++;

    input = fopen(filename, "rb");
    if (input == NULL) {
<<<<<<< HEAD
        xmlGenericError(xmlGenericErrorContext,
		"Cannot open %s for reading\n", filename);
	return(-1);
=======
        fprintf(stderr,
		"Cannot open %s for reading\n", filename);
	ret = -1;
        goto done;
>>>>>>> 626889fb
    }
    temp = resultFilename(filename, "", ".res");
    if (temp == NULL) {
        fprintf(stderr, "Out of memory\n");
        fatalError();
    }
    output = fopen(temp, "wb");
    if (output == NULL) {
	fprintf(stderr, "failed to open output file %s\n", temp);
        free(temp);
<<<<<<< HEAD
	return(-1);
=======
	ret = -1;
        goto done;
>>>>>>> 626889fb
    }
    while (fgets(expression, 4500, input) != NULL) {
	len = strlen(expression);
	len--;
	while ((len >= 0) &&
	       ((expression[len] == '\n') || (expression[len] == '\t') ||
		(expression[len] == '\r') || (expression[len] == ' '))) len--;
	expression[len + 1] = 0;
	if (len >= 0) {
	    if (expression[0] == '#')
		continue;
	    if ((expression[0] == '=') && (expression[1] == '>')) {
		char *pattern = &expression[2];

		if (comp != NULL) {
		    xmlRegFreeRegexp(comp);
		    comp = NULL;
		}
		fprintf(output, "Regexp: %s\n", pattern) ;
		comp = xmlRegexpCompile((const xmlChar *) pattern);
		if (comp == NULL) {
		    fprintf(output, "   failed to compile\n");
		    break;
		}
	    } else if (comp == NULL) {
		fprintf(output, "Regexp: %s\n", expression) ;
		comp = xmlRegexpCompile((const xmlChar *) expression);
		if (comp == NULL) {
		    fprintf(output, "   failed to compile\n");
		    break;
		}
	    } else if (comp != NULL) {
		testRegexp(output, comp, expression);
	    }
	}
    }
    fclose(output);
    fclose(input);
    if (comp != NULL)
	xmlRegFreeRegexp(comp);

    ret = compareFiles(temp, result);
    if (ret) {
        fprintf(stderr, "Result for %s failed in %s\n", filename, result);
        res = 1;
    }
    if (temp != NULL) {
        unlink(temp);
        free(temp);
    }

    ret = compareFileMem(err, testErrors, testErrorsSize);
    if (ret != 0) {
        fprintf(stderr, "Error for %s failed\n", filename);
        res = 1;
    }

<<<<<<< HEAD
    return(res);
}

#endif /* LIBXML_REGEXPS_ENABLED */

#ifdef LIBXML_AUTOMATA_ENABLED
=======
done:
    xmlSetStructuredErrorFunc(NULL, NULL);

    return(res);
}

>>>>>>> 626889fb
/************************************************************************
 *									*
 *			Automata tests					*
 *									*
 ************************************************************************/

static int scanNumber(char **ptr) {
    int ret = 0;
    char *cur;

    cur = *ptr;
    while ((*cur >= '0') && (*cur <= '9')) {
	ret = ret * 10 + (*cur - '0');
	cur++;
    }
    *ptr = cur;
    return(ret);
}

static int
automataTest(const char *filename, const char *result,
             const char *err ATTRIBUTE_UNUSED, int options ATTRIBUTE_UNUSED) {
    FILE *input, *output;
    char *temp;
    char expr[5000];
    int len;
    int ret;
    int i;
    int res = 0;
    xmlAutomataPtr am;
    xmlAutomataStatePtr states[1000];
    xmlRegexpPtr regexp = NULL;
    xmlRegExecCtxtPtr exec = NULL;

    nb_tests++;

    for (i = 0;i<1000;i++)
	states[i] = NULL;

    input = fopen(filename, "rb");
    if (input == NULL) {
<<<<<<< HEAD
        xmlGenericError(xmlGenericErrorContext,
=======
        fprintf(stderr,
>>>>>>> 626889fb
		"Cannot open %s for reading\n", filename);
	return(-1);
    }
    temp = resultFilename(filename, "", ".res");
    if (temp == NULL) {
        fprintf(stderr, "Out of memory\n");
        fatalError();
    }
    output = fopen(temp, "wb");
    if (output == NULL) {
	fprintf(stderr, "failed to open output file %s\n", temp);
        free(temp);
	return(-1);
    }

    am = xmlNewAutomata();
    if (am == NULL) {
<<<<<<< HEAD
        xmlGenericError(xmlGenericErrorContext,
=======
        fprintf(stderr,
>>>>>>> 626889fb
		"Cannot create automata\n");
	fclose(input);
	return(-1);
    }
    states[0] = xmlAutomataGetInitState(am);
    if (states[0] == NULL) {
<<<<<<< HEAD
        xmlGenericError(xmlGenericErrorContext,
=======
        fprintf(stderr,
>>>>>>> 626889fb
		"Cannot get start state\n");
	xmlFreeAutomata(am);
	fclose(input);
	return(-1);
    }
    ret = 0;

    while (fgets(expr, 4500, input) != NULL) {
	if (expr[0] == '#')
	    continue;
	len = strlen(expr);
	len--;
	while ((len >= 0) &&
	       ((expr[len] == '\n') || (expr[len] == '\t') ||
		(expr[len] == '\r') || (expr[len] == ' '))) len--;
	expr[len + 1] = 0;
	if (len >= 0) {
	    if ((am != NULL) && (expr[0] == 't') && (expr[1] == ' ')) {
		char *ptr = &expr[2];
		int from, to;

		from = scanNumber(&ptr);
		if (*ptr != ' ') {
<<<<<<< HEAD
		    xmlGenericError(xmlGenericErrorContext,
=======
		    fprintf(stderr,
>>>>>>> 626889fb
			    "Bad line %s\n", expr);
		    break;
		}
		if (states[from] == NULL)
		    states[from] = xmlAutomataNewState(am);
		ptr++;
		to = scanNumber(&ptr);
		if (*ptr != ' ') {
<<<<<<< HEAD
		    xmlGenericError(xmlGenericErrorContext,
=======
		    fprintf(stderr,
>>>>>>> 626889fb
			    "Bad line %s\n", expr);
		    break;
		}
		if (states[to] == NULL)
		    states[to] = xmlAutomataNewState(am);
		ptr++;
		xmlAutomataNewTransition(am, states[from], states[to],
			                 BAD_CAST ptr, NULL);
	    } else if ((am != NULL) && (expr[0] == 'e') && (expr[1] == ' ')) {
		char *ptr = &expr[2];
		int from, to;

		from = scanNumber(&ptr);
		if (*ptr != ' ') {
<<<<<<< HEAD
		    xmlGenericError(xmlGenericErrorContext,
=======
		    fprintf(stderr,
>>>>>>> 626889fb
			    "Bad line %s\n", expr);
		    break;
		}
		if (states[from] == NULL)
		    states[from] = xmlAutomataNewState(am);
		ptr++;
		to = scanNumber(&ptr);
		if (states[to] == NULL)
		    states[to] = xmlAutomataNewState(am);
		xmlAutomataNewEpsilon(am, states[from], states[to]);
	    } else if ((am != NULL) && (expr[0] == 'f') && (expr[1] == ' ')) {
		char *ptr = &expr[2];
		int state;

		state = scanNumber(&ptr);
		if (states[state] == NULL) {
<<<<<<< HEAD
		    xmlGenericError(xmlGenericErrorContext,
=======
		    fprintf(stderr,
>>>>>>> 626889fb
			    "Bad state %d : %s\n", state, expr);
		    break;
		}
		xmlAutomataSetFinalState(am, states[state]);
	    } else if ((am != NULL) && (expr[0] == 'c') && (expr[1] == ' ')) {
		char *ptr = &expr[2];
		int from, to;
		int min, max;

		from = scanNumber(&ptr);
		if (*ptr != ' ') {
<<<<<<< HEAD
		    xmlGenericError(xmlGenericErrorContext,
=======
		    fprintf(stderr,
>>>>>>> 626889fb
			    "Bad line %s\n", expr);
		    break;
		}
		if (states[from] == NULL)
		    states[from] = xmlAutomataNewState(am);
		ptr++;
		to = scanNumber(&ptr);
		if (*ptr != ' ') {
<<<<<<< HEAD
		    xmlGenericError(xmlGenericErrorContext,
=======
		    fprintf(stderr,
>>>>>>> 626889fb
			    "Bad line %s\n", expr);
		    break;
		}
		if (states[to] == NULL)
		    states[to] = xmlAutomataNewState(am);
		ptr++;
		min = scanNumber(&ptr);
		if (*ptr != ' ') {
<<<<<<< HEAD
		    xmlGenericError(xmlGenericErrorContext,
=======
		    fprintf(stderr,
>>>>>>> 626889fb
			    "Bad line %s\n", expr);
		    break;
		}
		ptr++;
		max = scanNumber(&ptr);
		if (*ptr != ' ') {
<<<<<<< HEAD
		    xmlGenericError(xmlGenericErrorContext,
=======
		    fprintf(stderr,
>>>>>>> 626889fb
			    "Bad line %s\n", expr);
		    break;
		}
		ptr++;
		xmlAutomataNewCountTrans(am, states[from], states[to],
			                 BAD_CAST ptr, min, max, NULL);
	    } else if ((am != NULL) && (expr[0] == '-') && (expr[1] == '-')) {
		/* end of the automata */
		regexp = xmlAutomataCompile(am);
		xmlFreeAutomata(am);
		am = NULL;
		if (regexp == NULL) {
<<<<<<< HEAD
		    xmlGenericError(xmlGenericErrorContext,
=======
		    fprintf(stderr,
>>>>>>> 626889fb
			    "Failed to compile the automata");
		    break;
		}
	    } else if ((expr[0] == '=') && (expr[1] == '>')) {
		if (regexp == NULL) {
		    fprintf(output, "=> failed not compiled\n");
		} else {
		    if (exec == NULL)
			exec = xmlRegNewExecCtxt(regexp, NULL, NULL);
		    if (ret == 0) {
			ret = xmlRegExecPushString(exec, NULL, NULL);
		    }
		    if (ret == 1)
			fprintf(output, "=> Passed\n");
		    else if ((ret == 0) || (ret == -1))
			fprintf(output, "=> Failed\n");
		    else if (ret < 0)
			fprintf(output, "=> Error\n");
		    xmlRegFreeExecCtxt(exec);
		    exec = NULL;
		}
		ret = 0;
	    } else if (regexp != NULL) {
		if (exec == NULL)
		    exec = xmlRegNewExecCtxt(regexp, NULL, NULL);
		ret = xmlRegExecPushString(exec, BAD_CAST expr, NULL);
	    } else {
<<<<<<< HEAD
		xmlGenericError(xmlGenericErrorContext,
=======
		fprintf(stderr,
>>>>>>> 626889fb
			"Unexpected line %s\n", expr);
	    }
	}
    }
    fclose(output);
    fclose(input);
    if (regexp != NULL)
	xmlRegFreeRegexp(regexp);
    if (exec != NULL)
	xmlRegFreeExecCtxt(exec);
    if (am != NULL)
	xmlFreeAutomata(am);

    ret = compareFiles(temp, result);
    if (ret) {
        fprintf(stderr, "Result for %s failed in %s\n", filename, result);
        res = 1;
    }
    if (temp != NULL) {
        unlink(temp);
        free(temp);
    }

    return(res);
}

<<<<<<< HEAD
#endif /* LIBXML_AUTOMATA_ENABLED */
=======
#endif /* LIBXML_REGEXP_ENABLED */
>>>>>>> 626889fb

/************************************************************************
 *									*
 *			Tests Descriptions				*
 *									*
 ************************************************************************/

static
testDesc testDescriptions[] = {
    { "XML regression tests" ,
      oldParseTest, "./test/*", "result/", "", NULL,
      0 },
    { "XML regression tests on memory" ,
      memParseTest, "./test/*", "result/", "", NULL,
      0 },
    { "XML entity subst regression tests" ,
      noentParseTest, "./test/*", "result/noent/", "", NULL,
      XML_PARSE_NOENT },
    { "XML Namespaces regression tests",
      errParseTest, "./test/namespaces/*", "result/namespaces/", "", ".err",
      0 },
#ifdef LIBXML_VALID_ENABLED
    { "Error cases regression tests",
      errParseTest, "./test/errors/*.xml", "result/errors/", "", ".err",
      0 },
    { "Error cases regression tests from file descriptor",
      fdParseTest, "./test/errors/*.xml", "result/errors/", "", ".err",
      0 },
    { "Error cases regression tests with entity substitution",
      errParseTest, "./test/errors/*.xml", "result/errors/", NULL, ".ent",
      XML_PARSE_NOENT },
    { "Error cases regression tests (old 1.0)",
      errParseTest, "./test/errors10/*.xml", "result/errors10/", "", ".err",
      XML_PARSE_OLD10 },
#endif
#ifdef LIBXML_READER_ENABLED
#ifdef LIBXML_VALID_ENABLED
    { "Error cases stream regression tests",
      streamParseTest, "./test/errors/*.xml", "result/errors/", NULL, ".str",
      0 },
#endif
    { "Reader regression tests",
      streamParseTest, "./test/*", "result/", ".rdr", NULL,
      0 },
    { "Reader entities substitution regression tests",
      streamParseTest, "./test/*", "result/", ".rde", NULL,
      XML_PARSE_NOENT },
    { "Reader on memory regression tests",
      streamMemParseTest, "./test/*", "result/", ".rdr", NULL,
      0 },
    { "Walker regression tests",
      walkerParseTest, "./test/*", "result/", ".rdr", NULL,
      0 },
#endif
#ifdef LIBXML_SAX1_ENABLED
    { "SAX1 callbacks regression tests" ,
      saxParseTest, "./test/*", "result/", ".sax", NULL,
      XML_PARSE_SAX1 },
#endif
    { "SAX2 callbacks regression tests" ,
      saxParseTest, "./test/*", "result/", ".sax2", NULL,
      0 },
    { "SAX2 callbacks regression tests with entity substitution" ,
      saxParseTest, "./test/*", "result/noent/", ".sax2", NULL,
      XML_PARSE_NOENT },
#ifdef LIBXML_PUSH_ENABLED
    { "XML push regression tests" ,
      pushParseTest, "./test/*", "result/", "", NULL,
      0 },
    { "XML push boundary tests" ,
      pushBoundaryTest, "./test/*", "result/", "", NULL,
      0 },
#endif
#ifdef LIBXML_HTML_ENABLED
    { "HTML regression tests" ,
      errParseTest, "./test/HTML/*", "result/HTML/", "", ".err",
      XML_PARSE_HTML },
    { "HTML regression tests from file descriptor",
      fdParseTest, "./test/HTML/*", "result/HTML/", "", ".err",
      XML_PARSE_HTML },
#ifdef LIBXML_PUSH_ENABLED
    { "Push HTML regression tests" ,
      pushParseTest, "./test/HTML/*", "result/HTML/", "", ".err",
      XML_PARSE_HTML },
    { "Push HTML boundary tests" ,
      pushBoundaryTest, "./test/HTML/*", "result/HTML/", "", NULL,
      XML_PARSE_HTML },
#endif
    { "HTML SAX regression tests" ,
      saxParseTest, "./test/HTML/*", "result/HTML/", ".sax", NULL,
      XML_PARSE_HTML },
#ifdef LIBXML_PUSH_ENABLED
    { "HTML tokenization tests",
      htmlTokenizerTest,
      "./test/html-tokenizer/*.test", "result/html-tokenizer/", "", NULL, 0 },
#endif
#endif
#ifdef LIBXML_VALID_ENABLED
    { "Valid documents regression tests" ,
      errParseTest, "./test/VCM/*", NULL, NULL, NULL,
      XML_PARSE_DTDVALID },
    { "Validity checking regression tests" ,
      errParseTest, "./test/VC/*", "result/VC/", NULL, "",
      XML_PARSE_DTDVALID },
#ifdef LIBXML_READER_ENABLED
    { "Streaming validity checking regression tests" ,
      streamParseTest, "./test/valid/*.xml", "result/valid/", NULL, ".err.rdr",
      XML_PARSE_DTDVALID },
    { "Streaming validity error checking regression tests" ,
      streamParseTest, "./test/VC/*", "result/VC/", NULL, ".rdr",
      XML_PARSE_DTDVALID },
#endif
    { "General documents valid regression tests" ,
      errParseTest, "./test/valid/*", "result/valid/", "", ".err",
      XML_PARSE_DTDVALID },
#endif
#ifdef LIBXML_XINCLUDE_ENABLED
    { "XInclude regression tests" ,
      errParseTest, "./test/XInclude/docs/*", "result/XInclude/", "", ".err",
      XML_PARSE_XINCLUDE },
#ifdef LIBXML_READER_ENABLED
    { "XInclude xmlReader regression tests",
      streamParseTest, "./test/XInclude/docs/*", "result/XInclude/", ".rdr",
      ".err", XML_PARSE_XINCLUDE },
#endif
    { "XInclude regression tests stripping include nodes" ,
      errParseTest, "./test/XInclude/docs/*", "result/XInclude/", "", ".err",
      XML_PARSE_XINCLUDE | XML_PARSE_NOXINCNODE },
#ifdef LIBXML_READER_ENABLED
    { "XInclude xmlReader regression tests stripping include nodes",
      streamParseTest, "./test/XInclude/docs/*", "result/XInclude/", ".rdr",
      ".err", XML_PARSE_XINCLUDE | XML_PARSE_NOXINCNODE },
#endif
    { "XInclude regression tests without reader",
      errParseTest, "./test/XInclude/without-reader/*", "result/XInclude/", "",
      ".err", XML_PARSE_XINCLUDE },
#endif
#ifdef LIBXML_XPATH_ENABLED
#ifdef LIBXML_DEBUG_ENABLED
    { "XPath expressions regression tests" ,
      xpathExprTest, "./test/XPath/expr/*", "result/XPath/expr/", "", NULL,
      0 },
    { "XPath document queries regression tests" ,
      xpathDocTest, "./test/XPath/docs/*", NULL, NULL, NULL,
      0 },
#ifdef LIBXML_XPTR_ENABLED
    { "XPointer document queries regression tests" ,
      xptrDocTest, "./test/XPath/docs/*", NULL, NULL, NULL,
      -1 },
#endif
#ifdef LIBXML_XPTR_LOCS_ENABLED
    { "XPointer xpointer() queries regression tests" ,
      xptrDocTest, "./test/XPath/docs/*", NULL, NULL, NULL,
      0 },
#endif
#ifdef LIBXML_VALID_ENABLED
    { "xml:id regression tests" ,
      xmlidDocTest, "./test/xmlid/*", "result/xmlid/", "", ".err",
      0 },
#endif
#endif
#endif
    { "URI parsing tests" ,
      uriParseTest, "./test/URI/*.uri", "result/URI/", "", NULL,
      0 },
    { "URI base composition tests" ,
      uriBaseTest, "./test/URI/*.data", "result/URI/", "", NULL,
      0 },
    { "Path URI conversion tests" ,
      uriPathTest, NULL, NULL, NULL, NULL,
      0 },
#ifdef LIBXML_SCHEMAS_ENABLED
    { "Schemas regression tests" ,
      schemasTest, "./test/schemas/*_*.xsd", NULL, NULL, NULL,
      0 },
#endif
#ifdef LIBXML_RELAXNG_ENABLED
    { "Relax-NG regression tests" ,
      rngTest, "./test/relaxng/*.rng", NULL, NULL, NULL,
      XML_PARSE_DTDATTR | XML_PARSE_NOENT },
#ifdef LIBXML_READER_ENABLED
    { "Relax-NG streaming regression tests" ,
      rngStreamTest, "./test/relaxng/*.rng", NULL, NULL, NULL,
      XML_PARSE_DTDATTR | XML_PARSE_NOENT },
#endif
#endif
#if defined(LIBXML_SCHEMATRON_ENABLED)
    { "Schematron regression tests" ,
      schematronTest, "./test/schematron/*.sct", NULL, NULL, NULL,
      0 },
#endif
#ifdef LIBXML_PATTERN_ENABLED
#ifdef LIBXML_READER_ENABLED
    { "Pattern regression tests" ,
      patternTest, "./test/pattern/*.pat", "result/pattern/", NULL, NULL,
      0 },
#endif
#endif
#ifdef LIBXML_C14N_ENABLED
    { "C14N with comments regression tests" ,
      c14nWithCommentTest, "./test/c14n/with-comments/*.xml", NULL, NULL, NULL,
      0 },
    { "C14N without comments regression tests" ,
      c14nWithoutCommentTest, "./test/c14n/without-comments/*.xml", NULL, NULL, NULL,
      0 },
    { "C14N exclusive without comments regression tests" ,
      c14nExcWithoutCommentTest, "./test/c14n/exc-without-comments/*.xml", NULL, NULL, NULL,
      0 },
    { "C14N 1.1 without comments regression tests" ,
      c14n11WithoutCommentTest, "./test/c14n/1-1-without-comments/*.xml", NULL, NULL, NULL,
      0 },
#endif
#if defined(LIBXML_THREAD_ENABLED) && defined(LIBXML_CATALOG_ENABLED)
    { "Catalog and Threads regression tests" ,
      threadsTest, NULL, NULL, NULL, NULL,
      0 },
#endif
    { "SVG parsing regression tests" ,
      oldParseTest, "./test/SVG/*.xml", "result/SVG/", "", NULL,
      0 },
#if defined(LIBXML_REGEXP_ENABLED)
    { "Regexp regression tests" ,
      regexpTest, "./test/regexp/*", "result/regexp/", "", ".err",
      0 },
<<<<<<< HEAD
#endif
#if defined(LIBXML_AUTOMATA_ENABLED)
=======
>>>>>>> 626889fb
    { "Automata regression tests" ,
      automataTest, "./test/automata/*", "result/automata/", "", NULL,
      0 },
#endif
    {NULL, NULL, NULL, NULL, NULL, NULL, 0}
};

/************************************************************************
 *									*
 *		The main code driving the tests				*
 *									*
 ************************************************************************/

static int
launchTests(testDescPtr tst) {
    int res = 0, err = 0;
    size_t i;
    char *result;
    char *error;
    int mem;
    xmlCharEncodingHandlerPtr ebcdicHandler, ibm1141Handler, eucJpHandler;

    ebcdicHandler = xmlGetCharEncodingHandler(XML_CHAR_ENCODING_EBCDIC);
    ibm1141Handler = xmlFindCharEncodingHandler("IBM-1141");

    /*
     * When decoding EUC-JP, musl doesn't seem to support 0x8F control
     * codes.
     */
    eucJpHandler = xmlGetCharEncodingHandler(XML_CHAR_ENCODING_EUC_JP);
    if (eucJpHandler != NULL) {
        xmlBufferPtr in, out;

        in = xmlBufferCreateSize(10);
        xmlBufferCCat(in, "\x8f\xe9\xae");
        out = xmlBufferCreateSize(10);
        if (xmlCharEncInFunc(eucJpHandler, out, in) != 3) {
            xmlCharEncCloseFunc(eucJpHandler);
            eucJpHandler = NULL;
        }
        xmlBufferFree(out);
        xmlBufferFree(in);
    }

    if (tst == NULL) return(-1);
    if (tst->in != NULL) {
	glob_t globbuf;

	globbuf.gl_offs = 0;
	glob(tst->in, GLOB_DOOFFS, NULL, &globbuf);
	for (i = 0;i < globbuf.gl_pathc;i++) {
	    if (!checkTestFile(globbuf.gl_pathv[i]))
	        continue;
            if ((((ebcdicHandler == NULL) || (ibm1141Handler == NULL)) &&
                 (strstr(globbuf.gl_pathv[i], "ebcdic") != NULL)) ||
                ((eucJpHandler == NULL) &&
                 (strstr(globbuf.gl_pathv[i], "icu_parse_test") != NULL)))
                continue;
#if !defined(LIBXML_ICONV_ENABLED) && !defined(LIBXML_ICU_ENABLED) && \
    !defined(LIBXML_ISO8859X_ENABLED)
            if (strstr(globbuf.gl_pathv[i], "iso-8859-5") != NULL)
                continue;
#endif
	    if (tst->suffix != NULL) {
		result = resultFilename(globbuf.gl_pathv[i], tst->out,
					tst->suffix);
		if (result == NULL) {
		    fprintf(stderr, "Out of memory !\n");
		    fatalError();
		}
	    } else {
	        result = NULL;
	    }
	    if (tst->err != NULL) {
		error = resultFilename(globbuf.gl_pathv[i], tst->out,
		                        tst->err);
		if (error == NULL) {
		    fprintf(stderr, "Out of memory !\n");
		    fatalError();
		}
	    } else {
	        error = NULL;
	    }
            mem = xmlMemUsed();
<<<<<<< HEAD
            extraMemoryFromResolver = 0;
=======
>>>>>>> 626889fb
            testErrorsSize = 0;
            testErrors[0] = 0;
            res = tst->func(globbuf.gl_pathv[i], result, error,
                            tst->options | XML_PARSE_COMPACT);
            xmlResetLastError();
            if (res != 0) {
                fprintf(stderr, "File %s generated an error\n",
                        globbuf.gl_pathv[i]);
                nb_errors++;
                err++;
            }
            else if (xmlMemUsed() != mem) {
<<<<<<< HEAD
                if ((xmlMemUsed() != mem) &&
                    (extraMemoryFromResolver == 0)) {
                    fprintf(stderr, "File %s leaked %d bytes\n",
                            globbuf.gl_pathv[i], xmlMemUsed() - mem);
                    nb_leaks++;
                    err++;
                }
=======
                fprintf(stderr, "File %s leaked %d bytes\n",
                        globbuf.gl_pathv[i], xmlMemUsed() - mem);
                nb_leaks++;
                err++;
>>>>>>> 626889fb
            }
            testErrorsSize = 0;
	    if (result)
		free(result);
	    if (error)
		free(error);
	}
	globfree(&globbuf);
    } else {
        testErrorsSize = 0;
	testErrors[0] = 0;
        res = tst->func(NULL, NULL, NULL, tst->options);
        xmlResetLastError();
	if (res != 0) {
	    nb_errors++;
	    err++;
	}
    }

    xmlCharEncCloseFunc(ebcdicHandler);
    xmlCharEncCloseFunc(ibm1141Handler);
    xmlCharEncCloseFunc(eucJpHandler);

    return(err);
}

static int verbose = 0;
static int tests_quiet = 0;

static int
runtest(int i) {
    int ret = 0, res;
    int old_errors, old_tests, old_leaks;

    old_errors = nb_errors;
    old_tests = nb_tests;
    old_leaks = nb_leaks;
    if ((tests_quiet == 0) && (testDescriptions[i].desc != NULL))
	printf("## %s\n", testDescriptions[i].desc);
    res = launchTests(&testDescriptions[i]);
    if (res != 0)
	ret++;
    if (verbose) {
	if ((nb_errors == old_errors) && (nb_leaks == old_leaks))
	    printf("Ran %d tests, no errors\n", nb_tests - old_tests);
	else
	    printf("Ran %d tests, %d errors, %d leaks\n",
		   nb_tests - old_tests,
		   nb_errors - old_errors,
		   nb_leaks - old_leaks);
    }
    return(ret);
}

int
main(int argc ATTRIBUTE_UNUSED, char **argv ATTRIBUTE_UNUSED) {
    int i, a, ret = 0;
    int subset = 0;

#if defined(_WIN32)
    setvbuf(stdout, NULL, _IONBF, 0);
    setvbuf(stderr, NULL, _IONBF, 0);
#endif

#if defined(_MSC_VER) && _MSC_VER >= 1400 && _MSC_VER < 1900
    _set_output_format(_TWO_DIGIT_EXPONENT);
#endif

    initializeLibxml2();

    for (a = 1; a < argc;a++) {
        if (!strcmp(argv[a], "-v"))
	    verbose = 1;
        else if (!strcmp(argv[a], "-u"))
	    update_results = 1;
        else if (!strcmp(argv[a], "-quiet"))
	    tests_quiet = 1;
        else if (!strcmp(argv[a], "--out"))
	    temp_directory = argv[++a];
	else {
	    for (i = 0; testDescriptions[i].func != NULL; i++) {
	        if (strstr(testDescriptions[i].desc, argv[a])) {
		    ret += runtest(i);
		    subset++;
		}
	    }
	}
    }
    if (subset == 0) {
	for (i = 0; testDescriptions[i].func != NULL; i++) {
	    ret += runtest(i);
	}
    }
    if ((nb_errors == 0) && (nb_leaks == 0)) {
        ret = 0;
	printf("Total %d tests, no errors\n",
	       nb_tests);
    } else {
        ret = 1;
	printf("Total %d tests, %d errors, %d leaks\n",
	       nb_tests, nb_errors, nb_leaks);
    }
    xmlCleanupParser();

    return(ret);
}

#else /* ! LIBXML_OUTPUT_ENABLED */
int
main(int argc ATTRIBUTE_UNUSED, char **argv ATTRIBUTE_UNUSED) {
    fprintf(stderr, "runtest requires output to be enabled in libxml2\n");
    return(0);
}
#endif<|MERGE_RESOLUTION|>--- conflicted
+++ resolved
@@ -16,20 +16,9 @@
 
 #include "libxml.h"
 #include <stdio.h>
-<<<<<<< HEAD
-
-#ifdef HAVE_UNISTD_H
-#include <unistd.h>
-#elif defined (_WIN32)
-#include <io.h>
-#endif
-#include <string.h>
-#include <sys/stat.h>
-=======
 #include <stdlib.h>
 #include <string.h>
 
->>>>>>> 626889fb
 #include <fcntl.h>
 #include <sys/stat.h>
 
@@ -298,101 +287,9 @@
     testErrors[testErrorsSize] = 0;
 }
 
-<<<<<<< HEAD
-static void
-channel(void *ctx  ATTRIBUTE_UNUSED, const char *msg, ...) {
-    va_list args;
-    int res;
-
-    if (testErrorsSize >= 32768)
-        return;
-    va_start(args, msg);
-    res = vsnprintf(&testErrors[testErrorsSize],
-                    32768 - testErrorsSize,
-		    msg, args);
-    va_end(args);
-    if (testErrorsSize + res >= 32768) {
-        /* buffer is full */
-	testErrorsSize = 32768;
-	testErrors[testErrorsSize] = 0;
-    } else {
-        testErrorsSize += res;
-    }
-    testErrors[testErrorsSize] = 0;
-}
-
-/**
- * xmlParserPrintFileContextInternal:
- * @input:  an xmlParserInputPtr input
- *
- * Displays current context within the input content for error tracking
- */
-
-static void
-xmlParserPrintFileContextInternal(xmlParserInputPtr input ,
-		xmlGenericErrorFunc chanl, void *data ) {
-    const xmlChar *cur, *base, *start;
-    unsigned int n, col;	/* GCC warns if signed, because compared with sizeof() */
-    xmlChar  content[81]; /* space for 80 chars + line terminator */
-    xmlChar *ctnt;
-
-    if ((input == NULL) || (input->cur == NULL))
-        return;
-
-    cur = input->cur;
-    base = input->base;
-    /* skip backwards over any end-of-lines */
-    while ((cur > base) && ((*(cur) == '\n') || (*(cur) == '\r'))) {
-	cur--;
-    }
-    n = 0;
-    /* search backwards for beginning-of-line (to max buff size) */
-    while ((n++ < (sizeof(content)-1)) && (cur > base) &&
-	   (*(cur) != '\n') && (*(cur) != '\r'))
-        cur--;
-    if ((*(cur) == '\n') || (*(cur) == '\r')) {
-        cur++;
-    } else {
-        /* skip over continuation bytes */
-        while ((cur < input->cur) && ((*cur & 0xC0) == 0x80))
-            cur++;
-    }
-    /* calculate the error position in terms of the current position */
-    col = input->cur - cur;
-    /* search forward for end-of-line (to max buff size) */
-    n = 0;
-    start = cur;
-    /* copy selected text to our buffer */
-    while ((*cur != 0) && (*(cur) != '\n') && (*(cur) != '\r')) {
-        int len = input->end - cur;
-        int c = xmlGetUTF8Char(cur, &len);
-
-        if ((c < 0) || (n + len > sizeof(content)-1))
-            break;
-        cur += len;
-	n += len;
-    }
-    memcpy(content, start, n);
-    content[n] = 0;
-    /* print out the selected text */
-    chanl(data ,"%s\n", content);
-    /* create blank line with problem pointer */
-    n = 0;
-    ctnt = content;
-    /* (leave buffer space for pointer + line terminator) */
-    while ((n<col) && (n++ < sizeof(content)-2) && (*ctnt != 0)) {
-	if (*(ctnt) != '\t')
-	    *(ctnt) = ' ';
-	ctnt++;
-    }
-    *ctnt++ = '^';
-    *ctnt = 0;
-    chanl(data ,"%s\n", content);
-=======
 static void
 testStructuredErrorHandler(void *ctx ATTRIBUTE_UNUSED, const xmlError *err) {
     xmlFormatError(err, testErrorHandler, NULL);
->>>>>>> 626889fb
 }
 
 static void
@@ -401,168 +298,12 @@
      * This verifies that xmlInitParser doesn't allocate memory with
      * xmlMalloc
      */
-<<<<<<< HEAD
-    if (ctxt != NULL) {
-        input = ctxt->input;
-        if ((input != NULL) && (input->filename == NULL) &&
-            (ctxt->inputNr > 1)) {
-            cur = input;
-            input = ctxt->inputTab[ctxt->inputNr - 2];
-        }
-        if (input != NULL) {
-            if (input->filename)
-                channel(data, "%s:%d: ", input->filename, input->line);
-            else if ((line != 0) && (domain == XML_FROM_PARSER))
-                channel(data, "Entity: line %d: ", input->line);
-        }
-    } else {
-        if (file != NULL)
-            channel(data, "%s:%d: ", file, line);
-        else if ((line != 0) && (domain == XML_FROM_PARSER))
-            channel(data, "Entity: line %d: ", line);
-    }
-    if (name != NULL) {
-        channel(data, "element %s: ", name);
-    }
-    if (code == XML_ERR_OK)
-        return;
-    switch (domain) {
-        case XML_FROM_PARSER:
-            channel(data, "parser ");
-            break;
-        case XML_FROM_NAMESPACE:
-            channel(data, "namespace ");
-            break;
-        case XML_FROM_DTD:
-        case XML_FROM_VALID:
-            channel(data, "validity ");
-            break;
-        case XML_FROM_HTML:
-            channel(data, "HTML parser ");
-            break;
-        case XML_FROM_MEMORY:
-            channel(data, "memory ");
-            break;
-        case XML_FROM_OUTPUT:
-            channel(data, "output ");
-            break;
-        case XML_FROM_IO:
-            channel(data, "I/O ");
-            break;
-        case XML_FROM_XINCLUDE:
-            channel(data, "XInclude ");
-            break;
-        case XML_FROM_XPATH:
-            channel(data, "XPath ");
-            break;
-        case XML_FROM_XPOINTER:
-            channel(data, "parser ");
-            break;
-        case XML_FROM_REGEXP:
-            channel(data, "regexp ");
-            break;
-        case XML_FROM_MODULE:
-            channel(data, "module ");
-            break;
-        case XML_FROM_SCHEMASV:
-            channel(data, "Schemas validity ");
-            break;
-        case XML_FROM_SCHEMASP:
-            channel(data, "Schemas parser ");
-            break;
-        case XML_FROM_RELAXNGP:
-            channel(data, "Relax-NG parser ");
-            break;
-        case XML_FROM_RELAXNGV:
-            channel(data, "Relax-NG validity ");
-            break;
-        case XML_FROM_CATALOG:
-            channel(data, "Catalog ");
-            break;
-        case XML_FROM_C14N:
-            channel(data, "C14N ");
-            break;
-        case XML_FROM_XSLT:
-            channel(data, "XSLT ");
-            break;
-        default:
-            break;
-    }
-    if (code == XML_ERR_OK)
-        return;
-    switch (level) {
-        case XML_ERR_NONE:
-            channel(data, ": ");
-            break;
-        case XML_ERR_WARNING:
-            channel(data, "warning : ");
-            break;
-        case XML_ERR_ERROR:
-            channel(data, "error : ");
-            break;
-        case XML_ERR_FATAL:
-            channel(data, "error : ");
-            break;
-    }
-    if (code == XML_ERR_OK)
-        return;
-    if (str != NULL) {
-        int len;
-	len = xmlStrlen((const xmlChar *)str);
-	if ((len > 0) && (str[len - 1] != '\n'))
-	    channel(data, "%s\n", str);
-	else
-	    channel(data, "%s", str);
-    } else {
-        channel(data, "%s\n", "out of memory error");
-    }
-    if (code == XML_ERR_OK)
-        return;
-
-    if (ctxt != NULL) {
-        xmlParserPrintFileContextInternal(input, channel, data);
-        if (cur != NULL) {
-            if (cur->filename)
-                channel(data, "%s:%d: \n", cur->filename, cur->line);
-            else if ((line != 0) && (domain == XML_FROM_PARSER))
-                channel(data, "Entity: line %d: \n", cur->line);
-            xmlParserPrintFileContextInternal(cur, channel, data);
-        }
-    }
-    if ((domain == XML_FROM_XPATH) && (err->str1 != NULL) &&
-        (err->int1 < 100) &&
-	(err->int1 < xmlStrlen((const xmlChar *)err->str1))) {
-	xmlChar buf[150];
-	int i;
-
-	channel(data, "%s\n", err->str1);
-	for (i=0;i < err->int1;i++)
-	     buf[i] = ' ';
-	buf[i++] = '^';
-	buf[i] = 0;
-	channel(data, "%s\n", buf);
-    }
-}
-
-static void
-initializeLibxml2(void) {
-    /*
-     * This verifies that xmlInitParser doesn't allocate memory with
-     * xmlMalloc
-     */
-=======
->>>>>>> 626889fb
     xmlFree = NULL;
     xmlMalloc = NULL;
     xmlRealloc = NULL;
     xmlMemStrdup = NULL;
     xmlInitParser();
     xmlMemSetup(xmlMemFree, xmlMemMalloc, xmlMemRealloc, xmlMemoryStrdup);
-<<<<<<< HEAD
-    xmlPedanticParserDefault(0);
-    xmlSetExternalEntityLoader(testExternalEntityLoader);
-    xmlSetStructuredErrorFunc(NULL, testStructuredErrorHandler);
-=======
 #ifdef LIBXML_CATALOG_ENABLED
     /*
      * Disable system catalog which could cause lazy memory allocations
@@ -578,7 +319,6 @@
 #ifdef LIBXML_RELAXNG_ENABLED
     xmlRelaxNGInitTypes();
 #endif
->>>>>>> 626889fb
 #ifdef LIBXML_SCHEMAS_ENABLED
     xmlSchemaInitTypes();
 #endif
@@ -2379,15 +2119,12 @@
     unsigned long avail, oldConsumed, consumed;
 
     /*
-<<<<<<< HEAD
-=======
      * HTML encoding detection doesn't work when data is fed bytewise.
      */
     if (strcmp(filename, "./test/HTML/xml-declaration-1.html") == 0)
         return(0);
 
     /*
->>>>>>> 626889fb
      * If the parser made progress, check that exactly one construct was
      * processed and that the input buffer is (almost) empty.
      * Since we use a chunk size of 1, this tests whether content is
@@ -2432,10 +2169,7 @@
     else
 #endif
     ctxt = xmlCreatePushParserCtxt(&bndSAX, NULL, base, 1, filename);
-<<<<<<< HEAD
-=======
     xmlCtxtSetErrorHandler(ctxt, testStructuredErrorHandler, NULL);
->>>>>>> 626889fb
     xmlCtxtUseOptions(ctxt, options);
     cur = 1;
     consumed = 0;
@@ -2450,17 +2184,11 @@
                             *ctxt->input->cur :
                             base[cur];
 
-<<<<<<< HEAD
-            if ((firstChar != '<') &&
-                ((options & XML_PARSE_HTML) || (firstChar != '&')))
-                isText = 1;
-=======
             if (options & XML_PARSE_HTML) {
                 isText = ((ctxt->endCheckState) || (firstChar != '<'));
             } else {
                 isText = ((firstChar != '<') && (firstChar != '&'));
             }
->>>>>>> 626889fb
         }
 
         oldConsumed = ctxt->input->consumed +
@@ -2530,10 +2258,6 @@
             } else if (isText) {
                 int c = *ctxt->input->cur;
 
-<<<<<<< HEAD
-                /* 3 bytes for partial UTF-8 */
-                max = ((c == '<') || (c == '&')) ? 1 : 3;
-=======
                 if ((options & XML_PARSE_HTML) &&
                     (ctxt->endCheckState)) {
                     max = strlen((const char *) ctxt->name) + 2;
@@ -2545,7 +2269,6 @@
                     /* 3 bytes for partial UTF-8 */
                     max = 3;
                 }
->>>>>>> 626889fb
             } else if (ctxt->instate == XML_PARSER_CDATA_SECTION) {
                 /* 2 bytes for terminator, 3 bytes for UTF-8 */
                 max = 5;
@@ -2606,8 +2329,6 @@
     return(0);
 }
 #endif
-<<<<<<< HEAD
-=======
 
 static char *
 dumpNodeList(xmlNodePtr list) {
@@ -2680,7 +2401,6 @@
     xmlFree(content);
     return(ret);
 }
->>>>>>> 626889fb
 
 /**
  * memParseTest:
@@ -2827,18 +2547,6 @@
         xmlCtxtSetErrorHandler(ctxt, testStructuredErrorHandler, NULL);
 	doc = xmlCtxtReadFile(ctxt, filename, NULL, options);
 #ifdef LIBXML_XINCLUDE_ENABLED
-<<<<<<< HEAD
-    if (options & XML_PARSE_XINCLUDE) {
-	doc = xmlReadFile(filename, NULL, options);
-	if (xmlXIncludeProcessFlags(doc, options) < 0) {
-	    xmlFreeDoc(doc);
-            doc = NULL;
-        }
-    } else
-#endif
-    {
-	doc = xmlReadFile(filename, NULL, options);
-=======
         if (options & XML_PARSE_XINCLUDE) {
             xmlXIncludeCtxtPtr xinc = NULL;
 
@@ -2853,7 +2561,6 @@
             xmlXIncludeFreeContext(xinc);
         }
 #endif
->>>>>>> 626889fb
     }
     if (result) {
         xmlChar *base = NULL;
@@ -2927,14 +2634,10 @@
     } else
 #endif
     {
-<<<<<<< HEAD
-	doc = xmlReadFd(fd, filename, NULL, options);
-=======
         ctxt = xmlNewParserCtxt();
         xmlCtxtSetErrorHandler(ctxt, testStructuredErrorHandler, NULL);
 	doc = xmlCtxtReadFd(ctxt, fd, filename, NULL, options);
         xmlFreeParserCtxt(ctxt);
->>>>>>> 626889fb
     }
     close(fd);
     if (result) {
@@ -3193,12 +2896,6 @@
     xmlXPathObjectPtr res;
     xmlXPathContextPtr ctxt;
 
-<<<<<<< HEAD
-    /* Don't print generic errors to stderr. */
-    xmlSetGenericErrorFunc(NULL, ignoreGenericError);
-
-=======
->>>>>>> 626889fb
     nb_tests++;
 #if defined(LIBXML_XPTR_ENABLED)
     if (xptr) {
@@ -3229,12 +2926,6 @@
     xmlXPathDebugDumpObject(xpathOutput, res, 0);
     xmlXPathFreeObject(res);
     xmlXPathFreeContext(ctxt);
-<<<<<<< HEAD
-
-    /* Reset generic error handler. */
-    xmlSetGenericErrorFunc(NULL, NULL);
-=======
->>>>>>> 626889fb
 }
 
 /**
@@ -3396,7 +3087,6 @@
     glob_t globbuf;
     size_t i;
     int ret = 0, res;
-    const char *subdir = options == -1 ? "xptr-xp1" : "xptr";
 
     xpathDocument = xmlReadFile(filename, NULL,
                                 XML_PARSE_DTDATTR | XML_PARSE_NOENT);
@@ -3405,25 +3095,15 @@
 	return(-1);
     }
 
-<<<<<<< HEAD
-    res = snprintf(pattern, 499, "./test/XPath/%s/%s*",
-            subdir, baseFilename(filename));
-=======
     res = snprintf(pattern, 499, "./test/XPath/xptr/%s*",
                    baseFilename(filename));
->>>>>>> 626889fb
     if (res >= 499)
         pattern[499] = 0;
     globbuf.gl_offs = 0;
     glob(pattern, GLOB_DOOFFS, NULL, &globbuf);
     for (i = 0;i < globbuf.gl_pathc;i++) {
-<<<<<<< HEAD
-        res = snprintf(result, 499, "result/XPath/%s/%s",
-	         subdir, baseFilename(globbuf.gl_pathv[i]));
-=======
         res = snprintf(result, 499, "result/XPath/xptr/%s",
 	               baseFilename(globbuf.gl_pathv[i]));
->>>>>>> 626889fb
         if (res >= 499)
             result[499] = 0;
 	res = xpathCommonTest(globbuf.gl_pathv[i], &result[0], 1, 0);
@@ -3720,13 +3400,9 @@
  */
 static int
 uripMatch(const char * URI) {
-<<<<<<< HEAD
-    if ((URI == NULL) || (!strcmp(URI, "file://" SYSCONFDIR "/xml/catalog")))
-=======
 #ifdef LIBXML_CATALOG_ENABLED
     if ((URI == NULL) ||
         (!strcmp(URI, "file://" XML_SYSCONFDIR "/xml/catalog")))
->>>>>>> 626889fb
         return(0);
 #endif
     /* Verify we received the escaped URL */
@@ -3746,13 +3422,9 @@
  */
 static void *
 uripOpen(const char * URI) {
-<<<<<<< HEAD
-    if ((URI == NULL) || (!strcmp(URI, "file://" SYSCONFDIR "/xml/catalog")))
-=======
 #ifdef LIBXML_CATALOG_ENABLED
     if ((URI == NULL) ||
         (!strcmp(URI, "file://" XML_SYSCONFDIR "/xml/catalog")))
->>>>>>> 626889fb
         return(NULL);
 #endif
     /* Verify we received the escaped URL */
@@ -3870,11 +3542,7 @@
 static int
 schemasOneTest(const char *sch,
                const char *filename,
-<<<<<<< HEAD
-               const char *result,
-=======
                const char *err,
->>>>>>> 626889fb
 	       int options,
 	       xmlSchemaPtr schemas) {
     int ret = 0;
@@ -3894,10 +3562,6 @@
         if (schemas == NULL)
             goto done;
 
-<<<<<<< HEAD
-    xmlSchemaFreeValidCtxt(ctxt);
-    xmlFreeDoc(doc);
-=======
         ctxt = xmlSchemaNewValidCtxt(schemas);
         xmlSchemaSetValidStructuredErrors(ctxt, testStructuredErrorHandler,
                                           NULL);
@@ -3934,7 +3598,6 @@
         }
     }
 
->>>>>>> 626889fb
     return(ret);
 }
 /**
@@ -4019,25 +3682,11 @@
 	    fprintf(stderr, "don't know how to process %s\n", instance);
 	    continue;
 	}
-<<<<<<< HEAD
-	if (schemas != NULL) {
-	    nb_tests++;
-	    ret = schemasOneTest(filename, instance, result, options, schemas);
-	    if (ret != 0)
-		res = ret;
-	}
-        if (compareFileMem(err, testErrors, testErrorsSize)) {
-            fprintf(stderr, "Error for %s on %s failed\n", instance,
-                    filename);
-            res = 1;
-        }
-=======
 
         nb_tests++;
         ret = schemasOneTest(filename, instance, err, options, schemas);
         if (ret != 0)
             res = ret;
->>>>>>> 626889fb
     }
     globfree(&globbuf);
     xmlSchemaFree(schemas);
@@ -4056,10 +3705,6 @@
 static int
 rngOneTest(const char *sch,
                const char *filename,
-<<<<<<< HEAD
-               const char *result,
-=======
->>>>>>> 626889fb
 	       int options,
 	       xmlRelaxNGPtr schemas) {
     xmlDocPtr doc;
@@ -4083,21 +3728,6 @@
 	testErrorHandler(NULL, "%s validation generated an internal error\n",
 	       filename);
     }
-<<<<<<< HEAD
-    fclose(schemasOutput);
-    ret = 0;
-    if (result) {
-	if (compareFiles(temp, result)) {
-	    fprintf(stderr, "Result for %s on %s failed\n", filename, sch);
-	    ret = 1;
-	}
-    }
-    if (temp != NULL) {
-        unlink(temp);
-        free(temp);
-    }
-=======
->>>>>>> 626889fb
 
     xmlRelaxNGFreeValidCtxt(ctxt);
     xmlFreeDoc(doc);
@@ -4178,22 +3808,14 @@
 	}
 	if (schemas != NULL) {
 	    nb_tests++;
-<<<<<<< HEAD
-	    res = rngOneTest(filename, instance, result, options, schemas);
-=======
 	    res = rngOneTest(filename, instance, options, schemas);
->>>>>>> 626889fb
 	    if (res != 0)
 		ret = res;
 	}
         if (compareFileMem(err, testErrors, testErrorsSize)) {
             fprintf(stderr, "Error for %s on %s failed\n", instance,
                     filename);
-<<<<<<< HEAD
-            res = 1;
-=======
             ret = 1;
->>>>>>> 626889fb
         }
     }
     globfree(&globbuf);
@@ -5077,11 +4699,7 @@
     return (res);
 }
 
-<<<<<<< HEAD
-#elif defined HAVE_PTHREAD_H
-=======
 #else
->>>>>>> 626889fb
 #include <pthread.h>
 
 static pthread_t tid[MAX_ARGC];
@@ -5168,28 +4786,19 @@
     char expression[5000];
     int len, ret, res = 0;
 
-<<<<<<< HEAD
-=======
     /*
      * TODO: Custom error handler for regexp
      */
     xmlSetStructuredErrorFunc(NULL, testStructuredErrorHandler);
 
->>>>>>> 626889fb
     nb_tests++;
 
     input = fopen(filename, "rb");
     if (input == NULL) {
-<<<<<<< HEAD
-        xmlGenericError(xmlGenericErrorContext,
-		"Cannot open %s for reading\n", filename);
-	return(-1);
-=======
         fprintf(stderr,
 		"Cannot open %s for reading\n", filename);
 	ret = -1;
         goto done;
->>>>>>> 626889fb
     }
     temp = resultFilename(filename, "", ".res");
     if (temp == NULL) {
@@ -5200,12 +4809,8 @@
     if (output == NULL) {
 	fprintf(stderr, "failed to open output file %s\n", temp);
         free(temp);
-<<<<<<< HEAD
-	return(-1);
-=======
 	ret = -1;
         goto done;
->>>>>>> 626889fb
     }
     while (fgets(expression, 4500, input) != NULL) {
 	len = strlen(expression);
@@ -5263,21 +4868,12 @@
         res = 1;
     }
 
-<<<<<<< HEAD
-    return(res);
-}
-
-#endif /* LIBXML_REGEXPS_ENABLED */
-
-#ifdef LIBXML_AUTOMATA_ENABLED
-=======
 done:
     xmlSetStructuredErrorFunc(NULL, NULL);
 
     return(res);
 }
 
->>>>>>> 626889fb
 /************************************************************************
  *									*
  *			Automata tests					*
@@ -5319,11 +4915,7 @@
 
     input = fopen(filename, "rb");
     if (input == NULL) {
-<<<<<<< HEAD
-        xmlGenericError(xmlGenericErrorContext,
-=======
         fprintf(stderr,
->>>>>>> 626889fb
 		"Cannot open %s for reading\n", filename);
 	return(-1);
     }
@@ -5341,22 +4933,14 @@
 
     am = xmlNewAutomata();
     if (am == NULL) {
-<<<<<<< HEAD
-        xmlGenericError(xmlGenericErrorContext,
-=======
         fprintf(stderr,
->>>>>>> 626889fb
 		"Cannot create automata\n");
 	fclose(input);
 	return(-1);
     }
     states[0] = xmlAutomataGetInitState(am);
     if (states[0] == NULL) {
-<<<<<<< HEAD
-        xmlGenericError(xmlGenericErrorContext,
-=======
         fprintf(stderr,
->>>>>>> 626889fb
 		"Cannot get start state\n");
 	xmlFreeAutomata(am);
 	fclose(input);
@@ -5380,11 +4964,7 @@
 
 		from = scanNumber(&ptr);
 		if (*ptr != ' ') {
-<<<<<<< HEAD
-		    xmlGenericError(xmlGenericErrorContext,
-=======
 		    fprintf(stderr,
->>>>>>> 626889fb
 			    "Bad line %s\n", expr);
 		    break;
 		}
@@ -5393,11 +4973,7 @@
 		ptr++;
 		to = scanNumber(&ptr);
 		if (*ptr != ' ') {
-<<<<<<< HEAD
-		    xmlGenericError(xmlGenericErrorContext,
-=======
 		    fprintf(stderr,
->>>>>>> 626889fb
 			    "Bad line %s\n", expr);
 		    break;
 		}
@@ -5412,11 +4988,7 @@
 
 		from = scanNumber(&ptr);
 		if (*ptr != ' ') {
-<<<<<<< HEAD
-		    xmlGenericError(xmlGenericErrorContext,
-=======
 		    fprintf(stderr,
->>>>>>> 626889fb
 			    "Bad line %s\n", expr);
 		    break;
 		}
@@ -5433,11 +5005,7 @@
 
 		state = scanNumber(&ptr);
 		if (states[state] == NULL) {
-<<<<<<< HEAD
-		    xmlGenericError(xmlGenericErrorContext,
-=======
 		    fprintf(stderr,
->>>>>>> 626889fb
 			    "Bad state %d : %s\n", state, expr);
 		    break;
 		}
@@ -5449,11 +5017,7 @@
 
 		from = scanNumber(&ptr);
 		if (*ptr != ' ') {
-<<<<<<< HEAD
-		    xmlGenericError(xmlGenericErrorContext,
-=======
 		    fprintf(stderr,
->>>>>>> 626889fb
 			    "Bad line %s\n", expr);
 		    break;
 		}
@@ -5462,11 +5026,7 @@
 		ptr++;
 		to = scanNumber(&ptr);
 		if (*ptr != ' ') {
-<<<<<<< HEAD
-		    xmlGenericError(xmlGenericErrorContext,
-=======
 		    fprintf(stderr,
->>>>>>> 626889fb
 			    "Bad line %s\n", expr);
 		    break;
 		}
@@ -5475,22 +5035,14 @@
 		ptr++;
 		min = scanNumber(&ptr);
 		if (*ptr != ' ') {
-<<<<<<< HEAD
-		    xmlGenericError(xmlGenericErrorContext,
-=======
 		    fprintf(stderr,
->>>>>>> 626889fb
 			    "Bad line %s\n", expr);
 		    break;
 		}
 		ptr++;
 		max = scanNumber(&ptr);
 		if (*ptr != ' ') {
-<<<<<<< HEAD
-		    xmlGenericError(xmlGenericErrorContext,
-=======
 		    fprintf(stderr,
->>>>>>> 626889fb
 			    "Bad line %s\n", expr);
 		    break;
 		}
@@ -5503,11 +5055,7 @@
 		xmlFreeAutomata(am);
 		am = NULL;
 		if (regexp == NULL) {
-<<<<<<< HEAD
-		    xmlGenericError(xmlGenericErrorContext,
-=======
 		    fprintf(stderr,
->>>>>>> 626889fb
 			    "Failed to compile the automata");
 		    break;
 		}
@@ -5535,11 +5083,7 @@
 		    exec = xmlRegNewExecCtxt(regexp, NULL, NULL);
 		ret = xmlRegExecPushString(exec, BAD_CAST expr, NULL);
 	    } else {
-<<<<<<< HEAD
-		xmlGenericError(xmlGenericErrorContext,
-=======
 		fprintf(stderr,
->>>>>>> 626889fb
 			"Unexpected line %s\n", expr);
 	    }
 	}
@@ -5566,11 +5110,7 @@
     return(res);
 }
 
-<<<<<<< HEAD
-#endif /* LIBXML_AUTOMATA_ENABLED */
-=======
 #endif /* LIBXML_REGEXP_ENABLED */
->>>>>>> 626889fb
 
 /************************************************************************
  *									*
@@ -5719,11 +5259,6 @@
 #ifdef LIBXML_XPTR_ENABLED
     { "XPointer document queries regression tests" ,
       xptrDocTest, "./test/XPath/docs/*", NULL, NULL, NULL,
-      -1 },
-#endif
-#ifdef LIBXML_XPTR_LOCS_ENABLED
-    { "XPointer xpointer() queries regression tests" ,
-      xptrDocTest, "./test/XPath/docs/*", NULL, NULL, NULL,
       0 },
 #endif
 #ifdef LIBXML_VALID_ENABLED
@@ -5795,11 +5330,6 @@
     { "Regexp regression tests" ,
       regexpTest, "./test/regexp/*", "result/regexp/", "", ".err",
       0 },
-<<<<<<< HEAD
-#endif
-#if defined(LIBXML_AUTOMATA_ENABLED)
-=======
->>>>>>> 626889fb
     { "Automata regression tests" ,
       automataTest, "./test/automata/*", "result/automata/", "", NULL,
       0 },
@@ -5884,10 +5414,6 @@
 	        error = NULL;
 	    }
             mem = xmlMemUsed();
-<<<<<<< HEAD
-            extraMemoryFromResolver = 0;
-=======
->>>>>>> 626889fb
             testErrorsSize = 0;
             testErrors[0] = 0;
             res = tst->func(globbuf.gl_pathv[i], result, error,
@@ -5900,20 +5426,10 @@
                 err++;
             }
             else if (xmlMemUsed() != mem) {
-<<<<<<< HEAD
-                if ((xmlMemUsed() != mem) &&
-                    (extraMemoryFromResolver == 0)) {
-                    fprintf(stderr, "File %s leaked %d bytes\n",
-                            globbuf.gl_pathv[i], xmlMemUsed() - mem);
-                    nb_leaks++;
-                    err++;
-                }
-=======
                 fprintf(stderr, "File %s leaked %d bytes\n",
                         globbuf.gl_pathv[i], xmlMemUsed() - mem);
                 nb_leaks++;
                 err++;
->>>>>>> 626889fb
             }
             testErrorsSize = 0;
 	    if (result)
