/*
 * parserInternals.c : Internal routines (and obsolete ones) needed for the
 *                     XML and HTML parsers.
 *
 * See Copyright for the status of this software.
 *
 * daniel@veillard.com
 */

#define IN_LIBXML
#include "libxml.h"

#if defined(_WIN32)
#define XML_DIR_SEP '\\'
#else
#define XML_DIR_SEP '/'
#endif

#include <string.h>
#include <ctype.h>
#include <stdlib.h>

#include <libxml/xmlmemory.h>
#include <libxml/tree.h>
#include <libxml/parser.h>
#include <libxml/parserInternals.h>
#include <libxml/entities.h>
#include <libxml/xmlerror.h>
#include <libxml/encoding.h>
#include <libxml/xmlIO.h>
#include <libxml/uri.h>
#include <libxml/dict.h>
#include <libxml/xmlsave.h>
#ifdef LIBXML_CATALOG_ENABLED
#include <libxml/catalog.h>
#endif
#include <libxml/chvalid.h>
#include <libxml/nanohttp.h>

#define CUR(ctxt) ctxt->input->cur
#define END(ctxt) ctxt->input->end

#include "private/buf.h"
#include "private/enc.h"
#include "private/error.h"
#include "private/io.h"
<<<<<<< HEAD
#include "private/parser.h"
=======
#include "private/memory.h"
#include "private/parser.h"

#ifndef SIZE_MAX
  #define SIZE_MAX ((size_t) -1)
#endif

#define XML_MAX_ERRORS 100

/*
 * XML_MAX_AMPLIFICATION_DEFAULT is the default maximum allowed amplification
 * factor of serialized output after entity expansion.
 */
#define XML_MAX_AMPLIFICATION_DEFAULT 5
>>>>>>> 626889fb

/*
 * Various global defaults for parsing
 */

/**
 * xmlCheckVersion:
 * @version: the include version number
 *
 * check the compiled lib version against the include one.
 */
void
xmlCheckVersion(int version) {
    int myversion = LIBXML_VERSION;

    xmlInitParser();

    if ((myversion / 10000) != (version / 10000)) {
<<<<<<< HEAD
	xmlGenericError(xmlGenericErrorContext,
		"Fatal: program compiled against libxml %d using libxml %d\n",
		(version / 10000), (myversion / 10000));
	fprintf(stderr,
		"Fatal: program compiled against libxml %d using libxml %d\n",
		(version / 10000), (myversion / 10000));
    }
    if ((myversion / 100) < (version / 100)) {
	xmlGenericError(xmlGenericErrorContext,
=======
	xmlPrintErrorMessage(
		"Fatal: program compiled against libxml %d using libxml %d\n",
		(version / 10000), (myversion / 10000));
    } else if ((myversion / 100) < (version / 100)) {
	xmlPrintErrorMessage(
>>>>>>> 626889fb
		"Warning: program compiled against libxml %d using older %d\n",
		(version / 100), (myversion / 100));
    }
}


/************************************************************************
 *									*
 *		Some factorized error routines				*
 *									*
 ************************************************************************/


/**
 * xmlCtxtSetErrorHandler:
 * @ctxt:  an XML parser context
 * @handler:  error handler
 * @data:  data for error handler
 *
 * Register a callback function that will be called on errors and
 * warnings. If handler is NULL, the error handler will be deactivated.
 *
 * This is the recommended way to collect errors from the parser and
 * takes precedence over all other error reporting mechanisms.
 * These are (in order of precedence):
 *
 * - per-context structured handler (xmlCtxtSetErrorHandler)
 * - per-context structured "serror" SAX handler
 * - global structured handler (xmlSetStructuredErrorFunc)
 * - per-context generic "error" and "warning" SAX handlers
 * - global generic handler (xmlSetGenericErrorFunc)
 * - print to stderr
 *
 * Available since 2.13.0.
 */
void
xmlCtxtSetErrorHandler(xmlParserCtxtPtr ctxt, xmlStructuredErrorFunc handler,
                       void *data)
{
    if (ctxt == NULL)
        return;
    ctxt->errorHandler = handler;
    ctxt->errorCtxt = data;
}

/**
 * xmlCtxtGetLastError:
 * @ctx:  an XML parser context
 *
 * Get the last parsing error registered.
 *
 * Returns NULL if no error occurred or a pointer to the error
 */
const xmlError *
xmlCtxtGetLastError(void *ctx)
{
    xmlParserCtxtPtr ctxt = (xmlParserCtxtPtr) ctx;

    if (ctxt == NULL)
        return (NULL);
    if (ctxt->lastError.code == XML_ERR_OK)
        return (NULL);
    return (&ctxt->lastError);
}

/**
 * xmlCtxtResetLastError:
 * @ctx:  an XML parser context
 *
 * Cleanup the last global error registered. For parsing error
 * this does not change the well-formedness result.
 */
void
xmlCtxtResetLastError(void *ctx)
{
    xmlParserCtxtPtr ctxt = (xmlParserCtxtPtr) ctx;

    if (ctxt == NULL)
        return;
    ctxt->errNo = XML_ERR_OK;
    if (ctxt->lastError.code == XML_ERR_OK)
        return;
    xmlResetError(&ctxt->lastError);
}

/**
 * xmlCtxtErrMemory:
 * @ctxt:  an XML parser context
 *
 * Handle an out-of-memory error.
 *
 * Available since 2.13.0.
 */
void
xmlCtxtErrMemory(xmlParserCtxtPtr ctxt)
{
    xmlStructuredErrorFunc schannel = NULL;
    xmlGenericErrorFunc channel = NULL;
    void *data;

    if (ctxt == NULL) {
        xmlRaiseMemoryError(NULL, NULL, NULL, XML_FROM_PARSER, NULL);
        return;
    }

    ctxt->errNo = XML_ERR_NO_MEMORY;
    ctxt->instate = XML_PARSER_EOF; /* TODO: Remove after refactoring */
    ctxt->wellFormed = 0;
    ctxt->disableSAX = 2;

    if (ctxt->errorHandler) {
        schannel = ctxt->errorHandler;
        data = ctxt->errorCtxt;
    } else if ((ctxt->sax->initialized == XML_SAX2_MAGIC) &&
        (ctxt->sax->serror != NULL)) {
        schannel = ctxt->sax->serror;
        data = ctxt->userData;
    } else {
        channel = ctxt->sax->error;
        data = ctxt->userData;
    }

    xmlRaiseMemoryError(schannel, channel, data, XML_FROM_PARSER,
                        &ctxt->lastError);
}

/**
 * xmlCtxtErrIO:
 * @ctxt:  parser context
 * @code:  xmlParserErrors code
 * @uri:  filename or URI (optional)
 *
 * If filename is empty, use the one from context input if available.
 *
 * Report an IO error to the parser context.
 */
void
xmlCtxtErrIO(xmlParserCtxtPtr ctxt, int code, const char *uri)
{
    const char *errstr, *msg, *str1, *str2;
    xmlErrorLevel level;

    if (ctxt == NULL)
        return;

    if (((code == XML_IO_ENOENT) ||
         (code == XML_IO_UNKNOWN))) {
        /*
         * Only report a warning if a file could not be found. This should
         * only be done for external entities, but the external entity loader
         * of xsltproc can try multiple paths and assumes that ENOENT doesn't
         * raise an error and aborts parsing.
         */
        if (ctxt->validate == 0)
            level = XML_ERR_WARNING;
        else
            level = XML_ERR_ERROR;
    } else if (code == XML_IO_NETWORK_ATTEMPT) {
        level = XML_ERR_ERROR;
    } else {
        level = XML_ERR_FATAL;
    }

    errstr = xmlErrString(code);

    if (uri == NULL) {
        msg = "%s\n";
        str1 = errstr;
        str2 = NULL;
    } else {
        msg = "failed to load \"%s\": %s\n";
        str1 = uri;
        str2 = errstr;
    }

    xmlCtxtErr(ctxt, NULL, XML_FROM_IO, code, level,
               (const xmlChar *) uri, NULL, NULL, 0,
               msg, str1, str2);
}

/**
 * xmlCtxtIsCatastrophicError:
 * @ctxt:  parser context
 *
 * Returns true if the last error is catastrophic.
 */
int
xmlCtxtIsCatastrophicError(xmlParserCtxtPtr ctxt) {
    if (ctxt == NULL)
        return(1);

    return(xmlIsCatastrophicError(ctxt->lastError.level,
                                  ctxt->lastError.code));
}

/**
 * xmlCtxtVErr:
 * @ctxt:  a parser context
 * @node: the current node or NULL
 * @domain: the domain for the error
 * @code: the code for the error
 * @level: the xmlErrorLevel for the error
 * @str1: extra string info
 * @str2: extra string info
 * @str3: extra string info
 * @int1: extra int info
 * @msg:  the message to display/transmit
 * @ap:  extra parameters for the message display
 *
 * Raise a parser error.
 */
void
xmlCtxtVErr(xmlParserCtxtPtr ctxt, xmlNodePtr node, xmlErrorDomain domain,
            xmlParserErrors code, xmlErrorLevel level,
            const xmlChar *str1, const xmlChar *str2, const xmlChar *str3,
            int int1, const char *msg, va_list ap)
{
    xmlStructuredErrorFunc schannel = NULL;
    xmlGenericErrorFunc channel = NULL;
    void *data = NULL;
    const char *file = NULL;
    int line = 0;
    int col = 0;
    int res;

    if (code == XML_ERR_NO_MEMORY) {
        xmlCtxtErrMemory(ctxt);
        return;
    }

    if (ctxt == NULL) {
        res = xmlVRaiseError(NULL, NULL, NULL, NULL, node, domain, code,
                             level, NULL, 0, (const char *) str1,
                             (const char *) str2, (const char *) str3,
                             int1, 0, msg, ap);
        if (res < 0)
            xmlRaiseMemoryError(NULL, NULL, NULL, XML_FROM_PARSER, NULL);

        return;
    }

    if (PARSER_STOPPED(ctxt))
	return;

    /* Don't overwrite catastrophic errors */
    if (xmlCtxtIsCatastrophicError(ctxt))
        return;

    if (level == XML_ERR_WARNING) {
        if (ctxt->nbWarnings >= XML_MAX_ERRORS)
            return;
        ctxt->nbWarnings += 1;
    } else {
        /* Report at least one fatal error. */
        if ((ctxt->nbErrors >= XML_MAX_ERRORS) &&
            ((level < XML_ERR_FATAL) || (ctxt->wellFormed == 0)) &&
            (!xmlIsCatastrophicError(level, code)))
            return;
        ctxt->nbErrors += 1;
    }

    if (((ctxt->options & XML_PARSE_NOERROR) == 0) &&
        ((level != XML_ERR_WARNING) ||
         ((ctxt->options & XML_PARSE_NOWARNING) == 0))) {
        if (ctxt->errorHandler) {
            schannel = ctxt->errorHandler;
            data = ctxt->errorCtxt;
        } else if ((ctxt->sax->initialized == XML_SAX2_MAGIC) &&
            (ctxt->sax->serror != NULL)) {
            schannel = ctxt->sax->serror;
            data = ctxt->userData;
        } else if ((domain == XML_FROM_VALID) || (domain == XML_FROM_DTD)) {
            if (level == XML_ERR_WARNING)
                channel = ctxt->vctxt.warning;
            else
                channel = ctxt->vctxt.error;
            data = ctxt->vctxt.userData;
        } else {
            if (level == XML_ERR_WARNING)
                channel = ctxt->sax->warning;
            else
                channel = ctxt->sax->error;
            data = ctxt->userData;
        }
    }

    if (ctxt->input != NULL) {
        xmlParserInputPtr input = ctxt->input;

        if ((input->filename == NULL) &&
            (ctxt->inputNr > 1)) {
            input = ctxt->inputTab[ctxt->inputNr - 2];
        }
        file = input->filename;
        line = input->line;
        col = input->col;
    }

    res = xmlVRaiseError(schannel, channel, data, ctxt, node, domain, code,
                         level, file, line, (const char *) str1,
                         (const char *) str2, (const char *) str3, int1, col,
                         msg, ap);

    if (res < 0) {
        xmlCtxtErrMemory(ctxt);
        return;
    }

    if (level >= XML_ERR_ERROR)
        ctxt->errNo = code;
    if (level == XML_ERR_FATAL) {
        ctxt->wellFormed = 0;

        if (xmlCtxtIsCatastrophicError(ctxt))
            ctxt->disableSAX = 2; /* stop parser */
        else if (ctxt->recovery == 0)
            ctxt->disableSAX = 1;
    }
}

/**
 * xmlCtxtErr:
 * @ctxt:  a parser context
 * @node: the current node or NULL
 * @domain: the domain for the error
 * @code: the code for the error
 * @level: the xmlErrorLevel for the error
 * @str1: extra string info
 * @str2: extra string info
 * @str3: extra string info
 * @int1: extra int info
 * @msg:  the message to display/transmit
 * @...:  extra parameters for the message display
 *
 * Raise a parser error.
 */
void
xmlCtxtErr(xmlParserCtxtPtr ctxt, xmlNodePtr node, xmlErrorDomain domain,
           xmlParserErrors code, xmlErrorLevel level,
           const xmlChar *str1, const xmlChar *str2, const xmlChar *str3,
           int int1, const char *msg, ...)
{
    va_list ap;

    va_start(ap, msg);
    xmlCtxtVErr(ctxt, node, domain, code, level,
                str1, str2, str3, int1, msg, ap);
    va_end(ap);
}

/**
 * xmlCtxtGetStatus:
 * @ctxt:  an XML parser context
 *
 * Get well-formedness and validation status after parsing. Also
 * reports catastrophic errors which are not related to parsing
 * like out-of-memory, I/O or other errors.
 *
 * Available since 2.14.0.
 *
 * Returns a bitmask of XML_STATUS_* flags ORed together.
 */
xmlParserStatus
xmlCtxtGetStatus(xmlParserCtxt *ctxt) {
    xmlParserStatus bits = 0;

    if (xmlCtxtIsCatastrophicError(ctxt)) {
        bits |= XML_STATUS_CATASTROPHIC_ERROR |
                XML_STATUS_NOT_WELL_FORMED |
                XML_STATUS_NOT_NS_WELL_FORMED;
        if ((ctxt != NULL) && (ctxt->validate))
            bits |= XML_STATUS_DTD_VALIDATION_FAILED;

        return(bits);
    }

    if (!ctxt->wellFormed)
        bits |= XML_STATUS_NOT_WELL_FORMED;
    if (!ctxt->nsWellFormed)
        bits |= XML_STATUS_NOT_NS_WELL_FORMED;
    if ((ctxt->validate) && (!ctxt->valid))
        bits |= XML_STATUS_DTD_VALIDATION_FAILED;

    return(bits);
}

/**
 * xmlFatalErr:
 * @ctxt:  an XML parser context
 * @code:  the error number
 * @info:  extra information string
 *
 * Handle a fatal parser error, i.e. violating Well-Formedness constraints
 */
void
xmlFatalErr(xmlParserCtxtPtr ctxt, xmlParserErrors code, const char *info)
{
    const char *errmsg;

    errmsg = xmlErrString(code);

    if (info == NULL) {
        xmlCtxtErr(ctxt, NULL, XML_FROM_PARSER, code, XML_ERR_FATAL,
                   NULL, NULL, NULL, 0, "%s\n", errmsg);
    } else {
        xmlCtxtErr(ctxt, NULL, XML_FROM_PARSER, code, XML_ERR_FATAL,
                   (const xmlChar *) info, NULL, NULL, 0,
                   "%s: %s\n", errmsg, info);
    }
}

/**
 * xmlIsLetter:
 * @c:  an unicode character (int)
 *
 * DEPRECATED: Internal function, don't use.
 *
 * Check whether the character is allowed by the production
 * [84] Letter ::= BaseChar | Ideographic
 *
 * Returns 0 if not, non-zero otherwise
 */
int
xmlIsLetter(int c) {
    return(IS_BASECHAR(c) || IS_IDEOGRAPHIC(c));
}

/************************************************************************
 *									*
 *		Input handling functions for progressive parsing	*
 *									*
 ************************************************************************/

/* we need to keep enough input to show errors in context */
#define LINE_LEN        80

<<<<<<< HEAD
#ifdef DEBUG_INPUT
#define CHECK_BUFFER(in) check_buffer(in)

static
void check_buffer(xmlParserInputPtr in) {
    if (in->base != xmlBufContent(in->buf->buffer)) {
        xmlGenericError(xmlGenericErrorContext,
		"xmlParserInput: base mismatch problem\n");
    }
    if (in->cur < in->base) {
        xmlGenericError(xmlGenericErrorContext,
		"xmlParserInput: cur < base problem\n");
    }
    if (in->cur > in->base + xmlBufUse(in->buf->buffer)) {
        xmlGenericError(xmlGenericErrorContext,
		"xmlParserInput: cur > base + use problem\n");
    }
    xmlGenericError(xmlGenericErrorContext,"buffer %p : content %x, cur %d, use %d\n",
            (void *) in, (int) xmlBufContent(in->buf->buffer),
            in->cur - in->base, xmlBufUse(in->buf->buffer));
=======
/**
 * xmlHaltParser:
 * @ctxt:  an XML parser context
 *
 * Blocks further parser processing don't override error
 * for internal use
 */
void
xmlHaltParser(xmlParserCtxtPtr ctxt) {
    if (ctxt == NULL)
        return;
    ctxt->instate = XML_PARSER_EOF; /* TODO: Remove after refactoring */
    ctxt->disableSAX = 2;
>>>>>>> 626889fb
}

/**
 * xmlHaltParser:
 * @ctxt:  an XML parser context
 *
 * Blocks further parser processing don't override error
 * for internal use
 */
void
xmlHaltParser(xmlParserCtxtPtr ctxt) {
    if (ctxt == NULL)
        return;
    ctxt->instate = XML_PARSER_EOF;
    ctxt->disableSAX = 1;
    while (ctxt->inputNr > 1)
        xmlFreeInputStream(inputPop(ctxt));
    if (ctxt->input != NULL) {
        /*
	 * in case there was a specific allocation deallocate before
	 * overriding base
	 */
        if (ctxt->input->free != NULL) {
	    ctxt->input->free((xmlChar *) ctxt->input->base);
	    ctxt->input->free = NULL;
	}
        if (ctxt->input->buf != NULL) {
            xmlFreeParserInputBuffer(ctxt->input->buf);
            ctxt->input->buf = NULL;
        }
	ctxt->input->cur = BAD_CAST"";
        ctxt->input->length = 0;
	ctxt->input->base = ctxt->input->cur;
        ctxt->input->end = ctxt->input->cur;
    }
}

/**
 * xmlParserInputRead:
 * @in:  an XML parser input
 * @len:  an indicative size for the lookahead
 *
 * DEPRECATED: This function was internal and is deprecated.
 *
 * Returns -1 as this is an error to use it.
 */
int
xmlParserInputRead(xmlParserInputPtr in ATTRIBUTE_UNUSED, int len ATTRIBUTE_UNUSED) {
    return(-1);
}

/**
 * xmlParserGrow:
 * @ctxt:  an XML parser context
<<<<<<< HEAD
=======
 *
 * Grow the input buffer.
 *
 * Returns the number of bytes read or -1 in case of error.
>>>>>>> 626889fb
 */
int
xmlParserGrow(xmlParserCtxtPtr ctxt) {
    xmlParserInputPtr in = ctxt->input;
    xmlParserInputBufferPtr buf = in->buf;
<<<<<<< HEAD
    ptrdiff_t curEnd = in->end - in->cur;
    ptrdiff_t curBase = in->cur - in->base;
=======
    size_t curEnd = in->end - in->cur;
    size_t curBase = in->cur - in->base;
    size_t maxLength = (ctxt->options & XML_PARSE_HUGE) ?
                       XML_MAX_HUGE_LENGTH :
                       XML_MAX_LOOKUP_LIMIT;
>>>>>>> 626889fb
    int ret;

    if (buf == NULL)
        return(0);
    /* Don't grow push parser buffer. */
<<<<<<< HEAD
    if (ctxt->progressive)
=======
    if (PARSER_PROGRESSIVE(ctxt))
>>>>>>> 626889fb
        return(0);
    /* Don't grow memory buffers. */
    if ((buf->encoder == NULL) && (buf->readcallback == NULL))
        return(0);
<<<<<<< HEAD

    if (((curEnd > XML_MAX_LOOKUP_LIMIT) ||
         (curBase > XML_MAX_LOOKUP_LIMIT)) &&
        ((ctxt->options & XML_PARSE_HUGE) == 0)) {
        xmlErrInternal(ctxt, "Huge input lookup", NULL);
=======
    if (buf->error != 0)
        return(-1);

    if (curBase > maxLength) {
        xmlFatalErr(ctxt, XML_ERR_RESOURCE_LIMIT,
                    "Buffer size limit exceeded, try XML_PARSE_HUGE\n");
>>>>>>> 626889fb
        xmlHaltParser(ctxt);
	return(-1);
    }

    if (curEnd >= INPUT_CHUNK)
        return(0);

    ret = xmlParserInputBufferGrow(buf, INPUT_CHUNK);
<<<<<<< HEAD
    xmlBufSetInputBaseCur(buf->buffer, in, 0, curBase);

    /* TODO: Get error code from xmlParserInputBufferGrow */
    if (ret < 0) {
        xmlErrInternal(ctxt, "Growing input buffer", NULL);
        xmlHaltParser(ctxt);
=======
    xmlBufUpdateInput(buf->buffer, in, curBase);

    if (ret < 0) {
        xmlCtxtErrIO(ctxt, buf->error, NULL);
>>>>>>> 626889fb
    }

    return(ret);
}

/**
<<<<<<< HEAD
=======
 * xmlParserCheckEOF:
 * @ctxt:  parser ctxt
 * @code:  error code
 *
 * Raises an error with @code if the input wasn't consumed
 * completely.
 */
void
xmlParserCheckEOF(xmlParserCtxtPtr ctxt, xmlParserErrors code) {
    xmlParserInputPtr in = ctxt->input;
    xmlParserInputBufferPtr buf;

    if (ctxt->errNo != XML_ERR_OK)
        return;

    if (in->cur < in->end) {
        xmlFatalErr(ctxt, code, NULL);
        return;
    }

    buf = in->buf;
    if ((buf != NULL) && (buf->encoder != NULL)) {
        size_t curBase = in->cur - in->base;
        size_t sizeOut = 64;
        xmlCharEncError ret;

        /*
         * Check for truncated multi-byte sequence
         */
        ret = xmlCharEncInput(buf, &sizeOut, /* flush */ 1);
        xmlBufUpdateInput(buf->buffer, in, curBase);
        if (ret != XML_ENC_ERR_SUCCESS) {
            xmlCtxtErrIO(ctxt, buf->error, NULL);
            return;
        }

        /* Shouldn't happen */
        if (in->cur < in->end)
            xmlFatalErr(ctxt, XML_ERR_INTERNAL_ERROR, "expected EOF");
    }
}

/**
>>>>>>> 626889fb
 * xmlParserInputGrow:
 * @in:  an XML parser input
 * @len:  an indicative size for the lookahead
 *
 * DEPRECATED: Don't use.
 *
 * This function increase the input for the parser. It tries to
 * preserve pointers to the input buffer, and keep already read data
 *
 * Returns the amount of char read, or -1 in case of error, 0 indicate the
 * end of this entity
 */
int
xmlParserInputGrow(xmlParserInputPtr in, int len) {
    int ret;
    size_t indx;

    if ((in == NULL) || (len < 0)) return(-1);
    if (in->buf == NULL) return(-1);
    if (in->base == NULL) return(-1);
    if (in->cur == NULL) return(-1);
    if (in->buf->buffer == NULL) return(-1);

    /* Don't grow memory buffers. */
    if ((in->buf->encoder == NULL) && (in->buf->readcallback == NULL))
        return(0);
<<<<<<< HEAD

    CHECK_BUFFER(in);
=======
>>>>>>> 626889fb

    indx = in->cur - in->base;
    if (xmlBufUse(in->buf->buffer) > (unsigned int) indx + INPUT_CHUNK) {
        return(0);
    }
    ret = xmlParserInputBufferGrow(in->buf, len);

    in->base = xmlBufContent(in->buf->buffer);
    if (in->base == NULL) {
        in->base = BAD_CAST "";
        in->cur = in->base;
        in->end = in->base;
        return(-1);
    }
    in->cur = in->base + indx;
    in->end = xmlBufEnd(in->buf->buffer);

    return(ret);
}

/**
 * xmlParserShrink:
 * @ctxt:  an XML parser context
<<<<<<< HEAD
=======
 *
 * Shrink the input buffer.
>>>>>>> 626889fb
 */
void
xmlParserShrink(xmlParserCtxtPtr ctxt) {
    xmlParserInputPtr in = ctxt->input;
    xmlParserInputBufferPtr buf = in->buf;
<<<<<<< HEAD
    size_t used;

    /* Don't shrink memory buffers. */
    if ((buf == NULL) ||
        ((buf->encoder == NULL) && (buf->readcallback == NULL)))
        return;

    used = in->cur - in->base;
    /*
     * Do not shrink on large buffers whose only a tiny fraction
     * was consumed
     */
    if (used > INPUT_CHUNK) {
	size_t res = xmlBufShrink(buf->buffer, used - LINE_LEN);

	if (res > 0) {
=======
    size_t used, res;

    if (buf == NULL)
        return;

    used = in->cur - in->base;

    if (used > LINE_LEN) {
        res = xmlBufShrink(buf->buffer, used - LINE_LEN);

        if (res > 0) {
>>>>>>> 626889fb
            used -= res;
            if ((res > ULONG_MAX) ||
                (in->consumed > ULONG_MAX - (unsigned long)res))
                in->consumed = ULONG_MAX;
            else
                in->consumed += res;
<<<<<<< HEAD
	}
    }

    xmlBufSetInputBaseCur(buf->buffer, in, 0, used);
=======
        }

        xmlBufUpdateInput(buf->buffer, in, used);
    }
>>>>>>> 626889fb
}

/**
 * xmlParserInputShrink:
 * @in:  an XML parser input
 *
 * DEPRECATED: Don't use.
 *
 * This function removes used input for the parser.
 */
void
xmlParserInputShrink(xmlParserInputPtr in) {
    size_t used;
    size_t ret;

    if (in == NULL) return;
    if (in->buf == NULL) return;
    if (in->base == NULL) return;
    if (in->cur == NULL) return;
    if (in->buf->buffer == NULL) return;

    used = in->cur - in->base;

<<<<<<< HEAD
    used = in->cur - in->base;
    /*
     * Do not shrink on large buffers whose only a tiny fraction
     * was consumed
     */
    if (used > INPUT_CHUNK) {
=======
    if (used > LINE_LEN) {
>>>>>>> 626889fb
	ret = xmlBufShrink(in->buf->buffer, used - LINE_LEN);
	if (ret > 0) {
            used -= ret;
            if ((ret > ULONG_MAX) ||
                (in->consumed > ULONG_MAX - (unsigned long)ret))
                in->consumed = ULONG_MAX;
            else
                in->consumed += ret;
	}
<<<<<<< HEAD
    }

    if (xmlBufUse(in->buf->buffer) <= INPUT_CHUNK) {
        xmlParserInputBufferRead(in->buf, 2 * INPUT_CHUNK);
    }

    in->base = xmlBufContent(in->buf->buffer);
    if (in->base == NULL) {
        /* TODO: raise error */
        in->base = BAD_CAST "";
        in->cur = in->base;
        in->end = in->base;
        return;
    }
    in->cur = in->base + used;
    in->end = xmlBufEnd(in->buf->buffer);

    CHECK_BUFFER(in);
=======

        xmlBufUpdateInput(in->buf->buffer, in, used);
    }
>>>>>>> 626889fb
}

/************************************************************************
 *									*
 *		UTF8 character input and related functions		*
 *									*
 ************************************************************************/

/**
 * xmlNextChar:
 * @ctxt:  the XML parser context
 *
 * DEPRECATED: Internal function, do not use.
 *
 * Skip to the next char input char.
 */

void
xmlNextChar(xmlParserCtxtPtr ctxt)
{
    const unsigned char *cur;
    size_t avail;
    int c;

    if ((ctxt == NULL) || (ctxt->input == NULL))
        return;

    avail = ctxt->input->end - ctxt->input->cur;

<<<<<<< HEAD
    if (ctxt->input->end - ctxt->input->cur < INPUT_CHUNK) {
        if (xmlParserGrow(ctxt) < 0)
            return;
        if (ctxt->input->cur >= ctxt->input->end)
            return;
=======
    if (avail < INPUT_CHUNK) {
        xmlParserGrow(ctxt);
        if (ctxt->input->cur >= ctxt->input->end)
            return;
        avail = ctxt->input->end - ctxt->input->cur;
>>>>>>> 626889fb
    }

    cur = ctxt->input->cur;
    c = *cur;

    if (c < 0x80) {
        if (c == '\n') {
            ctxt->input->cur++;
            ctxt->input->line++;
            ctxt->input->col = 1;
        } else if (c == '\r') {
            /*
             *   2.11 End-of-Line Handling
             *   the literal two-character sequence "#xD#xA" or a standalone
             *   literal #xD, an XML processor must pass to the application
             *   the single character #xA.
             */
            ctxt->input->cur += ((cur[1] == '\n') ? 2 : 1);
            ctxt->input->line++;
            ctxt->input->col = 1;
            return;
        } else {
            ctxt->input->cur++;
            ctxt->input->col++;
        }
    } else {
        ctxt->input->col++;

<<<<<<< HEAD
        /*
         * We are supposed to handle UTF8, check it's valid
         * From rfc2044: encoding of the Unicode values on UTF-8:
         *
         * UCS-4 range (hex.)           UTF-8 octet sequence (binary)
         * 0000 0000-0000 007F   0xxxxxxx
         * 0000 0080-0000 07FF   110xxxxx 10xxxxxx
         * 0000 0800-0000 FFFF   1110xxxx 10xxxxxx 10xxxxxx
         *
         * Check for the 0x110000 limit too
         */
        cur = ctxt->input->cur;

        c = *cur;
        if (c & 0x80) {
            size_t avail;

            if (c == 0xC0)
	        goto encoding_error;

            avail = ctxt->input->end - ctxt->input->cur;

            if ((avail < 2) || (cur[1] & 0xc0) != 0x80)
=======
        if ((avail < 2) || (cur[1] & 0xc0) != 0x80)
            goto encoding_error;

        if (c < 0xe0) {
            /* 2-byte code */
            if (c < 0xc2)
>>>>>>> 626889fb
                goto encoding_error;
            ctxt->input->cur += 2;
        } else {
            unsigned int val = (c << 8) | cur[1];

<<<<<<< HEAD
                if ((avail < 3) || (cur[2] & 0xc0) != 0x80)
                    goto encoding_error;
                if ((c & 0xf0) == 0xf0) {
                    if (((c & 0xf8) != 0xf0) ||
                        (avail < 4) || ((cur[3] & 0xc0) != 0x80))
                        goto encoding_error;
                    /* 4-byte code */
                    ctxt->input->cur += 4;
                    val = (cur[0] & 0x7) << 18;
                    val |= (cur[1] & 0x3f) << 12;
                    val |= (cur[2] & 0x3f) << 6;
                    val |= cur[3] & 0x3f;
                } else {
                    /* 3-byte code */
                    ctxt->input->cur += 3;
                    val = (cur[0] & 0xf) << 12;
                    val |= (cur[1] & 0x3f) << 6;
                    val |= cur[2] & 0x3f;
                }
                if (((val > 0xd7ff) && (val < 0xe000)) ||
                    ((val > 0xfffd) && (val < 0x10000)) ||
                    (val >= 0x110000)) {
		xmlErrEncodingInt(ctxt, XML_ERR_INVALID_CHAR,
				  "Char 0x%X out of allowed range\n",
				  val);
                }
            } else
                /* 2-byte code */
                ctxt->input->cur += 2;
        } else
            /* 1-byte code */
            ctxt->input->cur++;
    } else {
        /*
         * Assume it's a fixed length encoding (1) with
         * a compatible encoding for the ASCII set, since
         * XML constructs only use < 128 chars
         */
=======
            if ((avail < 3) || (cur[2] & 0xc0) != 0x80)
                goto encoding_error;

            if (c < 0xf0) {
                /* 3-byte code */
                if ((val < 0xe0a0) || ((val >= 0xeda0) && (val < 0xee00)))
                    goto encoding_error;
                ctxt->input->cur += 3;
            } else {
                if ((avail < 4) || ((cur[3] & 0xc0) != 0x80))
                    goto encoding_error;
>>>>>>> 626889fb

                /* 4-byte code */
                if ((val < 0xf090) || (val >= 0xf490))
                    goto encoding_error;
                ctxt->input->cur += 4;
            }
        }
    }
<<<<<<< HEAD
=======

>>>>>>> 626889fb
    return;

encoding_error:
    /* Only report the first error */
    if ((ctxt->input->flags & XML_INPUT_ENCODING_ERROR) == 0) {
        xmlCtxtErrIO(ctxt, XML_ERR_INVALID_ENCODING, NULL);
        ctxt->input->flags |= XML_INPUT_ENCODING_ERROR;
    }
    ctxt->input->cur++;
}

/**
 * xmlCurrentChar:
 * @ctxt:  the XML parser context
 * @len:  pointer to the length of the char read
 *
 * DEPRECATED: Internal function, do not use.
 *
 * The current char value, if using UTF-8 this may actually span multiple
 * bytes in the input buffer. Implement the end of line normalization:
 * 2.11 End-of-Line Handling
 * Wherever an external parsed entity or the literal entity value
 * of an internal parsed entity contains either the literal two-character
 * sequence "#xD#xA" or a standalone literal #xD, an XML processor
 * must pass to the application the single character #xA.
 * This behavior can conveniently be produced by normalizing all
 * line breaks to #xA on input, before parsing.)
 *
 * Returns the current char value and its length
 */

int
xmlCurrentChar(xmlParserCtxtPtr ctxt, int *len) {
    const unsigned char *cur;
    size_t avail;
    int c;

    if ((ctxt == NULL) || (len == NULL) || (ctxt->input == NULL)) return(0);

<<<<<<< HEAD
    if ((ctxt->input->end - ctxt->input->cur < INPUT_CHUNK) &&
        (xmlParserGrow(ctxt) < 0))
        return(0);

    if ((*ctxt->input->cur >= 0x20) && (*ctxt->input->cur <= 0x7F)) {
	    *len = 1;
	    return(*ctxt->input->cur);
    }
    if (ctxt->charset == XML_CHAR_ENCODING_UTF8) {
	/*
	 * We are supposed to handle UTF8, check it's valid
	 * From rfc2044: encoding of the Unicode values on UTF-8:
	 *
	 * UCS-4 range (hex.)           UTF-8 octet sequence (binary)
	 * 0000 0000-0000 007F   0xxxxxxx
	 * 0000 0080-0000 07FF   110xxxxx 10xxxxxx
	 * 0000 0800-0000 FFFF   1110xxxx 10xxxxxx 10xxxxxx
	 *
	 * Check for the 0x110000 limit too
	 */
	const unsigned char *cur = ctxt->input->cur;
	unsigned char c;
	unsigned int val;

	c = *cur;
	if (c & 0x80) {
            size_t avail;

	    if (((c & 0x40) == 0) || (c == 0xC0))
		goto encoding_error;

            avail = ctxt->input->end - ctxt->input->cur;

	    if ((avail < 2) || (cur[1] & 0xc0) != 0x80)
		goto encoding_error;
	    if ((c & 0xe0) == 0xe0) {
		if ((avail < 3) || (cur[2] & 0xc0) != 0x80)
		    goto encoding_error;
		if ((c & 0xf0) == 0xf0) {
		    if (((c & 0xf8) != 0xf0) ||
			(avail < 4) || ((cur[3] & 0xc0) != 0x80))
			goto encoding_error;
		    /* 4-byte code */
		    *len = 4;
		    val = (cur[0] & 0x7) << 18;
		    val |= (cur[1] & 0x3f) << 12;
		    val |= (cur[2] & 0x3f) << 6;
		    val |= cur[3] & 0x3f;
		    if (val < 0x10000)
			goto encoding_error;
		} else {
		  /* 3-byte code */
		    *len = 3;
		    val = (cur[0] & 0xf) << 12;
		    val |= (cur[1] & 0x3f) << 6;
		    val |= cur[2] & 0x3f;
		    if (val < 0x800)
			goto encoding_error;
		}
	    } else {
	      /* 2-byte code */
		*len = 2;
		val = (cur[0] & 0x1f) << 6;
		val |= cur[1] & 0x3f;
		if (val < 0x80)
		    goto encoding_error;
	    }
	    if (!IS_CHAR(val)) {
	        xmlErrEncodingInt(ctxt, XML_ERR_INVALID_CHAR,
				  "Char 0x%X out of allowed range\n", val);
	    }
	    return(val);
	} else {
	    /* 1-byte code */
	    *len = 1;
	    if ((*ctxt->input->cur == 0) &&
	        (ctxt->input->end > ctxt->input->cur)) {
	        xmlErrEncodingInt(ctxt, XML_ERR_INVALID_CHAR,
				  "Char 0x0 out of allowed range\n", 0);
	    }
	    if (*ctxt->input->cur == 0xD) {
		if (ctxt->input->cur[1] == 0xA) {
		    ctxt->input->cur++;
		}
		return(0xA);
	    }
	    return(*ctxt->input->cur);
	}
    }
    /*
     * Assume it's a fixed length encoding (1) with
     * a compatible encoding for the ASCII set, since
     * XML constructs only use < 128 chars
     */
    *len = 1;
    if (*ctxt->input->cur == 0xD) {
	if (ctxt->input->cur[1] == 0xA) {
	    ctxt->input->cur++;
	}
	return(0xA);
    }
    return(*ctxt->input->cur);
=======
    avail = ctxt->input->end - ctxt->input->cur;

    if (avail < INPUT_CHUNK) {
        xmlParserGrow(ctxt);
        avail = ctxt->input->end - ctxt->input->cur;
    }

    cur = ctxt->input->cur;
    c = *cur;

    if (c < 0x80) {
	/* 1-byte code */
        if (c < 0x20) {
            /*
             *   2.11 End-of-Line Handling
             *   the literal two-character sequence "#xD#xA" or a standalone
             *   literal #xD, an XML processor must pass to the application
             *   the single character #xA.
             */
            if (c == '\r') {
                /*
                 * TODO: This function shouldn't change the 'cur' pointer
                 * as side effect, but the NEXTL macro in parser.c relies
                 * on this behavior when incrementing line numbers.
                 */
                if (cur[1] == '\n')
                    ctxt->input->cur++;
                *len = 1;
                c = '\n';
            } else if (c == 0) {
                if (ctxt->input->cur >= ctxt->input->end) {
                    *len = 0;
                } else {
                    *len = 1;
                    /*
                     * TODO: Null bytes should be handled by callers,
                     * but this can be tricky.
                     */
                    xmlFatalErr(ctxt, XML_ERR_INVALID_CHAR,
                            "Char 0x0 out of allowed range\n");
                }
            } else {
                *len = 1;
            }
        } else {
            *len = 1;
        }

        return(c);
    } else {
        int val;

        if (avail < 2)
            goto incomplete_sequence;
        if ((cur[1] & 0xc0) != 0x80)
            goto encoding_error;

        if (c < 0xe0) {
            /* 2-byte code */
            if (c < 0xc2)
                goto encoding_error;
            val = (c & 0x1f) << 6;
            val |= cur[1] & 0x3f;
            *len = 2;
        } else {
            if (avail < 3)
                goto incomplete_sequence;
            if ((cur[2] & 0xc0) != 0x80)
                goto encoding_error;

            if (c < 0xf0) {
                /* 3-byte code */
                val = (c & 0xf) << 12;
                val |= (cur[1] & 0x3f) << 6;
                val |= cur[2] & 0x3f;
                if ((val < 0x800) || ((val >= 0xd800) && (val < 0xe000)))
                    goto encoding_error;
                *len = 3;
            } else {
                if (avail < 4)
                    goto incomplete_sequence;
                if ((cur[3] & 0xc0) != 0x80)
                    goto encoding_error;

                /* 4-byte code */
                val = (c & 0x0f) << 18;
                val |= (cur[1] & 0x3f) << 12;
                val |= (cur[2] & 0x3f) << 6;
                val |= cur[3] & 0x3f;
                if ((val < 0x10000) || (val >= 0x110000))
                    goto encoding_error;
                *len = 4;
            }
        }

        return(val);
    }

>>>>>>> 626889fb
encoding_error:
    /* Only report the first error */
    if ((ctxt->input->flags & XML_INPUT_ENCODING_ERROR) == 0) {
        xmlCtxtErrIO(ctxt, XML_ERR_INVALID_ENCODING, NULL);
        ctxt->input->flags |= XML_INPUT_ENCODING_ERROR;
    }
    *len = 1;
    return(XML_INVALID_CHAR);

incomplete_sequence:
    /*
     * An encoding problem may arise from a truncated input buffer
     * splitting a character in the middle. In that case do not raise
     * an error but return 0. This should only happen when push parsing
     * char data.
     */
<<<<<<< HEAD
    {
        char buffer[150];

	snprintf(&buffer[0], 149, "Bytes: 0x%02X 0x%02X 0x%02X 0x%02X\n",
			ctxt->input->cur[0], ctxt->input->cur[1],
			ctxt->input->cur[2], ctxt->input->cur[3]);
	__xmlErrEncoding(ctxt, XML_ERR_INVALID_CHAR,
		     "Input is not proper UTF-8, indicate encoding !\n%s",
		     BAD_CAST buffer, NULL);
    }
    ctxt->charset = XML_CHAR_ENCODING_8859_1;
    *len = 1;
    return(*ctxt->input->cur);
=======
    *len = 0;
    return(0);
>>>>>>> 626889fb
}

/**
 * xmlStringCurrentChar:
 * @ctxt:  the XML parser context
 * @cur:  pointer to the beginning of the char
 * @len:  pointer to the length of the char read
 *
 * DEPRECATED: Internal function, do not use.
 *
 * The current char value, if using UTF-8 this may actually span multiple
 * bytes in the input buffer.
 *
 * Returns the current char value and its length
 */

int
xmlStringCurrentChar(xmlParserCtxtPtr ctxt ATTRIBUTE_UNUSED,
                     const xmlChar *cur, int *len) {
    int c;

<<<<<<< HEAD
        c = *cur;
        if (c & 0x80) {
            if ((cur[1] & 0xc0) != 0x80)
                goto encoding_error;
            if ((c & 0xe0) == 0xe0) {

                if ((cur[2] & 0xc0) != 0x80)
                    goto encoding_error;
                if ((c & 0xf0) == 0xf0) {
                    if (((c & 0xf8) != 0xf0) || ((cur[3] & 0xc0) != 0x80))
                        goto encoding_error;
                    /* 4-byte code */
                    *len = 4;
                    val = (cur[0] & 0x7) << 18;
                    val |= (cur[1] & 0x3f) << 12;
                    val |= (cur[2] & 0x3f) << 6;
                    val |= cur[3] & 0x3f;
                } else {
                    /* 3-byte code */
                    *len = 3;
                    val = (cur[0] & 0xf) << 12;
                    val |= (cur[1] & 0x3f) << 6;
                    val |= cur[2] & 0x3f;
                }
            } else {
                /* 2-byte code */
                *len = 2;
                val = (cur[0] & 0x1f) << 6;
                val |= cur[1] & 0x3f;
            }
            if (!IS_CHAR(val)) {
	        xmlErrEncodingInt(ctxt, XML_ERR_INVALID_CHAR,
				  "Char 0x%X out of allowed range\n", val);
            }
            return (val);
        } else {
            /* 1-byte code */
            *len = 1;
            return (*cur);
        }
    }
    /*
     * Assume it's a fixed length encoding (1) with
     * a compatible encoding for the ASCII set, since
     * XML constructs only use < 128 chars
     */
    *len = 1;
    return (*cur);
encoding_error:
=======
    if ((cur == NULL) || (len == NULL))
        return(0);
>>>>>>> 626889fb

    /* cur is zero-terminated, so we can lie about its length. */
    *len = 4;
    c = xmlGetUTF8Char(cur, len);

<<<<<<< HEAD
	snprintf(buffer, 149, "Bytes: 0x%02X 0x%02X 0x%02X 0x%02X\n",
			ctxt->input->cur[0], ctxt->input->cur[1],
			ctxt->input->cur[2], ctxt->input->cur[3]);
	__xmlErrEncoding(ctxt, XML_ERR_INVALID_CHAR,
		     "Input is not proper UTF-8, indicate encoding !\n%s",
		     BAD_CAST buffer, NULL);
    }
    *len = 1;
    return (*cur);
=======
    return((c < 0) ? 0 : c);
>>>>>>> 626889fb
}

/**
 * xmlCopyCharMultiByte:
 * @out:  pointer to an array of xmlChar
 * @val:  the char value
 *
 * DEPRECATED: Internal function, don't use.
 *
 * append the char value in the array
 *
 * Returns the number of xmlChar written
 */
int
xmlCopyCharMultiByte(xmlChar *out, int val) {
    if ((out == NULL) || (val < 0)) return(0);
    /*
     * We are supposed to handle UTF8, check it's valid
     * From rfc2044: encoding of the Unicode values on UTF-8:
     *
     * UCS-4 range (hex.)           UTF-8 octet sequence (binary)
     * 0000 0000-0000 007F   0xxxxxxx
     * 0000 0080-0000 07FF   110xxxxx 10xxxxxx
     * 0000 0800-0000 FFFF   1110xxxx 10xxxxxx 10xxxxxx
     */
    if  (val >= 0x80) {
	xmlChar *savedout = out;
	int bits;
	if (val <   0x800) { *out++= (val >>  6) | 0xC0;  bits=  0; }
	else if (val < 0x10000) { *out++= (val >> 12) | 0xE0;  bits=  6;}
	else if (val < 0x110000)  { *out++= (val >> 18) | 0xF0;  bits=  12; }
	else {
#ifdef FUZZING_BUILD_MODE_UNSAFE_FOR_PRODUCTION
            xmlAbort("xmlCopyCharMultiByte: codepoint out of range\n");
#endif
	    return(0);
	}
	for ( ; bits >= 0; bits-= 6)
	    *out++= ((val >> bits) & 0x3F) | 0x80 ;
	return (out - savedout);
    }
    *out = val;
    return 1;
}

/**
 * xmlCopyChar:
 * @len:  Ignored, compatibility
 * @out:  pointer to an array of xmlChar
 * @val:  the char value
 *
 * DEPRECATED: Don't use.
 *
 * append the char value in the array
 *
 * Returns the number of xmlChar written
 */

int
xmlCopyChar(int len ATTRIBUTE_UNUSED, xmlChar *out, int val) {
    if ((out == NULL) || (val < 0)) return(0);
    /* the len parameter is ignored */
    if  (val >= 0x80) {
	return(xmlCopyCharMultiByte (out, val));
    }
    *out = val;
    return 1;
}

/************************************************************************
 *									*
 *		Commodity functions to switch encodings			*
 *									*
 ************************************************************************/

<<<<<<< HEAD
static xmlCharEncodingHandlerPtr
xmlDetectEBCDIC(xmlParserInputPtr input) {
    xmlChar out[200];
    xmlCharEncodingHandlerPtr handler;
    int inlen, outlen, res, i;

    /*
     * To detect the EBCDIC code page, we convert the first 200 bytes
     * to EBCDIC-US and try to find the encoding declaration.
     */
    handler = xmlGetCharEncodingHandler(XML_CHAR_ENCODING_EBCDIC);
    if (handler == NULL)
        return(NULL);
    outlen = sizeof(out) - 1;
    inlen = input->end - input->cur;
    res = xmlEncInputChunk(handler, out, &outlen, input->cur, &inlen, 0);
    if (res < 0)
        return(handler);
    out[outlen] = 0;

    for (i = 0; i < outlen; i++) {
        if (out[i] == '>')
            break;
        if ((out[i] == 'e') &&
            (xmlStrncmp(out + i, BAD_CAST "encoding", 8) == 0)) {
            int start, cur, quote;

            i += 8;
            while (IS_BLANK_CH(out[i]))
                i += 1;
            if (out[i++] != '=')
                break;
            while (IS_BLANK_CH(out[i]))
                i += 1;
            quote = out[i++];
            if ((quote != '\'') && (quote != '"'))
                break;
            start = i;
            cur = out[i];
            while (((cur >= 'a') && (cur <= 'z')) ||
                   ((cur >= 'A') && (cur <= 'Z')) ||
                   ((cur >= '0') && (cur <= '9')) ||
                   (cur == '.') || (cur == '_') ||
                   (cur == '-'))
                cur = out[++i];
            if (cur != quote)
                break;
            out[i] = 0;
            xmlCharEncCloseFunc(handler);
            handler = xmlFindCharEncodingHandler((char *) out + start);
            break;
        }
    }

    return(handler);
}

=======
>>>>>>> 626889fb
/**
 * xmlCtxtSetCharEncConvImpl:
 * @ctxt:  parser context
 * @impl:  callback
 * @vctxt:  user data
 *
 * Installs a custom implementation to convert between character
 * encodings.
 *
 * This bypasses legacy feature like global encoding handlers or
 * encoding aliases.
 *
 * Available since 2.14.0.
 */
void
xmlCtxtSetCharEncConvImpl(xmlParserCtxtPtr ctxt, xmlCharEncConvImpl impl,
                          void *vctxt) {
    if (ctxt == NULL)
        return;

    ctxt->convImpl = impl;
    ctxt->convCtxt = vctxt;
}

static xmlParserErrors
xmlDetectEBCDIC(xmlParserCtxtPtr ctxt, xmlCharEncodingHandlerPtr *hout) {
    xmlChar out[200];
    xmlParserInputPtr input = ctxt->input;
    xmlCharEncodingHandlerPtr handler;
<<<<<<< HEAD
    int ret;

    if (ctxt == NULL) return(-1);
    switch (enc) {
	case XML_CHAR_ENCODING_ERROR:
	    __xmlErrEncoding(ctxt, XML_ERR_UNKNOWN_ENCODING,
	                   "encoding unknown\n", NULL, NULL);
	    return(-1);
	case XML_CHAR_ENCODING_NONE:
	    /* let's assume it's UTF-8 without the XML decl */
	    ctxt->charset = XML_CHAR_ENCODING_UTF8;
	    return(0);
	case XML_CHAR_ENCODING_UTF8:
	    /* default encoding, no conversion should be needed */
	    ctxt->charset = XML_CHAR_ENCODING_UTF8;

	    /*
	     * Errata on XML-1.0 June 20 2001
	     * Specific handling of the Byte Order Mark for
	     * UTF-8
	     */
	    if ((ctxt->input != NULL) &&
		(ctxt->input->cur[0] == 0xEF) &&
		(ctxt->input->cur[1] == 0xBB) &&
		(ctxt->input->cur[2] == 0xBF)) {
		ctxt->input->cur += 3;
	    }
	    return(0);
        case XML_CHAR_ENCODING_EBCDIC:
            handler = xmlDetectEBCDIC(ctxt->input);
            break;
        default:
            handler = xmlGetCharEncodingHandler(enc);
            break;
    }
    if (handler == NULL) {
	/*
	 * Default handlers.
	 */
	switch (enc) {
	    case XML_CHAR_ENCODING_ASCII:
		/* default encoding, no conversion should be needed */
		ctxt->charset = XML_CHAR_ENCODING_UTF8;
		return(0);
	    case XML_CHAR_ENCODING_8859_1:
		if ((ctxt->inputNr == 1) &&
		    (ctxt->encoding == NULL) &&
		    (ctxt->input != NULL) &&
		    (ctxt->input->encoding != NULL)) {
		    ctxt->encoding = xmlStrdup(ctxt->input->encoding);
		}
		ctxt->charset = enc;
		return(0);
	    default:
		__xmlErrEncoding(ctxt, XML_ERR_UNSUPPORTED_ENCODING,
                        "encoding not supported: %s\n",
			BAD_CAST xmlGetCharEncodingName(enc), NULL);
                /*
                 * TODO: We could recover from errors in external entities
                 * if we didn't stop the parser. But most callers of this
                 * function don't check the return value.
                 */
                xmlStopParser(ctxt);
                return(-1);
        }
    }
    ret = xmlSwitchInputEncoding(ctxt, ctxt->input, handler);
    if ((ret < 0) || (ctxt->errNo == XML_I18N_CONV_FAILED)) {
        /*
	 * on encoding conversion errors, stop the parser
	 */
        xmlStopParser(ctxt);
	ctxt->errNo = XML_I18N_CONV_FAILED;
    }
    return(ret);
=======
    int inlen, outlen, i;
    xmlParserErrors code;
    xmlCharEncError res;

    *hout = NULL;

    /*
     * To detect the EBCDIC code page, we convert the first 200 bytes
     * to IBM037 (EBCDIC-US) and try to find the encoding declaration.
     */
    code = xmlCreateCharEncodingHandler("IBM037", XML_ENC_INPUT,
            ctxt->convImpl, ctxt->convCtxt, &handler);
    if (code != XML_ERR_OK)
        return(code);
    outlen = sizeof(out) - 1;
    inlen = input->end - input->cur;
    res = xmlEncInputChunk(handler, out, &outlen, input->cur, &inlen,
                           /* flush */ 0);
    /*
     * Return the EBCDIC handler if decoding failed. The error will
     * be reported later.
     */
    if (res < 0)
        goto done;
    out[outlen] = 0;

    for (i = 0; i < outlen; i++) {
        if (out[i] == '>')
            break;
        if ((out[i] == 'e') &&
            (xmlStrncmp(out + i, BAD_CAST "encoding", 8) == 0)) {
            int start, cur, quote;

            i += 8;
            while (IS_BLANK_CH(out[i]))
                i += 1;
            if (out[i++] != '=')
                break;
            while (IS_BLANK_CH(out[i]))
                i += 1;
            quote = out[i++];
            if ((quote != '\'') && (quote != '"'))
                break;
            start = i;
            cur = out[i];
            while (((cur >= 'a') && (cur <= 'z')) ||
                   ((cur >= 'A') && (cur <= 'Z')) ||
                   ((cur >= '0') && (cur <= '9')) ||
                   (cur == '.') || (cur == '_') ||
                   (cur == '-'))
                cur = out[++i];
            if (cur != quote)
                break;
            out[i] = 0;
            xmlCharEncCloseFunc(handler);
            code = xmlCreateCharEncodingHandler((char *) out + start,
                    XML_ENC_INPUT, ctxt->convImpl, ctxt->convCtxt,
                    &handler);
            if (code != XML_ERR_OK)
                return(code);
            *hout = handler;
            return(XML_ERR_OK);
        }
    }

done:
    /*
     * Encoding handlers are stateful, so we have to recreate them.
     */
    xmlCharEncCloseFunc(handler);
    code = xmlCreateCharEncodingHandler("IBM037", XML_ENC_INPUT,
            ctxt->convImpl, ctxt->convCtxt, &handler);
    if (code != XML_ERR_OK)
        return(code);
    *hout = handler;
    return(XML_ERR_OK);
>>>>>>> 626889fb
}

/**
 * xmlSwitchEncoding:
 * @ctxt:  the parser context
<<<<<<< HEAD
 * @input:  the input stream
 * @handler:  the encoding handler
=======
 * @enc:  the encoding value (number)
 *
 * Use encoding specified by enum to decode input data. This overrides
 * the encoding found in the XML declaration.
>>>>>>> 626889fb
 *
 * This function can also be used to override the encoding of chunks
 * passed to xmlParseChunk.
 *
 * Returns 0 in case of success, -1 otherwise
 */
int
<<<<<<< HEAD
xmlSwitchInputEncoding(xmlParserCtxtPtr ctxt, xmlParserInputPtr input,
                       xmlCharEncodingHandlerPtr handler)
{
    int nbchars;
    xmlParserInputBufferPtr in;

    if (handler == NULL)
        return (-1);
    if (input == NULL)
        return (-1);
    in = input->buf;
    if (in == NULL) {
	xmlErrInternal(ctxt,
                "static memory buffer doesn't support encoding\n", NULL);
        /*
         * Callers assume that the input buffer takes ownership of the
         * encoding handler. xmlCharEncCloseFunc frees unregistered
         * handlers and avoids a memory leak.
         */
        xmlCharEncCloseFunc(handler);
	return (-1);
    }

    if (in->encoder != NULL) {
        if (in->encoder == handler)
            return (0);

        /*
         * Switching encodings during parsing is a really bad idea,
         * but WebKit/Chromium switches from ISO-8859-1 to UTF-16 as soon as
         * it finds Unicode characters with code points larger than 255.
         *
         * TODO: We should check whether the "raw" input buffer is empty and
         * convert the old content using the old encoder.
         */

        xmlCharEncCloseFunc(in->encoder);
        in->encoder = handler;
        return (0);
    }

    ctxt->charset = XML_CHAR_ENCODING_UTF8;
    in->encoder = handler;

    /*
     * Is there already some content down the pipe to convert ?
     */
    if (xmlBufIsEmpty(in->buffer) == 0) {
        size_t processed, use, consumed;

        /*
         * Specific handling of the Byte Order Mark for
         * UTF-16
         */
        if ((handler->name != NULL) &&
            (!strcmp(handler->name, "UTF-16LE") ||
             !strcmp(handler->name, "UTF-16")) &&
            (input->cur[0] == 0xFF) && (input->cur[1] == 0xFE)) {
            input->cur += 2;
        }
        if ((handler->name != NULL) &&
            (!strcmp(handler->name, "UTF-16BE")) &&
            (input->cur[0] == 0xFE) && (input->cur[1] == 0xFF)) {
            input->cur += 2;
        }
        /*
         * Errata on XML-1.0 June 20 2001
         * Specific handling of the Byte Order Mark for
         * UTF-8
         */
        if ((handler->name != NULL) &&
            (!strcmp(handler->name, "UTF-8")) &&
            (input->cur[0] == 0xEF) &&
            (input->cur[1] == 0xBB) && (input->cur[2] == 0xBF)) {
            input->cur += 3;
        }

        /*
         * Shrink the current input buffer.
         * Move it as the raw buffer and create a new input buffer
         */
        processed = input->cur - input->base;
        xmlBufShrink(in->buffer, processed);
        input->consumed += processed;
        in->raw = in->buffer;
        in->buffer = xmlBufCreate();
        in->rawconsumed = processed;
        use = xmlBufUse(in->raw);

        /*
         * TODO: We must flush and decode the whole buffer to make functions
         * like xmlReadMemory work with a user-provided encoding. If the
         * encoding is specified directly, we should probably set
         * XML_PARSE_IGNORE_ENC in xmlDoRead to avoid switching encodings
         * twice. Then we could set "flush" to false which should save
         * a considerable amount of memory when parsing from memory.
         * It's probably even possible to remove this whole if-block
         * completely.
         */
        nbchars = xmlCharEncInput(in, 1);
        xmlBufResetInput(in->buffer, input);
        if (nbchars < 0) {
            /* TODO: This could be an out of memory or an encoding error. */
            xmlErrInternal(ctxt,
                           "switching encoding: encoder error\n",
                           NULL);
            xmlHaltParser(ctxt);
            return (-1);
        }
        consumed = use - xmlBufUse(in->raw);
        if ((consumed > ULONG_MAX) ||
            (in->rawconsumed > ULONG_MAX - (unsigned long)consumed))
            in->rawconsumed = ULONG_MAX;
        else
	    in->rawconsumed += consumed;
    }
    return (0);
=======
xmlSwitchEncoding(xmlParserCtxtPtr ctxt, xmlCharEncoding enc)
{
    xmlCharEncodingHandlerPtr handler = NULL;
    int ret;
    xmlParserErrors code;

    if ((ctxt == NULL) || (ctxt->input == NULL))
        return(-1);

    code = xmlLookupCharEncodingHandler(enc, &handler);
    if (code != 0) {
        xmlFatalErr(ctxt, code, NULL);
        return(-1);
    }

    ret = xmlSwitchToEncoding(ctxt, handler);

    if ((ret >= 0) && (enc == XML_CHAR_ENCODING_NONE)) {
        ctxt->input->flags &= ~XML_INPUT_HAS_ENCODING;
    }

    return(ret);
}

/**
 * xmlSwitchInputEncodingName:
 * @ctxt:  the parser context
 * @input:  the input strea,
 * @encoding:  the encoding name
 *
 * Returns 0 in case of success, -1 otherwise
 */
static int
xmlSwitchInputEncodingName(xmlParserCtxtPtr ctxt, xmlParserInputPtr input,
                           const char *encoding) {
    xmlCharEncodingHandlerPtr handler;
    xmlParserErrors res;

    if (encoding == NULL)
        return(-1);

    res = xmlCreateCharEncodingHandler(encoding, XML_ENC_INPUT,
            ctxt->convImpl, ctxt->convCtxt, &handler);
    if (res == XML_ERR_UNSUPPORTED_ENCODING) {
        xmlWarningMsg(ctxt, XML_ERR_UNSUPPORTED_ENCODING,
                      "Unsupported encoding: %s\n", BAD_CAST encoding, NULL);
        return(-1);
    } else if (res != XML_ERR_OK) {
        xmlFatalErr(ctxt, res, encoding);
        return(-1);
    }

    res  = xmlInputSetEncodingHandler(input, handler);
    if (res != XML_ERR_OK) {
        xmlCtxtErrIO(ctxt, res, NULL);
        return(-1);
    }

    return(0);
}

/**
 * xmlSwitchEncodingName:
 * @ctxt:  the parser context
 * @encoding:  the encoding name
 *
 * Use specified encoding to decode input data. This overrides the
 * encoding found in the XML declaration.
 *
 * This function can also be used to override the encoding of chunks
 * passed to xmlParseChunk.
 *
 * Available since 2.13.0.
 *
 * Returns 0 in case of success, -1 otherwise
 */
int
xmlSwitchEncodingName(xmlParserCtxtPtr ctxt, const char *encoding) {
    if (ctxt == NULL)
        return(-1);

    return(xmlSwitchInputEncodingName(ctxt, ctxt->input, encoding));
>>>>>>> 626889fb
}

/**
 * xmlInputSetEncodingHandler:
 * @input:  the input stream
 * @handler:  the encoding handler
 *
 * Use encoding handler to decode input data.
 *
 * Closes the handler on error.
 *
 * Returns an xmlParserErrors code.
 */
xmlParserErrors
xmlInputSetEncodingHandler(xmlParserInputPtr input,
                           xmlCharEncodingHandlerPtr handler) {
    xmlParserInputBufferPtr in;
    xmlBufPtr buf;
    xmlParserErrors code = XML_ERR_OK;

    if ((input == NULL) || (input->buf == NULL)) {
        xmlCharEncCloseFunc(handler);
	return(XML_ERR_ARGUMENT);
    }
    in = input->buf;

    input->flags |= XML_INPUT_HAS_ENCODING;

    /*
     * UTF-8 requires no encoding handler.
     */
    if ((handler != NULL) &&
        (xmlStrcasecmp(BAD_CAST handler->name, BAD_CAST "UTF-8") == 0)) {
        xmlCharEncCloseFunc(handler);
        handler = NULL;
    }

    if (in->encoder == handler)
        return(XML_ERR_OK);

    if (in->encoder != NULL) {
        /*
         * Switching encodings during parsing is a really bad idea,
         * but Chromium can switch between ISO-8859-1 and UTF-16 before
         * separate calls to xmlParseChunk.
         *
         * TODO: We should check whether the "raw" input buffer is empty and
         * convert the old content using the old encoder.
         */

        xmlCharEncCloseFunc(in->encoder);
        in->encoder = handler;
        return(XML_ERR_OK);
    }

    buf = xmlBufCreate(XML_IO_BUFFER_SIZE);
    if (buf == NULL) {
        xmlCharEncCloseFunc(handler);
        return(XML_ERR_NO_MEMORY);
    }

    in->encoder = handler;
    in->raw = in->buffer;
    in->buffer = buf;

    /*
     * Is there already some content down the pipe to convert ?
     */
    if (input->end > input->base) {
        size_t processed;
        size_t nbchars;
        xmlCharEncError res;

        /*
         * Shrink the current input buffer.
         * Move it as the raw buffer and create a new input buffer
         */
        processed = input->cur - input->base;
        xmlBufShrink(in->raw, processed);
        input->consumed += processed;
        in->rawconsumed = processed;

        /*
         * If we're push-parsing, we must convert the whole buffer.
         *
         * If we're pull-parsing, we could be parsing from a huge
         * memory buffer which we don't want to convert completely.
         */
        if (input->flags & XML_INPUT_PROGRESSIVE)
            nbchars = SIZE_MAX;
        else
            nbchars = 4000 /* MINLEN */;
        res = xmlCharEncInput(in, &nbchars, /* flush */ 0);
        if (res != XML_ENC_ERR_SUCCESS)
            code = in->error;
    }

    xmlBufResetInput(in->buffer, input);

    return(code);
}

/**
 * xmlSwitchInputEncoding:
 * @ctxt:  the parser context, only for error reporting
 * @input:  the input stream
 * @handler:  the encoding handler
 *
 * DEPRECATED: Internal function, don't use.
 *
 * Use encoding handler to decode input data.
 *
 * Returns 0 in case of success, -1 otherwise
 */
int
xmlSwitchInputEncoding(xmlParserCtxtPtr ctxt, xmlParserInputPtr input,
                       xmlCharEncodingHandlerPtr handler) {
    xmlParserErrors code = xmlInputSetEncodingHandler(input, handler);

    if (code != XML_ERR_OK) {
        xmlCtxtErrIO(ctxt, code, NULL);
        return(-1);
    }

    return(0);
}

/**
 * xmlSwitchToEncoding:
 * @ctxt:  the parser context
 * @handler:  the encoding handler
 *
 * Use encoding handler to decode input data.
 *
 * This function can be used to enforce the encoding of chunks passed
 * to xmlParseChunk.
 *
 * Returns 0 in case of success, -1 otherwise
 */
int
xmlSwitchToEncoding(xmlParserCtxtPtr ctxt, xmlCharEncodingHandlerPtr handler)
{
<<<<<<< HEAD
    if (ctxt == NULL)
        return(-1);
    return(xmlSwitchInputEncoding(ctxt, ctxt->input, handler));
=======
    xmlParserErrors code;

    if (ctxt == NULL)
        return(-1);

    code = xmlInputSetEncodingHandler(ctxt->input, handler);
    if (code != XML_ERR_OK) {
        xmlCtxtErrIO(ctxt, code, NULL);
        return(-1);
    }

    return(0);
}

/**
 * xmlDetectEncoding:
 * @ctxt:  the parser context
 *
 * Handle optional BOM, detect and switch to encoding.
 *
 * Assumes that there are at least four bytes in the input buffer.
 */
void
xmlDetectEncoding(xmlParserCtxtPtr ctxt) {
    const xmlChar *in;
    xmlCharEncoding enc;
    int bomSize;
    int autoFlag = 0;

    if (xmlParserGrow(ctxt) < 0)
        return;
    in = ctxt->input->cur;
    if (ctxt->input->end - in < 4)
        return;

    if (ctxt->input->flags & XML_INPUT_HAS_ENCODING) {
        /*
         * If the encoding was already set, only skip the BOM which was
         * possibly decoded to UTF-8.
         */
        if ((in[0] == 0xEF) && (in[1] == 0xBB) && (in[2] == 0xBF)) {
            ctxt->input->cur += 3;
        }

        return;
    }

    enc = XML_CHAR_ENCODING_NONE;
    bomSize = 0;

    /*
     * BOM sniffing and detection of initial bytes of an XML
     * declaration.
     *
     * The HTML5 spec doesn't cover UTF-32 (UCS-4) or EBCDIC.
     */
    switch (in[0]) {
        case 0x00:
            if ((!ctxt->html) &&
                (in[1] == 0x00) && (in[2] == 0x00) && (in[3] == 0x3C)) {
                enc = XML_CHAR_ENCODING_UCS4BE;
                autoFlag = XML_INPUT_AUTO_OTHER;
            } else if ((in[1] == 0x3C) && (in[2] == 0x00) && (in[3] == 0x3F)) {
                /*
                 * TODO: The HTML5 spec requires to check that the
                 * next codepoint is an 'x'.
                 */
                enc = XML_CHAR_ENCODING_UTF16BE;
                autoFlag = XML_INPUT_AUTO_UTF16BE;
            }
            break;

        case 0x3C:
            if (in[1] == 0x00) {
                if ((!ctxt->html) &&
                    (in[2] == 0x00) && (in[3] == 0x00)) {
                    enc = XML_CHAR_ENCODING_UCS4LE;
                    autoFlag = XML_INPUT_AUTO_OTHER;
                } else if ((in[2] == 0x3F) && (in[3] == 0x00)) {
                    /*
                     * TODO: The HTML5 spec requires to check that the
                     * next codepoint is an 'x'.
                     */
                    enc = XML_CHAR_ENCODING_UTF16LE;
                    autoFlag = XML_INPUT_AUTO_UTF16LE;
                }
            }
            break;

        case 0x4C:
	    if ((!ctxt->html) &&
                (in[1] == 0x6F) && (in[2] == 0xA7) && (in[3] == 0x94)) {
	        enc = XML_CHAR_ENCODING_EBCDIC;
                autoFlag = XML_INPUT_AUTO_OTHER;
            }
            break;

        case 0xEF:
            if ((in[1] == 0xBB) && (in[2] == 0xBF)) {
                enc = XML_CHAR_ENCODING_UTF8;
                autoFlag = XML_INPUT_AUTO_UTF8;
                bomSize = 3;
            }
            break;

        case 0xFE:
            if (in[1] == 0xFF) {
                enc = XML_CHAR_ENCODING_UTF16BE;
                autoFlag = XML_INPUT_AUTO_UTF16BE;
                bomSize = 2;
            }
            break;

        case 0xFF:
            if (in[1] == 0xFE) {
                enc = XML_CHAR_ENCODING_UTF16LE;
                autoFlag = XML_INPUT_AUTO_UTF16LE;
                bomSize = 2;
            }
            break;
    }

    if (bomSize > 0) {
        ctxt->input->cur += bomSize;
    }

    if (enc != XML_CHAR_ENCODING_NONE) {
        ctxt->input->flags |= autoFlag;

        if (enc == XML_CHAR_ENCODING_EBCDIC) {
            xmlCharEncodingHandlerPtr handler;
            xmlParserErrors res;

            res = xmlDetectEBCDIC(ctxt, &handler);
            if (res != XML_ERR_OK) {
                xmlFatalErr(ctxt, res, "detecting EBCDIC\n");
            } else {
                xmlSwitchToEncoding(ctxt, handler);
            }
        } else {
            xmlSwitchEncoding(ctxt, enc);
        }
    }
}

/**
 * xmlSetDeclaredEncoding:
 * @ctxt:  the parser context
 * @encoding:  declared encoding
 *
 * Set the encoding from a declaration in the document.
 *
 * If no encoding was set yet, switch the encoding. Otherwise, only warn
 * about encoding mismatches.
 *
 * Takes ownership of 'encoding'.
 */
void
xmlSetDeclaredEncoding(xmlParserCtxtPtr ctxt, xmlChar *encoding) {
    if (((ctxt->input->flags & XML_INPUT_HAS_ENCODING) == 0) &&
        ((ctxt->options & XML_PARSE_IGNORE_ENC) == 0)) {
        xmlCharEncodingHandlerPtr handler;
        xmlParserErrors res;

        /*
         * xmlSwitchEncodingName treats unsupported encodings as
         * warnings, but we want it to be an error in an encoding
         * declaration.
         */
        res = xmlCreateCharEncodingHandler((const char *) encoding,
                XML_ENC_INPUT, ctxt->convImpl, ctxt->convCtxt, &handler);
        if (res != XML_ERR_OK) {
            xmlFatalErr(ctxt, res, (const char *) encoding);
            xmlFree(encoding);
            return;
        }

        res  = xmlInputSetEncodingHandler(ctxt->input, handler);
        if (res != XML_ERR_OK) {
            xmlCtxtErrIO(ctxt, res, NULL);
            xmlFree(encoding);
            return;
        }

        ctxt->input->flags |= XML_INPUT_USES_ENC_DECL;
    } else if (ctxt->input->flags & XML_INPUT_AUTO_ENCODING) {
        static const char *allowedUTF8[] = {
            "UTF-8", "UTF8", NULL
        };
        static const char *allowedUTF16LE[] = {
            "UTF-16", "UTF-16LE", "UTF16", NULL
        };
        static const char *allowedUTF16BE[] = {
            "UTF-16", "UTF-16BE", "UTF16", NULL
        };
        const char **allowed = NULL;
        const char *autoEnc = NULL;

        switch (ctxt->input->flags & XML_INPUT_AUTO_ENCODING) {
            case XML_INPUT_AUTO_UTF8:
                allowed = allowedUTF8;
                autoEnc = "UTF-8";
                break;
            case XML_INPUT_AUTO_UTF16LE:
                allowed = allowedUTF16LE;
                autoEnc = "UTF-16LE";
                break;
            case XML_INPUT_AUTO_UTF16BE:
                allowed = allowedUTF16BE;
                autoEnc = "UTF-16BE";
                break;
        }

        if (allowed != NULL) {
            const char **p;
            int match = 0;

            for (p = allowed; *p != NULL; p++) {
                if (xmlStrcasecmp(encoding, BAD_CAST *p) == 0) {
                    match = 1;
                    break;
                }
            }

            if (match == 0) {
                xmlWarningMsg(ctxt, XML_WAR_ENCODING_MISMATCH,
                              "Encoding '%s' doesn't match "
                              "auto-detected '%s'\n",
                              encoding, BAD_CAST autoEnc);
                xmlFree(encoding);
                encoding = xmlStrdup(BAD_CAST autoEnc);
                if (encoding == NULL)
                    xmlCtxtErrMemory(ctxt);
            }
        }
    }

    if (ctxt->encoding != NULL)
        xmlFree((xmlChar *) ctxt->encoding);
    ctxt->encoding = encoding;
}

/**
 * xmlCtxtGetDeclaredEncoding:
 * @ctxt:  parser context
 *
 * Available since 2.14.0.
 *
 * Returns the encoding from the encoding declaration. This can differ
 * from the actual encoding.
 */
const xmlChar *
xmlCtxtGetDeclaredEncoding(xmlParserCtxtPtr ctxt) {
    if (ctxt == NULL)
        return(NULL);

    return(ctxt->encoding);
}

/**
 * xmlGetActualEncoding:
 * @ctxt:  the parser context
 *
 * Returns the actual used to parse the document. This can differ from
 * the declared encoding.
 */
const xmlChar *
xmlGetActualEncoding(xmlParserCtxtPtr ctxt) {
    const xmlChar *encoding = NULL;

    if ((ctxt->input->flags & XML_INPUT_USES_ENC_DECL) ||
        (ctxt->input->flags & XML_INPUT_AUTO_ENCODING)) {
        /* Preserve encoding exactly */
        encoding = ctxt->encoding;
    } else if ((ctxt->input->buf) && (ctxt->input->buf->encoder)) {
        encoding = BAD_CAST ctxt->input->buf->encoder->name;
    } else if (ctxt->input->flags & XML_INPUT_HAS_ENCODING) {
        encoding = BAD_CAST "UTF-8";
    }

    return(encoding);
>>>>>>> 626889fb
}

/************************************************************************
 *									*
 *	Commodity functions to handle entities processing		*
 *									*
 ************************************************************************/

/**
 * xmlFreeInputStream:
 * @input:  an xmlParserInputPtr
 *
 * Free up an input stream.
 */
void
xmlFreeInputStream(xmlParserInputPtr input) {
    if (input == NULL) return;

    if (input->filename != NULL) xmlFree((char *) input->filename);
    if (input->version != NULL) xmlFree((char *) input->version);
    if ((input->free != NULL) && (input->base != NULL))
        input->free((xmlChar *) input->base);
    if (input->buf != NULL)
        xmlFreeParserInputBuffer(input->buf);
    xmlFree(input);
}

/**
 * xmlNewInputStream:
 * @ctxt:  an XML parser context
 *
 * DEPRECATED: Use xmlNewInputFromUrl or similar functions.
 *
 * Create a new input stream structure.
 *
 * Returns the new input stream or NULL
 */
xmlParserInputPtr
xmlNewInputStream(xmlParserCtxtPtr ctxt) {
    xmlParserInputPtr input;

    input = (xmlParserInputPtr) xmlMalloc(sizeof(xmlParserInput));
    if (input == NULL) {
        xmlCtxtErrMemory(ctxt);
	return(NULL);
    }
    memset(input, 0, sizeof(xmlParserInput));
    input->line = 1;
    input->col = 1;

<<<<<<< HEAD
    /*
     * If the context is NULL the id cannot be initialized, but that
     * should not happen while parsing which is the situation where
     * the id is actually needed.
     */
    if (ctxt != NULL) {
        if (input->id >= INT_MAX) {
            xmlErrMemory(ctxt, "Input ID overflow\n");
=======
    return(input);
}

/**
 * xmlCtxtNewInputFromUrl:
 * @ctxt:  parser context
 * @url:  filename or URL
 * @publicId:  publid ID from doctype (optional)
 * @encoding:  character encoding (optional)
 * @flags:  unused, pass 0
 *
 * Creates a new parser input from the filesystem, the network or
 * a user-defined resource loader.
 *
 * Returns a new parser input.
 */
xmlParserInputPtr
xmlCtxtNewInputFromUrl(xmlParserCtxtPtr ctxt, const char *url,
                       const char *publicId, const char *encoding,
                       xmlParserInputFlags flags ATTRIBUTE_UNUSED) {
    xmlParserInputPtr input;

    if ((ctxt == NULL) || (url == NULL))
	return(NULL);

    input = xmlLoadResource(ctxt, url, publicId, XML_RESOURCE_MAIN_DOCUMENT);
    if (input == NULL)
        return(NULL);

    if (encoding != NULL)
        xmlSwitchInputEncodingName(ctxt, input, encoding);

    return(input);
}

/**
 * xmlNewInputInternal:
 * @buf:  parser input buffer
 * @filename:  filename or URL
 *
 * Internal helper function.
 *
 * Returns a new parser input.
 */
static xmlParserInputPtr
xmlNewInputInternal(xmlParserInputBufferPtr buf, const char *filename) {
    xmlParserInputPtr input;

    input = (xmlParserInputPtr) xmlMalloc(sizeof(xmlParserInput));
    if (input == NULL) {
	xmlFreeParserInputBuffer(buf);
	return(NULL);
    }
    memset(input, 0, sizeof(xmlParserInput));
    input->line = 1;
    input->col = 1;

    input->buf = buf;
    xmlBufResetInput(input->buf->buffer, input);

    if (filename != NULL) {
        input->filename = xmlMemStrdup(filename);
        if (input->filename == NULL) {
            xmlFreeInputStream(input);
>>>>>>> 626889fb
            return(NULL);
        }
    }

    return(input);
}

/**
 * xmlNewInputFromMemory:
 * @url:  base URL (optional)
 * @mem:  pointer to char array
 * @size:  size of array
 * @flags:  optimization hints
 *
 * Creates a new parser input to read from a memory area.
 *
 * @url is used as base to resolve external entities and for
 * error reporting.
 *
 * If the XML_INPUT_BUF_STATIC flag is set, the memory area must
 * stay unchanged until parsing has finished. This can avoid
 * temporary copies.
 *
 * If the XML_INPUT_BUF_ZERO_TERMINATED flag is set, the memory
 * area must contain a zero byte after the buffer at position @size.
 * This can avoid temporary copies.
 *
 * Available since 2.14.0.
 *
 * Returns a new parser input or NULL if a memory allocation failed.
 */
xmlParserInputPtr
xmlNewInputFromMemory(const char *url, const void *mem, size_t size,
                      xmlParserInputFlags flags) {
    xmlParserInputBufferPtr buf;

    if (mem == NULL)
	return(NULL);

    buf = xmlNewInputBufferMemory(mem, size, flags, XML_CHAR_ENCODING_NONE);
    if (buf == NULL)
        return(NULL);

    return(xmlNewInputInternal(buf, url));
}

/**
 * xmlCtxtNewInputFromMemory:
 * @ctxt:  parser context
 * @url:  base URL (optional)
 * @mem:  pointer to char array
 * @size:  size of array
 * @encoding:  character encoding (optional)
 * @flags:  optimization hints
 *
 * Returns a new parser input or NULL in case of error.
 */
xmlParserInputPtr
xmlCtxtNewInputFromMemory(xmlParserCtxtPtr ctxt, const char *url,
                          const void *mem, size_t size,
                          const char *encoding, xmlParserInputFlags flags) {
    xmlParserInputPtr input;

    if ((ctxt == NULL) || (mem == NULL))
	return(NULL);

    input = xmlNewInputFromMemory(url, mem, size, flags);
    if (input == NULL) {
        xmlCtxtErrMemory(ctxt);
        return(NULL);
    }

    if (encoding != NULL)
        xmlSwitchInputEncodingName(ctxt, input, encoding);

    return(input);
}

/**
 * xmlNewInputFromString:
 * @url:  base URL (optional)
 * @str:  zero-terminated string
 * @flags:  optimization hints
 *
 * Creates a new parser input to read from a zero-terminated string.
 *
 * @url is used as base to resolve external entities and for
 * error reporting.
 *
 * If the XML_INPUT_BUF_STATIC flag is set, the string must
 * stay unchanged until parsing has finished. This can avoid
 * temporary copies.
 *
 * Available since 2.14.0.
 *
 * Returns a new parser input or NULL if a memory allocation failed.
 */
xmlParserInputPtr
xmlNewInputFromString(const char *url, const char *str,
                      xmlParserInputFlags flags) {
    xmlParserInputBufferPtr buf;

    if (str == NULL)
	return(NULL);

    buf = xmlNewInputBufferString(str, flags);
    if (buf == NULL)
        return(NULL);

    return(xmlNewInputInternal(buf, url));
}

/**
 * xmlCtxtNewInputFromString:
 * @ctxt:  parser context
 * @url:  base URL (optional)
 * @str:  zero-terminated string
 * @encoding:  character encoding (optional)
 * @flags:  optimization hints
 *
 * Returns a new parser input.
 */
xmlParserInputPtr
xmlCtxtNewInputFromString(xmlParserCtxtPtr ctxt, const char *url,
                          const char *str, const char *encoding,
                          xmlParserInputFlags flags) {
    xmlParserInputPtr input;

    if ((ctxt == NULL) || (str == NULL))
	return(NULL);

    input = xmlNewInputFromString(url, str, flags);
    if (input == NULL) {
        xmlCtxtErrMemory(ctxt);
        return(NULL);
    }
<<<<<<< HEAD
    if (xmlParserDebugEntities)
	xmlGenericError(xmlGenericErrorContext,
		"new input from entity: %s\n", entity->name);
    if (entity->content == NULL) {
	switch (entity->etype) {
            case XML_EXTERNAL_GENERAL_UNPARSED_ENTITY:
	        xmlErrInternal(ctxt, "Cannot parse entity %s\n",
		               entity->name);
                break;
            case XML_EXTERNAL_GENERAL_PARSED_ENTITY:
            case XML_EXTERNAL_PARAMETER_ENTITY:
		input = xmlLoadExternalEntity((char *) entity->URI,
		       (char *) entity->ExternalID, ctxt);
                if (input != NULL)
                    input->entity = entity;
                return(input);
            case XML_INTERNAL_GENERAL_ENTITY:
	        xmlErrInternal(ctxt,
		      "Internal entity %s without content !\n",
		               entity->name);
                break;
            case XML_INTERNAL_PARAMETER_ENTITY:
	        xmlErrInternal(ctxt,
		      "Internal parameter entity %s without content !\n",
		               entity->name);
                break;
            case XML_INTERNAL_PREDEFINED_ENTITY:
	        xmlErrInternal(ctxt,
		      "Predefined entity %s without content !\n",
		               entity->name);
                break;
	}
=======

    if (encoding != NULL)
        xmlSwitchInputEncodingName(ctxt, input, encoding);

    return(input);
}

/**
 * xmlNewInputFromFd:
 * @url:  base URL (optional)
 * @fd:  file descriptor
 * @flags:  input flags
 *
 * Creates a new parser input to read from a zero-terminated string.
 *
 * @url is used as base to resolve external entities and for
 * error reporting.
 *
 * @fd is closed after parsing has finished.
 *
 * Supported @flags are XML_INPUT_UNZIP to decompress data
 * automatically. This feature is deprecated and will be removed
 * in a future release.
 *
 * Available since 2.14.0.
 *
 * Returns a new parser input or NULL if a memory allocation failed.
 */
xmlParserInputPtr
xmlNewInputFromFd(const char *url, int fd, xmlParserInputFlags flags) {
    xmlParserInputBufferPtr buf;

    if (fd < 0)
	return(NULL);

    buf = xmlAllocParserInputBuffer(XML_CHAR_ENCODING_NONE);
    if (buf == NULL)
        return(NULL);

    if (xmlInputFromFd(buf, fd, flags) != XML_ERR_OK) {
        xmlFreeParserInputBuffer(buf);
        return(NULL);
    }

    return(xmlNewInputInternal(buf, url));
}

/**
 * xmlCtxtNewInputFromFd:
 * @ctxt:  parser context
 * @url:  base URL (optional)
 * @fd:  file descriptor
 * @encoding:  character encoding (optional)
 * @flags:  unused, pass 0
 *
 * Returns a new parser input.
 */
xmlParserInputPtr
xmlCtxtNewInputFromFd(xmlParserCtxtPtr ctxt, const char *url,
                      int fd, const char *encoding,
                      xmlParserInputFlags flags) {
    xmlParserInputPtr input;

    if ((ctxt == NULL) || (fd < 0))
	return(NULL);

    if (ctxt->options & XML_PARSE_UNZIP)
        flags |= XML_INPUT_UNZIP;

    input = xmlNewInputFromFd(url, fd, flags);
    if (input == NULL) {
	xmlCtxtErrMemory(ctxt);
        return(NULL);
    }

    if (encoding != NULL)
        xmlSwitchInputEncodingName(ctxt, input, encoding);

    return(input);
}

/**
 * xmlNewInputFromIO:
 * @url:  base URL (optional)
 * @ioRead:  read callback
 * @ioClose:  close callback (optional)
 * @ioCtxt:  IO context
 * @flags:  unused, pass 0
 *
 * Creates a new parser input to read from input callbacks and
 * cintext.
 *
 * @url is used as base to resolve external entities and for
 * error reporting.
 *
 * @ioRead is called to read new data into a provided buffer.
 * It must return the number of bytes written into the buffer
 * ot a negative xmlParserErrors code on failure.
 *
 * @ioClose is called after parsing has finished.
 *
 * @ioCtxt is an opaque pointer passed to the callbacks.
 *
 * Available since 2.14.0.
 *
 * Returns a new parser input or NULL if a memory allocation failed.
 */
xmlParserInputPtr
xmlNewInputFromIO(const char *url, xmlInputReadCallback ioRead,
                  xmlInputCloseCallback ioClose, void *ioCtxt,
                  xmlParserInputFlags flags ATTRIBUTE_UNUSED) {
    xmlParserInputBufferPtr buf;

    if (ioRead == NULL)
	return(NULL);

    buf = xmlAllocParserInputBuffer(XML_CHAR_ENCODING_NONE);
    if (buf == NULL) {
        if (ioClose != NULL)
            ioClose(ioCtxt);
        return(NULL);
    }

    buf->context = ioCtxt;
    buf->readcallback = ioRead;
    buf->closecallback = ioClose;

    return(xmlNewInputInternal(buf, url));
}

/**
 * xmlCtxtNewInputFromIO:
 * @ctxt:  parser context
 * @url:  base URL (optional)
 * @ioRead:  read callback
 * @ioClose:  close callback (optional)
 * @ioCtxt:  IO context
 * @encoding:  character encoding (optional)
 * @flags:  unused, pass 0
 *
 * Returns a new parser input.
 */
xmlParserInputPtr
xmlCtxtNewInputFromIO(xmlParserCtxtPtr ctxt, const char *url,
                      xmlInputReadCallback ioRead,
                      xmlInputCloseCallback ioClose,
                      void *ioCtxt, const char *encoding,
                      xmlParserInputFlags flags) {
    xmlParserInputPtr input;

    if ((ctxt == NULL) || (ioRead == NULL))
	return(NULL);

    input = xmlNewInputFromIO(url, ioRead, ioClose, ioCtxt, flags);
    if (input == NULL) {
        xmlCtxtErrMemory(ctxt);
        return(NULL);
    }

    if (encoding != NULL)
        xmlSwitchInputEncodingName(ctxt, input, encoding);

    return(input);
}

/**
 * xmlNewPushInput:
 * @url:  base URL (optional)
 * @chunk:  pointer to char array
 * @size:  size of array
 *
 * Creates a new parser input for a push parser.
 *
 * Returns a new parser input or NULL if a memory allocation failed.
 */
xmlParserInputPtr
xmlNewPushInput(const char *url, const char *chunk, int size) {
    xmlParserInputBufferPtr buf;
    xmlParserInputPtr input;

    buf = xmlAllocParserInputBuffer(XML_CHAR_ENCODING_NONE);
    if (buf == NULL)
        return(NULL);

    input = xmlNewInputInternal(buf, url);
    if (input == NULL)
>>>>>>> 626889fb
	return(NULL);

    input->flags |= XML_INPUT_PROGRESSIVE;

    if ((size > 0) && (chunk != NULL)) {
        int res;

	res = xmlParserInputBufferPush(input->buf, size, chunk);
        xmlBufResetInput(input->buf->buffer, input);
        if (res < 0) {
            xmlFreeInputStream(input);
            return(NULL);
        }
    }

    return(input);
}

/**
 * xmlNewIOInputStream:
 * @ctxt:  an XML parser context
 * @buf:  an input buffer
 * @enc:  the charset encoding if known
 *
 * Create a new input stream structure encapsulating the @input into
 * a stream suitable for the parser.
 *
 * Returns the new input stream or NULL
 */
xmlParserInputPtr
xmlNewIOInputStream(xmlParserCtxtPtr ctxt, xmlParserInputBufferPtr buf,
	            xmlCharEncoding enc) {
    xmlParserInputPtr input;
    const char *encoding;

    if ((ctxt == NULL) || (buf == NULL))
        return(NULL);

    input = xmlNewInputInternal(buf, NULL);
    if (input == NULL) {
        xmlCtxtErrMemory(ctxt);
	return(NULL);
    }
<<<<<<< HEAD
    if (entity->URI != NULL)
	input->filename = (char *) xmlStrdup((xmlChar *) entity->URI);
    input->base = entity->content;
    if (entity->length == 0)
        entity->length = xmlStrlen(entity->content);
    input->cur = entity->content;
    input->length = entity->length;
    input->end = &entity->content[input->length];
    input->entity = entity;
=======

    encoding = xmlGetCharEncodingName(enc);
    if (encoding != NULL)
        xmlSwitchInputEncodingName(ctxt, input, encoding);

>>>>>>> 626889fb
    return(input);
}

/**
 * xmlNewEntityInputStream:
 * @ctxt:  an XML parser context
 * @ent:  an Entity pointer
 *
 * DEPRECATED: Internal function, do not use.
 *
 * Create a new input stream based on an xmlEntityPtr
 *
 * Returns the new input stream or NULL
 */
xmlParserInputPtr
xmlNewEntityInputStream(xmlParserCtxtPtr ctxt, xmlEntityPtr ent) {
    xmlParserInputPtr input;

    if ((ctxt == NULL) || (ent == NULL))
	return(NULL);

    if (ent->content != NULL) {
        input = xmlCtxtNewInputFromString(ctxt, NULL,
                (const char *) ent->content, NULL, XML_INPUT_BUF_STATIC);
    } else if (ent->URI != NULL) {
        xmlResourceType rtype;

        if (ent->etype == XML_EXTERNAL_PARAMETER_ENTITY)
            rtype = XML_RESOURCE_PARAMETER_ENTITY;
        else
            rtype = XML_RESOURCE_GENERAL_ENTITY;

        input = xmlLoadResource(ctxt, (char *) ent->URI,
                                (char *) ent->ExternalID, rtype);
    } else {
        return(NULL);
    }

    if (input == NULL)
        return(NULL);

    input->entity = ent;

    return(input);
}

/**
 * xmlNewStringInputStream:
 * @ctxt:  an XML parser context
 * @buffer:  an memory buffer
 *
 * DEPRECATED: Use xmlNewInputFromString.
 *
 * Create a new input stream based on a memory buffer.
 *
 * Returns the new input stream
 */
xmlParserInputPtr
xmlNewStringInputStream(xmlParserCtxtPtr ctxt, const xmlChar *buffer) {
    return(xmlCtxtNewInputFromString(ctxt, NULL, (const char *) buffer,
                                     NULL, 0));
}


/****************************************************************
 *								*
 *		External entities loading			*
 *								*
 ****************************************************************/

#ifdef LIBXML_CATALOG_ENABLED

/**
 * xmlResolveResourceFromCatalog:
 * @URL:  the URL for the entity to load
 * @ID:  the System ID for the entity to load
 * @ctxt:  the context in which the entity is called or NULL
 *
 * Resolves the URL and ID against the appropriate catalog.
 * This function is used by xmlDefaultExternalEntityLoader and
 * xmlNoNetExternalEntityLoader.
 *
 * Returns a new allocated URL, or NULL.
 */
static xmlChar *
xmlResolveResourceFromCatalog(const char *URL, const char *ID,
                              xmlParserCtxtPtr ctxt) {
    xmlChar *resource = NULL;
    xmlCatalogAllow pref;
    int allowLocal = 0;
    int allowGlobal = 0;

    /*
     * If the resource doesn't exists as a file,
     * try to load it from the resource pointed in the catalogs
     */
    pref = xmlCatalogGetDefaults();

    if ((ctxt != NULL) && (ctxt->catalogs != NULL) &&
        ((pref == XML_CATA_ALLOW_ALL) ||
         (pref == XML_CATA_ALLOW_DOCUMENT)))
        allowLocal = 1;

    if (((ctxt == NULL) ||
         ((ctxt->options & XML_PARSE_NO_SYS_CATALOG) == 0)) &&
        ((pref == XML_CATA_ALLOW_ALL) ||
         (pref == XML_CATA_ALLOW_GLOBAL)))
        allowGlobal = 1;

    if ((pref != XML_CATA_ALLOW_NONE) && (!xmlNoNetExists(URL))) {
	/*
	 * Do a local lookup
	 */
        if (allowLocal) {
	    resource = xmlCatalogLocalResolve(ctxt->catalogs,
					      (const xmlChar *)ID,
					      (const xmlChar *)URL);
        }
	/*
	 * Try a global lookup
	 */
	if ((resource == NULL) && (allowGlobal)) {
	    resource = xmlCatalogResolve((const xmlChar *)ID,
					 (const xmlChar *)URL);
	}
	if ((resource == NULL) && (URL != NULL))
	    resource = xmlStrdup((const xmlChar *) URL);

	/*
	 * TODO: do an URI lookup on the reference
	 */
	if ((resource != NULL) && (!xmlNoNetExists((const char *)resource))) {
	    xmlChar *tmp = NULL;

	    if (allowLocal) {
		tmp = xmlCatalogLocalResolveURI(ctxt->catalogs, resource);
	    }
	    if ((tmp == NULL) && (allowGlobal)) {
		tmp = xmlCatalogResolveURI(resource);
	    }

	    if (tmp != NULL) {
		xmlFree(resource);
		resource = tmp;
	    }
	}
    }

    return resource;
}

#endif

#ifdef LIBXML_HTTP_ENABLED
static xmlParserErrors
xmlCheckHTTPInputInternal(xmlParserInputPtr input) {
    const char *encoding;
    const char *redir;
    const char *mime;
    int code;

    if ((input == NULL) || (input->buf == NULL) ||
        (input->buf->readcallback != xmlIOHTTPRead) ||
        (input->buf->context == NULL))
        return(XML_ERR_OK);

    code = xmlNanoHTTPReturnCode(input->buf->context);
    if (code >= 400) {
        /* fatal error */
        return(XML_IO_LOAD_ERROR);
    }

    mime = xmlNanoHTTPMimeType(input->buf->context);
    if ((xmlStrstr(BAD_CAST mime, BAD_CAST "/xml")) ||
        (xmlStrstr(BAD_CAST mime, BAD_CAST "+xml"))) {
        encoding = xmlNanoHTTPEncoding(input->buf->context);
        if (encoding != NULL) {
            xmlCharEncodingHandlerPtr handler;
            xmlParserErrors res;

            res = xmlOpenCharEncodingHandler(encoding, /* output */ 0,
                                             &handler);
            if (res == 0)
                xmlInputSetEncodingHandler(input, handler);
        }
    }

    redir = xmlNanoHTTPRedir(input->buf->context);
    if (redir != NULL) {
        if (input->filename != NULL)
            xmlFree((xmlChar *) input->filename);
        input->filename = xmlMemStrdup(redir);
        if (input->filename == NULL)
            return(XML_ERR_NO_MEMORY);
    }

    return(XML_ERR_OK);
}
#endif /* LIBXML_HTTP_ENABLED */

/**
 * xmlCheckHTTPInput:
 * @ctxt: an XML parser context
 * @ret: an XML parser input
 *
 * DEPRECATED: Internal function, don't use.
 *
 * Check an input in case it was created from an HTTP stream, in that
 * case it will handle encoding and update of the base URL in case of
 * redirection. It also checks for HTTP errors in which case the input
 * is cleanly freed up and an appropriate error is raised in context
 *
 * Returns the input or NULL in case of HTTP error.
 */
xmlParserInputPtr
xmlCheckHTTPInput(xmlParserCtxtPtr ctxt, xmlParserInputPtr ret) {
    /* Avoid unused variable warning if features are disabled. */
    (void) ctxt;

#ifdef LIBXML_HTTP_ENABLED
    {
        int code = xmlCheckHTTPInputInternal(ret);

        if (code != XML_ERR_OK) {
            if (ret->filename != NULL)
                xmlCtxtErrIO(ctxt, XML_IO_LOAD_ERROR, ret->filename);
            else
                xmlCtxtErrIO(ctxt, XML_IO_LOAD_ERROR, "<null>");
            xmlFreeInputStream(ret);
            return(NULL);
        }
    }
#endif

    return(ret);
}

/**
 * xmlNewInputFromUrl:
 * @filename:  the filename to use as entity
 * @flags:  XML_INPUT flags
 * @out:  pointer to new parser input
 *
 * Create a new input stream based on a file or a URL.
 *
 * The flag XML_INPUT_UNZIP allows decompression.
 *
 * The flag XML_INPUT_NETWORK allows network access.
 *
 * The following resource loaders will be called if they were
 * registered (in order of precedence):
 *
 * - the per-thread xmlParserInputBufferCreateFilenameFunc set with
 *   xmlParserInputBufferCreateFilenameDefault (deprecated)
 * - the default loader which will return
 *   - the result from a matching global input callback set with
 *     xmlRegisterInputCallbacks (deprecated)
 *   - a HTTP resource if support is compiled in.
 *   - a file opened from the filesystem, with automatic detection
 *     of compressed files if support is compiled in.
 *
 * Available since 2.14.0.
 *
 * Returns an xmlParserErrors code.
 */
xmlParserErrors
xmlNewInputFromUrl(const char *filename, xmlParserInputFlags flags,
                   xmlParserInputPtr *out) {
    xmlParserInputBufferPtr buf;
    xmlParserInputPtr input;
    xmlParserErrors code = XML_ERR_OK;

    if (out == NULL)
        return(XML_ERR_ARGUMENT);
    *out = NULL;
    if (filename == NULL)
        return(XML_ERR_ARGUMENT);

    if (xmlParserInputBufferCreateFilenameValue != NULL) {
        buf = xmlParserInputBufferCreateFilenameValue(filename,
                XML_CHAR_ENCODING_NONE);
        if (buf == NULL)
            code = XML_IO_ENOENT;
    } else {
        code = xmlParserInputBufferCreateUrl(filename, XML_CHAR_ENCODING_NONE,
                                             flags, &buf);
    }
    if (code != XML_ERR_OK)
	return(code);

    input = xmlNewInputInternal(buf, filename);
    if (input == NULL)
	return(XML_ERR_NO_MEMORY);

#ifdef LIBXML_HTTP_ENABLED
    code = xmlCheckHTTPInputInternal(input);
    if (code != XML_ERR_OK) {
        xmlFreeInputStream(input);
        return(code);
    }
#endif

    *out = input;
    return(XML_ERR_OK);
}

/**
 * xmlNewInputFromFile:
 * @ctxt:  an XML parser context
 * @filename:  the filename to use as entity
 *
 * DEPRECATED: Use xmlNewInputFromUrl.
 *
 * Create a new input stream based on a file or an URL.
 *
 * Returns the new input stream or NULL in case of error
 */
xmlParserInputPtr
xmlNewInputFromFile(xmlParserCtxtPtr ctxt, const char *filename) {
    xmlParserInputPtr input;
    xmlParserInputFlags flags = 0;
    xmlParserErrors code;

    if ((ctxt == NULL) || (filename == NULL))
        return(NULL);

    if (ctxt->options & XML_PARSE_UNZIP)
        flags |= XML_INPUT_UNZIP;
    if ((ctxt->options & XML_PARSE_NONET) == 0)
        flags |= XML_INPUT_NETWORK;

    code = xmlNewInputFromUrl(filename, flags, &input);
    if (code != XML_ERR_OK) {
        xmlCtxtErrIO(ctxt, code, filename);
        return(NULL);
    }

    return(input);
}

/**
 * xmlDefaultExternalEntityLoader:
 * @URL:  the URL for the entity to load
 * @ID:  the System ID for the entity to load
 * @ctxt:  the context in which the entity is called or NULL
 *
 * By default we don't load external entities, yet.
 *
 * Returns a new allocated xmlParserInputPtr, or NULL.
 */
static xmlParserInputPtr
xmlDefaultExternalEntityLoader(const char *url, const char *ID,
                               xmlParserCtxtPtr ctxt)
{
    xmlParserInputPtr input = NULL;
    char *resource = NULL;

    (void) ID;

    if (url == NULL)
        return(NULL);

#ifdef LIBXML_CATALOG_ENABLED
    resource = (char *) xmlResolveResourceFromCatalog(url, ID, ctxt);
    if (resource != NULL)
	url = resource;
#endif

    if ((ctxt != NULL) &&
        (ctxt->options & XML_PARSE_NONET) &&
        (xmlStrncasecmp(BAD_CAST url, BAD_CAST "http://", 7) == 0)) {
        xmlCtxtErrIO(ctxt, XML_IO_NETWORK_ATTEMPT, url);
    } else {
        input = xmlNewInputFromFile(ctxt, url);
    }

    if (resource != NULL)
	xmlFree(resource);
    return(input);
}

/**
 * xmlNoNetExternalEntityLoader:
 * @URL:  the URL for the entity to load
 * @ID:  the System ID for the entity to load
 * @ctxt:  the context in which the entity is called or NULL
 *
 * DEPRECATED: Use XML_PARSE_NONET.
 *
 * A specific entity loader disabling network accesses, though still
 * allowing local catalog accesses for resolution.
 *
 * Returns a new allocated xmlParserInputPtr, or NULL.
 */
xmlParserInputPtr
xmlNoNetExternalEntityLoader(const char *URL, const char *ID,
                             xmlParserCtxtPtr ctxt) {
    int oldOptions = 0;
    xmlParserInputPtr input;

    if (ctxt != NULL) {
        oldOptions = ctxt->options;
        ctxt->options |= XML_PARSE_NONET;
    }

    input = xmlDefaultExternalEntityLoader(URL, ID, ctxt);

    if (ctxt != NULL)
        ctxt->options = oldOptions;

    return(input);
}

/*
 * This global has to die eventually
 */
static xmlExternalEntityLoader
xmlCurrentExternalEntityLoader = xmlDefaultExternalEntityLoader;

/**
 * xmlSetExternalEntityLoader:
 * @f:  the new entity resolver function
 *
 * DEPRECATED: This is a global setting and not thread-safe. Use
 * xmlCtxtSetResourceLoader or similar functions.
 *
 * Changes the default external entity resolver function for the
 * application.
 */
void
xmlSetExternalEntityLoader(xmlExternalEntityLoader f) {
    xmlCurrentExternalEntityLoader = f;
}

/**
 * xmlGetExternalEntityLoader:
 *
 * DEPRECATED: See xmlSetExternalEntityLoader.
 *
 * Get the default external entity resolver function for the application
 *
 * Returns the xmlExternalEntityLoader function pointer
 */
xmlExternalEntityLoader
xmlGetExternalEntityLoader(void) {
    return(xmlCurrentExternalEntityLoader);
}

/**
 * xmlCtxtSetResourceLoader:
 * @ctxt:  parser context
 * @loader:  callback
 * @vctxt:  user data
 *
 * Installs a custom callback to load documents, DTDs or external
 * entities.
 *
 * Available since 2.14.0.
 */
<<<<<<< HEAD
xmlParserInputPtr
xmlNewStringInputStream(xmlParserCtxtPtr ctxt, const xmlChar *buffer) {
    xmlParserInputPtr input;
    xmlParserInputBufferPtr buf;

    if (buffer == NULL) {
        xmlErrInternal(ctxt, "xmlNewStringInputStream string = NULL\n",
	               NULL);
	return(NULL);
    }
    if (xmlParserDebugEntities)
	xmlGenericError(xmlGenericErrorContext,
		"new fixed input: %.30s\n", buffer);
    buf = xmlParserInputBufferCreateMem((const char *) buffer,
                                        xmlStrlen(buffer),
                                        XML_CHAR_ENCODING_NONE);
    if (buf == NULL) {
	xmlErrMemory(ctxt, NULL);
        return(NULL);
    }
    input = xmlNewInputStream(ctxt);
    if (input == NULL) {
        xmlErrMemory(ctxt,  "couldn't allocate a new input stream\n");
	xmlFreeParserInputBuffer(buf);
	return(NULL);
    }
    input->buf = buf;
    xmlBufResetInput(input->buf->buffer, input);
    return(input);
=======
void
xmlCtxtSetResourceLoader(xmlParserCtxtPtr ctxt, xmlResourceLoader loader,
                         void *vctxt) {
    if (ctxt == NULL)
        return;

    ctxt->resourceLoader = loader;
    ctxt->resourceCtxt = vctxt;
>>>>>>> 626889fb
}

/**
 * xmlLoadResource:
 * @ctxt:  parser context
 * @url:  the URL for the entity to load
 * @publicId:  the Public ID for the entity to load
 * @type:  resource type
 *
 * Returns the xmlParserInputPtr or NULL in case of error.
 */
xmlParserInputPtr
xmlLoadResource(xmlParserCtxtPtr ctxt, const char *url, const char *publicId,
                xmlResourceType type) {
    char *canonicFilename;
    xmlParserInputPtr ret;

    if (url == NULL)
        return(NULL);

    if ((ctxt != NULL) && (ctxt->resourceLoader != NULL)) {
        char *resource = NULL;
        xmlParserInputFlags flags = 0;
        int code;

#ifdef LIBXML_CATALOG_ENABLED
        resource = (char *) xmlResolveResourceFromCatalog(url, publicId, ctxt);
        if (resource != NULL)
            url = resource;
#endif

        if (ctxt->options & XML_PARSE_UNZIP)
            flags |= XML_INPUT_UNZIP;
        if ((ctxt->options & XML_PARSE_NONET) == 0)
            flags |= XML_INPUT_NETWORK;

        code = ctxt->resourceLoader(ctxt->resourceCtxt, url, publicId, type,
                                    flags, &ret);
        if (code != XML_ERR_OK) {
            xmlCtxtErrIO(ctxt, code, url);
            ret = NULL;
        }
        if (resource != NULL)
            xmlFree(resource);
        return(ret);
    }

    canonicFilename = (char *) xmlCanonicPath((const xmlChar *) url);
    if (canonicFilename == NULL) {
        xmlCtxtErrMemory(ctxt);
        return(NULL);
    }

    ret = xmlCurrentExternalEntityLoader(canonicFilename, publicId, ctxt);
    xmlFree(canonicFilename);
    return(ret);
}

/**
 * xmlLoadExternalEntity:
 * @URL:  the URL for the entity to load
 * @ID:  the Public ID for the entity to load
 * @ctxt:  the context in which the entity is called or NULL
 *
 * @URL is a filename or URL. If if contains the substring "://",
 * it is assumed to be a Legacy Extended IRI. Otherwise, it is
 * treated as a filesystem path.
 *
 * @ID is an optional XML public ID, typically from a doctype
 * declaration. It is used for catalog lookups.
 *
 * If catalog lookup is enabled (default is yes) and URL or ID are
 * found in system or local XML catalogs, URL is replaced with the
 * result. Then the following resource loaders will be called if
 * they were registered (in order of precedence):
 *
 * - the resource loader set with xmlCtxtSetResourceLoader
 * - the global external entity loader set with
 *   xmlSetExternalEntityLoader (without catalog resolution,
 *   deprecated)
 * - the per-thread xmlParserInputBufferCreateFilenameFunc set with
 *   xmlParserInputBufferCreateFilenameDefault (deprecated)
 * - the default loader which will return
 *   - the result from a matching global input callback set with
 *     xmlRegisterInputCallbacks (deprecated)
 *   - a HTTP resource if support is compiled in.
 *   - a file opened from the filesystem, with automatic detection
 *     of compressed files if support is compiled in.
 *
 * Returns the xmlParserInputPtr or NULL
 */
xmlParserInputPtr
xmlLoadExternalEntity(const char *URL, const char *ID,
                      xmlParserCtxtPtr ctxt) {
    return(xmlLoadResource(ctxt, URL, ID, XML_RESOURCE_UNKNOWN));
}

/************************************************************************
 *									*
 *		Commodity functions to handle parser contexts		*
 *									*
 ************************************************************************/

/**
 * xmlInitSAXParserCtxt:
 * @ctxt:  XML parser context
 * @sax:  SAX handlert
 * @userData:  user data
 *
 * Initialize a SAX parser context
 *
 * Returns 0 in case of success and -1 in case of error
 */

static int
xmlInitSAXParserCtxt(xmlParserCtxtPtr ctxt, const xmlSAXHandler *sax,
                     void *userData)
{
    xmlParserInputPtr input;
#ifdef FUZZING_BUILD_MODE_UNSAFE_FOR_PRODUCTION
    size_t initialNodeTabSize = 1;
#else
    size_t initialNodeTabSize = 10;
#endif

    if (ctxt == NULL)
        return(-1);
<<<<<<< HEAD
    }

    xmlInitParser();
=======
>>>>>>> 626889fb

    if (ctxt->dict == NULL)
	ctxt->dict = xmlDictCreate();
    if (ctxt->dict == NULL)
	return(-1);

    if (ctxt->sax == NULL)
	ctxt->sax = (xmlSAXHandler *) xmlMalloc(sizeof(xmlSAXHandler));
    if (ctxt->sax == NULL)
	return(-1);
<<<<<<< HEAD
    }
=======
>>>>>>> 626889fb
    if (sax == NULL) {
	memset(ctxt->sax, 0, sizeof(xmlSAXHandler));
        xmlSAXVersion(ctxt->sax, 2);
        ctxt->userData = ctxt;
    } else {
	if (sax->initialized == XML_SAX2_MAGIC) {
	    memcpy(ctxt->sax, sax, sizeof(xmlSAXHandler));
        } else {
	    memset(ctxt->sax, 0, sizeof(xmlSAXHandler));
	    memcpy(ctxt->sax, sax, sizeof(xmlSAXHandlerV1));
        }
        ctxt->userData = userData ? userData : ctxt;
    }

    ctxt->maxatts = 0;
    ctxt->atts = NULL;
    /* Allocate the Input stack */
    if (ctxt->inputTab == NULL) {
#ifdef FUZZING_BUILD_MODE_UNSAFE_FOR_PRODUCTION
        size_t initialSize = 1;
#else
        size_t initialSize = 5;
#endif

	ctxt->inputTab = xmlMalloc(initialSize * sizeof(xmlParserInputPtr));
	ctxt->inputMax = initialSize;
    }
    if (ctxt->inputTab == NULL)
	return(-1);
    while ((input = xmlCtxtPopInput(ctxt)) != NULL) { /* Non consuming */
        xmlFreeInputStream(input);
    }
    ctxt->inputNr = 0;
    ctxt->input = NULL;

    ctxt->version = NULL;
    ctxt->encoding = NULL;
    ctxt->standalone = -1;
    ctxt->hasExternalSubset = 0;
    ctxt->hasPErefs = 0;
    ctxt->html = 0;
    ctxt->instate = XML_PARSER_START;

    /* Allocate the Node stack */
    if (ctxt->nodeTab == NULL) {
	ctxt->nodeTab = xmlMalloc(initialNodeTabSize * sizeof(xmlNodePtr));
	ctxt->nodeMax = initialNodeTabSize;
    }
    if (ctxt->nodeTab == NULL)
	return(-1);
    ctxt->nodeNr = 0;
    ctxt->node = NULL;

    /* Allocate the Name stack */
    if (ctxt->nameTab == NULL) {
	ctxt->nameTab = xmlMalloc(initialNodeTabSize * sizeof(xmlChar *));
	ctxt->nameMax = initialNodeTabSize;
    }
    if (ctxt->nameTab == NULL)
	return(-1);
    ctxt->nameNr = 0;
    ctxt->name = NULL;

    /* Allocate the space stack */
    if (ctxt->spaceTab == NULL) {
	ctxt->spaceTab = xmlMalloc(initialNodeTabSize * sizeof(int));
	ctxt->spaceMax = initialNodeTabSize;
    }
    if (ctxt->spaceTab == NULL)
	return(-1);
    ctxt->spaceNr = 1;
    ctxt->spaceTab[0] = -1;
    ctxt->space = &ctxt->spaceTab[0];
    ctxt->myDoc = NULL;
    ctxt->wellFormed = 1;
    ctxt->nsWellFormed = 1;
    ctxt->valid = 1;

    ctxt->options = XML_PARSE_NODICT;

    /*
     * Initialize some parser options from deprecated global variables.
     * Note that the "modern" API taking options arguments or
     * xmlCtxtSetOptions will ignore these defaults. They're only
     * relevant if old API functions like xmlParseFile are used.
     */
    ctxt->loadsubset = xmlLoadExtDtdDefaultValue;
    if (ctxt->loadsubset) {
        ctxt->options |= XML_PARSE_DTDLOAD;
    }
    ctxt->validate = xmlDoValidityCheckingDefaultValue;
    if (ctxt->validate) {
        ctxt->options |= XML_PARSE_DTDVALID;
    }
    ctxt->pedantic = xmlPedanticParserDefaultValue;
    if (ctxt->pedantic) {
        ctxt->options |= XML_PARSE_PEDANTIC;
    }
    ctxt->linenumbers = xmlLineNumbersDefaultValue;
    ctxt->keepBlanks = xmlKeepBlanksDefaultValue;
    if (ctxt->keepBlanks == 0) {
	ctxt->sax->ignorableWhitespace = xmlSAX2IgnorableWhitespace;
	ctxt->options |= XML_PARSE_NOBLANKS;
    }
    ctxt->replaceEntities = xmlSubstituteEntitiesDefaultValue;
    if (ctxt->replaceEntities) {
        ctxt->options |= XML_PARSE_NOENT;
    }
    if (xmlGetWarningsDefaultValue == 0)
        ctxt->options |= XML_PARSE_NOWARNING;

    ctxt->vctxt.flags = XML_VCTXT_USE_PCTXT;
    ctxt->vctxt.userData = ctxt;
    ctxt->vctxt.error = xmlParserValidityError;
    ctxt->vctxt.warning = xmlParserValidityWarning;

    ctxt->record_info = 0;
    ctxt->checkIndex = 0;
    ctxt->inSubset = 0;
    ctxt->errNo = XML_ERR_OK;
    ctxt->depth = 0;
    ctxt->catalogs = NULL;
    ctxt->sizeentities = 0;
    ctxt->sizeentcopy = 0;
    ctxt->input_id = 1;
    ctxt->maxAmpl = XML_MAX_AMPLIFICATION_DEFAULT;
    xmlInitNodeInfoSeq(&ctxt->node_seq);

    if (ctxt->nsdb == NULL) {
        ctxt->nsdb = xmlParserNsCreate();
        if (ctxt->nsdb == NULL)
            return(-1);
    }

    return(0);
}

/**
 * xmlInitParserCtxt:
 * @ctxt:  an XML parser context
 *
 * DEPRECATED: Internal function which will be made private in a future
 * version.
 *
 * Initialize a parser context
 *
 * Returns 0 in case of success and -1 in case of error
 */

int
xmlInitParserCtxt(xmlParserCtxtPtr ctxt)
{
    return(xmlInitSAXParserCtxt(ctxt, NULL, NULL));
}

/**
 * xmlFreeParserCtxt:
 * @ctxt:  an XML parser context
 *
 * Free all the memory used by a parser context. However the parsed
 * document in ctxt->myDoc is not freed.
 */

void
xmlFreeParserCtxt(xmlParserCtxtPtr ctxt)
{
    xmlParserInputPtr input;

    if (ctxt == NULL) return;

    while ((input = xmlCtxtPopInput(ctxt)) != NULL) { /* Non consuming */
        xmlFreeInputStream(input);
    }
    if (ctxt->spaceTab != NULL) xmlFree(ctxt->spaceTab);
    if (ctxt->nameTab != NULL) xmlFree((xmlChar * *)ctxt->nameTab);
    if (ctxt->nodeTab != NULL) xmlFree(ctxt->nodeTab);
    if (ctxt->nodeInfoTab != NULL) xmlFree(ctxt->nodeInfoTab);
    if (ctxt->inputTab != NULL) xmlFree(ctxt->inputTab);
    if (ctxt->version != NULL) xmlFree((char *) ctxt->version);
    if (ctxt->encoding != NULL) xmlFree((char *) ctxt->encoding);
    if (ctxt->extSubURI != NULL) xmlFree((char *) ctxt->extSubURI);
    if (ctxt->extSubSystem != NULL) xmlFree((char *) ctxt->extSubSystem);
#ifdef LIBXML_SAX1_ENABLED
    if ((ctxt->sax != NULL) &&
        (ctxt->sax != (xmlSAXHandlerPtr) &xmlDefaultSAXHandler))
#else
    if (ctxt->sax != NULL)
#endif /* LIBXML_SAX1_ENABLED */
        xmlFree(ctxt->sax);
    if (ctxt->directory != NULL) xmlFree(ctxt->directory);
    if (ctxt->vctxt.nodeTab != NULL) xmlFree(ctxt->vctxt.nodeTab);
    if (ctxt->atts != NULL) xmlFree((xmlChar * *)ctxt->atts);
    if (ctxt->dict != NULL) xmlDictFree(ctxt->dict);
    if (ctxt->nsTab != NULL) xmlFree(ctxt->nsTab);
    if (ctxt->nsdb != NULL) xmlParserNsFree(ctxt->nsdb);
    if (ctxt->attrHash != NULL) xmlFree(ctxt->attrHash);
    if (ctxt->pushTab != NULL) xmlFree(ctxt->pushTab);
    if (ctxt->attallocs != NULL) xmlFree(ctxt->attallocs);
    if (ctxt->attsDefault != NULL)
        xmlHashFree(ctxt->attsDefault, xmlHashDefaultDeallocator);
    if (ctxt->attsSpecial != NULL)
        xmlHashFree(ctxt->attsSpecial, NULL);
    if (ctxt->freeElems != NULL) {
        xmlNodePtr cur, next;

	cur = ctxt->freeElems;
	while (cur != NULL) {
	    next = cur->next;
	    xmlFree(cur);
	    cur = next;
	}
    }
    if (ctxt->freeAttrs != NULL) {
        xmlAttrPtr cur, next;

	cur = ctxt->freeAttrs;
	while (cur != NULL) {
	    next = cur->next;
	    xmlFree(cur);
	    cur = next;
	}
    }
    /*
     * cleanup the error strings
     */
    if (ctxt->lastError.message != NULL)
        xmlFree(ctxt->lastError.message);
    if (ctxt->lastError.file != NULL)
        xmlFree(ctxt->lastError.file);
    if (ctxt->lastError.str1 != NULL)
        xmlFree(ctxt->lastError.str1);
    if (ctxt->lastError.str2 != NULL)
        xmlFree(ctxt->lastError.str2);
    if (ctxt->lastError.str3 != NULL)
        xmlFree(ctxt->lastError.str3);

#ifdef LIBXML_CATALOG_ENABLED
    if (ctxt->catalogs != NULL)
	xmlCatalogFreeLocal(ctxt->catalogs);
#endif
    xmlFree(ctxt);
}

/**
 * xmlNewParserCtxt:
 *
 * Allocate and initialize a new parser context.
 *
 * Returns the xmlParserCtxtPtr or NULL
 */

xmlParserCtxtPtr
xmlNewParserCtxt(void)
{
    return(xmlNewSAXParserCtxt(NULL, NULL));
}

/**
 * xmlNewSAXParserCtxt:
 * @sax:  SAX handler
 * @userData:  user data
 *
 * Allocate and initialize a new SAX parser context. If userData is NULL,
 * the parser context will be passed as user data.
 *
<<<<<<< HEAD
=======
 * Available since 2.11.0. If you want support older versions,
 * it's best to invoke xmlNewParserCtxt and set ctxt->sax with
 * struct assignment.
 *
>>>>>>> 626889fb
 * Returns the xmlParserCtxtPtr or NULL if memory allocation failed.
 */

xmlParserCtxtPtr
xmlNewSAXParserCtxt(const xmlSAXHandler *sax, void *userData)
{
    xmlParserCtxtPtr ctxt;

    xmlInitParser();

    ctxt = (xmlParserCtxtPtr) xmlMalloc(sizeof(xmlParserCtxt));
    if (ctxt == NULL)
	return(NULL);
    memset(ctxt, 0, sizeof(xmlParserCtxt));
    if (xmlInitSAXParserCtxt(ctxt, sax, userData) < 0) {
        xmlFreeParserCtxt(ctxt);
	return(NULL);
    }
    return(ctxt);
}

/**
 * xmlCtxtGetPrivate:
 * @ctxt:  parser context
 *
 * Available since 2.14.0.
 *
 * Returns the private application data.
 */
void *
xmlCtxtGetPrivate(xmlParserCtxtPtr ctxt) {
    if (ctxt == NULL)
        return(NULL);

    return(ctxt->_private);
}

/**
 * xmlCtxtSetPrivate:
 * @ctxt:  parser context
 * @priv:  private application data
 *
 * Available since 2.14.0.
 *
 * Set the private application data.
 */
void
xmlCtxtSetPrivate(xmlParserCtxtPtr ctxt, void *priv) {
    if (ctxt == NULL)
        return;

    ctxt->_private = priv;
}

/**
 * xmlCtxtGetCatalogs:
 * @ctxt:  parser context
 *
 * Available since 2.14.0.
 *
 * Returns the local catalogs.
 */
void *
xmlCtxtGetCatalogs(xmlParserCtxtPtr ctxt) {
    if (ctxt == NULL)
        return(NULL);

    return(ctxt->catalogs);
}

/**
 * xmlCtxtSetCatalogs:
 * @ctxt:  parser context
 * @catalogs:  catalogs pointer
 *
 * Available since 2.14.0.
 *
 * Set the local catalogs.
 */
void
xmlCtxtSetCatalogs(xmlParserCtxtPtr ctxt, void *catalogs) {
    if (ctxt == NULL)
        return;

    ctxt->catalogs = catalogs;
}

/**
 * xmlCtxtGetDict:
 * @ctxt:  parser context
 *
 * Available since 2.14.0.
 *
 * Returns the dictionary.
 */
xmlDictPtr
xmlCtxtGetDict(xmlParserCtxtPtr ctxt) {
    if (ctxt == NULL)
        return(NULL);

    return(ctxt->dict);
}

/**
 * xmlCtxtSetDict:
 * @ctxt:  parser context
 * @dict:  dictionary
 *
 * Available since 2.14.0.
 *
 * Set the dictionary. This should only be done immediately after
 * creating a parser context.
 */
void
xmlCtxtSetDict(xmlParserCtxtPtr ctxt, xmlDictPtr dict) {
    if (ctxt == NULL)
        return;

    if (ctxt->dict != NULL)
        xmlDictFree(ctxt->dict);

    xmlDictReference(dict);
    ctxt->dict = dict;
}

/**
 * xmlCtxtGetSaxHandler:
 * @ctxt:  parser context
 *
 * Available since 2.14.0.
 *
 * Returns the SAX handler struct. This is not a copy and must not
 * be freed. Handlers can be updated.
 */
xmlSAXHandler *
xmlCtxtGetSaxHandler(xmlParserCtxtPtr ctxt) {
    if (ctxt == NULL)
        return(NULL);

    return(ctxt->sax);
}

/**
 * xmlCtxtSetSaxHandler:
 * @ctxt:  parser context
 * @sax:  SAX handler
 *
 * Available since 2.14.0.
 *
 * Set the SAX handler struct to a copy of @sax.
 *
 * Returns 0 on success or -1 if arguments are invalid or a memory
 * allocation failed.
 */
int
xmlCtxtSetSaxHandler(xmlParserCtxtPtr ctxt, const xmlSAXHandler *sax) {
    xmlSAXHandler *copy;

    if ((ctxt == NULL) || (sax == NULL))
        return(-1);

    copy = xmlMalloc(sizeof(*copy));
    if (copy == NULL)
        return(-1);

    memcpy(copy, sax, sizeof(*copy));
    ctxt->sax = copy;

    return(0);
}

/**
 * xmlCtxtGetDocument:
 * @ctxt:  parser context
 *
 * Available since 2.14.0.
 *
 * Returns the parsed document or NULL if a fatal error occurred when
 * parsing. The document must be freed by the caller. Resets the
 * context's document to NULL.
 */
xmlDocPtr
xmlCtxtGetDocument(xmlParserCtxtPtr ctxt) {
    xmlDocPtr doc;

    if (ctxt == NULL)
        return(NULL);

    if ((ctxt->wellFormed) ||
        (((ctxt->recovery) || (ctxt->html)) &&
         (!xmlCtxtIsCatastrophicError(ctxt)))) {
        doc = ctxt->myDoc;
    } else {
        if (ctxt->errNo == XML_ERR_OK)
            xmlFatalErr(ctxt, XML_ERR_INTERNAL_ERROR, "unknown error");
        doc = NULL;
        xmlFreeDoc(ctxt->myDoc);
    }
    ctxt->myDoc = NULL;

    return(doc);
}

/**
 * xmlCtxtIsHtml:
 * @ctxt:  parser context
 *
 * Available since 2.14.0.
 *
 * Returns 1 if this is a HTML parser context, 0 otherwise.
 */
int
xmlCtxtIsHtml(xmlParserCtxtPtr ctxt) {
    if (ctxt == NULL)
        return(0);

    return(ctxt->html ? 1 : 0);
}

/**
 * xmlCtxtIsStopped:
 * @ctxt:  parser context
 *
 * Available since 2.14.0.
 *
 * Returns 1 if the parser is stopped, 0 otherwise.
 */
int
xmlCtxtIsStopped(xmlParserCtxtPtr ctxt) {
    if (ctxt == NULL)
        return(0);

    return(PARSER_STOPPED(ctxt));
}

/**
 * xmlCtxtGetValidCtxt:
 * @ctxt:  parser context
 *
 * Available since 2.14.0.
 *
 * Returns the validation context.
 */
xmlValidCtxtPtr
xmlCtxtGetValidCtxt(xmlParserCtxtPtr ctxt) {
    if (ctxt == NULL)
        return(NULL);

    return(&ctxt->vctxt);
}

/************************************************************************
 *									*
 *		Handling of node information				*
 *									*
 ************************************************************************/

/**
 * xmlClearParserCtxt:
 * @ctxt:  an XML parser context
 *
 * Clear (release owned resources) and reinitialize a parser context
 */

void
xmlClearParserCtxt(xmlParserCtxtPtr ctxt)
{
  if (ctxt==NULL)
    return;
  xmlClearNodeInfoSeq(&ctxt->node_seq);
  xmlCtxtReset(ctxt);
}


/**
 * xmlParserFindNodeInfo:
 * @ctx:  an XML parser context
 * @node:  an XML node within the tree
 *
 * DEPRECATED: Don't use.
 *
 * Find the parser node info struct for a given node
 *
 * Returns an xmlParserNodeInfo block pointer or NULL
 */
const xmlParserNodeInfo *
xmlParserFindNodeInfo(xmlParserCtxtPtr ctx, xmlNodePtr node)
{
    unsigned long pos;

    if ((ctx == NULL) || (node == NULL))
        return (NULL);
    /* Find position where node should be at */
    pos = xmlParserFindNodeInfoIndex(&ctx->node_seq, node);
    if (pos < ctx->node_seq.length
        && ctx->node_seq.buffer[pos].node == node)
        return &ctx->node_seq.buffer[pos];
    else
        return NULL;
}


/**
 * xmlInitNodeInfoSeq:
 * @seq:  a node info sequence pointer
 *
 * DEPRECATED: Don't use.
 *
 * -- Initialize (set to initial state) node info sequence
 */
void
xmlInitNodeInfoSeq(xmlParserNodeInfoSeqPtr seq)
{
    if (seq == NULL)
        return;
    seq->length = 0;
    seq->maximum = 0;
    seq->buffer = NULL;
}

/**
 * xmlClearNodeInfoSeq:
 * @seq:  a node info sequence pointer
 *
 * DEPRECATED: Don't use.
 *
 * -- Clear (release memory and reinitialize) node
 *   info sequence
 */
void
xmlClearNodeInfoSeq(xmlParserNodeInfoSeqPtr seq)
{
    if (seq == NULL)
        return;
    if (seq->buffer != NULL)
        xmlFree(seq->buffer);
    xmlInitNodeInfoSeq(seq);
}

/**
 * xmlParserFindNodeInfoIndex:
 * @seq:  a node info sequence pointer
 * @node:  an XML node pointer
 *
 * DEPRECATED: Don't use.
 *
 * xmlParserFindNodeInfoIndex : Find the index that the info record for
 *   the given node is or should be at in a sorted sequence
 *
 * Returns a long indicating the position of the record
 */
unsigned long
xmlParserFindNodeInfoIndex(xmlParserNodeInfoSeqPtr seq,
                           xmlNodePtr node)
{
    unsigned long upper, lower, middle;
    int found = 0;

    if ((seq == NULL) || (node == NULL))
        return ((unsigned long) -1);

    /* Do a binary search for the key */
    lower = 1;
    upper = seq->length;
    middle = 0;
    while (lower <= upper && !found) {
        middle = lower + (upper - lower) / 2;
        if (node == seq->buffer[middle - 1].node)
            found = 1;
        else if (node < seq->buffer[middle - 1].node)
            upper = middle - 1;
        else
            lower = middle + 1;
    }

    /* Return position */
    if (middle == 0 || seq->buffer[middle - 1].node < node)
        return middle;
    else
        return middle - 1;
}


/**
 * xmlParserAddNodeInfo:
 * @ctxt:  an XML parser context
 * @info:  a node info sequence pointer
 *
 * DEPRECATED: Don't use.
 *
 * Insert node info record into the sorted sequence
 */
void
xmlParserAddNodeInfo(xmlParserCtxtPtr ctxt,
                     xmlParserNodeInfoPtr info)
{
    unsigned long pos;

    if ((ctxt == NULL) || (info == NULL)) return;

    /* Find pos and check to see if node is already in the sequence */
    pos = xmlParserFindNodeInfoIndex(&ctxt->node_seq, (xmlNodePtr)
                                     info->node);

    if ((pos < ctxt->node_seq.length) &&
        (ctxt->node_seq.buffer != NULL) &&
        (ctxt->node_seq.buffer[pos].node == info->node)) {
        ctxt->node_seq.buffer[pos] = *info;
    }

    /* Otherwise, we need to add new node to buffer */
    else {
        if (ctxt->node_seq.length + 1 > ctxt->node_seq.maximum) {
            xmlParserNodeInfo *tmp;
            int newSize;

            newSize = xmlGrowCapacity(ctxt->node_seq.maximum, sizeof(tmp[0]),
                                      4, XML_MAX_ITEMS);
            if (newSize < 0) {
		xmlCtxtErrMemory(ctxt);
                return;
            }
            tmp = xmlRealloc(ctxt->node_seq.buffer, newSize * sizeof(tmp[0]));
            if (tmp == NULL) {
		xmlCtxtErrMemory(ctxt);
                return;
            }
            ctxt->node_seq.buffer = tmp;
            ctxt->node_seq.maximum = newSize;
        }

        /* If position is not at end, move elements out of the way */
        if (pos != ctxt->node_seq.length) {
            unsigned long i;

            for (i = ctxt->node_seq.length; i > pos; i--)
                ctxt->node_seq.buffer[i] = ctxt->node_seq.buffer[i - 1];
        }

        /* Copy element and increase length */
        ctxt->node_seq.buffer[pos] = *info;
        ctxt->node_seq.length++;
    }
}

/************************************************************************
 *									*
 *		Defaults settings					*
 *									*
 ************************************************************************/
/**
 * xmlPedanticParserDefault:
 * @val:  int 0 or 1
 *
 * DEPRECATED: Use the modern options API with XML_PARSE_PEDANTIC.
 *
 * Set and return the previous value for enabling pedantic warnings.
 *
 * Returns the last value for 0 for no substitution, 1 for substitution.
 */

int
xmlPedanticParserDefault(int val) {
    int old = xmlPedanticParserDefaultValue;

    xmlPedanticParserDefaultValue = val;
    return(old);
}

/**
 * xmlLineNumbersDefault:
 * @val:  int 0 or 1
 *
 * DEPRECATED: The modern options API always enables line numbers.
 *
 * Set and return the previous value for enabling line numbers in elements
 * contents. This may break on old application and is turned off by default.
 *
 * Returns the last value for 0 for no substitution, 1 for substitution.
 */

int
xmlLineNumbersDefault(int val) {
    int old = xmlLineNumbersDefaultValue;

    xmlLineNumbersDefaultValue = val;
    return(old);
}

/**
 * xmlSubstituteEntitiesDefault:
 * @val:  int 0 or 1
 *
 * DEPRECATED: Use the modern options API with XML_PARSE_NOENT.
 *
 * Set and return the previous value for default entity support.
 * Initially the parser always keep entity references instead of substituting
 * entity values in the output. This function has to be used to change the
 * default parser behavior
 * SAX::substituteEntities() has to be used for changing that on a file by
 * file basis.
 *
 * Returns the last value for 0 for no substitution, 1 for substitution.
 */

int
xmlSubstituteEntitiesDefault(int val) {
    int old = xmlSubstituteEntitiesDefaultValue;

    xmlSubstituteEntitiesDefaultValue = val;
    return(old);
}

/**
 * xmlKeepBlanksDefault:
 * @val:  int 0 or 1
 *
 * DEPRECATED: Use the modern options API with XML_PARSE_NOBLANKS.
 *
 * Set and return the previous value for default blanks text nodes support.
 * The 1.x version of the parser used an heuristic to try to detect
 * ignorable white spaces. As a result the SAX callback was generating
 * xmlSAX2IgnorableWhitespace() callbacks instead of characters() one, and when
 * using the DOM output text nodes containing those blanks were not generated.
 * The 2.x and later version will switch to the XML standard way and
 * ignorableWhitespace() are only generated when running the parser in
 * validating mode and when the current element doesn't allow CDATA or
 * mixed content.
 * This function is provided as a way to force the standard behavior
 * on 1.X libs and to switch back to the old mode for compatibility when
 * running 1.X client code on 2.X . Upgrade of 1.X code should be done
 * by using xmlIsBlankNode() commodity function to detect the "empty"
 * nodes generated.
 * This value also affect autogeneration of indentation when saving code
 * if blanks sections are kept, indentation is not generated.
 *
 * Returns the last value for 0 for no substitution, 1 for substitution.
 */

int
xmlKeepBlanksDefault(int val) {
    int old = xmlKeepBlanksDefaultValue;

    xmlKeepBlanksDefaultValue = val;
#ifdef LIBXML_OUTPUT_ENABLED
    if (!val)
        xmlIndentTreeOutput = 1;
#endif
    return(old);
}
<|MERGE_RESOLUTION|>--- conflicted
+++ resolved
@@ -44,9 +44,6 @@
 #include "private/enc.h"
 #include "private/error.h"
 #include "private/io.h"
-<<<<<<< HEAD
-#include "private/parser.h"
-=======
 #include "private/memory.h"
 #include "private/parser.h"
 
@@ -61,7 +58,6 @@
  * factor of serialized output after entity expansion.
  */
 #define XML_MAX_AMPLIFICATION_DEFAULT 5
->>>>>>> 626889fb
 
 /*
  * Various global defaults for parsing
@@ -80,23 +76,11 @@
     xmlInitParser();
 
     if ((myversion / 10000) != (version / 10000)) {
-<<<<<<< HEAD
-	xmlGenericError(xmlGenericErrorContext,
-		"Fatal: program compiled against libxml %d using libxml %d\n",
-		(version / 10000), (myversion / 10000));
-	fprintf(stderr,
-		"Fatal: program compiled against libxml %d using libxml %d\n",
-		(version / 10000), (myversion / 10000));
-    }
-    if ((myversion / 100) < (version / 100)) {
-	xmlGenericError(xmlGenericErrorContext,
-=======
 	xmlPrintErrorMessage(
 		"Fatal: program compiled against libxml %d using libxml %d\n",
 		(version / 10000), (myversion / 10000));
     } else if ((myversion / 100) < (version / 100)) {
 	xmlPrintErrorMessage(
->>>>>>> 626889fb
 		"Warning: program compiled against libxml %d using older %d\n",
 		(version / 100), (myversion / 100));
     }
@@ -533,28 +517,6 @@
 /* we need to keep enough input to show errors in context */
 #define LINE_LEN        80
 
-<<<<<<< HEAD
-#ifdef DEBUG_INPUT
-#define CHECK_BUFFER(in) check_buffer(in)
-
-static
-void check_buffer(xmlParserInputPtr in) {
-    if (in->base != xmlBufContent(in->buf->buffer)) {
-        xmlGenericError(xmlGenericErrorContext,
-		"xmlParserInput: base mismatch problem\n");
-    }
-    if (in->cur < in->base) {
-        xmlGenericError(xmlGenericErrorContext,
-		"xmlParserInput: cur < base problem\n");
-    }
-    if (in->cur > in->base + xmlBufUse(in->buf->buffer)) {
-        xmlGenericError(xmlGenericErrorContext,
-		"xmlParserInput: cur > base + use problem\n");
-    }
-    xmlGenericError(xmlGenericErrorContext,"buffer %p : content %x, cur %d, use %d\n",
-            (void *) in, (int) xmlBufContent(in->buf->buffer),
-            in->cur - in->base, xmlBufUse(in->buf->buffer));
-=======
 /**
  * xmlHaltParser:
  * @ctxt:  an XML parser context
@@ -568,42 +530,6 @@
         return;
     ctxt->instate = XML_PARSER_EOF; /* TODO: Remove after refactoring */
     ctxt->disableSAX = 2;
->>>>>>> 626889fb
-}
-
-/**
- * xmlHaltParser:
- * @ctxt:  an XML parser context
- *
- * Blocks further parser processing don't override error
- * for internal use
- */
-void
-xmlHaltParser(xmlParserCtxtPtr ctxt) {
-    if (ctxt == NULL)
-        return;
-    ctxt->instate = XML_PARSER_EOF;
-    ctxt->disableSAX = 1;
-    while (ctxt->inputNr > 1)
-        xmlFreeInputStream(inputPop(ctxt));
-    if (ctxt->input != NULL) {
-        /*
-	 * in case there was a specific allocation deallocate before
-	 * overriding base
-	 */
-        if (ctxt->input->free != NULL) {
-	    ctxt->input->free((xmlChar *) ctxt->input->base);
-	    ctxt->input->free = NULL;
-	}
-        if (ctxt->input->buf != NULL) {
-            xmlFreeParserInputBuffer(ctxt->input->buf);
-            ctxt->input->buf = NULL;
-        }
-	ctxt->input->cur = BAD_CAST"";
-        ctxt->input->length = 0;
-	ctxt->input->base = ctxt->input->cur;
-        ctxt->input->end = ctxt->input->cur;
-    }
 }
 
 /**
@@ -623,56 +549,36 @@
 /**
  * xmlParserGrow:
  * @ctxt:  an XML parser context
-<<<<<<< HEAD
-=======
  *
  * Grow the input buffer.
  *
  * Returns the number of bytes read or -1 in case of error.
->>>>>>> 626889fb
  */
 int
 xmlParserGrow(xmlParserCtxtPtr ctxt) {
     xmlParserInputPtr in = ctxt->input;
     xmlParserInputBufferPtr buf = in->buf;
-<<<<<<< HEAD
-    ptrdiff_t curEnd = in->end - in->cur;
-    ptrdiff_t curBase = in->cur - in->base;
-=======
     size_t curEnd = in->end - in->cur;
     size_t curBase = in->cur - in->base;
     size_t maxLength = (ctxt->options & XML_PARSE_HUGE) ?
                        XML_MAX_HUGE_LENGTH :
                        XML_MAX_LOOKUP_LIMIT;
->>>>>>> 626889fb
     int ret;
 
     if (buf == NULL)
         return(0);
     /* Don't grow push parser buffer. */
-<<<<<<< HEAD
-    if (ctxt->progressive)
-=======
     if (PARSER_PROGRESSIVE(ctxt))
->>>>>>> 626889fb
         return(0);
     /* Don't grow memory buffers. */
     if ((buf->encoder == NULL) && (buf->readcallback == NULL))
         return(0);
-<<<<<<< HEAD
-
-    if (((curEnd > XML_MAX_LOOKUP_LIMIT) ||
-         (curBase > XML_MAX_LOOKUP_LIMIT)) &&
-        ((ctxt->options & XML_PARSE_HUGE) == 0)) {
-        xmlErrInternal(ctxt, "Huge input lookup", NULL);
-=======
     if (buf->error != 0)
         return(-1);
 
     if (curBase > maxLength) {
         xmlFatalErr(ctxt, XML_ERR_RESOURCE_LIMIT,
                     "Buffer size limit exceeded, try XML_PARSE_HUGE\n");
->>>>>>> 626889fb
         xmlHaltParser(ctxt);
 	return(-1);
     }
@@ -681,27 +587,16 @@
         return(0);
 
     ret = xmlParserInputBufferGrow(buf, INPUT_CHUNK);
-<<<<<<< HEAD
-    xmlBufSetInputBaseCur(buf->buffer, in, 0, curBase);
-
-    /* TODO: Get error code from xmlParserInputBufferGrow */
-    if (ret < 0) {
-        xmlErrInternal(ctxt, "Growing input buffer", NULL);
-        xmlHaltParser(ctxt);
-=======
     xmlBufUpdateInput(buf->buffer, in, curBase);
 
     if (ret < 0) {
         xmlCtxtErrIO(ctxt, buf->error, NULL);
->>>>>>> 626889fb
     }
 
     return(ret);
 }
 
 /**
-<<<<<<< HEAD
-=======
  * xmlParserCheckEOF:
  * @ctxt:  parser ctxt
  * @code:  error code
@@ -745,7 +640,6 @@
 }
 
 /**
->>>>>>> 626889fb
  * xmlParserInputGrow:
  * @in:  an XML parser input
  * @len:  an indicative size for the lookahead
@@ -772,11 +666,6 @@
     /* Don't grow memory buffers. */
     if ((in->buf->encoder == NULL) && (in->buf->readcallback == NULL))
         return(0);
-<<<<<<< HEAD
-
-    CHECK_BUFFER(in);
-=======
->>>>>>> 626889fb
 
     indx = in->cur - in->base;
     if (xmlBufUse(in->buf->buffer) > (unsigned int) indx + INPUT_CHUNK) {
@@ -800,34 +689,13 @@
 /**
  * xmlParserShrink:
  * @ctxt:  an XML parser context
-<<<<<<< HEAD
-=======
  *
  * Shrink the input buffer.
->>>>>>> 626889fb
  */
 void
 xmlParserShrink(xmlParserCtxtPtr ctxt) {
     xmlParserInputPtr in = ctxt->input;
     xmlParserInputBufferPtr buf = in->buf;
-<<<<<<< HEAD
-    size_t used;
-
-    /* Don't shrink memory buffers. */
-    if ((buf == NULL) ||
-        ((buf->encoder == NULL) && (buf->readcallback == NULL)))
-        return;
-
-    used = in->cur - in->base;
-    /*
-     * Do not shrink on large buffers whose only a tiny fraction
-     * was consumed
-     */
-    if (used > INPUT_CHUNK) {
-	size_t res = xmlBufShrink(buf->buffer, used - LINE_LEN);
-
-	if (res > 0) {
-=======
     size_t used, res;
 
     if (buf == NULL)
@@ -839,24 +707,16 @@
         res = xmlBufShrink(buf->buffer, used - LINE_LEN);
 
         if (res > 0) {
->>>>>>> 626889fb
             used -= res;
             if ((res > ULONG_MAX) ||
                 (in->consumed > ULONG_MAX - (unsigned long)res))
                 in->consumed = ULONG_MAX;
             else
                 in->consumed += res;
-<<<<<<< HEAD
-	}
-    }
-
-    xmlBufSetInputBaseCur(buf->buffer, in, 0, used);
-=======
         }
 
         xmlBufUpdateInput(buf->buffer, in, used);
     }
->>>>>>> 626889fb
 }
 
 /**
@@ -880,16 +740,7 @@
 
     used = in->cur - in->base;
 
-<<<<<<< HEAD
-    used = in->cur - in->base;
-    /*
-     * Do not shrink on large buffers whose only a tiny fraction
-     * was consumed
-     */
-    if (used > INPUT_CHUNK) {
-=======
     if (used > LINE_LEN) {
->>>>>>> 626889fb
 	ret = xmlBufShrink(in->buf->buffer, used - LINE_LEN);
 	if (ret > 0) {
             used -= ret;
@@ -899,30 +750,9 @@
             else
                 in->consumed += ret;
 	}
-<<<<<<< HEAD
-    }
-
-    if (xmlBufUse(in->buf->buffer) <= INPUT_CHUNK) {
-        xmlParserInputBufferRead(in->buf, 2 * INPUT_CHUNK);
-    }
-
-    in->base = xmlBufContent(in->buf->buffer);
-    if (in->base == NULL) {
-        /* TODO: raise error */
-        in->base = BAD_CAST "";
-        in->cur = in->base;
-        in->end = in->base;
-        return;
-    }
-    in->cur = in->base + used;
-    in->end = xmlBufEnd(in->buf->buffer);
-
-    CHECK_BUFFER(in);
-=======
 
         xmlBufUpdateInput(in->buf->buffer, in, used);
     }
->>>>>>> 626889fb
 }
 
 /************************************************************************
@@ -952,19 +782,11 @@
 
     avail = ctxt->input->end - ctxt->input->cur;
 
-<<<<<<< HEAD
-    if (ctxt->input->end - ctxt->input->cur < INPUT_CHUNK) {
-        if (xmlParserGrow(ctxt) < 0)
-            return;
-        if (ctxt->input->cur >= ctxt->input->end)
-            return;
-=======
     if (avail < INPUT_CHUNK) {
         xmlParserGrow(ctxt);
         if (ctxt->input->cur >= ctxt->input->end)
             return;
         avail = ctxt->input->end - ctxt->input->cur;
->>>>>>> 626889fb
     }
 
     cur = ctxt->input->cur;
@@ -993,83 +815,17 @@
     } else {
         ctxt->input->col++;
 
-<<<<<<< HEAD
-        /*
-         * We are supposed to handle UTF8, check it's valid
-         * From rfc2044: encoding of the Unicode values on UTF-8:
-         *
-         * UCS-4 range (hex.)           UTF-8 octet sequence (binary)
-         * 0000 0000-0000 007F   0xxxxxxx
-         * 0000 0080-0000 07FF   110xxxxx 10xxxxxx
-         * 0000 0800-0000 FFFF   1110xxxx 10xxxxxx 10xxxxxx
-         *
-         * Check for the 0x110000 limit too
-         */
-        cur = ctxt->input->cur;
-
-        c = *cur;
-        if (c & 0x80) {
-            size_t avail;
-
-            if (c == 0xC0)
-	        goto encoding_error;
-
-            avail = ctxt->input->end - ctxt->input->cur;
-
-            if ((avail < 2) || (cur[1] & 0xc0) != 0x80)
-=======
         if ((avail < 2) || (cur[1] & 0xc0) != 0x80)
             goto encoding_error;
 
         if (c < 0xe0) {
             /* 2-byte code */
             if (c < 0xc2)
->>>>>>> 626889fb
                 goto encoding_error;
             ctxt->input->cur += 2;
         } else {
             unsigned int val = (c << 8) | cur[1];
 
-<<<<<<< HEAD
-                if ((avail < 3) || (cur[2] & 0xc0) != 0x80)
-                    goto encoding_error;
-                if ((c & 0xf0) == 0xf0) {
-                    if (((c & 0xf8) != 0xf0) ||
-                        (avail < 4) || ((cur[3] & 0xc0) != 0x80))
-                        goto encoding_error;
-                    /* 4-byte code */
-                    ctxt->input->cur += 4;
-                    val = (cur[0] & 0x7) << 18;
-                    val |= (cur[1] & 0x3f) << 12;
-                    val |= (cur[2] & 0x3f) << 6;
-                    val |= cur[3] & 0x3f;
-                } else {
-                    /* 3-byte code */
-                    ctxt->input->cur += 3;
-                    val = (cur[0] & 0xf) << 12;
-                    val |= (cur[1] & 0x3f) << 6;
-                    val |= cur[2] & 0x3f;
-                }
-                if (((val > 0xd7ff) && (val < 0xe000)) ||
-                    ((val > 0xfffd) && (val < 0x10000)) ||
-                    (val >= 0x110000)) {
-		xmlErrEncodingInt(ctxt, XML_ERR_INVALID_CHAR,
-				  "Char 0x%X out of allowed range\n",
-				  val);
-                }
-            } else
-                /* 2-byte code */
-                ctxt->input->cur += 2;
-        } else
-            /* 1-byte code */
-            ctxt->input->cur++;
-    } else {
-        /*
-         * Assume it's a fixed length encoding (1) with
-         * a compatible encoding for the ASCII set, since
-         * XML constructs only use < 128 chars
-         */
-=======
             if ((avail < 3) || (cur[2] & 0xc0) != 0x80)
                 goto encoding_error;
 
@@ -1081,7 +837,6 @@
             } else {
                 if ((avail < 4) || ((cur[3] & 0xc0) != 0x80))
                     goto encoding_error;
->>>>>>> 626889fb
 
                 /* 4-byte code */
                 if ((val < 0xf090) || (val >= 0xf490))
@@ -1090,10 +845,7 @@
             }
         }
     }
-<<<<<<< HEAD
-=======
-
->>>>>>> 626889fb
+
     return;
 
 encoding_error:
@@ -1133,110 +885,6 @@
 
     if ((ctxt == NULL) || (len == NULL) || (ctxt->input == NULL)) return(0);
 
-<<<<<<< HEAD
-    if ((ctxt->input->end - ctxt->input->cur < INPUT_CHUNK) &&
-        (xmlParserGrow(ctxt) < 0))
-        return(0);
-
-    if ((*ctxt->input->cur >= 0x20) && (*ctxt->input->cur <= 0x7F)) {
-	    *len = 1;
-	    return(*ctxt->input->cur);
-    }
-    if (ctxt->charset == XML_CHAR_ENCODING_UTF8) {
-	/*
-	 * We are supposed to handle UTF8, check it's valid
-	 * From rfc2044: encoding of the Unicode values on UTF-8:
-	 *
-	 * UCS-4 range (hex.)           UTF-8 octet sequence (binary)
-	 * 0000 0000-0000 007F   0xxxxxxx
-	 * 0000 0080-0000 07FF   110xxxxx 10xxxxxx
-	 * 0000 0800-0000 FFFF   1110xxxx 10xxxxxx 10xxxxxx
-	 *
-	 * Check for the 0x110000 limit too
-	 */
-	const unsigned char *cur = ctxt->input->cur;
-	unsigned char c;
-	unsigned int val;
-
-	c = *cur;
-	if (c & 0x80) {
-            size_t avail;
-
-	    if (((c & 0x40) == 0) || (c == 0xC0))
-		goto encoding_error;
-
-            avail = ctxt->input->end - ctxt->input->cur;
-
-	    if ((avail < 2) || (cur[1] & 0xc0) != 0x80)
-		goto encoding_error;
-	    if ((c & 0xe0) == 0xe0) {
-		if ((avail < 3) || (cur[2] & 0xc0) != 0x80)
-		    goto encoding_error;
-		if ((c & 0xf0) == 0xf0) {
-		    if (((c & 0xf8) != 0xf0) ||
-			(avail < 4) || ((cur[3] & 0xc0) != 0x80))
-			goto encoding_error;
-		    /* 4-byte code */
-		    *len = 4;
-		    val = (cur[0] & 0x7) << 18;
-		    val |= (cur[1] & 0x3f) << 12;
-		    val |= (cur[2] & 0x3f) << 6;
-		    val |= cur[3] & 0x3f;
-		    if (val < 0x10000)
-			goto encoding_error;
-		} else {
-		  /* 3-byte code */
-		    *len = 3;
-		    val = (cur[0] & 0xf) << 12;
-		    val |= (cur[1] & 0x3f) << 6;
-		    val |= cur[2] & 0x3f;
-		    if (val < 0x800)
-			goto encoding_error;
-		}
-	    } else {
-	      /* 2-byte code */
-		*len = 2;
-		val = (cur[0] & 0x1f) << 6;
-		val |= cur[1] & 0x3f;
-		if (val < 0x80)
-		    goto encoding_error;
-	    }
-	    if (!IS_CHAR(val)) {
-	        xmlErrEncodingInt(ctxt, XML_ERR_INVALID_CHAR,
-				  "Char 0x%X out of allowed range\n", val);
-	    }
-	    return(val);
-	} else {
-	    /* 1-byte code */
-	    *len = 1;
-	    if ((*ctxt->input->cur == 0) &&
-	        (ctxt->input->end > ctxt->input->cur)) {
-	        xmlErrEncodingInt(ctxt, XML_ERR_INVALID_CHAR,
-				  "Char 0x0 out of allowed range\n", 0);
-	    }
-	    if (*ctxt->input->cur == 0xD) {
-		if (ctxt->input->cur[1] == 0xA) {
-		    ctxt->input->cur++;
-		}
-		return(0xA);
-	    }
-	    return(*ctxt->input->cur);
-	}
-    }
-    /*
-     * Assume it's a fixed length encoding (1) with
-     * a compatible encoding for the ASCII set, since
-     * XML constructs only use < 128 chars
-     */
-    *len = 1;
-    if (*ctxt->input->cur == 0xD) {
-	if (ctxt->input->cur[1] == 0xA) {
-	    ctxt->input->cur++;
-	}
-	return(0xA);
-    }
-    return(*ctxt->input->cur);
-=======
     avail = ctxt->input->end - ctxt->input->cur;
 
     if (avail < INPUT_CHUNK) {
@@ -1335,7 +983,6 @@
         return(val);
     }
 
->>>>>>> 626889fb
 encoding_error:
     /* Only report the first error */
     if ((ctxt->input->flags & XML_INPUT_ENCODING_ERROR) == 0) {
@@ -1352,24 +999,8 @@
      * an error but return 0. This should only happen when push parsing
      * char data.
      */
-<<<<<<< HEAD
-    {
-        char buffer[150];
-
-	snprintf(&buffer[0], 149, "Bytes: 0x%02X 0x%02X 0x%02X 0x%02X\n",
-			ctxt->input->cur[0], ctxt->input->cur[1],
-			ctxt->input->cur[2], ctxt->input->cur[3]);
-	__xmlErrEncoding(ctxt, XML_ERR_INVALID_CHAR,
-		     "Input is not proper UTF-8, indicate encoding !\n%s",
-		     BAD_CAST buffer, NULL);
-    }
-    ctxt->charset = XML_CHAR_ENCODING_8859_1;
-    *len = 1;
-    return(*ctxt->input->cur);
-=======
     *len = 0;
     return(0);
->>>>>>> 626889fb
 }
 
 /**
@@ -1391,78 +1022,14 @@
                      const xmlChar *cur, int *len) {
     int c;
 
-<<<<<<< HEAD
-        c = *cur;
-        if (c & 0x80) {
-            if ((cur[1] & 0xc0) != 0x80)
-                goto encoding_error;
-            if ((c & 0xe0) == 0xe0) {
-
-                if ((cur[2] & 0xc0) != 0x80)
-                    goto encoding_error;
-                if ((c & 0xf0) == 0xf0) {
-                    if (((c & 0xf8) != 0xf0) || ((cur[3] & 0xc0) != 0x80))
-                        goto encoding_error;
-                    /* 4-byte code */
-                    *len = 4;
-                    val = (cur[0] & 0x7) << 18;
-                    val |= (cur[1] & 0x3f) << 12;
-                    val |= (cur[2] & 0x3f) << 6;
-                    val |= cur[3] & 0x3f;
-                } else {
-                    /* 3-byte code */
-                    *len = 3;
-                    val = (cur[0] & 0xf) << 12;
-                    val |= (cur[1] & 0x3f) << 6;
-                    val |= cur[2] & 0x3f;
-                }
-            } else {
-                /* 2-byte code */
-                *len = 2;
-                val = (cur[0] & 0x1f) << 6;
-                val |= cur[1] & 0x3f;
-            }
-            if (!IS_CHAR(val)) {
-	        xmlErrEncodingInt(ctxt, XML_ERR_INVALID_CHAR,
-				  "Char 0x%X out of allowed range\n", val);
-            }
-            return (val);
-        } else {
-            /* 1-byte code */
-            *len = 1;
-            return (*cur);
-        }
-    }
-    /*
-     * Assume it's a fixed length encoding (1) with
-     * a compatible encoding for the ASCII set, since
-     * XML constructs only use < 128 chars
-     */
-    *len = 1;
-    return (*cur);
-encoding_error:
-=======
     if ((cur == NULL) || (len == NULL))
         return(0);
->>>>>>> 626889fb
 
     /* cur is zero-terminated, so we can lie about its length. */
     *len = 4;
     c = xmlGetUTF8Char(cur, len);
 
-<<<<<<< HEAD
-	snprintf(buffer, 149, "Bytes: 0x%02X 0x%02X 0x%02X 0x%02X\n",
-			ctxt->input->cur[0], ctxt->input->cur[1],
-			ctxt->input->cur[2], ctxt->input->cur[3]);
-	__xmlErrEncoding(ctxt, XML_ERR_INVALID_CHAR,
-		     "Input is not proper UTF-8, indicate encoding !\n%s",
-		     BAD_CAST buffer, NULL);
-    }
-    *len = 1;
-    return (*cur);
-=======
     return((c < 0) ? 0 : c);
->>>>>>> 626889fb
 }
 
 /**
@@ -1538,66 +1105,6 @@
  *									*
  ************************************************************************/
 
-<<<<<<< HEAD
-static xmlCharEncodingHandlerPtr
-xmlDetectEBCDIC(xmlParserInputPtr input) {
-    xmlChar out[200];
-    xmlCharEncodingHandlerPtr handler;
-    int inlen, outlen, res, i;
-
-    /*
-     * To detect the EBCDIC code page, we convert the first 200 bytes
-     * to EBCDIC-US and try to find the encoding declaration.
-     */
-    handler = xmlGetCharEncodingHandler(XML_CHAR_ENCODING_EBCDIC);
-    if (handler == NULL)
-        return(NULL);
-    outlen = sizeof(out) - 1;
-    inlen = input->end - input->cur;
-    res = xmlEncInputChunk(handler, out, &outlen, input->cur, &inlen, 0);
-    if (res < 0)
-        return(handler);
-    out[outlen] = 0;
-
-    for (i = 0; i < outlen; i++) {
-        if (out[i] == '>')
-            break;
-        if ((out[i] == 'e') &&
-            (xmlStrncmp(out + i, BAD_CAST "encoding", 8) == 0)) {
-            int start, cur, quote;
-
-            i += 8;
-            while (IS_BLANK_CH(out[i]))
-                i += 1;
-            if (out[i++] != '=')
-                break;
-            while (IS_BLANK_CH(out[i]))
-                i += 1;
-            quote = out[i++];
-            if ((quote != '\'') && (quote != '"'))
-                break;
-            start = i;
-            cur = out[i];
-            while (((cur >= 'a') && (cur <= 'z')) ||
-                   ((cur >= 'A') && (cur <= 'Z')) ||
-                   ((cur >= '0') && (cur <= '9')) ||
-                   (cur == '.') || (cur == '_') ||
-                   (cur == '-'))
-                cur = out[++i];
-            if (cur != quote)
-                break;
-            out[i] = 0;
-            xmlCharEncCloseFunc(handler);
-            handler = xmlFindCharEncodingHandler((char *) out + start);
-            break;
-        }
-    }
-
-    return(handler);
-}
-
-=======
->>>>>>> 626889fb
 /**
  * xmlCtxtSetCharEncConvImpl:
  * @ctxt:  parser context
@@ -1627,83 +1134,6 @@
     xmlChar out[200];
     xmlParserInputPtr input = ctxt->input;
     xmlCharEncodingHandlerPtr handler;
-<<<<<<< HEAD
-    int ret;
-
-    if (ctxt == NULL) return(-1);
-    switch (enc) {
-	case XML_CHAR_ENCODING_ERROR:
-	    __xmlErrEncoding(ctxt, XML_ERR_UNKNOWN_ENCODING,
-	                   "encoding unknown\n", NULL, NULL);
-	    return(-1);
-	case XML_CHAR_ENCODING_NONE:
-	    /* let's assume it's UTF-8 without the XML decl */
-	    ctxt->charset = XML_CHAR_ENCODING_UTF8;
-	    return(0);
-	case XML_CHAR_ENCODING_UTF8:
-	    /* default encoding, no conversion should be needed */
-	    ctxt->charset = XML_CHAR_ENCODING_UTF8;
-
-	    /*
-	     * Errata on XML-1.0 June 20 2001
-	     * Specific handling of the Byte Order Mark for
-	     * UTF-8
-	     */
-	    if ((ctxt->input != NULL) &&
-		(ctxt->input->cur[0] == 0xEF) &&
-		(ctxt->input->cur[1] == 0xBB) &&
-		(ctxt->input->cur[2] == 0xBF)) {
-		ctxt->input->cur += 3;
-	    }
-	    return(0);
-        case XML_CHAR_ENCODING_EBCDIC:
-            handler = xmlDetectEBCDIC(ctxt->input);
-            break;
-        default:
-            handler = xmlGetCharEncodingHandler(enc);
-            break;
-    }
-    if (handler == NULL) {
-	/*
-	 * Default handlers.
-	 */
-	switch (enc) {
-	    case XML_CHAR_ENCODING_ASCII:
-		/* default encoding, no conversion should be needed */
-		ctxt->charset = XML_CHAR_ENCODING_UTF8;
-		return(0);
-	    case XML_CHAR_ENCODING_8859_1:
-		if ((ctxt->inputNr == 1) &&
-		    (ctxt->encoding == NULL) &&
-		    (ctxt->input != NULL) &&
-		    (ctxt->input->encoding != NULL)) {
-		    ctxt->encoding = xmlStrdup(ctxt->input->encoding);
-		}
-		ctxt->charset = enc;
-		return(0);
-	    default:
-		__xmlErrEncoding(ctxt, XML_ERR_UNSUPPORTED_ENCODING,
-                        "encoding not supported: %s\n",
-			BAD_CAST xmlGetCharEncodingName(enc), NULL);
-                /*
-                 * TODO: We could recover from errors in external entities
-                 * if we didn't stop the parser. But most callers of this
-                 * function don't check the return value.
-                 */
-                xmlStopParser(ctxt);
-                return(-1);
-        }
-    }
-    ret = xmlSwitchInputEncoding(ctxt, ctxt->input, handler);
-    if ((ret < 0) || (ctxt->errNo == XML_I18N_CONV_FAILED)) {
-        /*
-	 * on encoding conversion errors, stop the parser
-	 */
-        xmlStopParser(ctxt);
-	ctxt->errNo = XML_I18N_CONV_FAILED;
-    }
-    return(ret);
-=======
     int inlen, outlen, i;
     xmlParserErrors code;
     xmlCharEncError res;
@@ -1780,21 +1210,15 @@
         return(code);
     *hout = handler;
     return(XML_ERR_OK);
->>>>>>> 626889fb
 }
 
 /**
  * xmlSwitchEncoding:
  * @ctxt:  the parser context
-<<<<<<< HEAD
- * @input:  the input stream
- * @handler:  the encoding handler
-=======
  * @enc:  the encoding value (number)
  *
  * Use encoding specified by enum to decode input data. This overrides
  * the encoding found in the XML declaration.
->>>>>>> 626889fb
  *
  * This function can also be used to override the encoding of chunks
  * passed to xmlParseChunk.
@@ -1802,125 +1226,6 @@
  * Returns 0 in case of success, -1 otherwise
  */
 int
-<<<<<<< HEAD
-xmlSwitchInputEncoding(xmlParserCtxtPtr ctxt, xmlParserInputPtr input,
-                       xmlCharEncodingHandlerPtr handler)
-{
-    int nbchars;
-    xmlParserInputBufferPtr in;
-
-    if (handler == NULL)
-        return (-1);
-    if (input == NULL)
-        return (-1);
-    in = input->buf;
-    if (in == NULL) {
-	xmlErrInternal(ctxt,
-                "static memory buffer doesn't support encoding\n", NULL);
-        /*
-         * Callers assume that the input buffer takes ownership of the
-         * encoding handler. xmlCharEncCloseFunc frees unregistered
-         * handlers and avoids a memory leak.
-         */
-        xmlCharEncCloseFunc(handler);
-	return (-1);
-    }
-
-    if (in->encoder != NULL) {
-        if (in->encoder == handler)
-            return (0);
-
-        /*
-         * Switching encodings during parsing is a really bad idea,
-         * but WebKit/Chromium switches from ISO-8859-1 to UTF-16 as soon as
-         * it finds Unicode characters with code points larger than 255.
-         *
-         * TODO: We should check whether the "raw" input buffer is empty and
-         * convert the old content using the old encoder.
-         */
-
-        xmlCharEncCloseFunc(in->encoder);
-        in->encoder = handler;
-        return (0);
-    }
-
-    ctxt->charset = XML_CHAR_ENCODING_UTF8;
-    in->encoder = handler;
-
-    /*
-     * Is there already some content down the pipe to convert ?
-     */
-    if (xmlBufIsEmpty(in->buffer) == 0) {
-        size_t processed, use, consumed;
-
-        /*
-         * Specific handling of the Byte Order Mark for
-         * UTF-16
-         */
-        if ((handler->name != NULL) &&
-            (!strcmp(handler->name, "UTF-16LE") ||
-             !strcmp(handler->name, "UTF-16")) &&
-            (input->cur[0] == 0xFF) && (input->cur[1] == 0xFE)) {
-            input->cur += 2;
-        }
-        if ((handler->name != NULL) &&
-            (!strcmp(handler->name, "UTF-16BE")) &&
-            (input->cur[0] == 0xFE) && (input->cur[1] == 0xFF)) {
-            input->cur += 2;
-        }
-        /*
-         * Errata on XML-1.0 June 20 2001
-         * Specific handling of the Byte Order Mark for
-         * UTF-8
-         */
-        if ((handler->name != NULL) &&
-            (!strcmp(handler->name, "UTF-8")) &&
-            (input->cur[0] == 0xEF) &&
-            (input->cur[1] == 0xBB) && (input->cur[2] == 0xBF)) {
-            input->cur += 3;
-        }
-
-        /*
-         * Shrink the current input buffer.
-         * Move it as the raw buffer and create a new input buffer
-         */
-        processed = input->cur - input->base;
-        xmlBufShrink(in->buffer, processed);
-        input->consumed += processed;
-        in->raw = in->buffer;
-        in->buffer = xmlBufCreate();
-        in->rawconsumed = processed;
-        use = xmlBufUse(in->raw);
-
-        /*
-         * TODO: We must flush and decode the whole buffer to make functions
-         * like xmlReadMemory work with a user-provided encoding. If the
-         * encoding is specified directly, we should probably set
-         * XML_PARSE_IGNORE_ENC in xmlDoRead to avoid switching encodings
-         * twice. Then we could set "flush" to false which should save
-         * a considerable amount of memory when parsing from memory.
-         * It's probably even possible to remove this whole if-block
-         * completely.
-         */
-        nbchars = xmlCharEncInput(in, 1);
-        xmlBufResetInput(in->buffer, input);
-        if (nbchars < 0) {
-            /* TODO: This could be an out of memory or an encoding error. */
-            xmlErrInternal(ctxt,
-                           "switching encoding: encoder error\n",
-                           NULL);
-            xmlHaltParser(ctxt);
-            return (-1);
-        }
-        consumed = use - xmlBufUse(in->raw);
-        if ((consumed > ULONG_MAX) ||
-            (in->rawconsumed > ULONG_MAX - (unsigned long)consumed))
-            in->rawconsumed = ULONG_MAX;
-        else
-	    in->rawconsumed += consumed;
-    }
-    return (0);
-=======
 xmlSwitchEncoding(xmlParserCtxtPtr ctxt, xmlCharEncoding enc)
 {
     xmlCharEncodingHandlerPtr handler = NULL;
@@ -2003,7 +1308,6 @@
         return(-1);
 
     return(xmlSwitchInputEncodingName(ctxt, ctxt->input, encoding));
->>>>>>> 626889fb
 }
 
 /**
@@ -2146,11 +1450,6 @@
 int
 xmlSwitchToEncoding(xmlParserCtxtPtr ctxt, xmlCharEncodingHandlerPtr handler)
 {
-<<<<<<< HEAD
-    if (ctxt == NULL)
-        return(-1);
-    return(xmlSwitchInputEncoding(ctxt, ctxt->input, handler));
-=======
     xmlParserErrors code;
 
     if (ctxt == NULL)
@@ -2432,7 +1731,6 @@
     }
 
     return(encoding);
->>>>>>> 626889fb
 }
 
 /************************************************************************
@@ -2483,16 +1781,6 @@
     input->line = 1;
     input->col = 1;
 
-<<<<<<< HEAD
-    /*
-     * If the context is NULL the id cannot be initialized, but that
-     * should not happen while parsing which is the situation where
-     * the id is actually needed.
-     */
-    if (ctxt != NULL) {
-        if (input->id >= INT_MAX) {
-            xmlErrMemory(ctxt, "Input ID overflow\n");
-=======
     return(input);
 }
 
@@ -2557,7 +1845,6 @@
         input->filename = xmlMemStrdup(filename);
         if (input->filename == NULL) {
             xmlFreeInputStream(input);
->>>>>>> 626889fb
             return(NULL);
         }
     }
@@ -2694,40 +1981,6 @@
         xmlCtxtErrMemory(ctxt);
         return(NULL);
     }
-<<<<<<< HEAD
-    if (xmlParserDebugEntities)
-	xmlGenericError(xmlGenericErrorContext,
-		"new input from entity: %s\n", entity->name);
-    if (entity->content == NULL) {
-	switch (entity->etype) {
-            case XML_EXTERNAL_GENERAL_UNPARSED_ENTITY:
-	        xmlErrInternal(ctxt, "Cannot parse entity %s\n",
-		               entity->name);
-                break;
-            case XML_EXTERNAL_GENERAL_PARSED_ENTITY:
-            case XML_EXTERNAL_PARAMETER_ENTITY:
-		input = xmlLoadExternalEntity((char *) entity->URI,
-		       (char *) entity->ExternalID, ctxt);
-                if (input != NULL)
-                    input->entity = entity;
-                return(input);
-            case XML_INTERNAL_GENERAL_ENTITY:
-	        xmlErrInternal(ctxt,
-		      "Internal entity %s without content !\n",
-		               entity->name);
-                break;
-            case XML_INTERNAL_PARAMETER_ENTITY:
-	        xmlErrInternal(ctxt,
-		      "Internal parameter entity %s without content !\n",
-		               entity->name);
-                break;
-            case XML_INTERNAL_PREDEFINED_ENTITY:
-	        xmlErrInternal(ctxt,
-		      "Predefined entity %s without content !\n",
-		               entity->name);
-                break;
-	}
-=======
 
     if (encoding != NULL)
         xmlSwitchInputEncodingName(ctxt, input, encoding);
@@ -2914,7 +2167,6 @@
 
     input = xmlNewInputInternal(buf, url);
     if (input == NULL)
->>>>>>> 626889fb
 	return(NULL);
 
     input->flags |= XML_INPUT_PROGRESSIVE;
@@ -2958,23 +2210,11 @@
         xmlCtxtErrMemory(ctxt);
 	return(NULL);
     }
-<<<<<<< HEAD
-    if (entity->URI != NULL)
-	input->filename = (char *) xmlStrdup((xmlChar *) entity->URI);
-    input->base = entity->content;
-    if (entity->length == 0)
-        entity->length = xmlStrlen(entity->content);
-    input->cur = entity->content;
-    input->length = entity->length;
-    input->end = &entity->content[input->length];
-    input->entity = entity;
-=======
 
     encoding = xmlGetCharEncodingName(enc);
     if (encoding != NULL)
         xmlSwitchInputEncodingName(ctxt, input, encoding);
 
->>>>>>> 626889fb
     return(input);
 }
 
@@ -3434,37 +2674,6 @@
  *
  * Available since 2.14.0.
  */
-<<<<<<< HEAD
-xmlParserInputPtr
-xmlNewStringInputStream(xmlParserCtxtPtr ctxt, const xmlChar *buffer) {
-    xmlParserInputPtr input;
-    xmlParserInputBufferPtr buf;
-
-    if (buffer == NULL) {
-        xmlErrInternal(ctxt, "xmlNewStringInputStream string = NULL\n",
-	               NULL);
-	return(NULL);
-    }
-    if (xmlParserDebugEntities)
-	xmlGenericError(xmlGenericErrorContext,
-		"new fixed input: %.30s\n", buffer);
-    buf = xmlParserInputBufferCreateMem((const char *) buffer,
-                                        xmlStrlen(buffer),
-                                        XML_CHAR_ENCODING_NONE);
-    if (buf == NULL) {
-	xmlErrMemory(ctxt, NULL);
-        return(NULL);
-    }
-    input = xmlNewInputStream(ctxt);
-    if (input == NULL) {
-        xmlErrMemory(ctxt,  "couldn't allocate a new input stream\n");
-	xmlFreeParserInputBuffer(buf);
-	return(NULL);
-    }
-    input->buf = buf;
-    xmlBufResetInput(input->buf->buffer, input);
-    return(input);
-=======
 void
 xmlCtxtSetResourceLoader(xmlParserCtxtPtr ctxt, xmlResourceLoader loader,
                          void *vctxt) {
@@ -3473,7 +2682,6 @@
 
     ctxt->resourceLoader = loader;
     ctxt->resourceCtxt = vctxt;
->>>>>>> 626889fb
 }
 
 /**
@@ -3601,12 +2809,6 @@
 
     if (ctxt == NULL)
         return(-1);
-<<<<<<< HEAD
-    }
-
-    xmlInitParser();
-=======
->>>>>>> 626889fb
 
     if (ctxt->dict == NULL)
 	ctxt->dict = xmlDictCreate();
@@ -3617,10 +2819,6 @@
 	ctxt->sax = (xmlSAXHandler *) xmlMalloc(sizeof(xmlSAXHandler));
     if (ctxt->sax == NULL)
 	return(-1);
-<<<<<<< HEAD
-    }
-=======
->>>>>>> 626889fb
     if (sax == NULL) {
 	memset(ctxt->sax, 0, sizeof(xmlSAXHandler));
         xmlSAXVersion(ctxt->sax, 2);
@@ -3886,13 +3084,10 @@
  * Allocate and initialize a new SAX parser context. If userData is NULL,
  * the parser context will be passed as user data.
  *
-<<<<<<< HEAD
-=======
  * Available since 2.11.0. If you want support older versions,
  * it's best to invoke xmlNewParserCtxt and set ctxt->sax with
  * struct assignment.
  *
->>>>>>> 626889fb
  * Returns the xmlParserCtxtPtr or NULL if memory allocation failed.
  */
 
