/*
 * buf.c: memory buffers for libxml2
 *
 * new buffer structures and entry points to simplify the maintenance
 * of libxml2 and ensure we keep good control over memory allocations
 * and stay 64 bits clean.
 * The new entry point use the xmlBufPtr opaque structure and
 * xmlBuf...() counterparts to the old xmlBuf...() functions
 *
 * See Copyright for the status of this software.
 *
 * daniel@veillard.com
 */

#define IN_LIBXML
#include "libxml.h"

#include <string.h>
#include <limits.h>

#include <libxml/parser.h>
#include <libxml/tree.h>
<<<<<<< HEAD
#include <libxml/globals.h>
#include <libxml/tree.h>
#include <libxml/parserInternals.h> /* for XML_MAX_TEXT_LENGTH */

#include "private/buf.h"
#include "private/error.h"
=======

#include "private/buf.h"
>>>>>>> 626889fb

#ifndef SIZE_MAX
#define SIZE_MAX ((size_t) -1)
#endif

#define WITH_BUFFER_COMPAT

#define BUF_FLAG_OOM        (1u << 0)
#define BUF_FLAG_OVERFLOW   (1u << 1)
#define BUF_FLAG_STATIC     (1u << 2)

#define BUF_ERROR(buf) ((buf)->flags & (BUF_FLAG_OOM | BUF_FLAG_OVERFLOW))
#define BUF_STATIC(buf) ((buf)->flags & BUF_FLAG_STATIC)

/**
 * xmlBuf:
 *
 * A buffer structure. The base of the structure is somehow compatible
 * with struct _xmlBuffer to limit risks on application which accessed
 * directly the input->buf->buffer structures.
 */

struct _xmlBuf {
    xmlChar *content;		/* The buffer content UTF8 */
#ifdef WITH_BUFFER_COMPAT
    unsigned int compat_use;    /* for binary compatibility */
    unsigned int compat_size;   /* for binary compatibility */
#endif
    xmlChar *mem;		/* Start of the allocation */
    size_t use;		        /* The buffer size used */
    size_t size;		/* The buffer size, excluding terminating 0 */
    size_t maxSize;             /* The maximum buffer size */
    unsigned flags;             /* flags */
};

#ifdef WITH_BUFFER_COMPAT
/*
 * Macro for compatibility with xmlBuffer to be used after an xmlBuf
 * is updated. This makes sure the compat fields are updated too.
 */
#define UPDATE_COMPAT(buf)				    \
     if (buf->size < INT_MAX) buf->compat_size = buf->size; \
     else buf->compat_size = INT_MAX;			    \
     if (buf->use < INT_MAX) buf->compat_use = buf->use; \
     else buf->compat_use = INT_MAX;

/*
 * Macro for compatibility with xmlBuffer to be used in all the xmlBuf
 * entry points, it checks that the compat fields have not been modified
 * by direct call to xmlBuffer function from code compiled before 2.9.0 .
 */
#define CHECK_COMPAT(buf)				    \
     if (buf->size != (size_t) buf->compat_size)	    \
         if (buf->compat_size < INT_MAX)		    \
	     buf->size = buf->compat_size;		    \
     if (buf->use != (size_t) buf->compat_use)		    \
         if (buf->compat_use < INT_MAX)			    \
	     buf->use = buf->compat_use;

#else /* ! WITH_BUFFER_COMPAT */
#define UPDATE_COMPAT(buf)
#define CHECK_COMPAT(buf)
#endif /* WITH_BUFFER_COMPAT */

/**
 * xmlBufMemoryError:
 * @extra:  extra information
 *
 * Handle an out of memory condition
 * To be improved...
 */
static void
xmlBufMemoryError(xmlBufPtr buf)
{
    if (!BUF_ERROR(buf))
        buf->flags |= BUF_FLAG_OOM;
}

/**
 * xmlBufOverflowError:
 * @extra:  extra information
 *
 * Handle a buffer overflow error
 * To be improved...
 */
static void
xmlBufOverflowError(xmlBufPtr buf)
{
    if (!BUF_ERROR(buf))
        buf->flags |= BUF_FLAG_OVERFLOW;
}

/**
 * xmlBufCreate:
 * @size: initial size of buffer
 *
 * routine to create an XML buffer.
 * returns the new structure.
 */
xmlBufPtr
xmlBufCreate(size_t size) {
    xmlBufPtr ret;

    if (size == SIZE_MAX)
        return(NULL);
<<<<<<< HEAD
    }
    ret->use = 0;
    ret->error = 0;
    ret->buffer = NULL;
    ret->size = xmlDefaultBufferSize;
    UPDATE_COMPAT(ret);
    ret->alloc = xmlBufferAllocScheme;
    ret->content = (xmlChar *) xmlMallocAtomic(ret->size);
    if (ret->content == NULL) {
	xmlBufMemoryError(ret, "creating buffer");
	xmlFree(ret);
=======

    ret = xmlMalloc(sizeof(*ret));
    if (ret == NULL)
        return(NULL);

    ret->use = 0;
    ret->flags = 0;
    ret->size = size;
    ret->maxSize = SIZE_MAX - 1;

    ret->mem = xmlMalloc(ret->size + 1);
    if (ret->mem == NULL) {
        xmlFree(ret);
>>>>>>> 626889fb
        return(NULL);
    }
    ret->content = ret->mem;
    ret->content[0] = 0;

    UPDATE_COMPAT(ret);
    return(ret);
}

/**
 * xmlBufCreateMem:
 * @mem:  a memory area
 * @size:  size of the buffer excluding terminator
 * @isStatic:  whether the memory area is static
 *
 * Create a buffer initialized with memory.
 *
 * If @isStatic is set, uses the memory area directly as backing store.
 * The memory must be zero-terminated and not be modified for the
 * lifetime of the buffer. A static buffer can't be grown, modified or
 * detached, but it can be shrunk.
 *
 * Returns a new buffer.
 */
xmlBufPtr
xmlBufCreateMem(const xmlChar *mem, size_t size, int isStatic) {
    xmlBufPtr ret;

<<<<<<< HEAD
    if (size == SIZE_MAX)
        return(NULL);
    ret = (xmlBufPtr) xmlMalloc(sizeof(xmlBuf));
    if (ret == NULL) {
	xmlBufMemoryError(NULL, "creating buffer");
        return(NULL);
    }
    ret->use = 0;
    ret->error = 0;
    ret->buffer = NULL;
    ret->alloc = xmlBufferAllocScheme;
    ret->size = (size ? size + 1 : 0);         /* +1 for ending null */
    UPDATE_COMPAT(ret);
    if (ret->size){
        ret->content = (xmlChar *) xmlMallocAtomic(ret->size);
        if (ret->content == NULL) {
	    xmlBufMemoryError(ret, "creating buffer");
=======
    if (mem == NULL)
        return(NULL);

    ret = xmlMalloc(sizeof(*ret));
    if (ret == NULL)
        return(NULL);

    if (isStatic) {
        /* Check that memory is zero-terminated */
        if (mem[size] != 0) {
>>>>>>> 626889fb
            xmlFree(ret);
            return(NULL);
        }
        ret->flags = BUF_FLAG_STATIC;
        ret->mem = (xmlChar *) mem;
    } else {
        ret->flags = 0;
        ret->mem = xmlMalloc(size + 1);
        if (ret->mem == NULL) {
            xmlFree(ret);
            return(NULL);
        }
        memcpy(ret->mem, mem, size);
        ret->mem[size] = 0;
    }

    ret->use = size;
    ret->size = size;
    ret->maxSize = SIZE_MAX - 1;
    ret->content = ret->mem;

    UPDATE_COMPAT(ret);
    return(ret);
}

/**
 * xmlBufDetach:
 * @buf:  the buffer
 *
 * Remove the string contained in a buffer and give it back to the
 * caller. The buffer is reset to an empty content.
 * This doesn't work with immutable buffers as they can't be reset.
 *
 * Returns the previous string contained by the buffer.
 */
xmlChar *
xmlBufDetach(xmlBufPtr buf) {
    xmlChar *ret;

<<<<<<< HEAD
    if (buf == NULL)
        return(NULL);
    if (buf->buffer != NULL)
        return(NULL);
    if (buf->error)
=======
    if ((buf == NULL) || (BUF_ERROR(buf)) || (BUF_STATIC(buf)))
>>>>>>> 626889fb
        return(NULL);

    if (buf->content != buf->mem) {
        ret = xmlStrndup(buf->content, buf->use);
        xmlFree(buf->mem);
    } else {
        ret = buf->mem;
    }

    buf->content = NULL;
    buf->mem = NULL;
    buf->size = 0;
    buf->use = 0;
<<<<<<< HEAD
    UPDATE_COMPAT(buf);
=======
>>>>>>> 626889fb

    UPDATE_COMPAT(buf);
    return ret;
}

<<<<<<< HEAD
/**
 * xmlBufGetAllocationScheme:
 * @buf:  the buffer
 *
 * Get the buffer allocation scheme
 *
 * Returns the scheme or -1 in case of error
 */
int
xmlBufGetAllocationScheme(xmlBufPtr buf) {
    if (buf == NULL) {
#ifdef DEBUG_BUFFER
        xmlGenericError(xmlGenericErrorContext,
		"xmlBufGetAllocationScheme: buf == NULL\n");
#endif
        return(-1);
    }
    return(buf->alloc);
}

/**
 * xmlBufSetAllocationScheme:
 * @buf:  the buffer to tune
 * @scheme:  allocation scheme to use
 *
 * Sets the allocation scheme for this buffer
 *
 * returns 0 in case of success and -1 in case of failure
 */
int
xmlBufSetAllocationScheme(xmlBufPtr buf,
                          xmlBufferAllocationScheme scheme) {
    if ((buf == NULL) || (buf->error != 0)) {
#ifdef DEBUG_BUFFER
        xmlGenericError(xmlGenericErrorContext,
		"xmlBufSetAllocationScheme: buf == NULL or in error\n");
#endif
        return(-1);
    }
    if (buf->alloc == XML_BUFFER_ALLOC_IO)
        return(-1);
    if ((scheme == XML_BUFFER_ALLOC_DOUBLEIT) ||
        (scheme == XML_BUFFER_ALLOC_EXACT) ||
        (scheme == XML_BUFFER_ALLOC_HYBRID) ||
	(scheme == XML_BUFFER_ALLOC_BOUNDED)) {
	buf->alloc = scheme;
        if (buf->buffer)
            buf->buffer->alloc = scheme;
        return(0);
    }
    /*
     * Switching a buffer ALLOC_IO has the side effect of initializing
     * the contentIO field with the current content
     */
    if (scheme == XML_BUFFER_ALLOC_IO) {
        buf->alloc = XML_BUFFER_ALLOC_IO;
        buf->contentIO = buf->content;
    }
    return(-1);
}

=======
>>>>>>> 626889fb
/**
 * xmlBufFree:
 * @buf:  the buffer to free
 *
 * Frees an XML buffer. It frees both the content and the structure which
 * encapsulate it.
 */
void
xmlBufFree(xmlBufPtr buf) {
    if (buf == NULL)
	return;

<<<<<<< HEAD
    if ((buf->alloc == XML_BUFFER_ALLOC_IO) &&
        (buf->contentIO != NULL)) {
        xmlFree(buf->contentIO);
    } else if (buf->content != NULL) {
        xmlFree(buf->content);
    }
=======
    if (!BUF_STATIC(buf))
        xmlFree(buf->mem);
>>>>>>> 626889fb
    xmlFree(buf);
}

/**
 * xmlBufEmpty:
 * @buf:  the buffer
 *
 * empty a buffer.
 */
void
xmlBufEmpty(xmlBufPtr buf) {
    if ((buf == NULL) || (BUF_ERROR(buf)) || (BUF_STATIC(buf)))
        return;
    if (buf->mem == NULL)
        return;
    CHECK_COMPAT(buf)

    buf->use = 0;
<<<<<<< HEAD
    if ((buf->alloc == XML_BUFFER_ALLOC_IO) &&
               (buf->contentIO != NULL)) {
        size_t start_buf = buf->content - buf->contentIO;
=======
    buf->size += buf->content - buf->mem;
    buf->content = buf->mem;
    buf->content[0] = 0;
>>>>>>> 626889fb

    UPDATE_COMPAT(buf)
}

/**
 * xmlBufShrink:
 * @buf:  the buffer to dump
 * @len:  the number of xmlChar to remove
 *
 * DEPRECATED: Don't use.
 *
 * Remove the beginning of an XML buffer.
 * NOTE that this routine behaviour differs from xmlBufferShrink()
 * as it will return 0 on error instead of -1 due to size_t being
 * used as the return type.
 *
 * Returns the number of byte removed or 0 in case of failure
 */
size_t
xmlBufShrink(xmlBufPtr buf, size_t len) {
    if ((buf == NULL) || (BUF_ERROR(buf)))
        return(0);
    if (len == 0)
        return(0);
    CHECK_COMPAT(buf)

    if (len > buf->use)
        return(0);

    buf->use -= len;
<<<<<<< HEAD
    if ((buf->alloc == XML_BUFFER_ALLOC_IO) && (buf->contentIO != NULL)) {
	/*
	 * we just move the content pointer, but also make sure
	 * the perceived buffer size has shrunk accordingly
	 */
        buf->content += len;
	buf->size -= len;
=======
    buf->content += len;
    buf->size -= len;
>>>>>>> 626889fb

    UPDATE_COMPAT(buf)
    return(len);
}

/**
 * xmlBufGrowInternal:
 * @buf:  the buffer
 * @len:  the minimum free size to allocate
 *
 * Grow the available space of an XML buffer, @len is the target value
 *
 * Returns 0 on success, -1 in case of error
 */
static int
xmlBufGrowInternal(xmlBufPtr buf, size_t len) {
    size_t size;
    size_t start;
    xmlChar *newbuf;

<<<<<<< HEAD
    if ((buf == NULL) || (buf->error != 0)) return(0);
    CHECK_COMPAT(buf)

    if (len < buf->size - buf->use)
        return(buf->size - buf->use - 1);
    if (len >= SIZE_MAX - buf->use) {
        xmlBufMemoryError(buf, "growing buffer past SIZE_MAX");
        return(0);
    }

    if (buf->size > (size_t) len) {
        size = buf->size > SIZE_MAX / 2 ? SIZE_MAX : buf->size * 2;
    } else {
        size = buf->use + len;
        size = size > SIZE_MAX - 100 ? SIZE_MAX : size + 100;
    }

    if (buf->alloc == XML_BUFFER_ALLOC_BOUNDED) {
        /*
	 * Used to provide parsing limits
	 */
        if ((buf->use + len + 1 >= XML_MAX_TEXT_LENGTH) ||
	    (buf->size >= XML_MAX_TEXT_LENGTH)) {
	    xmlBufMemoryError(buf, "buffer error: text too long\n");
	    return(0);
	}
	if (size >= XML_MAX_TEXT_LENGTH)
	    size = XML_MAX_TEXT_LENGTH;
=======
    /*
     * If there's enough space at the start of the buffer,
     * move the contents.
     */
    start = buf->content - buf->mem;
    if (len <= start + buf->size - buf->use) {
        memmove(buf->mem, buf->content, buf->use + 1);
        buf->size += start;
        buf->content = buf->mem;
        return(0);
    }

    if (len > buf->maxSize - buf->use) {
        xmlBufOverflowError(buf);
        return(-1);
>>>>>>> 626889fb
    }

    if (buf->size > (size_t) len) {
        if (buf->size <= buf->maxSize / 2)
            size = buf->size * 2;
        else
            size = buf->maxSize;
    } else {
        size = buf->use + len;
        if (size <= buf->maxSize - 100)
            size += 100;
    }

    if (buf->content == buf->mem) {
        newbuf = xmlRealloc(buf->mem, size + 1);
        if (newbuf == NULL) {
            xmlBufMemoryError(buf);
            return(-1);
        }
    } else {
        newbuf = xmlMalloc(size + 1);
        if (newbuf == NULL) {
            xmlBufMemoryError(buf);
            return(-1);
        }
        if (buf->content != NULL)
            memcpy(newbuf, buf->content, buf->use + 1);
        xmlFree(buf->mem);
    }

    buf->mem = newbuf;
    buf->content = newbuf;
    buf->size = size;
<<<<<<< HEAD
    UPDATE_COMPAT(buf)
    return(buf->size - buf->use - 1);
=======

    return(0);
>>>>>>> 626889fb
}

/**
 * xmlBufGrow:
 * @buf:  the buffer
 * @len:  the minimum free size to allocate
 *
 * Grow the available space of an XML buffer, @len is the target value
 * This is been kept compatible with xmlBufferGrow() as much as possible
 *
 * Returns 0 on succes, -1 in case of error
 */
int
xmlBufGrow(xmlBufPtr buf, size_t len) {
    if ((buf == NULL) || (BUF_ERROR(buf)) || (BUF_STATIC(buf)))
        return(-1);
    CHECK_COMPAT(buf)

    if (len <= buf->size - buf->use)
        return(0);
<<<<<<< HEAD
    ret = xmlBufGrowInternal(buf, len);
    if (buf->error != 0)
        return(-1);
    return(ret > INT_MAX ? INT_MAX : ret);
}

/**
 * xmlBufDump:
 * @file:  the file output
 * @buf:  the buffer to dump
 *
 * Dumps an XML buffer to  a FILE *.
 * Returns the number of #xmlChar written
 */
size_t
xmlBufDump(FILE *file, xmlBufPtr buf) {
    size_t ret;

    if ((buf == NULL) || (buf->error != 0)) {
#ifdef DEBUG_BUFFER
        xmlGenericError(xmlGenericErrorContext,
		"xmlBufDump: buf == NULL or in error\n");
#endif
	return(0);
    }
    if (buf->content == NULL) {
#ifdef DEBUG_BUFFER
        xmlGenericError(xmlGenericErrorContext,
		"xmlBufDump: buf->content == NULL\n");
#endif
	return(0);
    }
    CHECK_COMPAT(buf)
    if (file == NULL)
	file = stdout;
    ret = fwrite(buf->content, 1, buf->use, file);
    return(ret);
=======

    if (xmlBufGrowInternal(buf, len) < 0)
        return(-1);

    UPDATE_COMPAT(buf)
    return(0);
>>>>>>> 626889fb
}

/**
 * xmlBufContent:
 * @buf:  the buffer
 *
 * Function to extract the content of a buffer
 *
 * Returns the internal content
 */

xmlChar *
xmlBufContent(const xmlBuf *buf)
{
    if ((!buf) || (BUF_ERROR(buf)))
        return NULL;

    return(buf->content);
}

/**
 * xmlBufEnd:
 * @buf:  the buffer
 *
 * Function to extract the end of the content of a buffer
 *
 * Returns the end of the internal content or NULL in case of error
 */

xmlChar *
xmlBufEnd(xmlBufPtr buf)
{
    if ((!buf) || (BUF_ERROR(buf)))
        return NULL;
    CHECK_COMPAT(buf)

    return(&buf->content[buf->use]);
}

/**
 * xmlBufAddLen:
 * @buf:  the buffer
 * @len:  the size which were added at the end
 *
 * Sometime data may be added at the end of the buffer without
 * using the xmlBuf APIs that is used to expand the used space
 * and set the zero terminating at the end of the buffer
 *
 * Returns -1 in case of error and 0 otherwise
 */
int
xmlBufAddLen(xmlBufPtr buf, size_t len) {
    if ((buf == NULL) || (BUF_ERROR(buf)) || (BUF_STATIC(buf)))
        return(-1);
    CHECK_COMPAT(buf)
<<<<<<< HEAD
    if (len >= (buf->size - buf->use))
=======
    if (len > buf->size - buf->use)
>>>>>>> 626889fb
        return(-1);
    buf->use += len;
    buf->content[buf->use] = 0;
    UPDATE_COMPAT(buf)
    return(0);
}

/**
 * xmlBufUse:
 * @buf:  the buffer
 *
 * Function to get the length of a buffer
 *
 * Returns the length of data in the internal content
 */

size_t
xmlBufUse(const xmlBufPtr buf)
{
    if ((!buf) || (BUF_ERROR(buf)))
        return 0;
    CHECK_COMPAT(buf)

    return(buf->use);
}

/**
 * xmlBufAvail:
 * @buf:  the buffer
 *
 * Function to find how much free space is allocated but not
 * used in the buffer. It reserves one byte for the NUL
 * terminator character that is usually needed, so there is
 * no need to subtract 1 from the result anymore.
 *
 * Returns the amount, or 0 if none or if an error occurred.
 */

size_t
xmlBufAvail(const xmlBufPtr buf)
{
    if ((!buf) || (BUF_ERROR(buf)))
        return 0;
    CHECK_COMPAT(buf)

    return((buf->size > buf->use) ? (buf->size - buf->use - 1) : 0);
}

/**
 * xmlBufIsEmpty:
 * @buf:  the buffer
 *
 * Tell if a buffer is empty
 *
 * Returns 0 if no, 1 if yes and -1 in case of error
 */
int
xmlBufIsEmpty(const xmlBufPtr buf)
{
    if ((!buf) || (BUF_ERROR(buf)))
        return(-1);
    CHECK_COMPAT(buf)

    return(buf->use == 0);
}

/**
 * xmlBufAdd:
 * @buf:  the buffer to dump
 * @str:  the #xmlChar string
 * @len:  the number of #xmlChar to add
 *
 * Add a string range to an XML buffer. if len == -1, the length of
 * str is recomputed.
 *
 * Returns 0 if successful, -1 in case of error.
 */
int
<<<<<<< HEAD
xmlBufResize(xmlBufPtr buf, size_t size)
{
    size_t newSize;
    xmlChar* rebuf = NULL;
    size_t start_buf;

    if ((buf == NULL) || (buf->error))
=======
xmlBufAdd(xmlBufPtr buf, const xmlChar *str, size_t len) {
    if ((buf == NULL) || (BUF_ERROR(buf)) || (BUF_STATIC(buf)))
        return(-1);
    if (len == 0)
>>>>>>> 626889fb
        return(0);
    if (str == NULL)
	return(-1);
    CHECK_COMPAT(buf)

<<<<<<< HEAD
    if (buf->alloc == XML_BUFFER_ALLOC_BOUNDED) {
        /*
	 * Used to provide parsing limits
	 */
        if (size >= XML_MAX_TEXT_LENGTH) {
	    xmlBufMemoryError(buf, "buffer error: text too long\n");
	    return(0);
	}
    }

    /* Don't resize if we don't have to */
    if (size < buf->size)
        return 1;

    /* figure out new size */
    switch (buf->alloc){
	case XML_BUFFER_ALLOC_IO:
	case XML_BUFFER_ALLOC_DOUBLEIT:
	    /*take care of empty case*/
            if (buf->size == 0) {
                newSize = (size > SIZE_MAX - 10 ? SIZE_MAX : size + 10);
            } else {
                newSize = buf->size;
            }
	    while (size > newSize) {
	        if (newSize > SIZE_MAX / 2) {
	            xmlBufMemoryError(buf, "growing buffer");
	            return 0;
	        }
	        newSize *= 2;
	    }
	    break;
	case XML_BUFFER_ALLOC_EXACT:
            newSize = (size > SIZE_MAX - 10 ? SIZE_MAX : size + 10);
	    break;
        case XML_BUFFER_ALLOC_HYBRID:
            if (buf->use < BASE_BUFFER_SIZE)
                newSize = size;
            else {
                newSize = buf->size;
                while (size > newSize) {
                    if (newSize > SIZE_MAX / 2) {
                        xmlBufMemoryError(buf, "growing buffer");
                        return 0;
                    }
                    newSize *= 2;
                }
            }
            break;

	default:
            newSize = (size > SIZE_MAX - 10 ? SIZE_MAX : size + 10);
	    break;
    }

    if ((buf->alloc == XML_BUFFER_ALLOC_IO) && (buf->contentIO != NULL)) {
        start_buf = buf->content - buf->contentIO;

        if (start_buf > newSize) {
	    /* move data back to start */
	    memmove(buf->contentIO, buf->content, buf->use);
	    buf->content = buf->contentIO;
	    buf->content[buf->use] = 0;
	    buf->size += start_buf;
	} else {
	    rebuf = (xmlChar *) xmlRealloc(buf->contentIO, start_buf + newSize);
	    if (rebuf == NULL) {
		xmlBufMemoryError(buf, "growing buffer");
		return 0;
	    }
	    buf->contentIO = rebuf;
	    buf->content = rebuf + start_buf;
	}
    } else {
	if (buf->content == NULL) {
	    rebuf = (xmlChar *) xmlMallocAtomic(newSize);
	    buf->use = 0;
            if (rebuf != NULL)
	        rebuf[buf->use] = 0;
	} else if (buf->size - buf->use < 100) {
	    rebuf = (xmlChar *) xmlRealloc(buf->content, newSize);
        } else {
	    /*
	     * if we are reallocating a buffer far from being full, it's
	     * better to make a new allocation and copy only the used range
	     * and free the old one.
	     */
	    rebuf = (xmlChar *) xmlMallocAtomic(newSize);
	    if (rebuf != NULL) {
		memcpy(rebuf, buf->content, buf->use);
		xmlFree(buf->content);
		rebuf[buf->use] = 0;
	    }
	}
	if (rebuf == NULL) {
	    xmlBufMemoryError(buf, "growing buffer");
	    return 0;
	}
	buf->content = rebuf;
    }
    buf->size = newSize;
=======
    if (len > buf->size - buf->use) {
        if (xmlBufGrowInternal(buf, len) < 0)
            return(-1);
    }

    memmove(&buf->content[buf->use], str, len);
    buf->use += len;
    buf->content[buf->use] = 0;

>>>>>>> 626889fb
    UPDATE_COMPAT(buf)
    return(0);
}

/**
 * xmlBufCat:
 * @buf:  the buffer to add to
 * @str:  the #xmlChar string (optional)
 *
 * Append a zero terminated string to an XML buffer.
 *
 * Returns 0 successful, a positive error code number otherwise
 *         and -1 in case of internal or API error.
 */
int
<<<<<<< HEAD
xmlBufAdd(xmlBufPtr buf, const xmlChar *str, int len) {
    size_t needSize;
=======
xmlBufCat(xmlBufPtr buf, const xmlChar *str) {
    if (str == NULL)
        return(0);
    return(xmlBufAdd(buf, str, strlen((const char *) str)));
}

/**
 * xmlBufFromBuffer:
 * @buffer: incoming old buffer to convert to a new one
 *
 * Helper routine to switch from the old buffer structures in use
 * in various APIs. It creates a wrapper xmlBufPtr which will be
 * used for internal processing until the xmlBufBackToBuffer() is
 * issued.
 *
 * Returns a new xmlBufPtr unless the call failed and NULL is returned
 */
xmlBufPtr
xmlBufFromBuffer(xmlBufferPtr buffer) {
    xmlBufPtr ret;

    if (buffer == NULL)
        return(NULL);

    ret = xmlMalloc(sizeof(xmlBuf));
    if (ret == NULL)
        return(NULL);

    ret->use = buffer->use;
    ret->flags = 0;
    ret->maxSize = SIZE_MAX - 1;

    if (buffer->content == NULL) {
        ret->size = 50;
        ret->mem = xmlMalloc(ret->size + 1);
        ret->content = ret->mem;
        if (ret->mem == NULL)
            xmlBufMemoryError(ret);
        else
            ret->content[0] = 0;
    } else {
        ret->size = buffer->size - 1;
        ret->content = buffer->content;
        if (buffer->alloc == XML_BUFFER_ALLOC_IO)
            ret->mem = buffer->contentIO;
        else
            ret->mem = buffer->content;
    }

    UPDATE_COMPAT(ret);
    return(ret);
}

/**
 * xmlBufBackToBuffer:
 * @buf: new buffer wrapping the old one
 * @ret: old buffer
 *
 * Function to be called once internal processing had been done to
 * update back the buffer provided by the user. This can lead to
 * a failure in case the size accumulated in the xmlBuf is larger
 * than what an xmlBuffer can support on 64 bits (INT_MAX)
 * The xmlBufPtr @buf wrapper is deallocated by this call in any case.
 *
 * Returns 0 on success, -1 on error.
 */
int
xmlBufBackToBuffer(xmlBufPtr buf, xmlBufferPtr ret) {
    if ((buf == NULL) || (ret == NULL))
        return(-1);

    if ((BUF_ERROR(buf)) || (BUF_STATIC(buf)) ||
        (buf->use >= INT_MAX)) {
        xmlBufFree(buf);
        ret->content = NULL;
        ret->contentIO = NULL;
        ret->use = 0;
        ret->size = 0;
        return(-1);
    }

    ret->use = buf->use;
    if (buf->size >= INT_MAX) {
        /* Keep the buffer but provide a truncated size value. */
        ret->size = INT_MAX;
    } else {
        ret->size = buf->size + 1;
    }
    ret->alloc = XML_BUFFER_ALLOC_IO;
    ret->content = buf->content;
    ret->contentIO = buf->mem;
    xmlFree(buf);
    return(0);
}

/**
 * xmlBufResetInput:
 * @buf: an xmlBufPtr
 * @input: an xmlParserInputPtr
 *
 * Update the input to use the current set of pointers from the buffer.
 *
 * Returns -1 in case of error, 0 otherwise
 */
int
xmlBufResetInput(xmlBufPtr buf, xmlParserInputPtr input) {
    return(xmlBufUpdateInput(buf, input, 0));
}

/**
 * xmlBufUpdateInput:
 * @buf: an xmlBufPtr
 * @input: an xmlParserInputPtr
 * @pos: the cur value relative to the beginning of the buffer
 *
 * Update the input to use the base and cur relative to the buffer
 * after a possible reallocation of its content
 *
 * Returns -1 in case of error, 0 otherwise
 */
int
xmlBufUpdateInput(xmlBufPtr buf, xmlParserInputPtr input, size_t pos) {
    if ((buf == NULL) || (input == NULL))
        return(-1);
    CHECK_COMPAT(buf)
    input->base = buf->content;
    input->cur = input->base + pos;
    input->end = &buf->content[buf->use];
    return(0);
}

/************************************************************************
 *									*
 *			Old buffer implementation			*
 *									*
 ************************************************************************/

/**
 * xmlSetBufferAllocationScheme:
 * @scheme:  allocation method to use
 *
 * DEPRECATED: Use xmlBufferSetAllocationScheme.
 *
 * Set the buffer allocation method.  Types are
 * XML_BUFFER_ALLOC_EXACT - use exact sizes, keeps memory usage down
 * XML_BUFFER_ALLOC_DOUBLEIT - double buffer when extra needed,
 *                             improves performance
 */
void
xmlSetBufferAllocationScheme(xmlBufferAllocationScheme scheme ATTRIBUTE_UNUSED) {
}

/**
 * xmlGetBufferAllocationScheme:
 *
 * DEPRECATED: Use xmlBufferSetAllocationScheme.
 *
 * Types are
 * XML_BUFFER_ALLOC_EXACT - use exact sizes, keeps memory usage down
 * XML_BUFFER_ALLOC_DOUBLEIT - double buffer when extra needed,
 *                             improves performance
 * XML_BUFFER_ALLOC_HYBRID - use exact sizes on small strings to keep memory usage tight
 *                            in normal usage, and doubleit on large strings to avoid
 *                            pathological performance.
 *
 * Returns the current allocation scheme
 */
xmlBufferAllocationScheme
xmlGetBufferAllocationScheme(void) {
    return(XML_BUFFER_ALLOC_EXACT);
}

/**
 * xmlBufferCreate:
 *
 * routine to create an XML buffer.
 * returns the new structure.
 */
xmlBufferPtr
xmlBufferCreate(void) {
    xmlBufferPtr ret;

    ret = xmlMalloc(sizeof(*ret));
    if (ret == NULL)
        return(NULL);

    ret->use = 0;
    ret->size = 256;
    ret->alloc = XML_BUFFER_ALLOC_IO;
    ret->contentIO = xmlMalloc(ret->size);
    if (ret->contentIO == NULL) {
	xmlFree(ret);
        return(NULL);
    }
    ret->content = ret->contentIO;
    ret->content[0] = 0;

    return(ret);
}

/**
 * xmlBufferCreateSize:
 * @size: initial size of buffer
 *
 * routine to create an XML buffer.
 * returns the new structure.
 */
xmlBufferPtr
xmlBufferCreateSize(size_t size) {
    xmlBufferPtr ret;

    if (size >= INT_MAX)
        return(NULL);

    ret = xmlMalloc(sizeof(*ret));
    if (ret == NULL)
        return(NULL);

    ret->use = 0;
    ret->alloc = XML_BUFFER_ALLOC_IO;
    ret->size = (size ? size + 1 : 0);         /* +1 for ending null */

    if (ret->size) {
        ret->contentIO = xmlMalloc(ret->size);
        if (ret->contentIO == NULL) {
            xmlFree(ret);
            return(NULL);
        }
        ret->content = ret->contentIO;
        ret->content[0] = 0;
    } else {
        ret->contentIO = NULL;
	ret->content = NULL;
    }

    return(ret);
}

/**
 * xmlBufferDetach:
 * @buf:  the buffer
 *
 * Remove the string contained in a buffer and gie it back to the
 * caller. The buffer is reset to an empty content.
 * This doesn't work with immutable buffers as they can't be reset.
 *
 * Returns the previous string contained by the buffer.
 */
xmlChar *
xmlBufferDetach(xmlBufferPtr buf) {
    xmlChar *ret;

    if (buf == NULL)
        return(NULL);

    if ((buf->alloc == XML_BUFFER_ALLOC_IO) &&
        (buf->content != buf->contentIO)) {
        ret = xmlStrndup(buf->content, buf->use);
        xmlFree(buf->contentIO);
    } else {
        ret = buf->content;
    }

    buf->contentIO = NULL;
    buf->content = NULL;
    buf->size = 0;
    buf->use = 0;

    return ret;
}

/**
 * xmlBufferCreateStatic:
 * @mem: the memory area
 * @size:  the size in byte
 *
 * Returns an XML buffer initialized with bytes.
 */
xmlBufferPtr
xmlBufferCreateStatic(void *mem, size_t size) {
    xmlBufferPtr buf = xmlBufferCreateSize(size);

    xmlBufferAdd(buf, mem, size);
    return(buf);
}

/**
 * xmlBufferSetAllocationScheme:
 * @buf:  the buffer to tune
 * @scheme:  allocation scheme to use
 *
 * Sets the allocation scheme for this buffer.
 *
 * For libxml2 before 2.14, it is recommended to set this to
 * XML_BUFFER_ALLOC_DOUBLE_IT. Has no effect on 2.14 or later.
 */
void
xmlBufferSetAllocationScheme(xmlBufferPtr buf ATTRIBUTE_UNUSED,
                             xmlBufferAllocationScheme scheme ATTRIBUTE_UNUSED) {
}

/**
 * xmlBufferFree:
 * @buf:  the buffer to free
 *
 * Frees an XML buffer. It frees both the content and the structure which
 * encapsulate it.
 */
void
xmlBufferFree(xmlBufferPtr buf) {
    if (buf == NULL)
	return;

    if (buf->alloc == XML_BUFFER_ALLOC_IO)
        xmlFree(buf->contentIO);
    else
        xmlFree(buf->content);

    xmlFree(buf);
}

/**
 * xmlBufferEmpty:
 * @buf:  the buffer
 *
 * empty a buffer.
 */
void
xmlBufferEmpty(xmlBufferPtr buf) {
    if (buf == NULL)
        return;
    if (buf->content == NULL)
        return;

    buf->use = 0;

    if (buf->alloc == XML_BUFFER_ALLOC_IO) {
	buf->size += buf->content - buf->contentIO;
        buf->content = buf->contentIO;
        buf->content[0] = 0;
    } else {
        buf->content[0] = 0;
    }
}

/**
 * xmlBufferShrink:
 * @buf:  the buffer to dump
 * @len:  the number of xmlChar to remove
 *
 * DEPRECATED: Don't use.
 *
 * Remove the beginning of an XML buffer.
 *
 * Returns the number of #xmlChar removed, or -1 in case of failure.
 */
int
xmlBufferShrink(xmlBufferPtr buf, unsigned int len) {
    if (buf == NULL)
        return(-1);
    if (len == 0)
        return(0);
    if (len > buf->use)
        return(-1);

    buf->use -= len;

    if (buf->alloc == XML_BUFFER_ALLOC_IO) {
        buf->content += len;
	buf->size -= len;
    } else {
	memmove(buf->content, &buf->content[len], buf->use + 1);
    }

    return(len);
}

/**
 * xmlBufferGrow:
 * @buf:  the buffer
 * @len:  the minimum free size to allocate
 *
 * DEPRECATED: Don't use.
 *
 * Grow the available space of an XML buffer.
 *
 * Returns the new available space or -1 in case of error
 */
int
xmlBufferGrow(xmlBufferPtr buf, unsigned int len) {
    unsigned int size;
    xmlChar *newbuf;

    if (buf == NULL)
        return(-1);

    if (len < buf->size - buf->use)
        return(0);
    if (len >= INT_MAX - buf->use)
        return(-1);

    if (buf->size > (size_t) len) {
        if (buf->size <= INT_MAX / 2)
            size = buf->size * 2;
        else
            size = INT_MAX;
    } else {
        size = buf->use + len + 1;
        if (size <= INT_MAX - 100)
            size += 100;
    }

    if ((buf->alloc == XML_BUFFER_ALLOC_IO) &&
        (buf->content != buf->contentIO)) {
        newbuf = xmlMalloc(size);
        if (newbuf == NULL)
            return(-1);
        if (buf->content != NULL)
            memcpy(newbuf, buf->content, buf->use + 1);
        xmlFree(buf->contentIO);
    } else {
        newbuf = xmlRealloc(buf->content, size);
        if (newbuf == NULL)
            return(-1);
    }

    if (buf->alloc == XML_BUFFER_ALLOC_IO)
        buf->contentIO = newbuf;
    buf->content = newbuf;
    buf->size = size;

    return(buf->size - buf->use - 1);
}

/**
 * xmlBufferDump:
 * @file:  the file output
 * @buf:  the buffer to dump
 *
 * Dumps an XML buffer to  a FILE *.
 * Returns the number of #xmlChar written
 */
int
xmlBufferDump(FILE *file, xmlBufferPtr buf) {
    size_t ret;
>>>>>>> 626889fb

    if (buf == NULL)
	return(0);
    if (buf->content == NULL)
	return(0);
    if (file == NULL)
	file = stdout;
    ret = fwrite(buf->content, 1, buf->use, file);
    return(ret > INT_MAX ? INT_MAX : ret);
}

<<<<<<< HEAD
    if (len < -1) {
#ifdef DEBUG_BUFFER
        xmlGenericError(xmlGenericErrorContext,
		"xmlBufAdd: len < 0\n");
#endif
	return -1;
    }
    if (len == 0) return 0;
=======
/**
 * xmlBufferContent:
 * @buf:  the buffer
 *
 * Function to extract the content of a buffer
 *
 * Returns the internal content
 */

const xmlChar *
xmlBufferContent(const xmlBuffer *buf)
{
    if(!buf)
        return NULL;

    return buf->content;
}

/**
 * xmlBufferLength:
 * @buf:  the buffer
 *
 * Function to get the length of a buffer
 *
 * Returns the length of data in the internal content
 */

int
xmlBufferLength(const xmlBuffer *buf)
{
    if(!buf)
        return 0;

    return buf->use;
}

/**
 * xmlBufferResize:
 * @buf:  the buffer to resize
 * @size:  the desired size
 *
 * DEPRECATED: Don't use.

 * Resize a buffer to accommodate minimum size of @size.
 *
 * Returns  0 in case of problems, 1 otherwise
 */
int
xmlBufferResize(xmlBufferPtr buf, unsigned int size)
{
    int res;

    if (buf == NULL)
        return(0);
    if (size < buf->size)
        return(1);
    res = xmlBufferGrow(buf, size - buf->use);
>>>>>>> 626889fb

    return(res < 0 ? 0 : 1);
}

/**
 * xmlBufferAdd:
 * @buf:  the buffer to dump
 * @str:  the #xmlChar string
 * @len:  the number of #xmlChar to add
 *
 * Add a string range to an XML buffer. if len == -1, the length of
 * str is recomputed.
 *
 * Returns a xmlParserErrors code.
 */
int
xmlBufferAdd(xmlBufferPtr buf, const xmlChar *str, int len) {
    if ((buf == NULL) || (str == NULL))
	return(XML_ERR_ARGUMENT);
    if (len < 0)
        len = xmlStrlen(str);
    if (len == 0)
        return(XML_ERR_OK);

<<<<<<< HEAD
    if (len < 0) return -1;
    if (len == 0) return 0;

    /* Note that both buf->size and buf->use can be zero here. */
    if ((size_t) len >= buf->size - buf->use) {
        if ((size_t) len >= SIZE_MAX - buf->use) {
            xmlBufMemoryError(buf, "growing buffer past SIZE_MAX");
            return(-1);
        }
        needSize = buf->use + len + 1;
	if (buf->alloc == XML_BUFFER_ALLOC_BOUNDED) {
	    /*
	     * Used to provide parsing limits
	     */
	    if (needSize >= XML_MAX_TEXT_LENGTH) {
		xmlBufMemoryError(buf, "buffer error: text too long\n");
		return(-1);
	    }
	}
        if (!xmlBufResize(buf, needSize)){
	    xmlBufMemoryError(buf, "growing buffer");
            return XML_ERR_NO_MEMORY;
=======
    /* Note that both buf->size and buf->use can be zero here. */
    if ((unsigned) len >= buf->size - buf->use) {
        if (xmlBufferGrow(buf, len) < 0)
            return(XML_ERR_NO_MEMORY);
    }

    memmove(&buf->content[buf->use], str, len);
    buf->use += len;
    buf->content[buf->use] = 0;
    return(XML_ERR_OK);
}

/**
 * xmlBufferAddHead:
 * @buf:  the buffer
 * @str:  the #xmlChar string
 * @len:  the number of #xmlChar to add
 *
 * Add a string range to the beginning of an XML buffer.
 * if len == -1, the length of @str is recomputed.
 *
 * Returns a xmlParserErrors code.
 */
int
xmlBufferAddHead(xmlBufferPtr buf, const xmlChar *str, int len) {
    unsigned start = 0;

    if ((buf == NULL) || (str == NULL))
	return(XML_ERR_ARGUMENT);
    if (len < 0)
        len = xmlStrlen(str);
    if (len == 0)
        return(XML_ERR_OK);

    if (buf->alloc == XML_BUFFER_ALLOC_IO) {
        start = buf->content - buf->contentIO;

        /*
         * We can add it in the space previously shrunk
         */
        if ((unsigned) len <= start) {
            buf->content -= len;
            memmove(&buf->content[0], str, len);
            buf->use += len;
            buf->size += len;
            return(0);
>>>>>>> 626889fb
        }
        if ((unsigned) len < buf->size + start - buf->use) {
            memmove(&buf->contentIO[len], buf->content, buf->use + 1);
            memmove(buf->contentIO, str, len);
            buf->content = buf->contentIO;
            buf->use += len;
            buf->size += start;
            return(0);
        }
    }

    if ((unsigned) len >= buf->size - buf->use) {
        if (xmlBufferGrow(buf, len) < 0)
            return(-1);
    }

<<<<<<< HEAD
    memmove(&buf->content[buf->use], str, len);
=======
    memmove(&buf->content[len], buf->content, buf->use + 1);
    memmove(buf->content, str, len);
>>>>>>> 626889fb
    buf->use += len;
    return (0);
}

/**
 * xmlBufferCat:
 * @buf:  the buffer to add to
 * @str:  the #xmlChar string
 *
 * Append a zero terminated string to an XML buffer.
 *
 * Returns 0 successful, a positive error code number otherwise
 *         and -1 in case of internal or API error.
 */
int
<<<<<<< HEAD
xmlBufCat(xmlBufPtr buf, const xmlChar *str) {
    if ((buf == NULL) || (buf->error))
        return(-1);
    CHECK_COMPAT(buf)
    if (str == NULL) return -1;
    return xmlBufAdd(buf, str, -1);
=======
xmlBufferCat(xmlBufferPtr buf, const xmlChar *str) {
    return(xmlBufferAdd(buf, str, -1));
>>>>>>> 626889fb
}

/**
 * xmlBufferCCat:
 * @buf:  the buffer to dump
 * @str:  the C char string
 *
 * Append a zero terminated C string to an XML buffer.
 *
 * Returns 0 successful, a positive error code number otherwise
 *         and -1 in case of internal or API error.
 */
int
<<<<<<< HEAD
xmlBufCCat(xmlBufPtr buf, const char *str) {
    return xmlBufCat(buf, (const xmlChar *) str);
}

/**
 * xmlBufWriteQuotedString:
=======
xmlBufferCCat(xmlBufferPtr buf, const char *str) {
    return(xmlBufferAdd(buf, (const xmlChar *) str, -1));
}

/**
 * xmlBufferWriteCHAR:
 * @buf:  the XML buffer
 * @string:  the string to add
 *
 * routine which manages and grows an output buffer. This one adds
 * xmlChars at the end of the buffer.
 */
void
xmlBufferWriteCHAR(xmlBufferPtr buf, const xmlChar *string) {
    xmlBufferAdd(buf, string, -1);
}

/**
 * xmlBufferWriteChar:
 * @buf:  the XML buffer output
 * @string:  the string to add
 *
 * routine which manage and grows an output buffer. This one add
 * C chars at the end of the array.
 */
void
xmlBufferWriteChar(xmlBufferPtr buf, const char *string) {
    xmlBufferAdd(buf, (const xmlChar *) string, -1);
}


/**
 * xmlBufferWriteQuotedString:
>>>>>>> 626889fb
 * @buf:  the XML buffer output
 * @string:  the string to add
 *
 * routine which manage and grows an output buffer. This one writes
 * a quoted or double quoted #xmlChar string, checking first if it holds
 * quote or double-quotes internally
 */
void
xmlBufferWriteQuotedString(xmlBufferPtr buf, const xmlChar *string) {
    const xmlChar *cur, *base;
<<<<<<< HEAD
    if ((buf == NULL) || (buf->error))
        return(-1);
    CHECK_COMPAT(buf)
=======
    if (buf == NULL)
        return;
>>>>>>> 626889fb
    if (xmlStrchr(string, '\"')) {
        if (xmlStrchr(string, '\'')) {
	    xmlBufferCCat(buf, "\"");
            base = cur = string;
            while(*cur != 0){
                if(*cur == '"'){
                    if (base != cur)
                        xmlBufferAdd(buf, base, cur - base);
                    xmlBufferAdd(buf, BAD_CAST "&quot;", 6);
                    cur++;
                    base = cur;
                }
                else {
                    cur++;
                }
            }
            if (base != cur)
                xmlBufferAdd(buf, base, cur - base);
	    xmlBufferCCat(buf, "\"");
	}
        else{
	    xmlBufferCCat(buf, "\'");
            xmlBufferCat(buf, string);
	    xmlBufferCCat(buf, "\'");
        }
    } else {
<<<<<<< HEAD
        xmlBufCCat(buf, "\"");
        xmlBufCat(buf, string);
        xmlBufCCat(buf, "\"");
    }
    return(0);
}

/**
 * xmlBufFromBuffer:
 * @buffer: incoming old buffer to convert to a new one
 *
 * Helper routine to switch from the old buffer structures in use
 * in various APIs. It creates a wrapper xmlBufPtr which will be
 * used for internal processing until the xmlBufBackToBuffer() is
 * issued.
 *
 * Returns a new xmlBufPtr unless the call failed and NULL is returned
 */
xmlBufPtr
xmlBufFromBuffer(xmlBufferPtr buffer) {
    xmlBufPtr ret;

    if (buffer == NULL)
        return(NULL);

    ret = (xmlBufPtr) xmlMalloc(sizeof(xmlBuf));
    if (ret == NULL) {
	xmlBufMemoryError(NULL, "creating buffer");
        return(NULL);
    }
    ret->use = buffer->use;
    ret->size = buffer->size;
    UPDATE_COMPAT(ret);
    ret->error = 0;
    ret->buffer = buffer;
    ret->alloc = buffer->alloc;
    ret->content = buffer->content;
    ret->contentIO = buffer->contentIO;

    return(ret);
}

/**
 * xmlBufBackToBuffer:
 * @buf: new buffer wrapping the old one
 *
 * Function to be called once internal processing had been done to
 * update back the buffer provided by the user. This can lead to
 * a failure in case the size accumulated in the xmlBuf is larger
 * than what an xmlBuffer can support on 64 bits (INT_MAX)
 * The xmlBufPtr @buf wrapper is deallocated by this call in any case.
 *
 * Returns the old xmlBufferPtr unless the call failed and NULL is returned
 */
xmlBufferPtr
xmlBufBackToBuffer(xmlBufPtr buf) {
    xmlBufferPtr ret;

    if (buf == NULL)
        return(NULL);
    CHECK_COMPAT(buf)
    if ((buf->error) || (buf->buffer == NULL)) {
        xmlBufFree(buf);
        return(NULL);
    }

    ret = buf->buffer;
    /*
     * What to do in case of error in the buffer ???
     */
    if (buf->use > INT_MAX) {
        /*
         * Worse case, we really allocated and used more than the
         * maximum allowed memory for an xmlBuffer on this architecture.
         * Keep the buffer but provide a truncated size value.
         */
        xmlBufOverflowError(buf, "Used size too big for xmlBuffer");
        ret->use = INT_MAX;
        ret->size = INT_MAX;
    } else if (buf->size > INT_MAX) {
        /*
         * milder case, we allocated more than the maximum allowed memory
         * for an xmlBuffer on this architecture, but used less than the
         * limit.
         * Keep the buffer but provide a truncated size value.
         */
        xmlBufOverflowError(buf, "Allocated size too big for xmlBuffer");
        ret->use = buf->use;
        ret->size = INT_MAX;
    } else {
        ret->use = buf->use;
        ret->size = buf->size;
    }
    ret->alloc = buf->alloc;
    ret->content = buf->content;
    ret->contentIO = buf->contentIO;
    xmlFree(buf);
    return(ret);
}

/**
 * xmlBufMergeBuffer:
 * @buf: an xmlBufPtr
 * @buffer: the buffer to consume into @buf
 *
 * The content of @buffer is appended to @buf and @buffer is freed
 *
 * Returns -1 in case of error, 0 otherwise, in any case @buffer is freed
 */
int
xmlBufMergeBuffer(xmlBufPtr buf, xmlBufferPtr buffer) {
    int ret = 0;

    if ((buf == NULL) || (buf->error)) {
	xmlBufferFree(buffer);
        return(-1);
    }
    CHECK_COMPAT(buf)
    if ((buffer != NULL) && (buffer->content != NULL) &&
             (buffer->use > 0)) {
        ret = xmlBufAdd(buf, buffer->content, buffer->use);
    }
    xmlBufferFree(buffer);
    return(ret);
}

/**
 * xmlBufResetInput:
 * @buf: an xmlBufPtr
 * @input: an xmlParserInputPtr
 *
 * Update the input to use the current set of pointers from the buffer.
 *
 * Returns -1 in case of error, 0 otherwise
 */
int
xmlBufResetInput(xmlBufPtr buf, xmlParserInputPtr input) {
    if ((input == NULL) || (buf == NULL) || (buf->error))
        return(-1);
    CHECK_COMPAT(buf)
    input->base = input->cur = buf->content;
    input->end = &buf->content[buf->use];
    return(0);
}

/**
 * xmlBufGetInputBase:
 * @buf: an xmlBufPtr
 * @input: an xmlParserInputPtr
 *
 * Get the base of the @input relative to the beginning of the buffer
 *
 * Returns the size_t corresponding to the displacement
 */
size_t
xmlBufGetInputBase(xmlBufPtr buf, xmlParserInputPtr input) {
    size_t base;

    if ((input == NULL) || (buf == NULL) || (buf->error))
        return(0);
    CHECK_COMPAT(buf)
    base = input->base - buf->content;
    /*
     * We could do some pointer arithmetic checks but that's probably
     * sufficient.
     */
    if (base > buf->size) {
        xmlBufOverflowError(buf, "Input reference outside of the buffer");
        base = 0;
    }
    return(base);
}

/**
 * xmlBufSetInputBaseCur:
 * @buf: an xmlBufPtr
 * @input: an xmlParserInputPtr
 * @base: the base value relative to the beginning of the buffer
 * @cur: the cur value relative to the beginning of the buffer
 *
 * Update the input to use the base and cur relative to the buffer
 * after a possible reallocation of its content
 *
 * Returns -1 in case of error, 0 otherwise
 */
int
xmlBufSetInputBaseCur(xmlBufPtr buf, xmlParserInputPtr input,
                      size_t base, size_t cur) {
    if (input == NULL)
        return(-1);
    if ((buf == NULL) || (buf->error)) {
        input->base = input->cur = input->end = BAD_CAST "";
        return(-1);
=======
        xmlBufferCCat(buf, "\"");
        xmlBufferCat(buf, string);
        xmlBufferCCat(buf, "\"");
>>>>>>> 626889fb
    }
}
<|MERGE_RESOLUTION|>--- conflicted
+++ resolved
@@ -20,17 +20,8 @@
 
 #include <libxml/parser.h>
 #include <libxml/tree.h>
-<<<<<<< HEAD
-#include <libxml/globals.h>
-#include <libxml/tree.h>
-#include <libxml/parserInternals.h> /* for XML_MAX_TEXT_LENGTH */
 
 #include "private/buf.h"
-#include "private/error.h"
-=======
-
-#include "private/buf.h"
->>>>>>> 626889fb
 
 #ifndef SIZE_MAX
 #define SIZE_MAX ((size_t) -1)
@@ -136,19 +127,6 @@
 
     if (size == SIZE_MAX)
         return(NULL);
-<<<<<<< HEAD
-    }
-    ret->use = 0;
-    ret->error = 0;
-    ret->buffer = NULL;
-    ret->size = xmlDefaultBufferSize;
-    UPDATE_COMPAT(ret);
-    ret->alloc = xmlBufferAllocScheme;
-    ret->content = (xmlChar *) xmlMallocAtomic(ret->size);
-    if (ret->content == NULL) {
-	xmlBufMemoryError(ret, "creating buffer");
-	xmlFree(ret);
-=======
 
     ret = xmlMalloc(sizeof(*ret));
     if (ret == NULL)
@@ -162,7 +140,6 @@
     ret->mem = xmlMalloc(ret->size + 1);
     if (ret->mem == NULL) {
         xmlFree(ret);
->>>>>>> 626889fb
         return(NULL);
     }
     ret->content = ret->mem;
@@ -191,25 +168,6 @@
 xmlBufCreateMem(const xmlChar *mem, size_t size, int isStatic) {
     xmlBufPtr ret;
 
-<<<<<<< HEAD
-    if (size == SIZE_MAX)
-        return(NULL);
-    ret = (xmlBufPtr) xmlMalloc(sizeof(xmlBuf));
-    if (ret == NULL) {
-	xmlBufMemoryError(NULL, "creating buffer");
-        return(NULL);
-    }
-    ret->use = 0;
-    ret->error = 0;
-    ret->buffer = NULL;
-    ret->alloc = xmlBufferAllocScheme;
-    ret->size = (size ? size + 1 : 0);         /* +1 for ending null */
-    UPDATE_COMPAT(ret);
-    if (ret->size){
-        ret->content = (xmlChar *) xmlMallocAtomic(ret->size);
-        if (ret->content == NULL) {
-	    xmlBufMemoryError(ret, "creating buffer");
-=======
     if (mem == NULL)
         return(NULL);
 
@@ -220,7 +178,6 @@
     if (isStatic) {
         /* Check that memory is zero-terminated */
         if (mem[size] != 0) {
->>>>>>> 626889fb
             xmlFree(ret);
             return(NULL);
         }
@@ -260,15 +217,7 @@
 xmlBufDetach(xmlBufPtr buf) {
     xmlChar *ret;
 
-<<<<<<< HEAD
-    if (buf == NULL)
-        return(NULL);
-    if (buf->buffer != NULL)
-        return(NULL);
-    if (buf->error)
-=======
     if ((buf == NULL) || (BUF_ERROR(buf)) || (BUF_STATIC(buf)))
->>>>>>> 626889fb
         return(NULL);
 
     if (buf->content != buf->mem) {
@@ -282,79 +231,11 @@
     buf->mem = NULL;
     buf->size = 0;
     buf->use = 0;
-<<<<<<< HEAD
-    UPDATE_COMPAT(buf);
-=======
->>>>>>> 626889fb
 
     UPDATE_COMPAT(buf);
     return ret;
 }
 
-<<<<<<< HEAD
-/**
- * xmlBufGetAllocationScheme:
- * @buf:  the buffer
- *
- * Get the buffer allocation scheme
- *
- * Returns the scheme or -1 in case of error
- */
-int
-xmlBufGetAllocationScheme(xmlBufPtr buf) {
-    if (buf == NULL) {
-#ifdef DEBUG_BUFFER
-        xmlGenericError(xmlGenericErrorContext,
-		"xmlBufGetAllocationScheme: buf == NULL\n");
-#endif
-        return(-1);
-    }
-    return(buf->alloc);
-}
-
-/**
- * xmlBufSetAllocationScheme:
- * @buf:  the buffer to tune
- * @scheme:  allocation scheme to use
- *
- * Sets the allocation scheme for this buffer
- *
- * returns 0 in case of success and -1 in case of failure
- */
-int
-xmlBufSetAllocationScheme(xmlBufPtr buf,
-                          xmlBufferAllocationScheme scheme) {
-    if ((buf == NULL) || (buf->error != 0)) {
-#ifdef DEBUG_BUFFER
-        xmlGenericError(xmlGenericErrorContext,
-		"xmlBufSetAllocationScheme: buf == NULL or in error\n");
-#endif
-        return(-1);
-    }
-    if (buf->alloc == XML_BUFFER_ALLOC_IO)
-        return(-1);
-    if ((scheme == XML_BUFFER_ALLOC_DOUBLEIT) ||
-        (scheme == XML_BUFFER_ALLOC_EXACT) ||
-        (scheme == XML_BUFFER_ALLOC_HYBRID) ||
-	(scheme == XML_BUFFER_ALLOC_BOUNDED)) {
-	buf->alloc = scheme;
-        if (buf->buffer)
-            buf->buffer->alloc = scheme;
-        return(0);
-    }
-    /*
-     * Switching a buffer ALLOC_IO has the side effect of initializing
-     * the contentIO field with the current content
-     */
-    if (scheme == XML_BUFFER_ALLOC_IO) {
-        buf->alloc = XML_BUFFER_ALLOC_IO;
-        buf->contentIO = buf->content;
-    }
-    return(-1);
-}
-
-=======
->>>>>>> 626889fb
 /**
  * xmlBufFree:
  * @buf:  the buffer to free
@@ -367,17 +248,8 @@
     if (buf == NULL)
 	return;
 
-<<<<<<< HEAD
-    if ((buf->alloc == XML_BUFFER_ALLOC_IO) &&
-        (buf->contentIO != NULL)) {
-        xmlFree(buf->contentIO);
-    } else if (buf->content != NULL) {
-        xmlFree(buf->content);
-    }
-=======
     if (!BUF_STATIC(buf))
         xmlFree(buf->mem);
->>>>>>> 626889fb
     xmlFree(buf);
 }
 
@@ -396,15 +268,9 @@
     CHECK_COMPAT(buf)
 
     buf->use = 0;
-<<<<<<< HEAD
-    if ((buf->alloc == XML_BUFFER_ALLOC_IO) &&
-               (buf->contentIO != NULL)) {
-        size_t start_buf = buf->content - buf->contentIO;
-=======
     buf->size += buf->content - buf->mem;
     buf->content = buf->mem;
     buf->content[0] = 0;
->>>>>>> 626889fb
 
     UPDATE_COMPAT(buf)
 }
@@ -435,18 +301,8 @@
         return(0);
 
     buf->use -= len;
-<<<<<<< HEAD
-    if ((buf->alloc == XML_BUFFER_ALLOC_IO) && (buf->contentIO != NULL)) {
-	/*
-	 * we just move the content pointer, but also make sure
-	 * the perceived buffer size has shrunk accordingly
-	 */
-        buf->content += len;
-	buf->size -= len;
-=======
     buf->content += len;
     buf->size -= len;
->>>>>>> 626889fb
 
     UPDATE_COMPAT(buf)
     return(len);
@@ -467,36 +323,6 @@
     size_t start;
     xmlChar *newbuf;
 
-<<<<<<< HEAD
-    if ((buf == NULL) || (buf->error != 0)) return(0);
-    CHECK_COMPAT(buf)
-
-    if (len < buf->size - buf->use)
-        return(buf->size - buf->use - 1);
-    if (len >= SIZE_MAX - buf->use) {
-        xmlBufMemoryError(buf, "growing buffer past SIZE_MAX");
-        return(0);
-    }
-
-    if (buf->size > (size_t) len) {
-        size = buf->size > SIZE_MAX / 2 ? SIZE_MAX : buf->size * 2;
-    } else {
-        size = buf->use + len;
-        size = size > SIZE_MAX - 100 ? SIZE_MAX : size + 100;
-    }
-
-    if (buf->alloc == XML_BUFFER_ALLOC_BOUNDED) {
-        /*
-	 * Used to provide parsing limits
-	 */
-        if ((buf->use + len + 1 >= XML_MAX_TEXT_LENGTH) ||
-	    (buf->size >= XML_MAX_TEXT_LENGTH)) {
-	    xmlBufMemoryError(buf, "buffer error: text too long\n");
-	    return(0);
-	}
-	if (size >= XML_MAX_TEXT_LENGTH)
-	    size = XML_MAX_TEXT_LENGTH;
-=======
     /*
      * If there's enough space at the start of the buffer,
      * move the contents.
@@ -512,7 +338,6 @@
     if (len > buf->maxSize - buf->use) {
         xmlBufOverflowError(buf);
         return(-1);
->>>>>>> 626889fb
     }
 
     if (buf->size > (size_t) len) {
@@ -546,13 +371,8 @@
     buf->mem = newbuf;
     buf->content = newbuf;
     buf->size = size;
-<<<<<<< HEAD
-    UPDATE_COMPAT(buf)
-    return(buf->size - buf->use - 1);
-=======
 
     return(0);
->>>>>>> 626889fb
 }
 
 /**
@@ -573,52 +393,12 @@
 
     if (len <= buf->size - buf->use)
         return(0);
-<<<<<<< HEAD
-    ret = xmlBufGrowInternal(buf, len);
-    if (buf->error != 0)
-        return(-1);
-    return(ret > INT_MAX ? INT_MAX : ret);
-}
-
-/**
- * xmlBufDump:
- * @file:  the file output
- * @buf:  the buffer to dump
- *
- * Dumps an XML buffer to  a FILE *.
- * Returns the number of #xmlChar written
- */
-size_t
-xmlBufDump(FILE *file, xmlBufPtr buf) {
-    size_t ret;
-
-    if ((buf == NULL) || (buf->error != 0)) {
-#ifdef DEBUG_BUFFER
-        xmlGenericError(xmlGenericErrorContext,
-		"xmlBufDump: buf == NULL or in error\n");
-#endif
-	return(0);
-    }
-    if (buf->content == NULL) {
-#ifdef DEBUG_BUFFER
-        xmlGenericError(xmlGenericErrorContext,
-		"xmlBufDump: buf->content == NULL\n");
-#endif
-	return(0);
-    }
-    CHECK_COMPAT(buf)
-    if (file == NULL)
-	file = stdout;
-    ret = fwrite(buf->content, 1, buf->use, file);
-    return(ret);
-=======
 
     if (xmlBufGrowInternal(buf, len) < 0)
         return(-1);
 
     UPDATE_COMPAT(buf)
     return(0);
->>>>>>> 626889fb
 }
 
 /**
@@ -674,11 +454,7 @@
     if ((buf == NULL) || (BUF_ERROR(buf)) || (BUF_STATIC(buf)))
         return(-1);
     CHECK_COMPAT(buf)
-<<<<<<< HEAD
-    if (len >= (buf->size - buf->use))
-=======
     if (len > buf->size - buf->use)
->>>>>>> 626889fb
         return(-1);
     buf->use += len;
     buf->content[buf->use] = 0;
@@ -724,7 +500,7 @@
         return 0;
     CHECK_COMPAT(buf)
 
-    return((buf->size > buf->use) ? (buf->size - buf->use - 1) : 0);
+    return(buf->size - buf->use);
 }
 
 /**
@@ -757,128 +533,15 @@
  * Returns 0 if successful, -1 in case of error.
  */
 int
-<<<<<<< HEAD
-xmlBufResize(xmlBufPtr buf, size_t size)
-{
-    size_t newSize;
-    xmlChar* rebuf = NULL;
-    size_t start_buf;
-
-    if ((buf == NULL) || (buf->error))
-=======
 xmlBufAdd(xmlBufPtr buf, const xmlChar *str, size_t len) {
     if ((buf == NULL) || (BUF_ERROR(buf)) || (BUF_STATIC(buf)))
         return(-1);
     if (len == 0)
->>>>>>> 626889fb
         return(0);
     if (str == NULL)
 	return(-1);
     CHECK_COMPAT(buf)
 
-<<<<<<< HEAD
-    if (buf->alloc == XML_BUFFER_ALLOC_BOUNDED) {
-        /*
-	 * Used to provide parsing limits
-	 */
-        if (size >= XML_MAX_TEXT_LENGTH) {
-	    xmlBufMemoryError(buf, "buffer error: text too long\n");
-	    return(0);
-	}
-    }
-
-    /* Don't resize if we don't have to */
-    if (size < buf->size)
-        return 1;
-
-    /* figure out new size */
-    switch (buf->alloc){
-	case XML_BUFFER_ALLOC_IO:
-	case XML_BUFFER_ALLOC_DOUBLEIT:
-	    /*take care of empty case*/
-            if (buf->size == 0) {
-                newSize = (size > SIZE_MAX - 10 ? SIZE_MAX : size + 10);
-            } else {
-                newSize = buf->size;
-            }
-	    while (size > newSize) {
-	        if (newSize > SIZE_MAX / 2) {
-	            xmlBufMemoryError(buf, "growing buffer");
-	            return 0;
-	        }
-	        newSize *= 2;
-	    }
-	    break;
-	case XML_BUFFER_ALLOC_EXACT:
-            newSize = (size > SIZE_MAX - 10 ? SIZE_MAX : size + 10);
-	    break;
-        case XML_BUFFER_ALLOC_HYBRID:
-            if (buf->use < BASE_BUFFER_SIZE)
-                newSize = size;
-            else {
-                newSize = buf->size;
-                while (size > newSize) {
-                    if (newSize > SIZE_MAX / 2) {
-                        xmlBufMemoryError(buf, "growing buffer");
-                        return 0;
-                    }
-                    newSize *= 2;
-                }
-            }
-            break;
-
-	default:
-            newSize = (size > SIZE_MAX - 10 ? SIZE_MAX : size + 10);
-	    break;
-    }
-
-    if ((buf->alloc == XML_BUFFER_ALLOC_IO) && (buf->contentIO != NULL)) {
-        start_buf = buf->content - buf->contentIO;
-
-        if (start_buf > newSize) {
-	    /* move data back to start */
-	    memmove(buf->contentIO, buf->content, buf->use);
-	    buf->content = buf->contentIO;
-	    buf->content[buf->use] = 0;
-	    buf->size += start_buf;
-	} else {
-	    rebuf = (xmlChar *) xmlRealloc(buf->contentIO, start_buf + newSize);
-	    if (rebuf == NULL) {
-		xmlBufMemoryError(buf, "growing buffer");
-		return 0;
-	    }
-	    buf->contentIO = rebuf;
-	    buf->content = rebuf + start_buf;
-	}
-    } else {
-	if (buf->content == NULL) {
-	    rebuf = (xmlChar *) xmlMallocAtomic(newSize);
-	    buf->use = 0;
-            if (rebuf != NULL)
-	        rebuf[buf->use] = 0;
-	} else if (buf->size - buf->use < 100) {
-	    rebuf = (xmlChar *) xmlRealloc(buf->content, newSize);
-        } else {
-	    /*
-	     * if we are reallocating a buffer far from being full, it's
-	     * better to make a new allocation and copy only the used range
-	     * and free the old one.
-	     */
-	    rebuf = (xmlChar *) xmlMallocAtomic(newSize);
-	    if (rebuf != NULL) {
-		memcpy(rebuf, buf->content, buf->use);
-		xmlFree(buf->content);
-		rebuf[buf->use] = 0;
-	    }
-	}
-	if (rebuf == NULL) {
-	    xmlBufMemoryError(buf, "growing buffer");
-	    return 0;
-	}
-	buf->content = rebuf;
-    }
-    buf->size = newSize;
-=======
     if (len > buf->size - buf->use) {
         if (xmlBufGrowInternal(buf, len) < 0)
             return(-1);
@@ -888,7 +551,6 @@
     buf->use += len;
     buf->content[buf->use] = 0;
 
->>>>>>> 626889fb
     UPDATE_COMPAT(buf)
     return(0);
 }
@@ -904,10 +566,6 @@
  *         and -1 in case of internal or API error.
  */
 int
-<<<<<<< HEAD
-xmlBufAdd(xmlBufPtr buf, const xmlChar *str, int len) {
-    size_t needSize;
-=======
 xmlBufCat(xmlBufPtr buf, const xmlChar *str) {
     if (str == NULL)
         return(0);
@@ -1353,7 +1011,6 @@
 int
 xmlBufferDump(FILE *file, xmlBufferPtr buf) {
     size_t ret;
->>>>>>> 626889fb
 
     if (buf == NULL)
 	return(0);
@@ -1365,16 +1022,6 @@
     return(ret > INT_MAX ? INT_MAX : ret);
 }
 
-<<<<<<< HEAD
-    if (len < -1) {
-#ifdef DEBUG_BUFFER
-        xmlGenericError(xmlGenericErrorContext,
-		"xmlBufAdd: len < 0\n");
-#endif
-	return -1;
-    }
-    if (len == 0) return 0;
-=======
 /**
  * xmlBufferContent:
  * @buf:  the buffer
@@ -1432,7 +1079,6 @@
     if (size < buf->size)
         return(1);
     res = xmlBufferGrow(buf, size - buf->use);
->>>>>>> 626889fb
 
     return(res < 0 ? 0 : 1);
 }
@@ -1457,30 +1103,6 @@
     if (len == 0)
         return(XML_ERR_OK);
 
-<<<<<<< HEAD
-    if (len < 0) return -1;
-    if (len == 0) return 0;
-
-    /* Note that both buf->size and buf->use can be zero here. */
-    if ((size_t) len >= buf->size - buf->use) {
-        if ((size_t) len >= SIZE_MAX - buf->use) {
-            xmlBufMemoryError(buf, "growing buffer past SIZE_MAX");
-            return(-1);
-        }
-        needSize = buf->use + len + 1;
-	if (buf->alloc == XML_BUFFER_ALLOC_BOUNDED) {
-	    /*
-	     * Used to provide parsing limits
-	     */
-	    if (needSize >= XML_MAX_TEXT_LENGTH) {
-		xmlBufMemoryError(buf, "buffer error: text too long\n");
-		return(-1);
-	    }
-	}
-        if (!xmlBufResize(buf, needSize)){
-	    xmlBufMemoryError(buf, "growing buffer");
-            return XML_ERR_NO_MEMORY;
-=======
     /* Note that both buf->size and buf->use can be zero here. */
     if ((unsigned) len >= buf->size - buf->use) {
         if (xmlBufferGrow(buf, len) < 0)
@@ -1527,7 +1149,6 @@
             buf->use += len;
             buf->size += len;
             return(0);
->>>>>>> 626889fb
         }
         if ((unsigned) len < buf->size + start - buf->use) {
             memmove(&buf->contentIO[len], buf->content, buf->use + 1);
@@ -1544,12 +1165,8 @@
             return(-1);
     }
 
-<<<<<<< HEAD
-    memmove(&buf->content[buf->use], str, len);
-=======
     memmove(&buf->content[len], buf->content, buf->use + 1);
     memmove(buf->content, str, len);
->>>>>>> 626889fb
     buf->use += len;
     return (0);
 }
@@ -1565,17 +1182,8 @@
  *         and -1 in case of internal or API error.
  */
 int
-<<<<<<< HEAD
-xmlBufCat(xmlBufPtr buf, const xmlChar *str) {
-    if ((buf == NULL) || (buf->error))
-        return(-1);
-    CHECK_COMPAT(buf)
-    if (str == NULL) return -1;
-    return xmlBufAdd(buf, str, -1);
-=======
 xmlBufferCat(xmlBufferPtr buf, const xmlChar *str) {
     return(xmlBufferAdd(buf, str, -1));
->>>>>>> 626889fb
 }
 
 /**
@@ -1589,14 +1197,6 @@
  *         and -1 in case of internal or API error.
  */
 int
-<<<<<<< HEAD
-xmlBufCCat(xmlBufPtr buf, const char *str) {
-    return xmlBufCat(buf, (const xmlChar *) str);
-}
-
-/**
- * xmlBufWriteQuotedString:
-=======
 xmlBufferCCat(xmlBufferPtr buf, const char *str) {
     return(xmlBufferAdd(buf, (const xmlChar *) str, -1));
 }
@@ -1630,7 +1230,6 @@
 
 /**
  * xmlBufferWriteQuotedString:
->>>>>>> 626889fb
  * @buf:  the XML buffer output
  * @string:  the string to add
  *
@@ -1641,14 +1240,8 @@
 void
 xmlBufferWriteQuotedString(xmlBufferPtr buf, const xmlChar *string) {
     const xmlChar *cur, *base;
-<<<<<<< HEAD
-    if ((buf == NULL) || (buf->error))
-        return(-1);
-    CHECK_COMPAT(buf)
-=======
     if (buf == NULL)
         return;
->>>>>>> 626889fb
     if (xmlStrchr(string, '\"')) {
         if (xmlStrchr(string, '\'')) {
 	    xmlBufferCCat(buf, "\"");
@@ -1675,204 +1268,8 @@
 	    xmlBufferCCat(buf, "\'");
         }
     } else {
-<<<<<<< HEAD
-        xmlBufCCat(buf, "\"");
-        xmlBufCat(buf, string);
-        xmlBufCCat(buf, "\"");
-    }
-    return(0);
-}
-
-/**
- * xmlBufFromBuffer:
- * @buffer: incoming old buffer to convert to a new one
- *
- * Helper routine to switch from the old buffer structures in use
- * in various APIs. It creates a wrapper xmlBufPtr which will be
- * used for internal processing until the xmlBufBackToBuffer() is
- * issued.
- *
- * Returns a new xmlBufPtr unless the call failed and NULL is returned
- */
-xmlBufPtr
-xmlBufFromBuffer(xmlBufferPtr buffer) {
-    xmlBufPtr ret;
-
-    if (buffer == NULL)
-        return(NULL);
-
-    ret = (xmlBufPtr) xmlMalloc(sizeof(xmlBuf));
-    if (ret == NULL) {
-	xmlBufMemoryError(NULL, "creating buffer");
-        return(NULL);
-    }
-    ret->use = buffer->use;
-    ret->size = buffer->size;
-    UPDATE_COMPAT(ret);
-    ret->error = 0;
-    ret->buffer = buffer;
-    ret->alloc = buffer->alloc;
-    ret->content = buffer->content;
-    ret->contentIO = buffer->contentIO;
-
-    return(ret);
-}
-
-/**
- * xmlBufBackToBuffer:
- * @buf: new buffer wrapping the old one
- *
- * Function to be called once internal processing had been done to
- * update back the buffer provided by the user. This can lead to
- * a failure in case the size accumulated in the xmlBuf is larger
- * than what an xmlBuffer can support on 64 bits (INT_MAX)
- * The xmlBufPtr @buf wrapper is deallocated by this call in any case.
- *
- * Returns the old xmlBufferPtr unless the call failed and NULL is returned
- */
-xmlBufferPtr
-xmlBufBackToBuffer(xmlBufPtr buf) {
-    xmlBufferPtr ret;
-
-    if (buf == NULL)
-        return(NULL);
-    CHECK_COMPAT(buf)
-    if ((buf->error) || (buf->buffer == NULL)) {
-        xmlBufFree(buf);
-        return(NULL);
-    }
-
-    ret = buf->buffer;
-    /*
-     * What to do in case of error in the buffer ???
-     */
-    if (buf->use > INT_MAX) {
-        /*
-         * Worse case, we really allocated and used more than the
-         * maximum allowed memory for an xmlBuffer on this architecture.
-         * Keep the buffer but provide a truncated size value.
-         */
-        xmlBufOverflowError(buf, "Used size too big for xmlBuffer");
-        ret->use = INT_MAX;
-        ret->size = INT_MAX;
-    } else if (buf->size > INT_MAX) {
-        /*
-         * milder case, we allocated more than the maximum allowed memory
-         * for an xmlBuffer on this architecture, but used less than the
-         * limit.
-         * Keep the buffer but provide a truncated size value.
-         */
-        xmlBufOverflowError(buf, "Allocated size too big for xmlBuffer");
-        ret->use = buf->use;
-        ret->size = INT_MAX;
-    } else {
-        ret->use = buf->use;
-        ret->size = buf->size;
-    }
-    ret->alloc = buf->alloc;
-    ret->content = buf->content;
-    ret->contentIO = buf->contentIO;
-    xmlFree(buf);
-    return(ret);
-}
-
-/**
- * xmlBufMergeBuffer:
- * @buf: an xmlBufPtr
- * @buffer: the buffer to consume into @buf
- *
- * The content of @buffer is appended to @buf and @buffer is freed
- *
- * Returns -1 in case of error, 0 otherwise, in any case @buffer is freed
- */
-int
-xmlBufMergeBuffer(xmlBufPtr buf, xmlBufferPtr buffer) {
-    int ret = 0;
-
-    if ((buf == NULL) || (buf->error)) {
-	xmlBufferFree(buffer);
-        return(-1);
-    }
-    CHECK_COMPAT(buf)
-    if ((buffer != NULL) && (buffer->content != NULL) &&
-             (buffer->use > 0)) {
-        ret = xmlBufAdd(buf, buffer->content, buffer->use);
-    }
-    xmlBufferFree(buffer);
-    return(ret);
-}
-
-/**
- * xmlBufResetInput:
- * @buf: an xmlBufPtr
- * @input: an xmlParserInputPtr
- *
- * Update the input to use the current set of pointers from the buffer.
- *
- * Returns -1 in case of error, 0 otherwise
- */
-int
-xmlBufResetInput(xmlBufPtr buf, xmlParserInputPtr input) {
-    if ((input == NULL) || (buf == NULL) || (buf->error))
-        return(-1);
-    CHECK_COMPAT(buf)
-    input->base = input->cur = buf->content;
-    input->end = &buf->content[buf->use];
-    return(0);
-}
-
-/**
- * xmlBufGetInputBase:
- * @buf: an xmlBufPtr
- * @input: an xmlParserInputPtr
- *
- * Get the base of the @input relative to the beginning of the buffer
- *
- * Returns the size_t corresponding to the displacement
- */
-size_t
-xmlBufGetInputBase(xmlBufPtr buf, xmlParserInputPtr input) {
-    size_t base;
-
-    if ((input == NULL) || (buf == NULL) || (buf->error))
-        return(0);
-    CHECK_COMPAT(buf)
-    base = input->base - buf->content;
-    /*
-     * We could do some pointer arithmetic checks but that's probably
-     * sufficient.
-     */
-    if (base > buf->size) {
-        xmlBufOverflowError(buf, "Input reference outside of the buffer");
-        base = 0;
-    }
-    return(base);
-}
-
-/**
- * xmlBufSetInputBaseCur:
- * @buf: an xmlBufPtr
- * @input: an xmlParserInputPtr
- * @base: the base value relative to the beginning of the buffer
- * @cur: the cur value relative to the beginning of the buffer
- *
- * Update the input to use the base and cur relative to the buffer
- * after a possible reallocation of its content
- *
- * Returns -1 in case of error, 0 otherwise
- */
-int
-xmlBufSetInputBaseCur(xmlBufPtr buf, xmlParserInputPtr input,
-                      size_t base, size_t cur) {
-    if (input == NULL)
-        return(-1);
-    if ((buf == NULL) || (buf->error)) {
-        input->base = input->cur = input->end = BAD_CAST "";
-        return(-1);
-=======
         xmlBufferCCat(buf, "\"");
         xmlBufferCat(buf, string);
         xmlBufferCCat(buf, "\"");
->>>>>>> 626889fb
-    }
-}
+    }
+}
