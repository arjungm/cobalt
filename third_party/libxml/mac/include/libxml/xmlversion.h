--- conflicted
+++ resolved
@@ -10,55 +10,26 @@
 #ifndef __XML_VERSION_H__
 #define __XML_VERSION_H__
 
-<<<<<<< HEAD
-#include <libxml/xmlexports.h>
-
-#ifdef __cplusplus
-extern "C" {
-#endif
-
-/*
- * use those to be sure nothing nasty will happen if
- * your library and includes mismatch
- */
-#ifndef LIBXML2_COMPILING_MSCCDEF
-XMLPUBFUN void xmlCheckVersion(int version);
-#endif /* LIBXML2_COMPILING_MSCCDEF */
-
-=======
->>>>>>> 626889fb
 /**
  * LIBXML_DOTTED_VERSION:
  *
  * the version string like "1.2.3"
  */
-<<<<<<< HEAD
-#define LIBXML_DOTTED_VERSION "2.11.0"
-=======
 #define LIBXML_DOTTED_VERSION "2.14.2"
->>>>>>> 626889fb
 
 /**
  * LIBXML_VERSION:
  *
  * the version number: 1.2.3 value is 10203
  */
-<<<<<<< HEAD
-#define LIBXML_VERSION 21100
-=======
 #define LIBXML_VERSION 21402
->>>>>>> 626889fb
 
 /**
  * LIBXML_VERSION_STRING:
  *
  * the version number string, 1.2.3 value is "10203"
  */
-<<<<<<< HEAD
-#define LIBXML_VERSION_STRING "21100"
-=======
 #define LIBXML_VERSION_STRING "21402"
->>>>>>> 626889fb
 
 /**
  * LIBXML_VERSION_EXTRA:
@@ -73,36 +44,7 @@
  * Macro to check that the libxml version in use is compatible with
  * the version the software has been compiled against
  */
-<<<<<<< HEAD
-#define LIBXML_TEST_VERSION xmlCheckVersion(21100);
-
-#ifndef VMS
-#if 0
-/**
- * WITH_TRIO:
- *
- * defined if the trio support need to be configured in
- */
-#define WITH_TRIO
-#else
-/**
- * WITHOUT_TRIO:
- *
- * defined if the trio support should not be configured in
- */
-#define WITHOUT_TRIO
-#endif
-#else /* VMS */
-/**
- * WITH_TRIO:
- *
- * defined if the trio support need to be configured in
- */
-#define WITH_TRIO 1
-#endif /* VMS */
-=======
 #define LIBXML_TEST_VERSION xmlCheckVersion(21402);
->>>>>>> 626889fb
 
 /**
  * LIBXML_THREAD_ENABLED:
@@ -254,15 +196,6 @@
 #endif
 
 /**
- * LIBXML_XPTR_LOCS_ENABLED:
- *
- * Whether support for XPointer locations is configured in
- */
-#if 0
-#define LIBXML_XPTR_LOCS_ENABLED
-#endif
-
-/**
  * LIBXML_XINCLUDE_ENABLED:
  *
  * Whether XInclude is configured in
@@ -308,27 +241,6 @@
 #endif
 
 /**
-<<<<<<< HEAD
- * DEBUG_MEMORY_LOCATION:
- *
- * Whether the memory debugging is configured in
- */
-#if 0
-#define DEBUG_MEMORY_LOCATION
-#endif
-
-/**
- * LIBXML_DEBUG_RUNTIME:
- *
- * Removed
- */
-#if 0
-#define LIBXML_DEBUG_RUNTIME
-#endif
-
-/**
-=======
->>>>>>> 626889fb
  * LIBXML_UNICODE_ENABLED:
  *
  * Removed in 2.14
@@ -413,119 +325,7 @@
 #define LIBXML_LZMA_ENABLED
 #endif
 
-<<<<<<< HEAD
-#ifdef __GNUC__
-/** DOC_DISABLE */
-
-#ifndef ATTRIBUTE_UNUSED
-# if ((__GNUC__ > 2) || ((__GNUC__ == 2) && (__GNUC_MINOR__ >= 7)))
-#  define ATTRIBUTE_UNUSED __attribute__((unused))
-# else
-#  define ATTRIBUTE_UNUSED
-# endif
-#endif
-
-#ifndef LIBXML_ATTR_ALLOC_SIZE
-# if (!defined(__clang__) && ((__GNUC__ > 4) || ((__GNUC__ == 4) && (__GNUC_MINOR__ >= 3))))
-#  define LIBXML_ATTR_ALLOC_SIZE(x) __attribute__((alloc_size(x)))
-# else
-#  define LIBXML_ATTR_ALLOC_SIZE(x)
-# endif
-#else
-# define LIBXML_ATTR_ALLOC_SIZE(x)
-#endif
-
-#ifndef LIBXML_ATTR_FORMAT
-# if ((__GNUC__ > 3) || ((__GNUC__ == 3) && (__GNUC_MINOR__ >= 3)))
-#  define LIBXML_ATTR_FORMAT(fmt,args) __attribute__((__format__(__printf__,fmt,args)))
-# else
-#  define LIBXML_ATTR_FORMAT(fmt,args)
-# endif
-#else
-# define LIBXML_ATTR_FORMAT(fmt,args)
-#endif
-
-#ifndef XML_DEPRECATED
-#  if defined (IN_LIBXML) || (__GNUC__ * 100 + __GNUC_MINOR__ < 301)
-#    define XML_DEPRECATED
-/* Available since at least GCC 3.1 */
-#  else
-#    define XML_DEPRECATED __attribute__((deprecated))
-#  endif
-#endif
-
-#if defined(__clang__) || (__GNUC__ * 100 + __GNUC_MINOR__ >= 406)
-#define XML_IGNORE_FPTR_CAST_WARNINGS \
-    _Pragma("GCC diagnostic push") \
-    _Pragma("GCC diagnostic ignored \"-Wpedantic\"") \
-    _Pragma("GCC diagnostic ignored \"-Wcast-function-type\"")
-#define XML_POP_WARNINGS \
-    _Pragma("GCC diagnostic pop")
-#else
-#define XML_IGNORE_FPTR_CAST_WARNINGS
-#define XML_POP_WARNINGS
-#endif
-
-/** DOC_ENABLE */
-#else /* ! __GNUC__ */
-/**
- * ATTRIBUTE_UNUSED:
- *
- * Macro used to signal to GCC unused function parameters
- */
-#define ATTRIBUTE_UNUSED
-/**
- * LIBXML_ATTR_ALLOC_SIZE:
- *
- * Macro used to indicate to GCC this is an allocator function
- */
-#define LIBXML_ATTR_ALLOC_SIZE(x)
-/**
- * LIBXML_ATTR_FORMAT:
- *
- * Macro used to indicate to GCC the parameter are printf like
- */
-#define LIBXML_ATTR_FORMAT(fmt,args)
-/**
- * XML_DEPRECATED:
- *
- * Macro used to indicate that a function, variable, type or struct member
- * is deprecated.
- */
-#ifndef XML_DEPRECATED
-#  if defined (IN_LIBXML) || !defined (_MSC_VER)
-#    define XML_DEPRECATED
-/* Available since Visual Studio 2005 */
-#  elif defined (_MSC_VER) && (_MSC_VER >= 1400)
-#    define XML_DEPRECATED __declspec(deprecated)
-#  endif
-#endif
-/**
- * LIBXML_IGNORE_FPTR_CAST_WARNINGS:
- *
- * Macro used to ignore pointer cast warnings that can't be worked around.
- */
-#if defined (_MSC_VER) && (_MSC_VER >= 1400)
-#  define XML_IGNORE_FPTR_CAST_WARNINGS __pragma(warning(push))
-#else
-#  define XML_IGNORE_FPTR_CAST_WARNINGS
-#endif
-/**
- * XML_POP_WARNINGS:
- *
- * Macro used to restore warnings state.
- */
-#ifndef XML_POP_WARNINGS
-#  if defined (_MSC_VER) && (_MSC_VER >= 1400)
-#    define XML_POP_WARNINGS __pragma(warning(pop))
-#  else
-#    define XML_POP_WARNINGS
-#  endif
-#endif
-#endif /* __GNUC__ */
-=======
 #include <libxml/xmlexports.h>
->>>>>>> 626889fb
-
-#endif
-
+
+#endif
+
