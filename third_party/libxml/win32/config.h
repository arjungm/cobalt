#ifndef __LIBXML_WIN32_CONFIG__
#define __LIBXML_WIN32_CONFIG__

<<<<<<< HEAD
#define HAVE_SYS_STAT_H
#define HAVE_STAT
#define HAVE_FCNTL_H

=======
>>>>>>> 626889fb
#if defined(__MINGW32__) || (defined(_MSC_VER) && _MSC_VER >= 1600)
  #define HAVE_STDINT_H
#endif

#if defined(_MSC_VER)
  #if _MSC_VER < 1900
    #define snprintf _snprintf
  #endif
  #if _MSC_VER < 1500
    #define vsnprintf(b,c,f,a) _vsnprintf(b,c,f,a)
  #endif
#endif
<<<<<<< HEAD
=======

#define XML_SYSCONFDIR "/etc"
>>>>>>> 626889fb

#endif /* __LIBXML_WIN32_CONFIG__ */
<|MERGE_RESOLUTION|>--- conflicted
+++ resolved
@@ -1,13 +1,6 @@
 #ifndef __LIBXML_WIN32_CONFIG__
 #define __LIBXML_WIN32_CONFIG__
 
-<<<<<<< HEAD
-#define HAVE_SYS_STAT_H
-#define HAVE_STAT
-#define HAVE_FCNTL_H
-
-=======
->>>>>>> 626889fb
 #if defined(__MINGW32__) || (defined(_MSC_VER) && _MSC_VER >= 1600)
   #define HAVE_STDINT_H
 #endif
@@ -20,10 +13,7 @@
     #define vsnprintf(b,c,f,a) _vsnprintf(b,c,f,a)
   #endif
 #endif
-<<<<<<< HEAD
-=======
 
 #define XML_SYSCONFDIR "/etc"
->>>>>>> 626889fb
 
 #endif /* __LIBXML_WIN32_CONFIG__ */
