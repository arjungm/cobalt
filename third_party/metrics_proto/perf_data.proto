--- conflicted
+++ resolved
@@ -374,18 +374,12 @@
 
   message PerfEvent {
     optional EventHeader header = 1;
-<<<<<<< HEAD
-=======
-
->>>>>>> 626889fb
+
     oneof event_type {
       MMapEvent mmap_event = 2;
       SampleEvent sample_event = 3;
       CommEvent comm_event = 4;
-<<<<<<< HEAD
-=======
-
->>>>>>> 626889fb
+
       // FORK and EXIT events are structurally identical. They only differ by
       // the event type. But using two distinct fields allows us to
       // differentiate between them without having to check the event type under
@@ -397,10 +391,7 @@
 
       // Not added from original: fields 8, 11-24.
     }
-<<<<<<< HEAD
-=======
-
->>>>>>> 626889fb
+
     // Time after boot in nanoseconds corresponding to the event.
     optional uint64 timestamp = 10;
   }
@@ -454,8 +445,6 @@
 
     // Mapping name's md5 prefix.
     optional uint64 name_md5_prefix = 3;
-<<<<<<< HEAD
-=======
   }
 
   message PerfHybridTopologyMetadata {
@@ -468,13 +457,10 @@
 
     // A range of cpu numbers for this pmu.
     repeated uint32 cpu_list = 4 [packed = true];
->>>>>>> 626889fb
   }
 
   repeated PerfFileAttr file_attrs = 1;
   repeated PerfEvent events = 2;
-  repeated PerfEventType event_types = 10;
-
   repeated PerfEventType event_types = 10;
 
   // Time when quipper generated this perf data / protobuf, given as seconds
@@ -501,11 +487,8 @@
 
   // Not added from original: repeated PerfGroupDescMetadata group_desc = 16;
 
-<<<<<<< HEAD
-=======
   repeated PerfHybridTopologyMetadata hybrid_topology = 17;
 
->>>>>>> 626889fb
   message StringMetadata {
     message StringAndMd5sumPrefix {
       // The string value was field 1 and has been intentionally left out.
