--- conflicted
+++ resolved
@@ -55,13 +55,7 @@
 
   // Task scheduler thread.
   SCHEDULER_WORKER_THREAD = 13;
-<<<<<<< HEAD
-
   COMPOSITOR_TILE_WORKER_THREAD = 14;
-
-=======
-  COMPOSITOR_TILE_WORKER_THREAD = 14;
->>>>>>> 626889fb
   SERVICE_WORKER_THREAD = 15;
 
   // DedicatedWorker thread in the renderer process.
@@ -95,8 +89,6 @@
   // Dav1d worker threads (in renderer process), which runs the AV1 codec.
   DAV1D_WORKER_THREAD = 25;
 
-<<<<<<< HEAD
-=======
   // Stack sampling profiler uses this thread to periodically stop a thread
   // and get stack execution information.
   // Spawned at
@@ -116,7 +108,6 @@
   // https://source.chromium.org/chromium/chromium/src/+/main:media/base/codec_worker_impl.h;drc=923a33e9d5e24f4fb64f40dd2ffc182b2de93b0f;l=41.
   CODEC_WORKER_THREAD = 29;
 
->>>>>>> 626889fb
   // A Chrome thread not identified by any other enum. Defined for the benefit
   // of Chrome OS. Do not use for the Chrome sampling profiler; define a new
   // enum instead.
