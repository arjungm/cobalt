--- conflicted
+++ resolved
@@ -12,20 +12,13 @@
 import "ukm/aggregate.proto";
 import "ukm/entry.proto";
 import "ukm/source.proto";
-<<<<<<< HEAD
-=======
 import "ukm/web_features.proto";
->>>>>>> 626889fb
 import "chrome_user_metrics_extension.proto";
 import "system_profile.proto";
 import "user_demographics.proto";
 
 // This is the message type sent from Chrome to the UKM collector.
-<<<<<<< HEAD
-// Next tag: 13
-=======
 // Next tag: 15
->>>>>>> 626889fb
 message Report {
   // A unique identifier for a Chrome install. This ID should be used only
   // in UKM reports, and not linked to any other data sources.
