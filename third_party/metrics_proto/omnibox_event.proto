// Copyright 2014 The Chromium Authors
// Use of this source code is governed by a BSD-style license that can be
// found in the LICENSE file.

syntax = "proto2";

option optimize_for = LITE_RUNTIME;
option java_package = "org.chromium.components.metrics";

option java_outer_classname = "OmniboxEventProtos";

package metrics;

import "omnibox_input_type.proto";

// Stores information about an omnibox interaction.
<<<<<<< HEAD
// Next tag: 27
=======
// Next tag: 29
>>>>>>> 626889fb
message OmniboxEventProto {
  // The timestamp for the event, in seconds.
  // This value comes from Chromium's TimeTicks::Now(), which is an abstract
  // time value that is guaranteed to always be non-decreasing (regardless of
  // Daylight Saving Time or any other changes to the system clock).
  // These numbers are only comparable within a session.  To sequence events
  // across sessions, order by the |session_id| from the
  // ChromeUserMetricsExtension message.
  optional int64 time_sec = 1;

  // The id of the originating tab for this omnibox interaction.
  // This is the current tab *unless* the user opened the target in a new tab.
  // In those cases, this is unset.  Tab ids are unique for a given session_id
  // (in the containing protocol buffer ChromeUserMetricsExtensionProto).
  optional int32 tab_id = 2;

  // The number of characters the user had typed before autocompleting.
  optional int32 typed_length = 3;

  // Whether the user deleted text immediately before selecting an omnibox
  // suggestion.  This is usually the result of pressing backspace or delete.
  optional bool just_deleted_text = 11;

  // The number of terms that the user typed in the omnibox.
  optional int32 num_typed_terms = 4;

  // The index of the item that the user selected in the omnibox popup list.
  // This corresponds the index of the |suggestion| below.
  optional int32 selected_index = 5;

  // Whether the user selected the option to switch tabs (or ignored it
  // and navigated). If true, one or more |Suggestions| will have
  // |has_tab_match| set as well, which must include the |selected_index|.
  optional bool selected_tab_match = 17;

  // DEPRECATED. Whether or not the top match was hidden in the omnibox
  // suggestions dropdown.
  optional bool DEPRECATED_is_top_result_hidden_in_dropdown = 14
      [deprecated = true];

  // Whether the omnibox popup is open.  It can be closed if, for instance,
  // the user clicks in the omnibox and hits return to reload the same page.
  // If the popup is closed, the suggestion list will contain only one item
  // and selected_index will be 0 (pointing to that single item).  Because
  // paste-and-search/paste-and-go actions ignore the current content of the
  // omnibox dropdown (if it is open) when they happen, we pretend the
  // dropdown is closed when logging these.
  optional bool is_popup_open = 15;

  // True if this is a paste-and-search or paste-and-go action.  (The codebase
  // refers to both these types as paste-and-go.)
  optional bool is_paste_and_go = 16;

  // The length of the inline autocomplete text in the omnibox.
  // The sum |typed_length| + |completed_length| gives the full length of the
  // user-visible text in the omnibox.
  // This field is only set for suggestions that are allowed to be the default
  // match and omitted otherwise.  The first suggestion is always allowed to
  // be the default match.  (This is an enforced constraint.)  Hence, if
  // |selected_index| == 0, then this field will always be set.
  optional int32 completed_length = 6;

  // The amount of time, in milliseconds, since the user first began modifying
  // the text in the omnibox.  If at some point after modifying the text, the
  // user reverts the modifications (thus seeing the current web page's URL
  // again), then writes in the omnibox again, this elapsed time should start
  // from the time of the second series of modification.
  optional int64 typing_duration_ms = 7;

  // The amount of time, in milliseconds, since the last time the default
  // (inline) match changed.  This may be longer than the time since the
  // last keystroke.  (The last keystroke may not have changed the default
  // match.)  It may also be shorter than the time since the last keystroke
  // because the default match might have come from an asynchronous
  // provider.  Regardless, it should always be less than or equal to
  // the field |typing_duration_ms|.
  optional int64 duration_since_last_default_match_update_ms = 13;

  // The type of page the user was on when they used the omnibox. Or the type of
  // page for which suggestions were prefetched from the server.
  enum PageClassification {
    // An invalid URL; shouldn't happen.
    INVALID_SPEC = 0;

    // chrome://newtab/.  For modern versions of Chrome, this is only reported
    // when an extension is replacing the new tab page. Otherwise, new tab
<<<<<<< HEAD
    // page interactions will be reported as NTP_REALBOX,
    // INSTANT_NTP_WITH_FAKEBOX_AS_STARTING_FOCUS or
=======
    // page interactions will be reported as NTP_REALBOX, or
>>>>>>> 626889fb
    // INSTANT_NTP_WITH_OMNIBOX_AS_STARTING_FOCUS.
    // For old versions of Chrome, this was reported for the default New Tab
    // Page.
    NTP = 1;

    // about:blank.
    BLANK = 2;

    // The user's home page.  Note that if the home page is set to any
    // of the new tab page versions or to about:blank, then we'll
    // classify the page into those categories, not HOME_PAGE.
    HOME_PAGE = 3;

    // The catch-all entry of everything not included somewhere else
    // on this list.
    OTHER = 4;

    // The instant new tab page.
    OBSOLETE_INSTANT_NTP = 5;  // DEPRECATED on August 2, 2013.

    // The user is on a search result page that does search term replacement.
    // This means the search terms are shown in the omnibox instead of the URL.
    // In other words: Query in Omnibox is Active for this SRP.
    SEARCH_RESULT_PAGE_DOING_SEARCH_TERM_REPLACEMENT = 6;

    // The new tab page in which this omnibox interaction first started
    // with the user having focus in the omnibox.
    INSTANT_NTP_WITH_OMNIBOX_AS_STARTING_FOCUS = 7;

    // The new tab page in which this omnibox interaction first started with the
    // user having focus in the fakebox. This is replaced by NTP_REALBOX.
    // DEPRECATED on Aug 17, 2020.
<<<<<<< HEAD
    INSTANT_NTP_WITH_FAKEBOX_AS_STARTING_FOCUS = 8;
=======
    OBSOLETE_INSTANT_NTP_WITH_FAKEBOX_AS_STARTING_FOCUS = 8;
>>>>>>> 626889fb

    // The user is on a search result page that does not do search term
    // replacement. This means the URL of the SRP is shown in the omnibox.
    // In other words: Query in Omnibox is Inactive for this SRP.
    SEARCH_RESULT_PAGE_NO_SEARCH_TERM_REPLACEMENT = 9;

    // The user is on the home screen.
    APP_HOME = 10;

    // The user is in the search app.
    APP_SEARCH = 11;

    // The user is in the maps app.
    APP_MAPS = 12;

    // This omnibox interaction started with the user tapping the search button.
    SEARCH_BUTTON_AS_STARTING_FOCUS = 13;

    // This interaction started with the user focusing or typing in the search
    // box of the ChromeOS app list (a.k.a., launcher).
    CHROMEOS_APP_LIST = 14;

    // The new tab page in which this omnibox interaction started with the user
    // having focus in the realbox.
    NTP_REALBOX = 15;

    // Android's Search Widget started directly from Launcher.
    ANDROID_SEARCH_WIDGET = 16;

    // Android's Start surface homepage.
    START_SURFACE_HOMEPAGE = 17;  // DEPRECATED on Jun 17, 2022.
<<<<<<< HEAD
=======

>>>>>>> 626889fb
    // New Tab with Omnibox focused with Android's start surface finale enabled.
    START_SURFACE_NEW_TAB = 18;  // DEPRECATED on Jun 17, 2022.

    // Android's improved Search Widget with new suggestions.
    ANDROID_SHORTCUTS_WIDGET = 19;

    // The New Tab Page zero-prefix suggestion prefetch.
    // Used for prefetching suggestions and should never appear in an
    // OmniboxEventProto or any of its derived histograms. (PageClassification
    // enum is used in other places too, and not only OmniboxEventProto.)
    NTP_ZPS_PREFETCH = 20;

    // Used for Journeys requests in its landing page, side Panel or the NTP.
    // Should never appear in an OmniboxEventProto or any of its derived
    // histograms. (PageClassification enum is used in other places too, and not
    // only OmniboxEventProto.)
    JOURNEYS = 21;

    // The Search Results Page zero-prefix suggestion prefetch.
    // Used for prefetching suggestions and should never appear in an
    // OmniboxEventProto or any of its derived histograms. (PageClassification
    // enum is used in other places too, and not only OmniboxEventProto.)
    SRP_ZPS_PREFETCH = 22;

    // The catch-all zero-prefix suggestion prefetch for everything other than
    // NTP and SRP.
    // Used for prefetching suggestions and should never appear in an
    // OmniboxEventProto or any of its derived histograms. (PageClassification
    // enum is used in other places too, and not only OmniboxEventProto.)
    OTHER_ZPS_PREFETCH = 23;

<<<<<<< HEAD
    // When adding new classifications, please consider adding them in
    // chromium's chrome/browser/resources/omnibox/omnibox.html
    // so that these new options are displayed on about:omnibox.
=======
    // The searchbox in the lens overlay.
    CONTEXTUAL_SEARCHBOX = 24;

    // The searchbox in the search side panel.
    SEARCH_SIDE_PANEL_SEARCHBOX = 25;

    // The searchbox in the lens side panel.
    LENS_SIDE_PANEL_SEARCHBOX = 26;

    // The user is visiting a search result page using Chrome Custom Tab.
    // Equivalent of SEARCH_RESULT_PAGE_NO_SEARCH_TERM_REPLACEMENT for CCT.
    SEARCH_RESULT_PAGE_ON_CCT = 27;

    // The user is visiting a non DSE web page using Chrome Custom Tab.
    // Equivalent of OTHER for CCT.
    OTHER_ON_CCT = 28;

    // The searchbox in the Android Hub.
    ANDROID_HUB = 29;

    // JumpStart Omnibox feature (Android): start Chrome to Search Activity on
    // Low End devices.
    JUMP_START = 30;

    // When adding new classifications, please update the `OmniboxPageContext`
    // variants listed in chromium's
    // tools/metrics/histograms/metadata/omnibox/histograms.xml and also
    // consider adding them in chromium's
    // chrome/browser/resources/omnibox/omnibox.html so that these new options
    // are displayed in the chrome://omnibox debug UI.
>>>>>>> 626889fb
  }

  optional PageClassification current_page_classification = 10;

  enum ModeType {
    // Unknown type (should not be reported).
    UNKNOWN_MODE = 0;
<<<<<<< HEAD
    // This user is in web mode when looking for suggestions.
    WEB_MODE = 1;
    // This user is in image mode when looking for suggestions.
    IMAGE_MODE = 2;
  }
  optional ModeType mode_type = 18;

=======

    // This user is in web mode when looking for suggestions.
    WEB_MODE = 1;

    // This user is in image mode when looking for suggestions.
    IMAGE_MODE = 2;
  }

  optional ModeType mode_type = 18;
>>>>>>> 626889fb
  optional OmniboxInputType input_type = 8;

  // An enum used in multiple places below.
  enum ProviderType {
    UNKNOWN_PROVIDER = 0;  // Unknown provider (should not reach here)
    HISTORY_URL = 1;       // URLs in history, or user-typed URLs
    HISTORY_CONTENTS = 2;  // Matches for page contents of pages in history
    HISTORY_QUICK = 3;     // Matches for recently or frequently visited pages
                           // in history
    SEARCH = 4;            // Search suggestions for the default search engine
    KEYWORD = 5;           // Keyword-triggered searches
    BUILTIN = 6;           // Built-in URLs, such as chrome://version
    SHORTCUTS = 7;         // Recently selected omnibox suggestions
    EXTENSION_APPS = 8;    // DEPRECATED. Suggestions from extensions or apps
    CONTACT = 9;           // DEPRECATED. The user's contacts
    BOOKMARK = 10;         // The user's bookmarks
    ZERO_SUGGEST = 11;     // Suggestions based on the current page

    // This enum value is currently only used by Android GSA. It represents
    // a suggestion from the phone powered by go/icing.
    ON_DEVICE = 12;

    // This enum value is currently only used by Android GSA. It represents
    // a suggestion powered by a Chrome content provider.
    ON_DEVICE_CHROME = 13;
    CLIPBOARD = 14;     // Suggestion coming from clipboard.
    PHYSICAL_WEB = 15;  // DEPRECATED. Suggestions triggered by URLs broadcast
                        // by nearby devices.
    DOCUMENT = 16;      // Suggestions for documents in a cloud corpus.
<<<<<<< HEAD
    // Non personalized query suggestions generated from a lightweight on device
    // head model.
    ON_DEVICE_HEAD = 17;
    // Zero-prefix query suggestions based on device local history.
    ZERO_SUGGEST_LOCAL_HISTORY = 18;
    // Only used by Android Chrome. Represents a suggestion showing query tiles
    // that users can tap on for bulding queries.
    QUERY_TILE = 19;
    // Clusters generated on-device from the user's Chrome history.
    HISTORY_CLUSTER = 20;
    // Suggestions from history derived from input with automatic corrections.
    HISTORY_FUZZY = 21;
    // URLs amongst the user's currently open tabs.
    OPEN_TAB = 22;
=======

    // Non personalized query suggestions generated from a lightweight on device
    // head model.
    ON_DEVICE_HEAD = 17;

    // Zero-prefix query suggestions based on device local history.
    ZERO_SUGGEST_LOCAL_HISTORY = 18;

    // Only used by Android Chrome. Represents a suggestion showing query tiles
    // that users can tap on for building queries.
    QUERY_TILE = 19;

    // Clusters generated on-device from the user's Chrome history.
    HISTORY_CLUSTER = 20;

    // Suggestions from history derived from input with automatic corrections.
    HISTORY_FUZZY = 21;

    // URLs amongst the user's currently open tabs. These are not separately
    // attached TAB_SWITCH actions; they're full dedicated suggestions produced
    // by the OpenTabProvider (used by @tabs keyword scope and CrOS launcher).
    OPEN_TAB = 22;

    // Tab switch actions that attach to matches when the URL is equivalent
    // to a URL in another open tab. Note this is distinct from OPEN_TAB above.
    // This is a pseudo-provider for a TabSwitchAction attached to a suggestion
    // when AutocompleteResult::ConvertOpenTabMatches finds matching open tabs.
    TAB_SWITCH = 23;

    // Omnibox Pedals: specialized actions that may be attached to matches.
    // This is a pseudo-provider for actions produced by OmniboxPedalProvider
    // and attached to suggestions by AutocompleteResult::AttachPedalsToMatches.
    PEDALS = 24;

    // Featured search that includes the starter pack and search engines created
    // by the SiteSearchSettings Enterprise policy and marked as "featured" by
    // an administrator.
    FEATURED_SEARCH = 25;

    // Compares the embeddings of the page contents of past visits with
    // the embeddings of the input.
    HISTORY_EMBEDDINGS = 26;

    // Caches and suggests recent calculator answers from the search provider.
    CALCULATOR = 27;

    // URLs amongst the user's synced sessions.
    CROSS_DEVICE_TAB = 28;

    // Suggestions from policy configured search aggregator keywords.
    ENTERPRISE_SEARCH_AGGREGATOR = 29;

    // Suggestions from extensions that have permission to use the omnibox api
    // without requiring keyword mode.
    UNSCOPED_EXTENSION = 30;

    // Recently closed tabs suggestions.
    RECENTLY_CLOSED_TABS = 31;

    // Most visited sites suggestions.
    MOST_VISITED_SITES = 32;

    // Contextual search autocomplete provider for the '@page' keyword mode of
    // the omnibox.
    CONTEXTUAL_SEARCH_PROVIDER = 33;

    // A verbatim match for the input.
    VERBATIM_MATCH = 34;

    // Groups of tabs which are available (or opened) locally. These results are
    // provided by the TabGroupsProvider. Currently only used by Android's hub
    // search feature.
    TAB_GROUP_PROVIDER = 35;
>>>>>>> 626889fb
  }

  // The result set displayed on the completion popup
  // Next tag: 11
  message Suggestion {
    // Where does this result come from?
    optional ProviderType provider = 1;

    // What kind of result this is.
    // This corresponds to the AutocompleteMatch::Type enumeration in
    // components/omnibox/autocomplete_match.h
    // (except for Android GSA result types).
    enum ResultType {
      UNKNOWN_RESULT_TYPE = 0;    // Unknown type (should not reach here)
      URL_WHAT_YOU_TYPED = 1;     // The input as a URL
      HISTORY_URL = 2;            // A past page whose URL contains the input
      HISTORY_TITLE = 3;          // A past page whose title contains the input
      HISTORY_BODY = 4;           // DEPRECATED. A past page whose body
                                  // contains the input
      HISTORY_KEYWORD = 5;        // A past page whose keyword contains the
                                  // input
      NAVSUGGEST = 6;             // A suggested URL
                                  //
                                  // result_subtype_identifier is currently used
                                  // for contextual zero-suggest suggestions
                                  // provided by the experimental service (note
                                  // that not all NAVSUUGGEST suggestions come
                                  // from the experimental service).
                                  // For subtype definitions, please contact
                                  // gcomanici@chromium.org.
      SEARCH_WHAT_YOU_TYPED = 7;  // The input as a search query (with the
                                  // default engine)
      SEARCH_HISTORY = 8;         // A past search (with the default engine)
                                  // containing the input
      SEARCH_SUGGEST = 9;         // A suggested search (with the default
                                  // engine) for a query.
      SEARCH_OTHER_ENGINE = 10;   // A search with a non-default engine
      EXTENSION_APP = 11;         // DEPRECATED. An Extension App with a
                                  // title/url that contains the input.
      CONTACT = 12;               // One of the user's contacts
      BOOKMARK_TITLE = 13;        // A bookmark with a title/url that contains
                                  // the input.
      SEARCH_SUGGEST_ENTITY = 14;  // A suggested search for an entity.
      SEARCH_SUGGEST_TAIL = 15;    // A suggested search to complete the tail of
                                   // the query.
      SEARCH_SUGGEST_PERSONALIZED = 16;  // A personalized suggested search.
      SEARCH_SUGGEST_PROFILE = 17;   // A personalized suggested search for a
                                     // Google+ profile.
      APP_RESULT = 18;               // Result from an installed app
                                     // (eg: a gmail email).
                                     // Used by Android GSA for on-device
                                     // suggestion logging.
      APP = 19;                      // An app result (eg: the gmail app).
                                     // Used by Android GSA for on-device
                                     // suggestion logging.
      LEGACY_ON_DEVICE = 20;         // An on-device result from a legacy
                                     // provider. That is, this result is not
                                     // from the on-device suggestion provider
                                     // (go/icing). This field is
                                     // used by Android GSA for on-device
                                     // suggestion logging.
      NAVSUGGEST_PERSONALIZED = 21;  // A personalized url.
      SEARCH_SUGGEST_ANSWER = 22;    // DEPRECATED. Answers no longer have their
                                     // own type but instead can be attached to
                                     // suggestions of any type.
      CALCULATOR = 23;               // A calculator answer.
      CLIPBOARD_URL = 24;            // An URL based on the clipboard.
      PHYSICAL_WEB = 25;             // DEPRECATED. A Physical Web nearby URL.
      PHYSICAL_WEB_OVERFLOW = 26;  // DEPRECATED. An item representing multiple
                                   // Physical Web nearby URLs.
      DOCUMENT = 27;               // An item representing a cloud document
                                   // suggestion.
      CLIPBOARD_TEXT = 28;         // Text based on the clipboard.
      CLIPBOARD_IMAGE = 29;        // An image based on the clipboard.
      TILE_SUGGESTION = 30;        // A search query from Chrome Query Tiles
                                   // feature. Only used by Android.
      HISTORY_CLUSTER = 31;        // A past page that is a member of a cluster
                                   // (an aggregation of related searches and
                                   // URLs from the user's history) that
                                   // contains the input (the input might or
                                   // might not also match the title or URL of
                                   // this page).
      OPEN_TAB = 32;      // A currently open tab whose URL contains the input.
<<<<<<< HEAD
      STARTER_PACK = 33;  // A built-in URL suggestion specifically created for
                          // the starter pack keyword mode chip to attach to.
=======
                          // Note: This is for dedicated matches produced by
                          // OpenTabProvider, not a general TAB_SWITCH action.
      STARTER_PACK = 33;  // A built-in URL suggestion specifically created for
                          // the starter pack keyword mode chip to attach to.
      TAB_SWITCH = 34;    // A tab-switch action (distinct from OPEN_TAB).
      PEDAL = 35;         // A pedal action.
      HISTORY_EMBEDDINGS = 36;  // A past page whose contents have similar
                                // embeddings to the query.
      FEATURED_ENTERPRISE_SEARCH = 37;  // Search engine set by the organization
                                        // via the SiteSearchSettings policy and
                                        // marked as featured.
      NULL_RESULT_MESSAGE = 38;         // Informational messages that cannot be
                                        // navigated to. IPH suggestions which
                                        // use this type are deletable.
      CROSS_DEVICE_TAB = 39;            // A URL opened on another device.
      HISTORY_EMBEDDINGS_ANSWER = 40;   // A generated answer based on past
                                        // visits with similar embeddings to the
                                        // query.
      TAB_GROUP = 41;                   // Tab group suggestion result.
>>>>>>> 626889fb
    }

    optional ResultType result_type = 2;

    // The relevance score for this suggestion.
    optional int32 relevance = 3;

    // How many times this result was typed in / selected from the omnibox
    // in this profile.
    // Only set for some providers and result_types.  At the time of
    // writing this comment, it is only set for HistoryURL and
    // HistoryQuickProvider matches.
    optional int32 typed_count = 5;

    // Whether this item is starred (bookmarked) in this profile.
    optional bool is_starred = 4 [deprecated = true];

    // Whether this item is disabled in the UI (not clickable).
    optional bool is_disabled = 6;

    // Used to identify the specific source / type for suggestions by the
    // suggest server. The meaning of individual values is determined by the
    // provider of each suggestion type and is different for every suggestion
    // type. See enum ResultType above for more details.
    optional int32 result_subtype_identifier = 7;

    // Whether the suggestion presented in the match, regardless of type,
    // matched an open tab.
    optional bool has_tab_match = 8;

    // Whether this suggestion came associated with a keyword.  Does not include
    // suggestions that came from the default search engine unless the search
    // engine was explicitly invoked.  As two common examples,
    // |is_keyword_suggestion| will be true for suggestions from explicitly-
    // invoked suggestions (whether from a search engine or an extension).  It
    // will also be true for suggestions from a keyword that wasn't explicitly
    // requested.  For example, if a user has Google as their default search
    // engine, the input "bing testing" will often show a suggestion to "Search
    // Bing for testing" in the dropdown.  This suggestion will be marked as
    // |is_keyword_suggestion|.
    optional bool is_keyword_suggestion = 9;

<<<<<<< HEAD
    // Signals for machine learning scoring.
    // See details: http://shortn/_B21YgmkLs9.
    // Currently, this message is only populated for URL suggestions
    // (excluding Navsuggest and Document URLs) and only when there is a click
    // on a URL suggestion.
    // Only recorded on desktop platforms (Windows, Mac, Linux, ChromeOS).
    // Next tag: 25
=======
    // Signals for machine learning scoring (logged by client code).
    // See details: http://shortn/_B21YgmkLs9.
    //
    // Currently, this message is populated for both URL and Search suggestions
    // and only when there is a click on an Omnibox suggestion.
>>>>>>> 626889fb
    message ScoringSignals {
      // Number of times the URL was navigated to using the Omnibox for this
      // profile on this device, and all other devices syncing with this
      // profile. Only include typed visits from the last 90 days. Discounted by
      // a time-decaying factor with a 30-day half-life based on the last visit
      // timestamp.
      optional int32 typed_count = 1;
<<<<<<< HEAD
=======

>>>>>>> 626889fb
      // Number of times the URL was visited in general for this profile on this
      // device. Note that this will soon be across syncing devices with the
      // rollout of full history sync in 2023. Only include visits from the last
      // 90 days. Discounted by a time-decaying factor with a 30-day half-life
      // based on the last visit timestamp.
      optional int32 visit_count = 2;
<<<<<<< HEAD
=======

>>>>>>> 626889fb
      // Elapsed time since last visit for this profile on this device. Uses the
      // local client-side timestamps. Can be unreliable as local times can
      // change in between different runs of Chrome.
      optional int64 elapsed_time_last_visit_secs = 3;
<<<<<<< HEAD
=======

>>>>>>> 626889fb
      // Number of times the suggestion was visited with the current input or
      // prefix of it for this profile on this device.
      // Discounted by a time-decaying factor with a 1-week half-life based on
      // the last visit timestamp.
      optional int32 shortcut_visit_count = 4;
<<<<<<< HEAD
      // Length of the shortest shortcut text.
      // Useful in comparison with |typed_length|.
      optional int32 shortest_shortcut_len = 5;
=======

      // Length of the shortest shortcut text.
      // Useful in comparison with |typed_length|.
      optional int32 shortest_shortcut_len = 5;

>>>>>>> 626889fb
      // Elapsed time since last shortcut visit for this profile on this device.
      // Uses the local client-side timestamps. Can be unreliable as local times
      // can change in between different runs of Chrome.
      optional int64 elapsed_time_last_shortcut_visit_sec = 6;
<<<<<<< HEAD
      // URL points to the root page of a website, i.e., no query, path words,
      // or references after "/".
      optional bool is_host_only = 7;
      // Number of bookmarks for this profile with this URL.
      optional int32 num_bookmarks_of_url = 8;
=======

      // URL points to the root page of a website, i.e., no query, path words,
      // or references after "/".
      optional bool is_host_only = 7;

      // Number of bookmarks for this profile with this URL.
      optional int32 num_bookmarks_of_url = 8;

>>>>>>> 626889fb
      // Position of the first matched bookmark title term.
      // E.g. 4 for input 'x' and title "0123x56".
      // Not set when there is no match in the bookmark title.
      optional int32 first_bookmark_title_match_position = 9;
<<<<<<< HEAD
=======

>>>>>>> 626889fb
      // Total length of matched strings in the bookmark title. Can be larger
      // than the input text length. The input text is split by whitespaces, and
      // each input word is matched against the title separately. Their matching
      // lengths are summed. Similarly for other text matching signals below.
      // E.g. 9 for input "[abc] ijk [xyz]" and title "[abc] def [xyz] - [xyz]".
      // Set to 0 when there is no match in the title.
      optional int32 total_bookmark_title_match_length = 10;
<<<<<<< HEAD
=======

>>>>>>> 626889fb
      // Number of input terms matched by bookmark title. Take the maximum when
      // there are multiple matching bookmarks of this URL.
      // E.g., 1 for input "[a] b" and bookmark title "[a] book title".
      // Not set when the user does not have this URL bookmarked.
      optional int32 num_input_terms_matched_by_bookmark_title = 11;
<<<<<<< HEAD
=======

>>>>>>> 626889fb
      // Position of the first matched URL substring.
      // URL scheme or TLD matches are excluded, though those characters are
      // counted when assessing match position. E.g., 11 for 't' in
      // "https://hos[t].com" Not set when there is no URL match.
      optional int32 first_url_match_position = 12;
<<<<<<< HEAD
=======

>>>>>>> 626889fb
      // Total length of the matched URL strings. Can be longer than the input
      // string. E.g., Given input "ab abc" and url "abc.com/ab", total is 7 (4
      // for "ab" in "[ab]c.com/[ab]" and 3 for "abc" in
      // "[abc].com"). Set to 0 when there is no URL string match.
      optional int32 total_url_match_length = 13;
<<<<<<< HEAD
=======

>>>>>>> 626889fb
      // One word matches host at a word boundary. E.g., true for input "[h] a"
      // and "[h].com", Set to false when there are matches in the host but none
      // at word boundaries. E.g., false for input "a" and "h[a].com". Not set
      // when there is no host match.
      optional bool host_match_at_word_boundary = 14;
<<<<<<< HEAD
=======

>>>>>>> 626889fb
      // Total length of the matched host substrings.
      // Can be larger than the input text.
      // E.g., 3 for input "h a" and "[h]ost[aa].com".
      // Set to 0 when there is no host match.
      optional int32 total_host_match_length = 15;
<<<<<<< HEAD
=======

>>>>>>> 626889fb
      // Total length of the matched substrings in the path at word boundaries.
      // Can be larger than the input text. E.g. 3 for 'p' in
      // 'a.com/[p]ath_[p]ath/[p]ath'. Set to 0 when there are no such matches.
      optional int32 total_path_match_length = 16;
<<<<<<< HEAD
=======

>>>>>>> 626889fb
      // Total length of the matched substrings in the query_or_ref at word
      // boundaries. Can be larger than the input text.
      // E.g., 3 for input '[qu] [a]' and 'a.com/a?[qu]ery_[a]'.
      // Set to 0 when there are no such matches.
      optional int32 total_query_or_ref_match_length = 17;
<<<<<<< HEAD
=======

>>>>>>> 626889fb
      // Total length of the matched substrings in the page title at word
      // boundaries. Can be larger than the input text.
      // E.g., 2 for input "[a] [t] x" and page title "[a]bc [t]itle".
      // Set to 0 when there is no title match.
      optional int32 total_title_match_length = 18;
<<<<<<< HEAD
      // Has matches that are not in schemes (e.g., "https") or "www".
      optional bool has_non_scheme_www_match = 19;
=======

      // Has matches that are not in schemes (e.g., "https") or "www".
      optional bool has_non_scheme_www_match = 19;

>>>>>>> 626889fb
      // Number of input terms matched by title.
      // E.g., 1 for input "[a] b" and title "[a] title [a]".
      // Useful in comparison with |num_typed_terms|.
      optional int32 num_input_terms_matched_by_title = 20;
<<<<<<< HEAD
=======

>>>>>>> 626889fb
      // Number of input terms matched by url.
      // Useful in comparison with |num_typed_terms|.
      // E.g., 1 for input "[a] b" and url "[a].com".
      optional int32 num_input_terms_matched_by_url = 21;
<<<<<<< HEAD
      // Length of url. E.g., 22 for "https://www.host.com/p".
      optional int32 length_of_url = 22;
      // Site engagement score for the site the URL is on. See
      // https://www.chromium.org/developers/design-documents/site-engagement/
      optional float site_engagement = 23;
=======

      // Length of url. E.g., 22 for "https://www.host.com/p".
      optional int32 length_of_url = 22;

      // Site engagement score for the site the URL is on. See
      // https://www.chromium.org/developers/design-documents/site-engagement/
      optional float site_engagement = 23;

>>>>>>> 626889fb
      // True if url can be default match.
      // Currently, this requires single-term input, and match needs to begin
      // immediately after '', scheme, or 'http://www' in the URL, e.g., given
      // input 'w', true for "https://www.[w]sj.com" or "[w]ww.a.com", false for
      // "host[w].com". ref:
      // https://source.chromium.org/chromium/chromium/src/+/main:components/omnibox/browser/scored_history_match.cc;l=187?q=inline%20autocomplete
      optional bool allowed_to_be_default_match = 24;
<<<<<<< HEAD
    }
=======

      // Server-generated relevance score provided by the remote Suggest service
      // for this suggestion.
      // This signal contains the raw score received from the Suggest service
      // ("google:suggestrelevance") and does not reflect any client-side
      // adjustments (unlike the value of the `relevance` field above).
      // As such, this signal will take on the following values:
      //   - Non-zero: Search suggestion with `relevance_from_server` set to
      //               `true`
      //   - Zero:     Search suggestion with `relevance_from_server` set to
      //               `false` OR non-Search suggestion (obtained from any
      //               source)
      //   - Unset:    Otherwise (due to unexpected client-side behavior)
      optional int32 search_suggest_relevance = 25;

      // Moved to OmniboxScoringSignals proto in cl/651828883:
      optional bool is_search_suggest_entity = 26 [deprecated = true];

      // Moved to OmniboxScoringSignals proto in cl/651828883:
      optional bool is_verbatim = 27 [deprecated = true];
      // Whether the host part of the `destination_url` associated with this
      // suggestion matches the host part of the URL for the page the user is
      // currently on.
      // As such, this signal will take on the following values:
      //   - True:  `destination_url` for this suggestion has the same host as
      //            the current page.
      //   - False: Current page is the NTP (any default search engine)
      //            OR `destination_url` for this suggestion is empty
      //            OR `destination_url` does not have the same host as the
      //            current page.
      //   - Unset: Otherwise (due to unexpected client-side behavior).
      optional bool destination_host_match_for_current_page = 35;
    }

>>>>>>> 626889fb
    optional ScoringSignals scoring_signals = 10;
  }

  repeated Suggestion suggestion = 9;

  // A data structure that holds per-provider information, general information
  // not associated with a particular result.
  // Next tag: 6
  message ProviderInfo {
    // Which provider generated this ProviderInfo entry.
    optional ProviderType provider = 1;

    // The provider's done() value, i.e., whether it's completed processing
    // the query.  Providers which don't do any asynchronous processing
    // will always be done.
    optional bool provider_done = 2;

    // The set of field trials that have triggered in the most recent query,
    // possibly affecting the shown suggestions.  Each element is a hash
    // of the corresponding field trial name.
    // See chrome/browser/autocomplete/search_provider.cc for a specific usage
    // DEPRECATED with crrev.com/c/4126664 1/4/23; replaced by
    // `feature_triggered`.
    // example.
    repeated fixed32 field_trial_triggered = 3 [deprecated = true];

    // Same as above except that the set of field trials is a union of all field
    // trials that have triggered within the current omnibox session including
    // the most recent query.
    // See AutocompleteController::ResetSession() for more details on the
    // definition of a session.
    // See chrome/browser/autocomplete/search_provider.cc for a specific usage
    // example.
    // DEPRECATED with crrev.com/c/4126664 1/4/23; replaced by
    // `feature_triggered_in_session`.
    repeated fixed32 field_trial_triggered_in_session = 4 [deprecated = true];

    // The number of times this provider returned a non-zero number of
    // suggestions during this omnibox session.
    // Note that each provider may define a session differently for its
    // purposes.
    optional int32 times_returned_results_in_session = 5;
  }

  // A list of diagnostic information about each provider.  Providers
  // will appear at most once in this list.
  repeated ProviderInfo provider_info = 12;

  // Whether the Omnibox was in keyword mode, however it was entered.
  optional bool in_keyword_mode = 19;

<<<<<<< HEAD
=======
  // The type of keyword used in keyword mode. The field storing this enum is
  // not present if not in keyword mode.
  enum KeywordType {
    KEYWORD_TYPE_UNSPECIFIED = 0;
    STARTER_PACK = 1;                              // Starter pack keyword.
    PREPOPULATED = 2;                              // Prepopulated keyword.
    EXTENSION = 3;                                 // Keyword set by extension.
    SEARCH_AGGREGATOR_SET_BY_POLICY = 4;           // Keyword set by search
                                                   // aggregator policy.
    FEATURED_SITE_SEARCH_SET_BY_POLICY = 5;        // Featured site search
                                                   // keyword set by policy.
    NON_FEATURED_SITE_SEARCH_SET_BY_POLICY = 6;    // Non-featured site search
                                                   // keyword set by policy.
    DEFAULT_SEARCH_ENGINE_SET_BY_POLICY = 7;       // Default search engine
                                                   // keyword set by policy.
    NON_SUBSTITUTING_SITE_SEARCH_SET_BY_USER = 8;  // Site search keyword
                                                   // without substitution
                                                   // set by user.
    SUBSTITUTING_SITE_SEARCH_SET_BY_USER = 9;      // Site search keyword
                                                   // with substitution
                                                   // set by user.
    DEFAULT_SEARCH_ENGINE_SET_BY_USER = 10;        // Default search engine
                                                   // keyword set by user.
  }

  optional KeywordType keyword_type = 28;

>>>>>>> 626889fb
  // How the Omnibox got into keyword mode. Not present if not in keyword
  // mode.
  enum KeywordModeEntryMethod {
    INVALID = 0;
    TAB = 1;                // Select a suggestion that provides a keyword hint
                            // and press Tab.
    SPACE_AT_END = 2;       // Type a complete keyword and press Space.
    SPACE_IN_MIDDLE = 3;    // Press Space in the middle of an input in order to
                            // separate it into a keyword and other text.
    KEYBOARD_SHORTCUT = 4;  // Press ^K.
    QUESTION_MARK = 5;      // Press Question-mark without any other input.
    CLICK_HINT_VIEW = 6;    // Select a suggestion that provides a keyword hint
                            // and click the reminder that one can press Tab.
    TAP_HINT_VIEW = 7;      // Select a suggestion that provides a keyword hint
                            // and touch the reminder that one can press Tab.
    SELECT_SUGGESTION = 8;  // Select a keyword suggestion, such as by arrowing
                            // or tabbing to it.
  }
<<<<<<< HEAD
=======

>>>>>>> 626889fb
  optional KeywordModeEntryMethod keyword_mode_entry_method = 20;

  // Whether the omnibox input is a search query that is started
  // by clicking on a image tile.
  optional bool is_query_started_from_tile = 21;

  enum Feature {
    RICH_AUTOCOMPLETION = 0;
<<<<<<< HEAD
=======

>>>>>>> 626889fb
    SHORT_BOOKMARK_SUGGESTIONS_BY_TOTAL_INPUT_LENGTH = 2;
    FUZZY_URL_SUGGESTIONS = 3;
    HISTORY_CLUSTER_SUGGESTION = 4;
    DOMAIN_SUGGESTIONS = 5;
<<<<<<< HEAD
    // Whether the `SearchProvider` response included:
    // '"google:fieldtrialtriggered":true'.
    REMOTE_SEARCH_FEATURE = 6;
=======

    // Whether the `SearchProvider` response included:
    // '"google:fieldtrialtriggered":true'.
    REMOTE_SEARCH_FEATURE = 6;

>>>>>>> 626889fb
    // Like `REMOTE_SEARCH_FEATURE`, but for the `ZeroSearchProvider`.
    REMOTE_ZERO_SUGGEST_FEATURE = 7;
    SHORTCUT_BOOST = 8;
    REMOTE_SECONDARY_ZERO_SUGGEST = 9;
    ML_URL_SCORING = 10;
<<<<<<< HEAD
  }
=======
    COMPANY_ENTITY_ADJUSTMENT = 11;

    // Whether history embeddings model was ran in the omnibox. Logged even if
    // the model returned 0 matches or its matches were hidden. Suffixed with
    // '_FEATURE' to avoid name conflict with 'ProviderType.HISTORY_EMBEDDINGS'.
    HISTORY_EMBEDDINGS_FEATURE = 12;
  }

>>>>>>> 626889fb
  // The set of features triggered in the most recent query. Each element is a
  // value of `Features` enum.
  repeated int32 legacy_feature_triggered = 24 [deprecated = true];

  // Like above except that the set of features is a union of all features that
  // triggered within the current omnibox session including the most recent
  // query. See `AutocompleteController::ResetSession()` for more details on the
  // definition of a session.
  repeated int32 legacy_feature_triggered_in_session = 22 [deprecated = true];

  // The set of features triggered in the most recent query.
  repeated Feature feature_triggered = 25;

  // Like above except that the set of features is a union of all features that
  // triggered within the current omnibox session including the most recent
  // query. See `AutocompleteController::ResetSession()` for more details on the
  // definition of a session.
  repeated Feature feature_triggered_in_session = 26;

  // Profile data of the user. Currently, only logged when there is a URL click.
  message ProfileData {
    // Total number of bookmarks in the profile this omnibox interaction took
    // place in.
    optional int32 total_num_bookmarks = 1;
<<<<<<< HEAD
    // Total number of URLs stored in the history database in the profile this
    // omnibox interaction took place in.
    optional int32 total_num_history_urls = 2;
    // Is signed into the browser. Set to false for Guest and Incognito
    // profiles. Not set when signed-in status is unknown.
    optional bool is_signed_into_browser = 3;
    // Is sync-enabled.
    optional bool is_sync_enabled = 4;
  }
  optional ProfileData profile_data = 23;
=======

    // Total number of URLs stored in the history database in the profile this
    // omnibox interaction took place in.
    optional int32 total_num_history_urls = 2;

    // Is signed into the browser. Set to false for Guest and Incognito
    // profiles. Not set when signed-in status is unknown.
    optional bool is_signed_into_browser = 3;

    // Is sync-enabled.
    optional bool is_sync_enabled = 4;
  }

  optional ProfileData profile_data = 23;

  // The position of the omnibox.
  enum OmniboxPosition {
    // Unknown position (should not be reported).
    UNKNOWN_POSITION = 0;

    // The omnibox is on the top edge of the screen.
    TOP_POSITION = 1;

    // The omnibox is on the bottom edge of the screen.
    BOTTOM_POSITION = 2;
  }

  // The position of the steady state (unfocused) omnibox.  Logged on iOS only;
  // will be set on iOS with the BottomOmniboxSteadyStateIOS experiment.
  // TODO(christianxu): Update this on experiment cleanup.
  optional OmniboxPosition steady_state_omnibox_position = 27;
>>>>>>> 626889fb
}<|MERGE_RESOLUTION|>--- conflicted
+++ resolved
@@ -14,11 +14,7 @@
 import "omnibox_input_type.proto";
 
 // Stores information about an omnibox interaction.
-<<<<<<< HEAD
-// Next tag: 27
-=======
 // Next tag: 29
->>>>>>> 626889fb
 message OmniboxEventProto {
   // The timestamp for the event, in seconds.
   // This value comes from Chromium's TimeTicks::Now(), which is an abstract
@@ -105,12 +101,7 @@
 
     // chrome://newtab/.  For modern versions of Chrome, this is only reported
     // when an extension is replacing the new tab page. Otherwise, new tab
-<<<<<<< HEAD
-    // page interactions will be reported as NTP_REALBOX,
-    // INSTANT_NTP_WITH_FAKEBOX_AS_STARTING_FOCUS or
-=======
     // page interactions will be reported as NTP_REALBOX, or
->>>>>>> 626889fb
     // INSTANT_NTP_WITH_OMNIBOX_AS_STARTING_FOCUS.
     // For old versions of Chrome, this was reported for the default New Tab
     // Page.
@@ -143,11 +134,7 @@
     // The new tab page in which this omnibox interaction first started with the
     // user having focus in the fakebox. This is replaced by NTP_REALBOX.
     // DEPRECATED on Aug 17, 2020.
-<<<<<<< HEAD
-    INSTANT_NTP_WITH_FAKEBOX_AS_STARTING_FOCUS = 8;
-=======
     OBSOLETE_INSTANT_NTP_WITH_FAKEBOX_AS_STARTING_FOCUS = 8;
->>>>>>> 626889fb
 
     // The user is on a search result page that does not do search term
     // replacement. This means the URL of the SRP is shown in the omnibox.
@@ -179,10 +166,7 @@
 
     // Android's Start surface homepage.
     START_SURFACE_HOMEPAGE = 17;  // DEPRECATED on Jun 17, 2022.
-<<<<<<< HEAD
-=======
-
->>>>>>> 626889fb
+
     // New Tab with Omnibox focused with Android's start surface finale enabled.
     START_SURFACE_NEW_TAB = 18;  // DEPRECATED on Jun 17, 2022.
 
@@ -214,11 +198,6 @@
     // enum is used in other places too, and not only OmniboxEventProto.)
     OTHER_ZPS_PREFETCH = 23;
 
-<<<<<<< HEAD
-    // When adding new classifications, please consider adding them in
-    // chromium's chrome/browser/resources/omnibox/omnibox.html
-    // so that these new options are displayed on about:omnibox.
-=======
     // The searchbox in the lens overlay.
     CONTEXTUAL_SEARCHBOX = 24;
 
@@ -249,7 +228,6 @@
     // consider adding them in chromium's
     // chrome/browser/resources/omnibox/omnibox.html so that these new options
     // are displayed in the chrome://omnibox debug UI.
->>>>>>> 626889fb
   }
 
   optional PageClassification current_page_classification = 10;
@@ -257,25 +235,15 @@
   enum ModeType {
     // Unknown type (should not be reported).
     UNKNOWN_MODE = 0;
-<<<<<<< HEAD
+
     // This user is in web mode when looking for suggestions.
     WEB_MODE = 1;
+
     // This user is in image mode when looking for suggestions.
     IMAGE_MODE = 2;
   }
+
   optional ModeType mode_type = 18;
-
-=======
-
-    // This user is in web mode when looking for suggestions.
-    WEB_MODE = 1;
-
-    // This user is in image mode when looking for suggestions.
-    IMAGE_MODE = 2;
-  }
-
-  optional ModeType mode_type = 18;
->>>>>>> 626889fb
   optional OmniboxInputType input_type = 8;
 
   // An enum used in multiple places below.
@@ -305,22 +273,6 @@
     PHYSICAL_WEB = 15;  // DEPRECATED. Suggestions triggered by URLs broadcast
                         // by nearby devices.
     DOCUMENT = 16;      // Suggestions for documents in a cloud corpus.
-<<<<<<< HEAD
-    // Non personalized query suggestions generated from a lightweight on device
-    // head model.
-    ON_DEVICE_HEAD = 17;
-    // Zero-prefix query suggestions based on device local history.
-    ZERO_SUGGEST_LOCAL_HISTORY = 18;
-    // Only used by Android Chrome. Represents a suggestion showing query tiles
-    // that users can tap on for bulding queries.
-    QUERY_TILE = 19;
-    // Clusters generated on-device from the user's Chrome history.
-    HISTORY_CLUSTER = 20;
-    // Suggestions from history derived from input with automatic corrections.
-    HISTORY_FUZZY = 21;
-    // URLs amongst the user's currently open tabs.
-    OPEN_TAB = 22;
-=======
 
     // Non personalized query suggestions generated from a lightweight on device
     // head model.
@@ -394,7 +346,6 @@
     // provided by the TabGroupsProvider. Currently only used by Android's hub
     // search feature.
     TAB_GROUP_PROVIDER = 35;
->>>>>>> 626889fb
   }
 
   // The result set displayed on the completion popup
@@ -478,10 +429,6 @@
                                    // might not also match the title or URL of
                                    // this page).
       OPEN_TAB = 32;      // A currently open tab whose URL contains the input.
-<<<<<<< HEAD
-      STARTER_PACK = 33;  // A built-in URL suggestion specifically created for
-                          // the starter pack keyword mode chip to attach to.
-=======
                           // Note: This is for dedicated matches produced by
                           // OpenTabProvider, not a general TAB_SWITCH action.
       STARTER_PACK = 33;  // A built-in URL suggestion specifically created for
@@ -501,7 +448,6 @@
                                         // visits with similar embeddings to the
                                         // query.
       TAB_GROUP = 41;                   // Tab group suggestion result.
->>>>>>> 626889fb
     }
 
     optional ResultType result_type = 2;
@@ -544,21 +490,11 @@
     // |is_keyword_suggestion|.
     optional bool is_keyword_suggestion = 9;
 
-<<<<<<< HEAD
-    // Signals for machine learning scoring.
-    // See details: http://shortn/_B21YgmkLs9.
-    // Currently, this message is only populated for URL suggestions
-    // (excluding Navsuggest and Document URLs) and only when there is a click
-    // on a URL suggestion.
-    // Only recorded on desktop platforms (Windows, Mac, Linux, ChromeOS).
-    // Next tag: 25
-=======
     // Signals for machine learning scoring (logged by client code).
     // See details: http://shortn/_B21YgmkLs9.
     //
     // Currently, this message is populated for both URL and Search suggestions
     // and only when there is a click on an Omnibox suggestion.
->>>>>>> 626889fb
     message ScoringSignals {
       // Number of times the URL was navigated to using the Omnibox for this
       // profile on this device, and all other devices syncing with this
@@ -566,72 +502,46 @@
       // a time-decaying factor with a 30-day half-life based on the last visit
       // timestamp.
       optional int32 typed_count = 1;
-<<<<<<< HEAD
-=======
-
->>>>>>> 626889fb
+
       // Number of times the URL was visited in general for this profile on this
       // device. Note that this will soon be across syncing devices with the
       // rollout of full history sync in 2023. Only include visits from the last
       // 90 days. Discounted by a time-decaying factor with a 30-day half-life
       // based on the last visit timestamp.
       optional int32 visit_count = 2;
-<<<<<<< HEAD
-=======
-
->>>>>>> 626889fb
+
       // Elapsed time since last visit for this profile on this device. Uses the
       // local client-side timestamps. Can be unreliable as local times can
       // change in between different runs of Chrome.
       optional int64 elapsed_time_last_visit_secs = 3;
-<<<<<<< HEAD
-=======
-
->>>>>>> 626889fb
+
       // Number of times the suggestion was visited with the current input or
       // prefix of it for this profile on this device.
       // Discounted by a time-decaying factor with a 1-week half-life based on
       // the last visit timestamp.
       optional int32 shortcut_visit_count = 4;
-<<<<<<< HEAD
+
       // Length of the shortest shortcut text.
       // Useful in comparison with |typed_length|.
       optional int32 shortest_shortcut_len = 5;
-=======
-
-      // Length of the shortest shortcut text.
-      // Useful in comparison with |typed_length|.
-      optional int32 shortest_shortcut_len = 5;
-
->>>>>>> 626889fb
+
       // Elapsed time since last shortcut visit for this profile on this device.
       // Uses the local client-side timestamps. Can be unreliable as local times
       // can change in between different runs of Chrome.
       optional int64 elapsed_time_last_shortcut_visit_sec = 6;
-<<<<<<< HEAD
+
       // URL points to the root page of a website, i.e., no query, path words,
       // or references after "/".
       optional bool is_host_only = 7;
+
       // Number of bookmarks for this profile with this URL.
       optional int32 num_bookmarks_of_url = 8;
-=======
-
-      // URL points to the root page of a website, i.e., no query, path words,
-      // or references after "/".
-      optional bool is_host_only = 7;
-
-      // Number of bookmarks for this profile with this URL.
-      optional int32 num_bookmarks_of_url = 8;
-
->>>>>>> 626889fb
+
       // Position of the first matched bookmark title term.
       // E.g. 4 for input 'x' and title "0123x56".
       // Not set when there is no match in the bookmark title.
       optional int32 first_bookmark_title_match_position = 9;
-<<<<<<< HEAD
-=======
-
->>>>>>> 626889fb
+
       // Total length of matched strings in the bookmark title. Can be larger
       // than the input text length. The input text is split by whitespaces, and
       // each input word is matched against the title separately. Their matching
@@ -639,114 +549,74 @@
       // E.g. 9 for input "[abc] ijk [xyz]" and title "[abc] def [xyz] - [xyz]".
       // Set to 0 when there is no match in the title.
       optional int32 total_bookmark_title_match_length = 10;
-<<<<<<< HEAD
-=======
-
->>>>>>> 626889fb
+
       // Number of input terms matched by bookmark title. Take the maximum when
       // there are multiple matching bookmarks of this URL.
       // E.g., 1 for input "[a] b" and bookmark title "[a] book title".
       // Not set when the user does not have this URL bookmarked.
       optional int32 num_input_terms_matched_by_bookmark_title = 11;
-<<<<<<< HEAD
-=======
-
->>>>>>> 626889fb
+
       // Position of the first matched URL substring.
       // URL scheme or TLD matches are excluded, though those characters are
       // counted when assessing match position. E.g., 11 for 't' in
       // "https://hos[t].com" Not set when there is no URL match.
       optional int32 first_url_match_position = 12;
-<<<<<<< HEAD
-=======
-
->>>>>>> 626889fb
+
       // Total length of the matched URL strings. Can be longer than the input
       // string. E.g., Given input "ab abc" and url "abc.com/ab", total is 7 (4
       // for "ab" in "[ab]c.com/[ab]" and 3 for "abc" in
       // "[abc].com"). Set to 0 when there is no URL string match.
       optional int32 total_url_match_length = 13;
-<<<<<<< HEAD
-=======
-
->>>>>>> 626889fb
+
       // One word matches host at a word boundary. E.g., true for input "[h] a"
       // and "[h].com", Set to false when there are matches in the host but none
       // at word boundaries. E.g., false for input "a" and "h[a].com". Not set
       // when there is no host match.
       optional bool host_match_at_word_boundary = 14;
-<<<<<<< HEAD
-=======
-
->>>>>>> 626889fb
+
       // Total length of the matched host substrings.
       // Can be larger than the input text.
       // E.g., 3 for input "h a" and "[h]ost[aa].com".
       // Set to 0 when there is no host match.
       optional int32 total_host_match_length = 15;
-<<<<<<< HEAD
-=======
-
->>>>>>> 626889fb
+
       // Total length of the matched substrings in the path at word boundaries.
       // Can be larger than the input text. E.g. 3 for 'p' in
       // 'a.com/[p]ath_[p]ath/[p]ath'. Set to 0 when there are no such matches.
       optional int32 total_path_match_length = 16;
-<<<<<<< HEAD
-=======
-
->>>>>>> 626889fb
+
       // Total length of the matched substrings in the query_or_ref at word
       // boundaries. Can be larger than the input text.
       // E.g., 3 for input '[qu] [a]' and 'a.com/a?[qu]ery_[a]'.
       // Set to 0 when there are no such matches.
       optional int32 total_query_or_ref_match_length = 17;
-<<<<<<< HEAD
-=======
-
->>>>>>> 626889fb
+
       // Total length of the matched substrings in the page title at word
       // boundaries. Can be larger than the input text.
       // E.g., 2 for input "[a] [t] x" and page title "[a]bc [t]itle".
       // Set to 0 when there is no title match.
       optional int32 total_title_match_length = 18;
-<<<<<<< HEAD
+
       // Has matches that are not in schemes (e.g., "https") or "www".
       optional bool has_non_scheme_www_match = 19;
-=======
-
-      // Has matches that are not in schemes (e.g., "https") or "www".
-      optional bool has_non_scheme_www_match = 19;
-
->>>>>>> 626889fb
+
       // Number of input terms matched by title.
       // E.g., 1 for input "[a] b" and title "[a] title [a]".
       // Useful in comparison with |num_typed_terms|.
       optional int32 num_input_terms_matched_by_title = 20;
-<<<<<<< HEAD
-=======
-
->>>>>>> 626889fb
+
       // Number of input terms matched by url.
       // Useful in comparison with |num_typed_terms|.
       // E.g., 1 for input "[a] b" and url "[a].com".
       optional int32 num_input_terms_matched_by_url = 21;
-<<<<<<< HEAD
+
       // Length of url. E.g., 22 for "https://www.host.com/p".
       optional int32 length_of_url = 22;
+
       // Site engagement score for the site the URL is on. See
       // https://www.chromium.org/developers/design-documents/site-engagement/
       optional float site_engagement = 23;
-=======
-
-      // Length of url. E.g., 22 for "https://www.host.com/p".
-      optional int32 length_of_url = 22;
-
-      // Site engagement score for the site the URL is on. See
-      // https://www.chromium.org/developers/design-documents/site-engagement/
-      optional float site_engagement = 23;
-
->>>>>>> 626889fb
+
       // True if url can be default match.
       // Currently, this requires single-term input, and match needs to begin
       // immediately after '', scheme, or 'http://www' in the URL, e.g., given
@@ -754,9 +624,6 @@
       // "host[w].com". ref:
       // https://source.chromium.org/chromium/chromium/src/+/main:components/omnibox/browser/scored_history_match.cc;l=187?q=inline%20autocomplete
       optional bool allowed_to_be_default_match = 24;
-<<<<<<< HEAD
-    }
-=======
 
       // Server-generated relevance score provided by the remote Suggest service
       // for this suggestion.
@@ -791,7 +658,6 @@
       optional bool destination_host_match_for_current_page = 35;
     }
 
->>>>>>> 626889fb
     optional ScoringSignals scoring_signals = 10;
   }
 
@@ -843,8 +709,6 @@
   // Whether the Omnibox was in keyword mode, however it was entered.
   optional bool in_keyword_mode = 19;
 
-<<<<<<< HEAD
-=======
   // The type of keyword used in keyword mode. The field storing this enum is
   // not present if not in keyword mode.
   enum KeywordType {
@@ -872,7 +736,6 @@
 
   optional KeywordType keyword_type = 28;
 
->>>>>>> 626889fb
   // How the Omnibox got into keyword mode. Not present if not in keyword
   // mode.
   enum KeywordModeEntryMethod {
@@ -891,10 +754,7 @@
     SELECT_SUGGESTION = 8;  // Select a keyword suggestion, such as by arrowing
                             // or tabbing to it.
   }
-<<<<<<< HEAD
-=======
-
->>>>>>> 626889fb
+
   optional KeywordModeEntryMethod keyword_mode_entry_method = 20;
 
   // Whether the omnibox input is a search query that is started
@@ -903,33 +763,21 @@
 
   enum Feature {
     RICH_AUTOCOMPLETION = 0;
-<<<<<<< HEAD
-=======
-
->>>>>>> 626889fb
+
     SHORT_BOOKMARK_SUGGESTIONS_BY_TOTAL_INPUT_LENGTH = 2;
     FUZZY_URL_SUGGESTIONS = 3;
     HISTORY_CLUSTER_SUGGESTION = 4;
     DOMAIN_SUGGESTIONS = 5;
-<<<<<<< HEAD
+
     // Whether the `SearchProvider` response included:
     // '"google:fieldtrialtriggered":true'.
     REMOTE_SEARCH_FEATURE = 6;
-=======
-
-    // Whether the `SearchProvider` response included:
-    // '"google:fieldtrialtriggered":true'.
-    REMOTE_SEARCH_FEATURE = 6;
-
->>>>>>> 626889fb
+
     // Like `REMOTE_SEARCH_FEATURE`, but for the `ZeroSearchProvider`.
     REMOTE_ZERO_SUGGEST_FEATURE = 7;
     SHORTCUT_BOOST = 8;
     REMOTE_SECONDARY_ZERO_SUGGEST = 9;
     ML_URL_SCORING = 10;
-<<<<<<< HEAD
-  }
-=======
     COMPANY_ENTITY_ADJUSTMENT = 11;
 
     // Whether history embeddings model was ran in the omnibox. Logged even if
@@ -938,7 +786,6 @@
     HISTORY_EMBEDDINGS_FEATURE = 12;
   }
 
->>>>>>> 626889fb
   // The set of features triggered in the most recent query. Each element is a
   // value of `Features` enum.
   repeated int32 legacy_feature_triggered = 24 [deprecated = true];
@@ -963,18 +810,6 @@
     // Total number of bookmarks in the profile this omnibox interaction took
     // place in.
     optional int32 total_num_bookmarks = 1;
-<<<<<<< HEAD
-    // Total number of URLs stored in the history database in the profile this
-    // omnibox interaction took place in.
-    optional int32 total_num_history_urls = 2;
-    // Is signed into the browser. Set to false for Guest and Incognito
-    // profiles. Not set when signed-in status is unknown.
-    optional bool is_signed_into_browser = 3;
-    // Is sync-enabled.
-    optional bool is_sync_enabled = 4;
-  }
-  optional ProfileData profile_data = 23;
-=======
 
     // Total number of URLs stored in the history database in the profile this
     // omnibox interaction took place in.
@@ -1006,5 +841,4 @@
   // will be set on iOS with the BottomOmniboxSteadyStateIOS experiment.
   // TODO(christianxu): Update this on experiment cleanup.
   optional OmniboxPosition steady_state_omnibox_position = 27;
->>>>>>> 626889fb
 }