--- conflicted
+++ resolved
@@ -14,21 +14,15 @@
   "chrome_os_app_list_launch_event.proto",
   "chrome_user_metrics_extension.proto",
   "custom_tab_session.proto",
-<<<<<<< HEAD
-=======
   "device_state.proto",
   "dwa/deidentified_web_analytics.proto",
->>>>>>> 626889fb
   "execution_context.proto",
   "extension_install.proto",
   "histogram_event.proto",
   "omnibox_event.proto",
   "omnibox_focus_type.proto",
   "omnibox_input_type.proto",
-<<<<<<< HEAD
-=======
   "omnibox_scoring_signals.proto",
->>>>>>> 626889fb
   "perf_data.proto",
   "perf_stat.proto",
   "printer_event.proto",
@@ -42,10 +36,7 @@
   "ukm/entry.proto",
   "ukm/report.proto",
   "ukm/source.proto",
-<<<<<<< HEAD
-=======
   "ukm/web_features.proto",
->>>>>>> 626889fb
   "user_action_event.proto",
   "user_demographics.proto",
 ]
@@ -56,10 +47,7 @@
     sources += ["cobalt_uma_event.proto"]
   }
   proto_in_dir = "."
-<<<<<<< HEAD
-=======
   generate_py_runtime = true
->>>>>>> 626889fb
 }
 
 if (is_android) {
