--- conflicted
+++ resolved
@@ -12,10 +12,7 @@
 package metrics;
 
 import "call_stack_profile.proto";
-<<<<<<< HEAD
-=======
 import "device_state.proto";
->>>>>>> 626889fb
 import "execution_context.proto";
 import "perf_data.proto";
 import "perf_stat.proto";
@@ -24,11 +21,7 @@
 // Protocol buffer for collected sample-based profiling data.
 // Contains the parameters and data from a single profile collection event.
 
-<<<<<<< HEAD
-// Next tag: 21
-=======
 // Next tag: 23
->>>>>>> 626889fb
 message SampledProfile {
   // Indicates the event that triggered this collection.
   enum TriggerEvent {
@@ -149,8 +142,6 @@
   // The percent of the time that runnable processes are delayed because the CPU
   // is unavailable, accumulated over 60 seconds.
   optional float psi_cpu_last_60s_pct = 17;
-<<<<<<< HEAD
-=======
 
   // The device thermal state when the profile was collected.
   optional ThermalState thermal_state = 21;
@@ -159,5 +150,4 @@
   // below 100 indicate that the system is impairing processing power due to
   // thermal management.
   optional int32 cpu_speed_limit_percent = 22;
->>>>>>> 626889fb
 }