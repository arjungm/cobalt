--- conflicted
+++ resolved
@@ -17,11 +17,7 @@
   // Next tag: 8
   message CastDeviceInfo {
     // The product type of Cast device sent from Cast-enabled devices.
-<<<<<<< HEAD
-    // Next tag: 13
-=======
     // Next tag: 14
->>>>>>> 626889fb
     enum CastProductType {
       CAST_PRODUCT_TYPE_UNKNOWN = 0;
 
@@ -35,14 +31,9 @@
       CAST_PRODUCT_TYPE_FUCHSIA_OS = 8;
       CAST_PRODUCT_TYPE_LITE = 9;
       CAST_PRODUCT_TYPE_CORE = 10;
-<<<<<<< HEAD
-      CAST_PRODUCT_TYPE_11 = 11;
-      CAST_PRODUCT_TYPE_ANDROID_AUTOMOTIVE = 12;
-=======
       CAST_PRODUCT_TYPE_ANDROID_TABLET = 11;
       CAST_PRODUCT_TYPE_ANDROID_AUTOMOTIVE = 12;
       CAST_PRODUCT_TYPE_ANDROID = 13;
->>>>>>> 626889fb
     }
 
     optional CastProductType type = 1;
@@ -280,53 +271,33 @@
 
     enum LaunchFrom {
       FROM_UNKNOWN = 0;
-<<<<<<< HEAD
+
       // Launched by itself, or by the user interacting directly with the
       // receiver device (e.g. use a TV remote to launch an app on Android TV).
       FROM_LOCAL = 1;
+
       // Launched by a Cast V1 sender using DIAL.
       FROM_DIAL = 2;
+
       // Launched by a Cast V2 sender device.
       FROM_CAST_V2 = 3;
+
       // Launched from the cloud.
       FROM_CCS = 4;
     }
-=======
-
-      // Launched by itself, or by the user interacting directly with the
-      // receiver device (e.g. use a TV remote to launch an app on Android TV).
-      FROM_LOCAL = 1;
-
-      // Launched by a Cast V1 sender using DIAL.
-      FROM_DIAL = 2;
-
-      // Launched by a Cast V2 sender device.
-      FROM_CAST_V2 = 3;
-
-      // Launched from the cloud.
-      FROM_CCS = 4;
-    }
-
->>>>>>> 626889fb
+
     optional LaunchFrom launch_from = 26;
 
     enum RuntimeType {
       RUNTIME_TYPE_UNKNOWN = 0;
-<<<<<<< HEAD
+
       RUNTIME_TYPE_CAST_WEB = 1;
+
       RUNTIME_TYPE_CAST_LITE = 2;
+
       RUNTIME_TYPE_NATIVE = 3;
     }
-=======
-
-      RUNTIME_TYPE_CAST_WEB = 1;
-
-      RUNTIME_TYPE_CAST_LITE = 2;
-
-      RUNTIME_TYPE_NATIVE = 3;
-    }
-
->>>>>>> 626889fb
+
     // The Cast Core runtime type associated with this event.
     optional RuntimeType runtime_type = 27;
   }
@@ -352,65 +323,41 @@
       REBOOT_TYPE_PROCESS_MANAGER = 6;
       REBOOT_TYPE_CRASH_UPLOADER = 7;
       REBOOT_TYPE_FDR = 8;
-<<<<<<< HEAD
+
       REBOOT_TYPE_HW_WATCHDOG = 9;
+
       REBOOT_TYPE_SW_OTHER = 10;
+
       REBOOT_TYPE_OVERHEAT = 11;
+
       // The device got into a state such that it needs to regenerate the cloud
       // device id.
       REBOOT_TYPE_REGENERATE_CLOUD_ID = 12;
+
       // Reboot triggered due to successive OOM events.
       REBOOT_TYPE_REPEATED_OOM = 13;
+
       // Reboot triggered when the utility process is found to be in
       // crash loop.
       REBOOT_TYPE_UTILITY_PROCESS_CRASH = 14;
-=======
-
-      REBOOT_TYPE_HW_WATCHDOG = 9;
-
-      REBOOT_TYPE_SW_OTHER = 10;
-
-      REBOOT_TYPE_OVERHEAT = 11;
-
-      // The device got into a state such that it needs to regenerate the cloud
-      // device id.
-      REBOOT_TYPE_REGENERATE_CLOUD_ID = 12;
-
-      // Reboot triggered due to successive OOM events.
-      REBOOT_TYPE_REPEATED_OOM = 13;
-
-      // Reboot triggered when the utility process is found to be in
-      // crash loop.
-      REBOOT_TYPE_UTILITY_PROCESS_CRASH = 14;
-
->>>>>>> 626889fb
+
       // design doc go/fuchsia-session-restart-metrics
       // Restart triggered due to graceful component teardown by the Fuchsia
       // platform. Device has not rebooted.
       REBOOT_TYPE_GRACEFUL_RESTART = 15;
-<<<<<<< HEAD
+
       // Restart triggered due to ungraceful component teardown by the Fuchsia
       // platform. Device has not rebooted.
       REBOOT_TYPE_UNGRACEFUL_RESTART = 16;
+
       MULTI_SERVICE_BUG = 17;
+
       POWER_MANAGER = 18;
+
       EXPERIMENT_CHANGE = 19;
+
       ANOMALY_DETECTION = 20;
-=======
-
-      // Restart triggered due to ungraceful component teardown by the Fuchsia
-      // platform. Device has not rebooted.
-      REBOOT_TYPE_UNGRACEFUL_RESTART = 16;
-
-      MULTI_SERVICE_BUG = 17;
-
-      POWER_MANAGER = 18;
-
-      EXPERIMENT_CHANGE = 19;
-
-      ANOMALY_DETECTION = 20;
-
->>>>>>> 626889fb
+
       KERNEL_PANIC = 21;
     }
 
@@ -443,10 +390,7 @@
 
     // Current timezone which the device is using.
     optional string timezone_id = 7;
-<<<<<<< HEAD
-=======
-
->>>>>>> 626889fb
+
     // Optional value to log latest ui version.
     optional string latest_ui_version = 8;
 
