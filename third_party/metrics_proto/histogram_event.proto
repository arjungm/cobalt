// Copyright 2014 The Chromium Authors
// Use of this source code is governed by a BSD-style license that can be
// found in the LICENSE file.

syntax = "proto2";

option optimize_for = LITE_RUNTIME;
option java_package = "org.chromium.components.metrics";

option java_outer_classname = "HistogramEventProtos";

package metrics;

// Histogram-collected metrics.
// Next tag: 4
message HistogramEventProto {
  // The name of the histogram, hashed.
  optional fixed64 name_hash = 1;

  // The sum of all the sample values.
  // Together with the total count of the sample values, this allows us to
  // compute the average value.  The count of all sample values is just the sum
  // of the counts of all the buckets.  As of M51, when the value of this field
  // would be 0, the field will be omitted instead.
  optional int64 sum = 2;

  // The per-bucket data.
  // Next tag: 5
  message Bucket {
    // Each bucket's range is bounded by min <= x < max.
    // It is valid to omit one of these two fields in a bucket, but not both.
    // If the min field is omitted, its value is assumed to be equal to max - 1.
    // If the max field is omitted, its value is assumed to be equal to the next
    // bucket's min value (possibly computed per above).  The last bucket in a
    // histogram should always include the max field.
    optional int64 min = 1;

<<<<<<< HEAD
=======
    optional int64 max = 2;

>>>>>>> 626889fb
    // The number of entries in this bucket.  As of M51, when the value of this
    // field would be 1, the field will be omitted instead.
    optional int64 count = 4 [default = 1];
  }

  repeated Bucket bucket = 3;
}<|MERGE_RESOLUTION|>--- conflicted
+++ resolved
@@ -35,11 +35,8 @@
     // histogram should always include the max field.
     optional int64 min = 1;
 
-<<<<<<< HEAD
-=======
     optional int64 max = 2;
 
->>>>>>> 626889fb
     // The number of entries in this bucket.  As of M51, when the value of this
     // field would be 1, the field will be omitted instead.
     optional int64 count = 4 [default = 1];
