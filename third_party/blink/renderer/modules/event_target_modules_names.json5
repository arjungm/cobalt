--- conflicted
+++ resolved
@@ -92,11 +92,7 @@
     "VideoEncoder",
     "AudioDecoder",
     "VideoDecoder",
-<<<<<<< HEAD
-    # Cobalt Event
-=======
     # TODO(cobalt, b/400518318): "Extract Cobalt event to separate file"
->>>>>>> e11b7cbc
     "H5vccRuntime",
   ],
 }