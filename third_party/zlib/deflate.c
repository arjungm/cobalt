--- conflicted
+++ resolved
@@ -1,9 +1,5 @@
 /* deflate.c -- compress data using the deflation algorithm
-<<<<<<< HEAD
- * Copyright (C) 1995-2022 Jean-loup Gailly and Mark Adler
-=======
  * Copyright (C) 1995-2024 Jean-loup Gailly and Mark Adler
->>>>>>> 626889fb
  * For conditions of distribution and use, see copyright notice in zlib.h
  */
 
@@ -59,13 +55,10 @@
 
 #if defined(DEFLATE_SLIDE_HASH_SSE2) || defined(DEFLATE_SLIDE_HASH_NEON)
 #include "slide_hash_simd.h"
-<<<<<<< HEAD
-=======
 #endif
 
 #if defined(QAT_COMPRESSION_ENABLED)
 #include "contrib/qat/deflate_qat.h"
->>>>>>> 626889fb
 #endif
 
 #include "contrib/optimizations/insert_string.h"
@@ -76,11 +69,7 @@
 #endif
 
 const char deflate_copyright[] =
-<<<<<<< HEAD
-   " deflate 1.2.13 Copyright 1995-2022 Jean-loup Gailly and Mark Adler ";
-=======
    " deflate 1.3.1 Copyright 1995-2024 Jean-loup Gailly and Mark Adler ";
->>>>>>> 626889fb
 /*
   If you use the zlib library in a product, an acknowledgment is welcome
   in the documentation of your product. If for some reason you cannot
@@ -101,23 +90,7 @@
 local block_state deflate_stored(deflate_state *s, int flush);
 local block_state deflate_fast(deflate_state *s, int flush);
 #ifndef FASTEST
-<<<<<<< HEAD
-local block_state deflate_slow   OF((deflate_state *s, int flush));
-#endif
-local block_state deflate_rle    OF((deflate_state *s, int flush));
-local block_state deflate_huff   OF((deflate_state *s, int flush));
-local void lm_init        OF((deflate_state *s));
-local void putShortMSB    OF((deflate_state *s, uInt b));
-local void flush_pending  OF((z_streamp strm));
-local unsigned read_buf   OF((z_streamp strm, Bytef *buf, unsigned size));
-local uInt longest_match  OF((deflate_state *s, IPos cur_match));
-
-#ifdef ZLIB_DEBUG
-local  void check_match OF((deflate_state *s, IPos start, IPos match,
-                            int length));
-=======
 local block_state deflate_slow(deflate_state *s, int flush);
->>>>>>> 626889fb
 #endif
 local block_state deflate_rle(deflate_state *s, int flush);
 local block_state deflate_huff(deflate_state *s, int flush);
@@ -199,18 +172,12 @@
  * bit values at the expense of memory usage). We slide even when level == 0 to
  * keep the hash table consistent if we switch back to level > 0 later.
  */
-<<<<<<< HEAD
-local void slide_hash(s)
-    deflate_state *s;
-{
-=======
 #if defined(__has_feature)
 #  if __has_feature(memory_sanitizer)
      __attribute__((no_sanitize("memory")))
 #  endif
 #endif
 local void slide_hash(deflate_state *s) {
->>>>>>> 626889fb
 #if defined(DEFLATE_SLIDE_HASH_SSE2) || defined(DEFLATE_SLIDE_HASH_NEON)
     slide_hash_simd(s->head, s->prev, s->w_size, s->hash_size);
     return;
@@ -438,12 +405,8 @@
     // for all wrapper formats (e.g. RAW, ZLIB, GZIP).
     // Feature detection is not triggered while using RAW mode (i.e. we never
     // call crc32() with a NULL buffer).
-<<<<<<< HEAD
-#if defined(CRC32_ARMV8_CRC32) || defined(CRC32_SIMD_SSE42_PCLMUL)
-=======
 #if defined(CRC32_ARMV8_CRC32) || defined(CRC32_SIMD_SSE42_PCLMUL) \
     || defined(RISCV_RVV)
->>>>>>> 626889fb
     cpu_check_features();
 #endif
 
@@ -505,21 +468,9 @@
     s->w_size = 1 << s->w_bits;
     s->w_mask = s->w_size - 1;
 
-<<<<<<< HEAD
-    s->chromium_zlib_hash = 0;
-#if !defined(USE_ZLIB_RABIN_KARP_ROLLING_HASH)
-  #if defined(TARGET_CPU_WITH_CRC) && defined(CRC32_SIMD_SSE42_PCLMUL)
-    if (x86_cpu_enable_simd)
-      s->chromium_zlib_hash = 1;
-  #elif defined(TARGET_CPU_WITH_CRC) && defined(CRC32_ARMV8_CRC32)
-    if (arm_cpu_enable_crc32)
-      s->chromium_zlib_hash = 1;
-  #endif
-=======
     s->chromium_zlib_hash = 1;
 #if defined(USE_ZLIB_RABIN_KARP_ROLLING_HASH)
     s->chromium_zlib_hash = 0;
->>>>>>> 626889fb
 #endif
 
     s->hash_bits = memLevel + 7;
@@ -534,14 +485,7 @@
     s->window = (Bytef *) ZALLOC(strm,
                                  s->w_size + WINDOW_PADDING,
                                  2*sizeof(Byte));
-    /* Avoid use of unitialized values in the window, see crbug.com/1137613 and
-     * crbug.com/1144420 */
-    zmemzero(s->window, (s->w_size + window_padding) * (2 * sizeof(Byte)));
     s->prev   = (Posf *)  ZALLOC(strm, s->w_size, sizeof(Pos));
-    /* Avoid use of uninitialized value, see:
-     * https://bugs.chromium.org/p/oss-fuzz/issues/detail?id=11360
-     */
-    zmemzero(s->prev, s->w_size * sizeof(Pos));
     s->head   = (Posf *)  ZALLOC(strm, s->hash_size, sizeof(Pos));
 
     s->high_water = 0;      /* nothing written to s->window yet */
@@ -637,13 +581,7 @@
 /* =========================================================================
  * Check for a valid deflate stream state. Return 0 if ok, 1 if not.
  */
-<<<<<<< HEAD
-local int deflateStateCheck(strm)
-    z_streamp strm;
-{
-=======
 local int deflateStateCheck(z_streamp strm) {
->>>>>>> 626889fb
     deflate_state *s;
     if (strm == Z_NULL ||
         strm->zalloc == (alloc_func)0 || strm->zfree == (free_func)0)
@@ -664,16 +602,8 @@
 }
 
 /* ========================================================================= */
-<<<<<<< HEAD
-int ZEXPORT deflateSetDictionary(strm, dictionary, dictLength)
-    z_streamp strm;
-    const Bytef *dictionary;
-    uInt  dictLength;
-{
-=======
 int ZEXPORT deflateSetDictionary(z_streamp strm, const Bytef *dictionary,
                                  uInt  dictLength) {
->>>>>>> 626889fb
     deflate_state *s;
     uInt str, n;
     int wrap;
@@ -734,16 +664,8 @@
 }
 
 /* ========================================================================= */
-<<<<<<< HEAD
-int ZEXPORT deflateGetDictionary(strm, dictionary, dictLength)
-    z_streamp strm;
-    Bytef *dictionary;
-    uInt  *dictLength;
-{
-=======
 int ZEXPORT deflateGetDictionary(z_streamp strm, Bytef *dictionary,
                                  uInt *dictLength) {
->>>>>>> 626889fb
     deflate_state *s;
     uInt len;
 
@@ -761,13 +683,7 @@
 }
 
 /* ========================================================================= */
-<<<<<<< HEAD
-int ZEXPORT deflateResetKeep(strm)
-    z_streamp strm;
-{
-=======
 int ZEXPORT deflateResetKeep(z_streamp strm) {
->>>>>>> 626889fb
     deflate_state *s;
 
     if (deflateStateCheck(strm)) {
@@ -827,13 +743,7 @@
 }
 
 /* ========================================================================= */
-<<<<<<< HEAD
-int ZEXPORT deflateReset(strm)
-    z_streamp strm;
-{
-=======
 int ZEXPORT deflateReset(z_streamp strm) {
->>>>>>> 626889fb
     int ret;
 
     ret = deflateResetKeep(strm);
@@ -843,14 +753,7 @@
 }
 
 /* ========================================================================= */
-<<<<<<< HEAD
-int ZEXPORT deflateSetHeader(strm, head)
-    z_streamp strm;
-    gz_headerp head;
-{
-=======
 int ZEXPORT deflateSetHeader(z_streamp strm, gz_headerp head) {
->>>>>>> 626889fb
     if (deflateStateCheck(strm) || strm->state->wrap != 2)
         return Z_STREAM_ERROR;
     strm->state->gzhead = head;
@@ -858,15 +761,7 @@
 }
 
 /* ========================================================================= */
-<<<<<<< HEAD
-int ZEXPORT deflatePending(strm, pending, bits)
-    unsigned *pending;
-    int *bits;
-    z_streamp strm;
-{
-=======
 int ZEXPORT deflatePending(z_streamp strm, unsigned *pending, int *bits) {
->>>>>>> 626889fb
     if (deflateStateCheck(strm)) return Z_STREAM_ERROR;
     if (pending != Z_NULL)
         *pending = strm->state->pending;
@@ -876,28 +771,17 @@
 }
 
 /* ========================================================================= */
-<<<<<<< HEAD
-int ZEXPORT deflatePrime(strm, bits, value)
-    z_streamp strm;
-    int bits;
-    int value;
-{
-=======
 int ZEXPORT deflatePrime(z_streamp strm, int bits, int value) {
->>>>>>> 626889fb
     deflate_state *s;
     int put;
 
     if (deflateStateCheck(strm)) return Z_STREAM_ERROR;
     s = strm->state;
-<<<<<<< HEAD
-=======
 #ifdef LIT_MEM
     if (bits < 0 || bits > 16 ||
         (uchf *)s->d_buf < s->pending_out + ((Buf_size + 7) >> 3))
         return Z_BUF_ERROR;
 #else
->>>>>>> 626889fb
     if (bits < 0 || bits > 16 ||
         s->sym_buf < s->pending_out + ((Buf_size + 7) >> 3))
         return Z_BUF_ERROR;
@@ -978,7 +862,6 @@
  * For the default windowBits of 15 and memLevel of 8, this function returns a
  * close to exact, as well as small, upper bound on the compressed size. This
  * is an expansion of ~0.03%, plus a small constant.
-<<<<<<< HEAD
  *
  * For any setting other than those defaults for windowBits and memLevel, one
  * of two worst case bounds is returned. This is at most an expansion of ~4% or
@@ -989,18 +872,6 @@
  * is for stored blocks of 127 bytes (the worst case memLevel == 1). The
  * expansion results from five bytes of header for each stored block.
  *
-=======
- *
- * For any setting other than those defaults for windowBits and memLevel, one
- * of two worst case bounds is returned. This is at most an expansion of ~4% or
- * ~13%, plus a small constant.
- *
- * Both the 0.03% and 4% derive from the overhead of stored blocks. The first
- * one is for stored blocks of 16383 bytes (memLevel == 8), whereas the second
- * is for stored blocks of 127 bytes (the worst case memLevel == 1). The
- * expansion results from five bytes of header for each stored block.
- *
->>>>>>> 626889fb
  * The larger expansion of 13% results from a window size less than or equal to
  * the symbols buffer size (windowBits <= memLevel + 7). In that case some of
  * the data being compressed may have slid out of the sliding window, impeding
@@ -1014,7 +885,6 @@
 uLong ZEXPORT deflateBound(z_streamp strm, uLong sourceLen) {
     deflate_state *s;
     uLong fixedlen, storelen, wraplen;
-<<<<<<< HEAD
 
     /* upper bound for fixed blocks with 9-bit literals and length 255
        (memLevel == 2, which is the lowest that may not use stored blocks) --
@@ -1027,20 +897,6 @@
     storelen = sourceLen + (sourceLen >> 5) + (sourceLen >> 7) +
                (sourceLen >> 11) + 7;
 
-=======
-
-    /* upper bound for fixed blocks with 9-bit literals and length 255
-       (memLevel == 2, which is the lowest that may not use stored blocks) --
-       ~13% overhead plus a small constant */
-    fixedlen = sourceLen + (sourceLen >> 3) + (sourceLen >> 8) +
-               (sourceLen >> 9) + 4;
-
-    /* upper bound for stored blocks with length 127 (memLevel == 1) --
-       ~4% overhead plus a small constant */
-    storelen = sourceLen + (sourceLen >> 5) + (sourceLen >> 7) +
-               (sourceLen >> 11) + 7;
-
->>>>>>> 626889fb
     /* if can't get parameters, return larger bound plus a zlib wrapper */
     if (deflateStateCheck(strm))
         return (fixedlen > storelen ? fixedlen : storelen) + 6;
@@ -1080,11 +936,6 @@
         wraplen = 6;
     }
 
-<<<<<<< HEAD
-    /* if not default parameters, return one of the conservative bounds */
-    if (s->w_bits != 15 || s->hash_bits != 8 + 7)
-        return (s->w_bits <= s->hash_bits ? fixedlen : storelen) + wraplen;
-=======
     /* With Chromium's hashing, s->hash_bits may not correspond to the
        memLevel, making the computations below incorrect. Return the
        conservative bound. */
@@ -1095,7 +946,6 @@
     if (s->w_bits != 15 || s->hash_bits != 8 + 7)
         return (s->w_bits <= s->hash_bits && s->level ? fixedlen : storelen) +
                wraplen;
->>>>>>> 626889fb
 
     /* default settings: return tight bound for that case -- ~0.03% overhead
        plus a small constant */
@@ -1108,14 +958,7 @@
  * IN assertion: the stream state is correct and there is enough room in
  * pending_buf.
  */
-<<<<<<< HEAD
-local void putShortMSB(s, b)
-    deflate_state *s;
-    uInt b;
-{
-=======
 local void putShortMSB(deflate_state *s, uInt b) {
->>>>>>> 626889fb
     put_byte(s, (Byte)(b >> 8));
     put_byte(s, (Byte)(b & 0xff));
 }
@@ -1163,14 +1006,7 @@
     } while (0)
 
 /* ========================================================================= */
-<<<<<<< HEAD
-int ZEXPORT deflate(strm, flush)
-    z_streamp strm;
-    int flush;
-{
-=======
 int ZEXPORT deflate(z_streamp strm, int flush) {
->>>>>>> 626889fb
     int old_flush; /* value of flush param for previous deflate call */
     deflate_state *s;
 
@@ -1483,13 +1319,7 @@
 }
 
 /* ========================================================================= */
-<<<<<<< HEAD
-int ZEXPORT deflateEnd(strm)
-    z_streamp strm;
-{
-=======
 int ZEXPORT deflateEnd(z_streamp strm) {
->>>>>>> 626889fb
     int status;
 
     if (deflateStateCheck(strm)) return Z_STREAM_ERROR;
@@ -1519,14 +1349,7 @@
  * To simplify the source, this is not supported for 16-bit MSDOS (which
  * doesn't have enough memory anyway to duplicate compression states).
  */
-<<<<<<< HEAD
-int ZEXPORT deflateCopy(dest, source)
-    z_streamp dest;
-    z_streamp source;
-{
-=======
 int ZEXPORT deflateCopy(z_streamp dest, z_streamp source) {
->>>>>>> 626889fb
 #ifdef MAXSEG_64K
     (void)dest;
     (void)source;
@@ -1589,71 +1412,6 @@
     ds->d_desc.dyn_tree = ds->dyn_dtree;
     ds->bl_desc.dyn_tree = ds->bl_tree;
 
-<<<<<<< HEAD
-    return Z_OK;
-#endif /* MAXSEG_64K */
-}
-
-/* ===========================================================================
- * Read a new buffer from the current input stream, update the adler32
- * and total number of bytes read.  All deflate() input goes through
- * this function so some applications may wish to modify it to avoid
- * allocating a large strm->next_in buffer and copying from it.
- * (See also flush_pending()).
- */
-local unsigned read_buf(strm, buf, size)
-    z_streamp strm;
-    Bytef *buf;
-    unsigned size;
-{
-    unsigned len = strm->avail_in;
-
-    if (len > size) len = size;
-    if (len == 0) return 0;
-
-    strm->avail_in  -= len;
-
-#ifdef GZIP
-    if (strm->state->wrap == 2)
-        copy_with_crc(strm, buf, len);
-    else
-#endif
-    {
-        zmemcpy(buf, strm->next_in, len);
-        if (strm->state->wrap == 1)
-            strm->adler = adler32(strm->adler, buf, len);
-    }
-    strm->next_in  += len;
-    strm->total_in += len;
-
-    return len;
-}
-
-/* ===========================================================================
- * Initialize the "longest match" routines for a new zlib stream
- */
-local void lm_init(s)
-    deflate_state *s;
-{
-    s->window_size = (ulg)2L*s->w_size;
-
-    CLEAR_HASH(s);
-
-    /* Set the default configuration parameters:
-     */
-    s->max_lazy_match   = configuration_table[s->level].max_lazy;
-    s->good_match       = configuration_table[s->level].good_length;
-    s->nice_match       = configuration_table[s->level].nice_length;
-    s->max_chain_length = configuration_table[s->level].max_chain;
-
-    s->strstart = 0;
-    s->block_start = 0L;
-    s->lookahead = 0;
-    s->insert = 0;
-    s->match_length = s->prev_length = MIN_MATCH-1;
-    s->match_available = 0;
-    s->ins_h = 0;
-=======
 #if defined(QAT_COMPRESSION_ENABLED)
     if(ss->qat_s) {
         ds->qat_s = qat_deflate_copy(ss);
@@ -1664,7 +1422,6 @@
 
     return Z_OK;
 #endif /* MAXSEG_64K */
->>>>>>> 626889fb
 }
 
 #ifndef FASTEST
@@ -1677,14 +1434,7 @@
  *   string (strstart) and its distance is <= MAX_DIST, and prev_length >= 1
  * OUT assertion: the match length is not greater than s->lookahead.
  */
-<<<<<<< HEAD
-local uInt longest_match(s, cur_match)
-    deflate_state *s;
-    IPos cur_match;                             /* current match */
-{
-=======
 local uInt longest_match(deflate_state *s, IPos cur_match) {
->>>>>>> 626889fb
     unsigned chain_length = s->max_chain_length;/* max hash chain length */
     register Bytef *scan = s->window + s->strstart; /* current string */
     register Bytef *match;                      /* matched string */
@@ -1940,154 +1690,6 @@
 #endif /* ZLIB_DEBUG */
 
 /* ===========================================================================
-<<<<<<< HEAD
- * Fill the window when the lookahead becomes insufficient.
- * Updates strstart and lookahead.
- *
- * IN assertion: lookahead < MIN_LOOKAHEAD
- * OUT assertions: strstart <= window_size-MIN_LOOKAHEAD
- *    At least one byte has been read, or avail_in == 0; reads are
- *    performed for at least two bytes (required for the zip translate_eol
- *    option -- not supported here).
- */
-local void fill_window(s)
-    deflate_state *s;
-{
-    unsigned n;
-    unsigned more;    /* Amount of free space at the end of the window. */
-    uInt wsize = s->w_size;
-
-    Assert(s->lookahead < MIN_LOOKAHEAD, "already enough lookahead");
-
-    do {
-        more = (unsigned)(s->window_size -(ulg)s->lookahead -(ulg)s->strstart);
-
-        /* Deal with !@#$% 64K limit: */
-        if (sizeof(int) <= 2) {
-            if (more == 0 && s->strstart == 0 && s->lookahead == 0) {
-                more = wsize;
-
-            } else if (more == (unsigned)(-1)) {
-                /* Very unlikely, but possible on 16 bit machine if
-                 * strstart == 0 && lookahead == 1 (input done a byte at time)
-                 */
-                more--;
-            }
-        }
-
-        /* If the window is almost full and there is insufficient lookahead,
-         * move the upper half to the lower one to make room in the upper half.
-         */
-        if (s->strstart >= wsize + MAX_DIST(s)) {
-
-            zmemcpy(s->window, s->window + wsize, (unsigned)wsize - more);
-            s->match_start -= wsize;
-            s->strstart    -= wsize; /* we now have strstart >= MAX_DIST */
-            s->block_start -= (long) wsize;
-            if (s->insert > s->strstart)
-                s->insert = s->strstart;
-            slide_hash(s);
-            more += wsize;
-        }
-        if (s->strm->avail_in == 0) break;
-
-        /* If there was no sliding:
-         *    strstart <= WSIZE+MAX_DIST-1 && lookahead <= MIN_LOOKAHEAD - 1 &&
-         *    more == window_size - lookahead - strstart
-         * => more >= window_size - (MIN_LOOKAHEAD-1 + WSIZE + MAX_DIST-1)
-         * => more >= window_size - 2*WSIZE + 2
-         * In the BIG_MEM or MMAP case (not yet supported),
-         *   window_size == input_size + MIN_LOOKAHEAD  &&
-         *   strstart + s->lookahead <= input_size => more >= MIN_LOOKAHEAD.
-         * Otherwise, window_size == 2*WSIZE so more >= 2.
-         * If there was sliding, more >= WSIZE. So in all cases, more >= 2.
-         */
-        Assert(more >= 2, "more < 2");
-
-        n = read_buf(s->strm, s->window + s->strstart + s->lookahead, more);
-        s->lookahead += n;
-
-        /* Initialize the hash value now that we have some input: */
-        if (s->chromium_zlib_hash) {
-            /* chromium hash reads 4 bytes */
-            if (s->lookahead + s->insert > MIN_MATCH) {
-                uInt str = s->strstart - s->insert;
-                while (s->insert) {
-                    insert_string(s, str);
-                    str++;
-                    s->insert--;
-                    if (s->lookahead + s->insert <= MIN_MATCH)
-                        break;
-                }
-            }
-        } else
-        /* Initialize the hash value now that we have some input: */
-        if (s->lookahead + s->insert >= MIN_MATCH) {
-            uInt str = s->strstart - s->insert;
-            s->ins_h = s->window[str];
-            UPDATE_HASH(s, s->ins_h, s->window[str + 1]);
-#if MIN_MATCH != 3
-            Call UPDATE_HASH() MIN_MATCH-3 more times
-#endif
-            while (s->insert) {
-                UPDATE_HASH(s, s->ins_h, s->window[str + MIN_MATCH-1]);
-#ifndef FASTEST
-                s->prev[str & s->w_mask] = s->head[s->ins_h];
-#endif
-                s->head[s->ins_h] = (Pos)str;
-                str++;
-                s->insert--;
-                if (s->lookahead + s->insert < MIN_MATCH)
-                    break;
-            }
-        }
-        /* If the whole input has less than MIN_MATCH bytes, ins_h is garbage,
-         * but this is not important since only literal bytes will be emitted.
-         */
-
-    } while (s->lookahead < MIN_LOOKAHEAD && s->strm->avail_in != 0);
-
-    /* If the WIN_INIT bytes after the end of the current data have never been
-     * written, then zero those bytes in order to avoid memory check reports of
-     * the use of uninitialized (or uninitialised as Julian writes) bytes by
-     * the longest match routines.  Update the high water mark for the next
-     * time through here.  WIN_INIT is set to MAX_MATCH since the longest match
-     * routines allow scanning to strstart + MAX_MATCH, ignoring lookahead.
-     */
-    if (s->high_water < s->window_size) {
-        ulg curr = s->strstart + (ulg)(s->lookahead);
-        ulg init;
-
-        if (s->high_water < curr) {
-            /* Previous high water mark below current data -- zero WIN_INIT
-             * bytes or up to end of window, whichever is less.
-             */
-            init = s->window_size - curr;
-            if (init > WIN_INIT)
-                init = WIN_INIT;
-            zmemzero(s->window + curr, (unsigned)init);
-            s->high_water = curr + init;
-        }
-        else if (s->high_water < (ulg)curr + WIN_INIT) {
-            /* High water mark at or above current data, but below current data
-             * plus WIN_INIT -- zero out to current data plus WIN_INIT, or up
-             * to end of window, whichever is less.
-             */
-            init = (ulg)curr + WIN_INIT - s->high_water;
-            if (init > s->window_size - s->high_water)
-                init = s->window_size - s->high_water;
-            zmemzero(s->window + s->high_water, (unsigned)init);
-            s->high_water += init;
-        }
-    }
-
-    Assert((ulg)s->strstart <= s->window_size - MIN_LOOKAHEAD,
-           "not enough room for search");
-}
-
-/* ===========================================================================
-=======
->>>>>>> 626889fb
  * Flush the current block, with given end-of-file flag.
  * IN assertion: strstart is set to the end of the current match.
  */
@@ -2512,17 +2114,7 @@
             uInt max_insert = s->strstart + s->lookahead - MIN_MATCH;
             /* Do not insert strings in hash table beyond this. */
 
-<<<<<<< HEAD
-            if (s->prev_match == -1) {
-                /* The window has slid one byte past the previous match,
-                 * so the first byte cannot be compared. */
-                check_match(s, s->strstart, s->prev_match + 1, s->prev_length - 1);
-            } else {
-                check_match(s, s->strstart - 1, s->prev_match, s->prev_length);
-            }
-=======
             check_match(s, s->strstart - 1, s->prev_match, s->prev_length);
->>>>>>> 626889fb
 
             _tr_tally_dist(s, s->strstart - 1 - s->prev_match,
                            s->prev_length - MIN_MATCH, bflush);
