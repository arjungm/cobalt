/* adler32.c -- compute the Adler-32 checksum of a data stream
 * Copyright (C) 1995-2011, 2016 Mark Adler
 * For conditions of distribution and use, see copyright notice in zlib.h
 */

/* @(#) $Id$ */

#include "zutil.h"

#define BASE 65521U     /* largest prime smaller than 65536 */
#define NMAX 5552
/* NMAX is the largest n such that 255n(n+1)/2 + (n+1)(BASE-1) <= 2^32-1 */

#define DO1(buf,i)  {adler += (buf)[i]; sum2 += adler;}
#define DO2(buf,i)  DO1(buf,i); DO1(buf,i+1);
#define DO4(buf,i)  DO2(buf,i); DO2(buf,i+2);
#define DO8(buf,i)  DO4(buf,i); DO4(buf,i+4);
#define DO16(buf)   DO8(buf,0); DO8(buf,8);

/* use NO_DIVIDE if your processor does not do division in hardware --
   try it both ways to see which is faster */
#ifdef NO_DIVIDE
/* note that this assumes BASE is 65521, where 65536 % 65521 == 15
   (thank you to John Reiser for pointing this out) */
#  define CHOP(a) \
    do { \
        unsigned long tmp = a >> 16; \
        a &= 0xffffUL; \
        a += (tmp << 4) - tmp; \
    } while (0)
#  define MOD28(a) \
    do { \
        CHOP(a); \
        if (a >= BASE) a -= BASE; \
    } while (0)
#  define MOD(a) \
    do { \
        CHOP(a); \
        MOD28(a); \
    } while (0)
#  define MOD63(a) \
    do { /* this assumes a is not negative */ \
        z_off64_t tmp = a >> 32; \
        a &= 0xffffffffL; \
        a += (tmp << 8) - (tmp << 5) + tmp; \
        tmp = a >> 16; \
        a &= 0xffffL; \
        a += (tmp << 4) - tmp; \
        tmp = a >> 16; \
        a &= 0xffffL; \
        a += (tmp << 4) - tmp; \
        if (a >= BASE) a -= BASE; \
    } while (0)
#else
#  define MOD(a) a %= BASE
#  define MOD28(a) a %= BASE
#  define MOD63(a) a %= BASE
#endif

#include "cpu_features.h"
<<<<<<< HEAD
#if defined(ADLER32_SIMD_SSSE3) || defined(ADLER32_SIMD_NEON)
=======
#if defined(ADLER32_SIMD_SSSE3) || defined(ADLER32_SIMD_NEON) || defined(ADLER32_SIMD_RVV)
>>>>>>> 626889fb
#include "adler32_simd.h"
#endif

/* ========================================================================= */
uLong ZEXPORT adler32_z(uLong adler, const Bytef *buf, z_size_t len) {
    unsigned long sum2;
    unsigned n;
    /* TODO(cavalcantii): verify if this lengths are optimal for current CPUs. */
#if defined(ADLER32_SIMD_SSSE3) || defined(ADLER32_SIMD_NEON) \
    || defined(ADLER32_SIMD_RVV)
#if defined(ADLER32_SIMD_SSSE3)
    if (buf != Z_NULL && len >= 64 && x86_cpu_enable_ssse3)
<<<<<<< HEAD
        return adler32_simd_(adler, buf, len);
#elif defined(ADLER32_SIMD_NEON)
    if (buf != Z_NULL && len >= 64)
=======
#elif defined(ADLER32_SIMD_NEON)
    if (buf != Z_NULL && len >= 64)
#elif defined(ADLER32_SIMD_RVV)
    if (buf != Z_NULL && len >= 32 && riscv_cpu_enable_rvv)
#endif
>>>>>>> 626889fb
        return adler32_simd_(adler, buf, len);
#endif

    /* split Adler-32 into component sums */
    sum2 = (adler >> 16) & 0xffff;
    adler &= 0xffff;

    /* in case user likes doing a byte at a time, keep it fast */
    if (len == 1) {
        adler += buf[0];
        if (adler >= BASE)
            adler -= BASE;
        sum2 += adler;
        if (sum2 >= BASE)
            sum2 -= BASE;
        return adler | (sum2 << 16);
    }

#if defined(ADLER32_SIMD_SSSE3) || defined(ADLER32_SIMD_NEON) \
    || defined(RISCV_RVV)
    /*
     * Use SIMD to compute the adler32. Since this function can be
     * freely used, check CPU features here. zlib convention is to
     * call adler32(0, NULL, 0), before making calls to adler32().
     * So this is a good early (and infrequent) place to cache CPU
     * features for those later, more interesting adler32() calls.
     */
    if (buf == Z_NULL) {
        if (!len) /* Assume user is calling adler32(0, NULL, 0); */
            cpu_check_features();
        return 1L;
    }
#else
    /* initial Adler-32 value (deferred check for len == 1 speed) */
    if (buf == Z_NULL)
        return 1L;
#endif

    /* in case short lengths are provided, keep it somewhat fast */
    if (len < 16) {
        while (len--) {
            adler += *buf++;
            sum2 += adler;
        }
        if (adler >= BASE)
            adler -= BASE;
        MOD28(sum2);            /* only added so many BASE's */
        return adler | (sum2 << 16);
    }

    /* do length NMAX blocks -- requires just one modulo operation */
    while (len >= NMAX) {
        len -= NMAX;
        n = NMAX / 16;          /* NMAX is divisible by 16 */
        do {
            DO16(buf);          /* 16 sums unrolled */
            buf += 16;
        } while (--n);
        MOD(adler);
        MOD(sum2);
    }

    /* do remaining bytes (less than NMAX, still just one modulo) */
    if (len) {                  /* avoid modulos if none remaining */
        while (len >= 16) {
            len -= 16;
            DO16(buf);
            buf += 16;
        }
        while (len--) {
            adler += *buf++;
            sum2 += adler;
        }
        MOD(adler);
        MOD(sum2);
    }

    /* return recombined sums */
    return adler | (sum2 << 16);
}

/* ========================================================================= */
uLong ZEXPORT adler32(uLong adler, const Bytef *buf, uInt len) {
    return adler32_z(adler, buf, len);
}

/* ========================================================================= */
local uLong adler32_combine_(uLong adler1, uLong adler2, z_off64_t len2) {
    unsigned long sum1;
    unsigned long sum2;
    unsigned rem;

    /* for negative len, return invalid adler32 as a clue for debugging */
    if (len2 < 0)
        return 0xffffffffUL;

    /* the derivation of this formula is left as an exercise for the reader */
    MOD63(len2);                /* assumes len2 >= 0 */
    rem = (unsigned)len2;
    sum1 = adler1 & 0xffff;
    sum2 = rem * sum1;
    MOD(sum2);
    sum1 += (adler2 & 0xffff) + BASE - 1;
    sum2 += ((adler1 >> 16) & 0xffff) + ((adler2 >> 16) & 0xffff) + BASE - rem;
    if (sum1 >= BASE) sum1 -= BASE;
    if (sum1 >= BASE) sum1 -= BASE;
    if (sum2 >= ((unsigned long)BASE << 1)) sum2 -= ((unsigned long)BASE << 1);
    if (sum2 >= BASE) sum2 -= BASE;
    return sum1 | (sum2 << 16);
}

/* ========================================================================= */
uLong ZEXPORT adler32_combine(uLong adler1, uLong adler2, z_off_t len2) {
    return adler32_combine_(adler1, adler2, len2);
}

uLong ZEXPORT adler32_combine64(uLong adler1, uLong adler2, z_off64_t len2) {
    return adler32_combine_(adler1, adler2, len2);
}<|MERGE_RESOLUTION|>--- conflicted
+++ resolved
@@ -58,11 +58,7 @@
 #endif
 
 #include "cpu_features.h"
-<<<<<<< HEAD
-#if defined(ADLER32_SIMD_SSSE3) || defined(ADLER32_SIMD_NEON)
-=======
 #if defined(ADLER32_SIMD_SSSE3) || defined(ADLER32_SIMD_NEON) || defined(ADLER32_SIMD_RVV)
->>>>>>> 626889fb
 #include "adler32_simd.h"
 #endif
 
@@ -75,17 +71,11 @@
     || defined(ADLER32_SIMD_RVV)
 #if defined(ADLER32_SIMD_SSSE3)
     if (buf != Z_NULL && len >= 64 && x86_cpu_enable_ssse3)
-<<<<<<< HEAD
-        return adler32_simd_(adler, buf, len);
-#elif defined(ADLER32_SIMD_NEON)
-    if (buf != Z_NULL && len >= 64)
-=======
 #elif defined(ADLER32_SIMD_NEON)
     if (buf != Z_NULL && len >= 64)
 #elif defined(ADLER32_SIMD_RVV)
     if (buf != Z_NULL && len >= 32 && riscv_cpu_enable_rvv)
 #endif
->>>>>>> 626889fb
         return adler32_simd_(adler, buf, len);
 #endif
 
