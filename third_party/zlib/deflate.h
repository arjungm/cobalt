--- conflicted
+++ resolved
@@ -1,9 +1,5 @@
 /* deflate.h -- internal compression state
-<<<<<<< HEAD
- * Copyright (C) 1995-2018 Jean-loup Gailly
-=======
  * Copyright (C) 1995-2024 Jean-loup Gailly
->>>>>>> 626889fb
  * For conditions of distribution and use, see copyright notice in zlib.h
  */
 
@@ -286,8 +282,6 @@
      * hash is enabled.
      */
 
-<<<<<<< HEAD
-=======
 #if defined(QAT_COMPRESSION_ENABLED)
     /* Pointer to a struct that contains the current state of the QAT
      * stream.
@@ -295,7 +289,6 @@
     struct qat_deflate *qat_s;
 #endif
 
->>>>>>> 626889fb
 } FAR deflate_state;
 
 /* Output a byte on the stream.
