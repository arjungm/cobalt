// Copyright 2017 The Chromium Authors
// Use of this source code is governed by a BSD-style license that can be
// found in the LICENSE file.

#include "third_party/zlib/google/zip_writer.h"

#include <algorithm>
<<<<<<< HEAD
=======
#include <tuple>
>>>>>>> 626889fb

#include "base/files/file.h"
#include "base/logging.h"
#include "base/strings/strcat.h"
#include "base/strings/string_util.h"
#include "third_party/zlib/google/redact.h"
#include "third_party/zlib/google/zip_internal.h"

namespace zip {
namespace internal {

bool ZipWriter::ShouldContinue() {
  if (!progress_callback_)
    return true;

  const base::TimeTicks now = base::TimeTicks::Now();
  if (next_progress_report_time_ > now)
    return true;

  next_progress_report_time_ = now + progress_period_;
  if (progress_callback_.Run(progress_))
    return true;

  LOG(ERROR) << "Cancelling ZIP creation";
  return false;
}

bool ZipWriter::AddFileContent(const base::FilePath& path, base::File file) {
  char buf[zip::internal::kZipBufSize];

  while (ShouldContinue()) {
    const int num_bytes =
        file.ReadAtCurrentPos(buf, zip::internal::kZipBufSize);

    if (num_bytes < 0) {
      PLOG(ERROR) << "Cannot read file " << Redact(path);
      return false;
    }

    if (num_bytes == 0)
      return true;

    if (zipWriteInFileInZip(zip_file_, buf, num_bytes) != ZIP_OK) {
      PLOG(ERROR) << "Cannot write data from file " << Redact(path)
                  << " to ZIP";
      return false;
    }

    progress_.bytes += num_bytes;
  }

  return false;
}

bool ZipWriter::OpenNewFileEntry(const base::FilePath& path,
                                 bool is_directory,
                                 base::Time last_modified) {
  std::string str_path = path.AsUTF8Unsafe();

#if defined(OS_WIN)
  base::ReplaceSubstringsAfterOffset(&str_path, 0u, "\\", "/");
#endif

  Compression compression = kDeflated;

  if (is_directory) {
    str_path += "/";
  } else {
    compression = GetCompressionMethod(path);
  }

  return zip::internal::ZipOpenNewFileInZip(zip_file_, str_path, last_modified,
                                            compression);
}

bool ZipWriter::CloseNewFileEntry() {
  return zipCloseFileInZip(zip_file_) == ZIP_OK;
}

bool ZipWriter::AddFileEntry(const base::FilePath& path, base::File file) {
  base::File::Info info;
  if (!file.GetInfo(&info))
    return false;

  if (!OpenNewFileEntry(path, /*is_directory=*/false, info.last_modified))
    return false;

  if (!AddFileContent(path, std::move(file)))
    return false;

  progress_.files++;
  return CloseNewFileEntry();
}

bool ZipWriter::AddDirectoryEntry(const base::FilePath& path) {
  FileAccessor::Info info;
  if (!file_accessor_->GetInfo(path, &info) || !info.is_directory) {
    LOG(ERROR) << "Not a directory: " << Redact(path);
    progress_.errors++;
    return continue_on_error_;
  }

  if (!OpenNewFileEntry(path, /*is_directory=*/true, info.last_modified))
    return false;

  if (!CloseNewFileEntry())
    return false;

  progress_.directories++;
  if (!ShouldContinue())
    return false;

  if (!recursive_)
    return true;

  return AddDirectoryContents(path);
}

#if defined(OS_POSIX) || defined(OS_FUCHSIA)
// static
std::unique_ptr<ZipWriter> ZipWriter::CreateWithFd(
    int zip_file_fd,
    FileAccessor* file_accessor) {
  DCHECK(zip_file_fd != base::kInvalidPlatformFile);
  zipFile zip_file =
      internal::OpenFdForZipping(zip_file_fd, APPEND_STATUS_CREATE);

  if (!zip_file) {
    DLOG(ERROR) << "Cannot create ZIP file for FD " << zip_file_fd;
    return nullptr;
  }

  return std::unique_ptr<ZipWriter>(new ZipWriter(zip_file, file_accessor));
}
#endif

// static
std::unique_ptr<ZipWriter> ZipWriter::Create(
    const base::FilePath& zip_file_path,
    FileAccessor* file_accessor) {
  DCHECK(!zip_file_path.empty());
  zipFile zip_file = internal::OpenForZipping(zip_file_path.AsUTF8Unsafe(),
                                              APPEND_STATUS_CREATE);

  if (!zip_file) {
    PLOG(ERROR) << "Cannot create ZIP file " << Redact(zip_file_path);
    return nullptr;
  }

  return std::unique_ptr<ZipWriter>(new ZipWriter(zip_file, file_accessor));
}

ZipWriter::ZipWriter(zipFile zip_file, FileAccessor* file_accessor)
    : zip_file_(zip_file), file_accessor_(file_accessor) {}

ZipWriter::~ZipWriter() {
  if (zip_file_)
    zipClose(zip_file_, nullptr);
}

bool ZipWriter::Close() {
  const bool success = zipClose(zip_file_, nullptr) == ZIP_OK;
  zip_file_ = nullptr;

  // Call the progress callback one last time with the final progress status.
  if (progress_callback_ && !progress_callback_.Run(progress_)) {
    LOG(ERROR) << "Cancelling ZIP creation at the end";
    return false;
  }

  return success;
}

bool ZipWriter::AddMixedEntries(Paths paths) {
  // Pointers to directory paths in |paths|.
  std::vector<const base::FilePath*> directories;

  // Declared outside loop to reuse internal buffer.
  std::vector<base::File> files;

  // First pass. We don't know which paths are files and which ones are
  // directories, and we want to avoid making a call to file_accessor_ for each
  // path. Try to open all of the paths as files. We'll get invalid file
  // descriptors for directories, and we'll process these directories in the
  // second pass.
  while (!paths.empty()) {
    // Work with chunks of 50 paths at most.
    const size_t n = std::min<size_t>(paths.size(), 50);
<<<<<<< HEAD
    const Paths relative_paths = paths.subspan(0, n);
    paths = paths.subspan(n, paths.size() - n);
=======
    Paths relative_paths;
    std::tie(relative_paths, paths) = paths.split_at(n);
>>>>>>> 626889fb

    files.clear();
    if (!file_accessor_->Open(relative_paths, &files) || files.size() != n)
      return false;

    for (size_t i = 0; i < n; i++) {
      const base::FilePath& relative_path = relative_paths[i];
      DCHECK(!relative_path.empty());
      base::File& file = files[i];

      if (file.IsValid()) {
        // It's a file.
        if (!AddFileEntry(relative_path, std::move(file)))
          return false;
      } else {
        // It's probably a directory. Remember its path for the second pass.
        directories.push_back(&relative_path);
      }
    }
  }

  // Second pass for directories discovered during the first pass.
  for (const base::FilePath* const path : directories) {
    DCHECK(path);
    if (!AddDirectoryEntry(*path))
      return false;
  }

  return true;
}

bool ZipWriter::AddFileEntries(Paths paths) {
  // Declared outside loop to reuse internal buffer.
  std::vector<base::File> files;

  while (!paths.empty()) {
    // Work with chunks of 50 paths at most.
    const size_t n = std::min<size_t>(paths.size(), 50);
<<<<<<< HEAD
    const Paths relative_paths = paths.subspan(0, n);
    paths = paths.subspan(n, paths.size() - n);
=======
    Paths relative_paths;
    std::tie(relative_paths, paths) = paths.split_at(n);
>>>>>>> 626889fb

    DCHECK_EQ(relative_paths.size(), n);

    files.clear();
    if (!file_accessor_->Open(relative_paths, &files) || files.size() != n)
      return false;

    for (size_t i = 0; i < n; i++) {
      const base::FilePath& relative_path = relative_paths[i];
      DCHECK(!relative_path.empty());
      base::File& file = files[i];

      if (!file.IsValid()) {
        LOG(ERROR) << "Cannot open " << Redact(relative_path);
        progress_.errors++;

        if (continue_on_error_)
          continue;

        return false;
      }

      if (!AddFileEntry(relative_path, std::move(file)))
        return false;
    }
  }

  return true;
}

bool ZipWriter::AddDirectoryEntries(Paths paths) {
  for (const base::FilePath& path : paths) {
    if (!AddDirectoryEntry(path))
      return false;
  }

  return true;
}

bool ZipWriter::AddDirectoryContents(const base::FilePath& path) {
  std::vector<base::FilePath> files, subdirs;

  if (!file_accessor_->List(path, &files, &subdirs)) {
    progress_.errors++;
    return continue_on_error_;
  }

  Filter(&files);
  Filter(&subdirs);

  if (!AddFileEntries(files))
    return false;

  return AddDirectoryEntries(subdirs);
}

void ZipWriter::Filter(std::vector<base::FilePath>* const paths) {
  DCHECK(paths);

  if (!filter_callback_)
    return;

  const auto end = std::remove_if(paths->begin(), paths->end(),
                                  [this](const base::FilePath& path) {
                                    return !filter_callback_.Run(path);
                                  });
  paths->erase(end, paths->end());
}

}  // namespace internal
}  // namespace zip<|MERGE_RESOLUTION|>--- conflicted
+++ resolved
@@ -5,10 +5,7 @@
 #include "third_party/zlib/google/zip_writer.h"
 
 #include <algorithm>
-<<<<<<< HEAD
-=======
 #include <tuple>
->>>>>>> 626889fb
 
 #include "base/files/file.h"
 #include "base/logging.h"
@@ -197,13 +194,8 @@
   while (!paths.empty()) {
     // Work with chunks of 50 paths at most.
     const size_t n = std::min<size_t>(paths.size(), 50);
-<<<<<<< HEAD
-    const Paths relative_paths = paths.subspan(0, n);
-    paths = paths.subspan(n, paths.size() - n);
-=======
     Paths relative_paths;
     std::tie(relative_paths, paths) = paths.split_at(n);
->>>>>>> 626889fb
 
     files.clear();
     if (!file_accessor_->Open(relative_paths, &files) || files.size() != n)
@@ -242,13 +234,8 @@
   while (!paths.empty()) {
     // Work with chunks of 50 paths at most.
     const size_t n = std::min<size_t>(paths.size(), 50);
-<<<<<<< HEAD
-    const Paths relative_paths = paths.subspan(0, n);
-    paths = paths.subspan(n, paths.size() - n);
-=======
     Paths relative_paths;
     std::tie(relative_paths, paths) = paths.split_at(n);
->>>>>>> 626889fb
 
     DCHECK_EQ(relative_paths.size(), n);
 
