--- conflicted
+++ resolved
@@ -9,13 +9,9 @@
 #include <string.h>
 
 #include <iterator>
-<<<<<<< HEAD
-#include <string>
-=======
 #include <optional>
 #include <string>
 #include <string_view>
->>>>>>> 626889fb
 #include <vector>
 
 #include "base/check.h"
@@ -25,15 +21,9 @@
 #include "base/files/scoped_temp_dir.h"
 #include "base/functional/bind.h"
 #include "base/hash/md5.h"
-<<<<<<< HEAD
-#include "base/path_service.h"
-#include "base/run_loop.h"
-#include "base/strings/string_piece.h"
-=======
 #include "base/i18n/time_formatting.h"
 #include "base/path_service.h"
 #include "base/run_loop.h"
->>>>>>> 626889fb
 #include "base/strings/stringprintf.h"
 #include "base/strings/utf_string_conversions.h"
 #include "base/test/bind.h"
@@ -174,11 +164,7 @@
 
   static base::FilePath GetTestDataDirectory() {
     base::FilePath path;
-<<<<<<< HEAD
-    CHECK(base::PathService::Get(base::DIR_SOURCE_ROOT, &path));
-=======
     CHECK(base::PathService::Get(base::DIR_SRC_TEST_DATA_ROOT, &path));
->>>>>>> 626889fb
     return path.AppendASCII("third_party")
         .AppendASCII("zlib")
         .AppendASCII("google")
@@ -187,11 +173,7 @@
   }
 
   static Paths GetPaths(const base::FilePath& zip_path,
-<<<<<<< HEAD
-                        base::StringPiece encoding = {}) {
-=======
                         std::string_view encoding = {}) {
->>>>>>> 626889fb
     Paths paths;
 
     if (ZipReader reader; reader.Open(zip_path)) {
@@ -202,17 +184,10 @@
         EXPECT_TRUE(reader.ok());
         paths.push_back(entry->path);
       }
-<<<<<<< HEAD
 
       EXPECT_TRUE(reader.ok());
     }
 
-=======
-
-      EXPECT_TRUE(reader.ok());
-    }
-
->>>>>>> 626889fb
     return paths;
   }
 
@@ -261,17 +236,6 @@
   EXPECT_FALSE(reader.ok());
   EXPECT_FALSE(reader.Open(data_dir_.AppendASCII("create_test_zip.sh")));
   EXPECT_FALSE(reader.ok());
-<<<<<<< HEAD
-}
-
-TEST_F(ZipReaderTest, Open_EmptyFile) {
-  ZipReader reader;
-  EXPECT_FALSE(reader.ok());
-  EXPECT_FALSE(reader.Open(data_dir_.AppendASCII("empty.zip")));
-  EXPECT_FALSE(reader.ok());
-}
-
-=======
 }
 
 TEST_F(ZipReaderTest, Open_EmptyFile) {
@@ -283,7 +247,6 @@
   EXPECT_EQ(nullptr, reader.Next());
 }
 
->>>>>>> 626889fb
 // Iterate through the contents in the test ZIP archive, and compare that the
 // contents collected from the ZipReader matches the expected contents.
 TEST_F(ZipReaderTest, Iteration) {
@@ -330,26 +293,6 @@
   ZipReader reader;
   ASSERT_TRUE(reader.Open(test_zip_file_));
   base::FilePath target_path(FILE_PATH_LITERAL("foo/bar/quux.txt"));
-<<<<<<< HEAD
-
-  const ZipReader::Entry* entry = LocateAndOpenEntry(&reader, target_path);
-  ASSERT_TRUE(entry);
-
-  EXPECT_EQ(target_path, entry->path);
-  EXPECT_EQ(13527, entry->original_size);
-
-  // The expected time stamp: 2009-05-29 06:22:20
-  base::Time::Exploded exploded = {};  // Zero-clear.
-  entry->last_modified.UTCExplode(&exploded);
-  EXPECT_EQ(2009, exploded.year);
-  EXPECT_EQ(5, exploded.month);
-  EXPECT_EQ(29, exploded.day_of_month);
-  EXPECT_EQ(6, exploded.hour);
-  EXPECT_EQ(22, exploded.minute);
-  EXPECT_EQ(20, exploded.second);
-  EXPECT_EQ(0, exploded.millisecond);
-
-=======
 
   const ZipReader::Entry* entry = LocateAndOpenEntry(&reader, target_path);
   ASSERT_TRUE(entry);
@@ -360,7 +303,6 @@
             base::UnlocalizedTimeFormatWithPattern(entry->last_modified,
                                                    "y-MM-dd HH:mm:ss.SSS",
                                                    icu::TimeZone::getGMT()));
->>>>>>> 626889fb
   EXPECT_FALSE(entry->is_unsafe);
   EXPECT_FALSE(entry->is_directory);
 }
@@ -434,7 +376,6 @@
           base::FilePath::FromUTF8Unsafe("新しいフォルダ/SJIS_835C_ソ.txt"),
           base::FilePath::FromUTF8Unsafe(
               "新しいフォルダ/新しいテキスト ドキュメント.txt")));
-<<<<<<< HEAD
 }
 
 TEST_F(ZipReaderTest, AbsoluteFile) {
@@ -449,22 +390,6 @@
   EXPECT_FALSE(entry->is_directory);
 }
 
-=======
-}
-
-TEST_F(ZipReaderTest, AbsoluteFile) {
-  ZipReader reader;
-  ASSERT_TRUE(
-      reader.Open(data_dir_.AppendASCII("evil_via_absolute_file_name.zip")));
-  base::FilePath target_path(FILE_PATH_LITERAL("ROOT/evil.txt"));
-  const ZipReader::Entry* entry = LocateAndOpenEntry(&reader, target_path);
-  ASSERT_TRUE(entry);
-  EXPECT_EQ(target_path, entry->path);
-  EXPECT_FALSE(entry->is_unsafe);
-  EXPECT_FALSE(entry->is_directory);
-}
-
->>>>>>> 626889fb
 TEST_F(ZipReaderTest, Directory) {
   ZipReader reader;
   ASSERT_TRUE(reader.Open(test_zip_file_));
@@ -474,28 +399,6 @@
   EXPECT_EQ(target_path, entry->path);
   // The directory size should be zero.
   EXPECT_EQ(0, entry->original_size);
-<<<<<<< HEAD
-
-  // The expected time stamp: 2009-05-31 15:49:52
-  base::Time::Exploded exploded = {};  // Zero-clear.
-  entry->last_modified.UTCExplode(&exploded);
-  EXPECT_EQ(2009, exploded.year);
-  EXPECT_EQ(5, exploded.month);
-  EXPECT_EQ(31, exploded.day_of_month);
-  EXPECT_EQ(15, exploded.hour);
-  EXPECT_EQ(49, exploded.minute);
-  EXPECT_EQ(52, exploded.second);
-  EXPECT_EQ(0, exploded.millisecond);
-
-  EXPECT_FALSE(entry->is_unsafe);
-  EXPECT_TRUE(entry->is_directory);
-}
-
-TEST_F(ZipReaderTest, EncryptedFile_WrongPassword) {
-  ZipReader reader;
-  ASSERT_TRUE(reader.Open(data_dir_.AppendASCII("Different Encryptions.zip")));
-  reader.SetPassword("wrong password");
-=======
   EXPECT_EQ("2009-05-31 15:49:52.000",
             base::UnlocalizedTimeFormatWithPattern(entry->last_modified,
                                                    "y-MM-dd HH:mm:ss.SSS",
@@ -543,7 +446,6 @@
   ZipReader reader;
   ASSERT_TRUE(reader.Open(data_dir_.AppendASCII("Different Encryptions.zip")));
   reader.SetPassword("password");
->>>>>>> 626889fb
 
   {
     const ZipReader::Entry* entry = reader.Next();
@@ -556,48 +458,8 @@
     EXPECT_EQ("This is not encrypted.\n", contents);
   }
 
-<<<<<<< HEAD
-  for (const base::StringPiece path : {
-           "Encrypted AES-128.txt",
-           "Encrypted AES-192.txt",
-           "Encrypted AES-256.txt",
-           "Encrypted ZipCrypto.txt",
-       }) {
-    const ZipReader::Entry* entry = reader.Next();
-    ASSERT_TRUE(entry);
-    EXPECT_EQ(base::FilePath::FromASCII(path), entry->path);
-    EXPECT_FALSE(entry->is_directory);
-    EXPECT_TRUE(entry->is_encrypted);
-    std::string contents = "dummy";
-    EXPECT_FALSE(reader.ExtractCurrentEntryToString(&contents));
-  }
-
-  EXPECT_FALSE(reader.Next());
-  EXPECT_TRUE(reader.ok());
-}
-
-TEST_F(ZipReaderTest, EncryptedFile_RightPassword) {
-  ZipReader reader;
-  ASSERT_TRUE(reader.Open(data_dir_.AppendASCII("Different Encryptions.zip")));
-  reader.SetPassword("password");
-
-  {
-    const ZipReader::Entry* entry = reader.Next();
-    ASSERT_TRUE(entry);
-    EXPECT_EQ(base::FilePath::FromASCII("ClearText.txt"), entry->path);
-    EXPECT_FALSE(entry->is_directory);
-    EXPECT_FALSE(entry->is_encrypted);
-    std::string contents = "dummy";
-    EXPECT_TRUE(reader.ExtractCurrentEntryToString(&contents));
-    EXPECT_EQ("This is not encrypted.\n", contents);
-  }
-
-  // TODO(crbug.com/1296838) Support AES encryption.
-  for (const base::StringPiece path : {
-=======
   // TODO(crbug.com/1296838) Support AES encryption.
   for (const std::string_view path : {
->>>>>>> 626889fb
            "Encrypted AES-128.txt",
            "Encrypted AES-192.txt",
            "Encrypted AES-256.txt",
@@ -797,103 +659,6 @@
   EXPECT_EQ(contents.size(), listener.current_progress());
 }
 
-TEST_F(ZipReaderTest, ExtractToFileAsync_Encrypted_NoPassword) {
-  MockUnzipListener listener;
-
-  ZipReader reader;
-  ASSERT_TRUE(reader.Open(data_dir_.AppendASCII("Different Encryptions.zip")));
-  ASSERT_TRUE(LocateAndOpenEntry(
-      &reader, base::FilePath::FromASCII("Encrypted ZipCrypto.txt")));
-  const base::FilePath target_path = test_dir_.AppendASCII("extracted");
-  reader.ExtractCurrentEntryToFilePathAsync(
-      target_path,
-      base::BindOnce(&MockUnzipListener::OnUnzipSuccess, listener.AsWeakPtr()),
-      base::BindOnce(&MockUnzipListener::OnUnzipFailure, listener.AsWeakPtr()),
-      base::BindRepeating(&MockUnzipListener::OnUnzipProgress,
-                          listener.AsWeakPtr()));
-
-  EXPECT_EQ(0, listener.success_calls());
-  EXPECT_EQ(0, listener.failure_calls());
-  EXPECT_EQ(0, listener.progress_calls());
-
-  base::RunLoop().RunUntilIdle();
-
-  EXPECT_EQ(0, listener.success_calls());
-  EXPECT_EQ(1, listener.failure_calls());
-  EXPECT_LE(1, listener.progress_calls());
-
-  // The extracted file contains rubbish data.
-  // We probably shouldn't even look at it.
-  std::string contents;
-  ASSERT_TRUE(base::ReadFileToString(target_path, &contents));
-  EXPECT_NE("", contents);
-  EXPECT_EQ(contents.size(), listener.current_progress());
-}
-
-TEST_F(ZipReaderTest, ExtractToFileAsync_Encrypted_RightPassword) {
-  MockUnzipListener listener;
-
-  ZipReader reader;
-  reader.SetPassword("password");
-  ASSERT_TRUE(reader.Open(data_dir_.AppendASCII("Different Encryptions.zip")));
-  ASSERT_TRUE(LocateAndOpenEntry(
-      &reader, base::FilePath::FromASCII("Encrypted ZipCrypto.txt")));
-  const base::FilePath target_path = test_dir_.AppendASCII("extracted");
-  reader.ExtractCurrentEntryToFilePathAsync(
-      target_path,
-      base::BindOnce(&MockUnzipListener::OnUnzipSuccess, listener.AsWeakPtr()),
-      base::BindOnce(&MockUnzipListener::OnUnzipFailure, listener.AsWeakPtr()),
-      base::BindRepeating(&MockUnzipListener::OnUnzipProgress,
-                          listener.AsWeakPtr()));
-
-  EXPECT_EQ(0, listener.success_calls());
-  EXPECT_EQ(0, listener.failure_calls());
-  EXPECT_EQ(0, listener.progress_calls());
-
-  base::RunLoop().RunUntilIdle();
-
-  EXPECT_EQ(1, listener.success_calls());
-  EXPECT_EQ(0, listener.failure_calls());
-  EXPECT_LE(1, listener.progress_calls());
-
-  std::string contents;
-  ASSERT_TRUE(base::ReadFileToString(target_path, &contents));
-  EXPECT_EQ("This is encrypted with ZipCrypto.\n", contents);
-  EXPECT_EQ(contents.size(), listener.current_progress());
-}
-
-TEST_F(ZipReaderTest, ExtractToFileAsync_WrongCrc) {
-  MockUnzipListener listener;
-
-  ZipReader reader;
-  ASSERT_TRUE(reader.Open(data_dir_.AppendASCII("Wrong CRC.zip")));
-  ASSERT_TRUE(
-      LocateAndOpenEntry(&reader, base::FilePath::FromASCII("Corrupted.txt")));
-  const base::FilePath target_path = test_dir_.AppendASCII("extracted");
-  reader.ExtractCurrentEntryToFilePathAsync(
-      target_path,
-      base::BindOnce(&MockUnzipListener::OnUnzipSuccess, listener.AsWeakPtr()),
-      base::BindOnce(&MockUnzipListener::OnUnzipFailure, listener.AsWeakPtr()),
-      base::BindRepeating(&MockUnzipListener::OnUnzipProgress,
-                          listener.AsWeakPtr()));
-
-  EXPECT_EQ(0, listener.success_calls());
-  EXPECT_EQ(0, listener.failure_calls());
-  EXPECT_EQ(0, listener.progress_calls());
-
-  base::RunLoop().RunUntilIdle();
-
-  EXPECT_EQ(0, listener.success_calls());
-  EXPECT_EQ(1, listener.failure_calls());
-  EXPECT_LE(1, listener.progress_calls());
-
-  std::string contents;
-  ASSERT_TRUE(base::ReadFileToString(target_path, &contents));
-  EXPECT_EQ("This file has been changed after its CRC was computed.\n",
-            contents);
-  EXPECT_EQ(contents.size(), listener.current_progress());
-}
-
 // Verifies that the asynchronous extraction to a file works.
 TEST_F(ZipReaderTest, ExtractToFileAsync_Directory) {
   MockUnzipListener listener;
@@ -954,11 +719,7 @@
 
     // More than necessary byte read limit: must pass.
     EXPECT_TRUE(reader.ExtractCurrentEntryToString(&contents));
-<<<<<<< HEAD
-    EXPECT_EQ(std::string(base::StringPiece("0123456", i)), contents);
-=======
     EXPECT_EQ(std::string(std::string_view("0123456", i)), contents);
->>>>>>> 626889fb
   }
   reader.Close();
 }
@@ -1124,8 +885,6 @@
   EXPECT_FALSE(
       reader.ExtractCurrentEntryToString(entry->original_size - 1, &contents));
   EXPECT_EQ("This file has been changed after its CRC was computed.", contents);
-<<<<<<< HEAD
-=======
 }
 
 // The Unicode Path Extra field overrides the regular filename. Make sure the
@@ -1151,7 +910,6 @@
   ZipReader reader;
   ASSERT_TRUE(reader.OpenFromString(test_string));
   reader.Next();
->>>>>>> 626889fb
 }
 
 class FileWriterDelegateTest : public ::testing::Test {
