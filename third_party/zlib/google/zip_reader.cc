--- conflicted
+++ resolved
@@ -5,17 +5,11 @@
 #include "third_party/zlib/google/zip_reader.h"
 
 #include <algorithm>
-<<<<<<< HEAD
-#include <utility>
-
-#include "base/check.h"
-=======
 #include <string_view>
 #include <utility>
 
 #include "base/check.h"
 #include "base/containers/heap_array.h"
->>>>>>> 626889fb
 #include "base/files/file.h"
 #include "base/files/file_util.h"
 #include "base/functional/bind.h"
@@ -23,10 +17,6 @@
 #include "base/logging.h"
 #include "base/numerics/safe_conversions.h"
 #include "base/strings/strcat.h"
-<<<<<<< HEAD
-#include "base/strings/string_piece.h"
-=======
->>>>>>> 626889fb
 #include "base/strings/string_util.h"
 #include "base/strings/utf_string_conversions.h"
 #include "base/task/sequenced_task_runner.h"
@@ -220,28 +210,17 @@
 
   // Get entry info.
   unz_file_info64 info = {};
-<<<<<<< HEAD
-  char path_in_zip[internal::kZipMaxPath] = {};
-  if (const UnzipError err{unzGetCurrentFileInfo64(
-          zip_file_, &info, path_in_zip, sizeof(path_in_zip) - 1, nullptr, 0,
-          nullptr, 0)};
-=======
   auto path_in_zip = base::HeapArray<char>::WithSize(internal::kZipMaxPath);
   if (const UnzipError err{unzGetCurrentFileInfo64(
           zip_file_, &info, path_in_zip.data(), path_in_zip.size() - 1,
           nullptr, 0, nullptr, 0)};
->>>>>>> 626889fb
       err != UNZ_OK) {
     LOG(ERROR) << "Cannot get entry from ZIP: " << err;
     return false;
   }
 
-<<<<<<< HEAD
-  entry_.path_in_original_encoding = path_in_zip;
-=======
   DCHECK(path_in_zip[info.size_filename] == '\0');
   entry_.path_in_original_encoding = path_in_zip.data();
->>>>>>> 626889fb
 
   // Convert path from original encoding to Unicode.
   std::u16string path_in_utf16;
@@ -269,16 +248,6 @@
 
   // Construct the last modified time. The timezone info is not present in ZIP
   // archives, so we construct the time as UTC.
-<<<<<<< HEAD
-  base::Time::Exploded exploded_time = {};
-  exploded_time.year = info.tmu_date.tm_year;
-  exploded_time.month = info.tmu_date.tm_mon + 1;  // 0-based vs 1-based
-  exploded_time.day_of_month = info.tmu_date.tm_mday;
-  exploded_time.hour = info.tmu_date.tm_hour;
-  exploded_time.minute = info.tmu_date.tm_min;
-  exploded_time.second = info.tmu_date.tm_sec;
-  exploded_time.millisecond = 0;
-=======
   const base::Time::Exploded exploded_time = {
       .year = static_cast<int>(info.tmu_date.tm_year),
       .month =
@@ -287,32 +256,22 @@
       .hour = static_cast<int>(info.tmu_date.tm_hour),
       .minute = static_cast<int>(info.tmu_date.tm_min),
       .second = static_cast<int>(info.tmu_date.tm_sec)};
->>>>>>> 626889fb
 
   if (!base::Time::FromUTCExploded(exploded_time, &entry_.last_modified))
     entry_.last_modified = base::Time::UnixEpoch();
 
 #if defined(OS_POSIX)
   entry_.posix_mode = (info.external_fa >> 16L) & (S_IRWXU | S_IRWXG | S_IRWXO);
-<<<<<<< HEAD
-#else
-  entry_.posix_mode = 0;
-=======
   entry_.is_symbolic_link = S_ISLNK(info.external_fa >> 16L);
 #else
   entry_.posix_mode = 0;
   entry_.is_symbolic_link = false;
->>>>>>> 626889fb
 #endif
 
   return true;
 }
 
-<<<<<<< HEAD
-void ZipReader::Normalize(base::StringPiece16 in) {
-=======
 void ZipReader::Normalize(std::u16string_view in) {
->>>>>>> 626889fb
   entry_.is_unsafe = true;
 
   // Directory entries in ZIP have a path ending with "/".
@@ -326,26 +285,16 @@
 
   for (;;) {
     // Consume initial path separators.
-<<<<<<< HEAD
-    const base::StringPiece16::size_type i = in.find_first_not_of(u'/');
-    if (i == base::StringPiece16::npos)
-      break;
-=======
     const std::u16string_view::size_type i = in.find_first_not_of(u'/');
     if (i == std::u16string_view::npos) {
       break;
     }
->>>>>>> 626889fb
 
     in.remove_prefix(i);
     DCHECK(!in.empty());
 
     // Isolate next path component.
-<<<<<<< HEAD
-    const base::StringPiece16 part = in.substr(0, in.find_first_of(u'/'));
-=======
     const std::u16string_view part = in.substr(0, in.find_first_of(u'/'));
->>>>>>> 626889fb
     DCHECK(!part.empty());
 
     in.remove_prefix(part.size());
@@ -442,7 +391,6 @@
     if (num_bytes_read < 0) {
       LOG(ERROR) << "Cannot read file " << Redact(entry_.path)
                  << " from ZIP: " << UnzipError(num_bytes_read);
-<<<<<<< HEAD
       break;
     }
 
@@ -466,31 +414,6 @@
                            << " from ZIP: " << UnzipError(n);
     }
 
-=======
-      break;
-    }
-
-    if (listener_callback) {
-      ReportProgress(listener_callback, num_bytes_read);
-    }
-
-    DCHECK_LT(0, num_bytes_read);
-    CHECK_LE(num_bytes_read, internal::kZipBufSize);
-
-    uint64_t num_bytes_to_write = std::min<uint64_t>(
-        remaining_capacity, base::checked_cast<uint64_t>(num_bytes_read));
-    if (!delegate->WriteBytes(buf, num_bytes_to_write))
-      break;
-
-    if (remaining_capacity == base::checked_cast<uint64_t>(num_bytes_read)) {
-      // Ensures function returns true if the entire file has been read.
-      const int n = unzReadCurrentFile(zip_file_, buf, 1);
-      entire_file_extracted = (n == 0);
-      LOG_IF(ERROR, n < 0) << "Cannot read file " << Redact(entry_.path)
-                           << " from ZIP: " << UnzipError(n);
-    }
-
->>>>>>> 626889fb
     CHECK_GE(remaining_capacity, num_bytes_to_write);
     remaining_capacity -= num_bytes_to_write;
   }
@@ -599,15 +522,9 @@
   DCHECK_LT(0, next_index_);
   DCHECK(ok_);
   DCHECK(!reached_end_);
-<<<<<<< HEAD
 
   output->clear();
 
-=======
-
-  output->clear();
-
->>>>>>> 626889fb
   if (max_read_bytes == 0)
     return true;
 
