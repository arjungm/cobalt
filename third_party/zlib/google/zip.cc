// Copyright 2012 The Chromium Authors
// Use of this source code is governed by a BSD-style license that can be
// found in the LICENSE file.

#include "third_party/zlib/google/zip.h"

<<<<<<< HEAD
=======
#include <cstdint>
>>>>>>> 626889fb
#include <string>
#include <vector>

#include "base/files/file.h"
#include "base/files/file_enumerator.h"
<<<<<<< HEAD
#include "base/files/file_util.h"
#include "base/functional/bind.h"
=======
#include "base/files/file_path.h"
#include "base/files/file_util.h"
#include "base/functional/bind.h"
#include "base/functional/callback.h"
>>>>>>> 626889fb
#include "base/logging.h"
#include "base/memory/ptr_util.h"
#include "base/strings/string_util.h"
#include "build/build_config.h"
#include "third_party/zlib/google/redact.h"
#include "third_party/zlib/google/zip_internal.h"
#include "third_party/zlib/google/zip_reader.h"
#include "third_party/zlib/google/zip_writer.h"

namespace zip {
namespace {

#if defined(OS_POSIX)
// The maximum allowed size of a symbolic link in bytes.
constexpr uint64_t kMaxSymlinkFileSize = 8192;
#endif

bool IsHiddenFile(const base::FilePath& file_path) {
  return file_path.BaseName().value()[0] == '.';
}

// Creates a directory at |extract_dir|/|entry_path|, including any parents.
bool CreateDirectory(const base::FilePath& extract_dir,
                     const base::FilePath& entry_path) {
  const base::FilePath dir = extract_dir.Append(entry_path);
  const bool ok = base::CreateDirectory(dir);
  PLOG_IF(ERROR, !ok) << "Cannot create directory " << Redact(dir);
  return ok;
<<<<<<< HEAD
=======
}

#if defined(OS_POSIX)
// Creates a symbolic link at |extract_dir|/|target| to |link|. Fails if |link|
// points outside of |extract_dir|.
bool CreateSymbolicLink(const base::FilePath& extract_dir,
                        const base::FilePath& target,
                        const base::FilePath& link) {
  const base::FilePath full_link_path = extract_dir.Append(link);
  if (target.IsAbsolute()) {
    LOG(ERROR) << "Won't create link with an absolute target "
               << Redact(target);
    return false;
  }
  std::optional<base::FilePath> absolute_target =
      base::MakeAbsoluteFilePathNoResolveSymbolicLinks(
          full_link_path.DirName().Append(target));
  if (!absolute_target) {
    LOG(ERROR) << "Failed to make an absolute path to " << Redact(target);
    return false;
  }
  if (!extract_dir.IsParent(*absolute_target)) {
    LOG(ERROR) << "Won't create link with target outside extract dir "
               << Redact(target);
    return false;
  }
  return base::CreateSymbolicLink(target, full_link_path);
>>>>>>> 626889fb
}
#endif  // defined(OS_POSIX)

// Creates a WriterDelegate that can write a file at |extract_dir|/|entry_path|.
std::unique_ptr<WriterDelegate> CreateFilePathWriterDelegate(
    const base::FilePath& extract_dir,
    const base::FilePath& entry_path) {
  return std::make_unique<FilePathWriterDelegate>(
      extract_dir.Append(entry_path));
}

class DirectFileAccessor : public FileAccessor {
 public:
  explicit DirectFileAccessor(base::FilePath src_dir)
      : src_dir_(std::move(src_dir)) {}

  ~DirectFileAccessor() override = default;

  bool Open(const Paths paths, std::vector<base::File>* const files) override {
    DCHECK(files);
    files->reserve(files->size() + paths.size());

    for (const base::FilePath& path : paths) {
      DCHECK(!path.IsAbsolute());
      const base::FilePath absolute_path = src_dir_.Append(path);
      if (base::DirectoryExists(absolute_path)) {
        files->emplace_back();
        LOG(ERROR) << "Cannot open " << Redact(path) << ": It is a directory";
      } else {
        const base::File& file = files->emplace_back(
            absolute_path, base::File::FLAG_OPEN | base::File::FLAG_READ);
        LOG_IF(ERROR, !file.IsValid())
            << "Cannot open " << Redact(path) << ": "
            << base::File::ErrorToString(file.error_details());
      }
    }

    return true;
  }

  bool List(const base::FilePath& path,
            std::vector<base::FilePath>* const files,
            std::vector<base::FilePath>* const subdirs) override {
    DCHECK(!path.IsAbsolute());
    DCHECK(files);
    DCHECK(subdirs);

    base::FileEnumerator file_enumerator(
        src_dir_.Append(path), false /* recursive */,
        base::FileEnumerator::FILES | base::FileEnumerator::DIRECTORIES);

    while (!file_enumerator.Next().empty()) {
      const base::FileEnumerator::FileInfo info = file_enumerator.GetInfo();
      (info.IsDirectory() ? subdirs : files)
          ->push_back(path.Append(info.GetName()));
    }

    return true;
  }

  bool GetInfo(const base::FilePath& path, Info* const info) override {
    DCHECK(!path.IsAbsolute());
    DCHECK(info);

    base::File::Info file_info;
    if (!base::GetFileInfo(src_dir_.Append(path), &file_info)) {
      PLOG(ERROR) << "Cannot get info of " << Redact(path);
      return false;
    }

    info->is_directory = file_info.is_directory;
    info->last_modified = file_info.last_modified;

    return true;
  }

 private:
  const base::FilePath src_dir_;
};

// |symlink_creator| may be null in which case symbolic link entries are
// considered errors.
bool UnzipImpl(
    const base::PlatformFile& src_file,
    WriterFactory writer_factory,
    DirectoryCreator directory_creator,
    UnzipOptions options,
    base::RepeatingCallback<bool(const base::FilePath&, const base::FilePath&)>
        symlink_creator) {
  ZipReader reader;
  reader.SetEncoding(std::move(options.encoding));
  reader.SetPassword(std::move(options.password));

<<<<<<< HEAD
std::ostream& operator<<(std::ostream& out, const Progress& progress) {
  return out << progress.bytes << " bytes, " << progress.files << " files, "
             << progress.directories << " dirs, " << progress.errors
             << " errors";
}

bool Zip(const ZipParams& params) {
  DirectFileAccessor default_accessor(params.src_dir);
  FileAccessor* const file_accessor = params.file_accessor ?: &default_accessor;
=======
  if (!reader.OpenFromPlatformFile(src_file)) {
    LOG(ERROR) << "Cannot open ZIP from file handle " << src_file;
    return false;
  }

  while (const ZipReader::Entry* const entry = reader.Next()) {
    if (entry->is_unsafe) {
      LOG(ERROR) << "Found unsafe entry " << Redact(entry->path) << " in ZIP";
      if (!options.continue_on_error) {
        return false;
      }
      continue;
    }

    if (options.filter && !options.filter.Run(entry->path)) {
      VLOG(1) << "Skipped ZIP entry " << Redact(entry->path);
      continue;
    }

    if (entry->is_directory) {
      // It's a directory.
      if (!directory_creator.Run(entry->path)) {
        LOG(ERROR) << "Cannot create directory " << Redact(entry->path);
        if (!options.continue_on_error) {
          return false;
        }
      }

      continue;
    }

#if defined(OS_POSIX)
    if (entry->is_symbolic_link) {
      if (!symlink_creator) {
        LOG(ERROR) << "Skipping symbolic link " << Redact(entry->path);
        if (!options.continue_on_error) {
          return false;
        }
        continue;
      }
      std::string target;
      if (!reader.ExtractCurrentEntryToString(kMaxSymlinkFileSize, &target)) {
        LOG(ERROR) << "Failed to read link target " << Redact(entry->path);
        if (!options.continue_on_error) {
          return false;
        }
        continue;
      }
      if (!symlink_creator.Run(base::FilePath(target), entry->path)) {
        LOG(ERROR) << "Failed to create symbolic link " << Redact(entry->path);
        if (!options.continue_on_error) {
          return false;
        }
        continue;
      }
      continue;
    }
#endif  // defined(OS_POSIX)

    // It's a file.
    std::unique_ptr<WriterDelegate> writer = writer_factory.Run(entry->path);
    if (!writer ||
        (options.progress ? !reader.ExtractCurrentEntryWithListener(
                                writer.get(), options.progress)
                          : !reader.ExtractCurrentEntry(writer.get()))) {
      LOG(ERROR) << "Cannot extract file " << Redact(entry->path)
                 << " from ZIP";
      if (!options.continue_on_error) {
        return false;
      }
    }
  }
>>>>>>> 626889fb

  return reader.ok();
}

}  // namespace

std::ostream& operator<<(std::ostream& out, const Progress& progress) {
  return out << progress.bytes << " bytes, " << progress.files << " files, "
             << progress.directories << " dirs, " << progress.errors
             << " errors";
}

bool Zip(const ZipParams& params) {
  DirectFileAccessor default_accessor(params.src_dir);
  FileAccessor* const file_accessor = params.file_accessor ?: &default_accessor;

  std::unique_ptr<internal::ZipWriter> zip_writer;

#if defined(OS_POSIX) || defined(OS_FUCHSIA)
  if (params.dest_fd != base::kInvalidPlatformFile) {
    DCHECK(params.dest_file.empty());
    zip_writer =
        internal::ZipWriter::CreateWithFd(params.dest_fd, file_accessor);
<<<<<<< HEAD
    if (!zip_writer)
=======
    if (!zip_writer) {
>>>>>>> 626889fb
      return false;
    }
  }
#endif

  if (!zip_writer) {
    zip_writer = internal::ZipWriter::Create(params.dest_file, file_accessor);
<<<<<<< HEAD
    if (!zip_writer)
=======
    if (!zip_writer) {
>>>>>>> 626889fb
      return false;
    }
  }
<<<<<<< HEAD

  zip_writer->SetProgressCallback(params.progress_callback,
                                  params.progress_period);
  zip_writer->SetRecursive(params.recursive);
  zip_writer->ContinueOnError(params.continue_on_error);

  if (!params.include_hidden_files || params.filter_callback)
    zip_writer->SetFilterCallback(base::BindRepeating(
        [](const ZipParams* const params, const base::FilePath& path) -> bool {
          return (params->include_hidden_files || !IsHiddenFile(path)) &&
                 (!params->filter_callback ||
                  params->filter_callback.Run(params->src_dir.Append(path)));
        },
        &params));

  if (params.src_files.empty()) {
    // No source items are specified. Zip the entire source directory.
    zip_writer->SetRecursive(true);
    if (!zip_writer->AddDirectoryContents(base::FilePath()))
      return false;
  } else {
    // Only zip the specified source items.
    if (!zip_writer->AddMixedEntries(params.src_files))
      return false;
  }

  return zip_writer->Close();
}

bool Unzip(const base::FilePath& src_file,
           const base::FilePath& dest_dir,
           UnzipOptions options) {
  base::File file(src_file, base::File::FLAG_OPEN | base::File::FLAG_READ);
  if (!file.IsValid()) {
    PLOG(ERROR) << "Cannot open " << Redact(src_file) << ": "
                << base::File::ErrorToString(file.error_details());
    return false;
  }

  DLOG_IF(WARNING, !base::IsDirectoryEmpty(dest_dir))
      << "ZIP extraction directory is not empty: " << dest_dir;

  return Unzip(file.GetPlatformFile(),
               base::BindRepeating(&CreateFilePathWriterDelegate, dest_dir),
               base::BindRepeating(&CreateDirectory, dest_dir),
               std::move(options));
}

bool Unzip(const base::PlatformFile& src_file,
           WriterFactory writer_factory,
           DirectoryCreator directory_creator,
           UnzipOptions options) {
  ZipReader reader;
  reader.SetEncoding(std::move(options.encoding));
  reader.SetPassword(std::move(options.password));

  if (!reader.OpenFromPlatformFile(src_file)) {
    LOG(ERROR) << "Cannot open ZIP from file handle " << src_file;
    return false;
  }

  while (const ZipReader::Entry* const entry = reader.Next()) {
    if (entry->is_unsafe) {
      LOG(ERROR) << "Found unsafe entry " << Redact(entry->path) << " in ZIP";
      if (!options.continue_on_error)
        return false;
      continue;
    }

    if (options.filter && !options.filter.Run(entry->path)) {
      VLOG(1) << "Skipped ZIP entry " << Redact(entry->path);
      continue;
    }

    if (entry->is_directory) {
      // It's a directory.
      if (!directory_creator.Run(entry->path)) {
        LOG(ERROR) << "Cannot create directory " << Redact(entry->path);
        if (!options.continue_on_error)
          return false;
      }

      continue;
    }

    // It's a file.
    std::unique_ptr<WriterDelegate> writer = writer_factory.Run(entry->path);
    if (!writer ||
        (options.progress ? !reader.ExtractCurrentEntryWithListener(
                                writer.get(), options.progress)
                          : !reader.ExtractCurrentEntry(writer.get()))) {
      LOG(ERROR) << "Cannot extract file " << Redact(entry->path)
                 << " from ZIP";
      if (!options.continue_on_error)
        return false;
    }
  }

  return reader.ok();
=======

  zip_writer->SetProgressCallback(params.progress_callback,
                                  params.progress_period);
  zip_writer->SetRecursive(params.recursive);
  zip_writer->ContinueOnError(params.continue_on_error);

  if (!params.include_hidden_files || params.filter_callback) {
    zip_writer->SetFilterCallback(base::BindRepeating(
        [](const ZipParams* const params, const base::FilePath& path) -> bool {
          return (params->include_hidden_files || !IsHiddenFile(path)) &&
                 (!params->filter_callback ||
                  params->filter_callback.Run(params->src_dir.Append(path)));
        },
        &params));
  }

  if (params.src_files.empty()) {
    // No source items are specified. Zip the entire source directory.
    zip_writer->SetRecursive(true);
    if (!zip_writer->AddDirectoryContents(base::FilePath())) {
      return false;
    }
  } else {
    // Only zip the specified source items.
    if (!zip_writer->AddMixedEntries(params.src_files)) {
      return false;
    }
  }

  return zip_writer->Close();
}

bool Unzip(const base::FilePath& src_file,
           const base::FilePath& dest_dir,
           UnzipOptions options,
           UnzipSymlinkOption symlink_option) {
  base::File file(src_file, base::File::FLAG_OPEN | base::File::FLAG_READ);
  if (!file.IsValid()) {
    PLOG(ERROR) << "Cannot open " << Redact(src_file) << ": "
                << base::File::ErrorToString(file.error_details());
    return false;
  }

  DLOG_IF(WARNING, !base::IsDirectoryEmpty(dest_dir))
      << "ZIP extraction directory is not empty: " << dest_dir;

  base::RepeatingCallback<bool(const base::FilePath&, const base::FilePath&)>
      symlink_creator;
#if defined(OS_POSIX)
  if (symlink_option == UnzipSymlinkOption::PRESERVE) {
    symlink_creator = base::BindRepeating(&CreateSymbolicLink, dest_dir);
  }
#endif  // defined(OS_POSIX)

  return UnzipImpl(file.GetPlatformFile(),
                   base::BindRepeating(&CreateFilePathWriterDelegate, dest_dir),
                   base::BindRepeating(&CreateDirectory, dest_dir),
                   std::move(options), symlink_creator);
}

bool Unzip(const base::PlatformFile& src_file,
           WriterFactory writer_factory,
           DirectoryCreator directory_creator,
           UnzipOptions options) {
  return UnzipImpl(src_file, writer_factory, directory_creator,
                   std::move(options),
                   /*symlink_creator=*/{});
>>>>>>> 626889fb
}

bool ZipWithFilterCallback(const base::FilePath& src_dir,
                           const base::FilePath& dest_file,
                           FilterCallback filter) {
  DCHECK(base::DirectoryExists(src_dir));
  return Zip({.src_dir = src_dir,
              .dest_file = dest_file,
              .filter_callback = std::move(filter)});
}

bool Zip(const base::FilePath& src_dir,
         const base::FilePath& dest_file,
         bool include_hidden_files) {
  return Zip({.src_dir = src_dir,
              .dest_file = dest_file,
              .include_hidden_files = include_hidden_files});
}

#if defined(OS_POSIX) || defined(OS_FUCHSIA)
bool ZipFiles(const base::FilePath& src_dir,
              Paths src_relative_paths,
              int dest_fd) {
  DCHECK(base::DirectoryExists(src_dir));
  return Zip({.src_dir = src_dir,
              .dest_fd = dest_fd,
              .src_files = src_relative_paths});
}
#endif  // defined(OS_POSIX) || defined(OS_FUCHSIA)

}  // namespace zip<|MERGE_RESOLUTION|>--- conflicted
+++ resolved
@@ -4,24 +4,16 @@
 
 #include "third_party/zlib/google/zip.h"
 
-<<<<<<< HEAD
-=======
 #include <cstdint>
->>>>>>> 626889fb
 #include <string>
 #include <vector>
 
 #include "base/files/file.h"
 #include "base/files/file_enumerator.h"
-<<<<<<< HEAD
-#include "base/files/file_util.h"
-#include "base/functional/bind.h"
-=======
 #include "base/files/file_path.h"
 #include "base/files/file_util.h"
 #include "base/functional/bind.h"
 #include "base/functional/callback.h"
->>>>>>> 626889fb
 #include "base/logging.h"
 #include "base/memory/ptr_util.h"
 #include "base/strings/string_util.h"
@@ -50,8 +42,6 @@
   const bool ok = base::CreateDirectory(dir);
   PLOG_IF(ERROR, !ok) << "Cannot create directory " << Redact(dir);
   return ok;
-<<<<<<< HEAD
-=======
 }
 
 #if defined(OS_POSIX)
@@ -79,7 +69,6 @@
     return false;
   }
   return base::CreateSymbolicLink(target, full_link_path);
->>>>>>> 626889fb
 }
 #endif  // defined(OS_POSIX)
 
@@ -173,17 +162,6 @@
   reader.SetEncoding(std::move(options.encoding));
   reader.SetPassword(std::move(options.password));
 
-<<<<<<< HEAD
-std::ostream& operator<<(std::ostream& out, const Progress& progress) {
-  return out << progress.bytes << " bytes, " << progress.files << " files, "
-             << progress.directories << " dirs, " << progress.errors
-             << " errors";
-}
-
-bool Zip(const ZipParams& params) {
-  DirectFileAccessor default_accessor(params.src_dir);
-  FileAccessor* const file_accessor = params.file_accessor ?: &default_accessor;
-=======
   if (!reader.OpenFromPlatformFile(src_file)) {
     LOG(ERROR) << "Cannot open ZIP from file handle " << src_file;
     return false;
@@ -256,7 +234,6 @@
       }
     }
   }
->>>>>>> 626889fb
 
   return reader.ok();
 }
@@ -280,11 +257,7 @@
     DCHECK(params.dest_file.empty());
     zip_writer =
         internal::ZipWriter::CreateWithFd(params.dest_fd, file_accessor);
-<<<<<<< HEAD
-    if (!zip_writer)
-=======
     if (!zip_writer) {
->>>>>>> 626889fb
       return false;
     }
   }
@@ -292,115 +265,10 @@
 
   if (!zip_writer) {
     zip_writer = internal::ZipWriter::Create(params.dest_file, file_accessor);
-<<<<<<< HEAD
-    if (!zip_writer)
-=======
     if (!zip_writer) {
->>>>>>> 626889fb
-      return false;
-    }
-  }
-<<<<<<< HEAD
-
-  zip_writer->SetProgressCallback(params.progress_callback,
-                                  params.progress_period);
-  zip_writer->SetRecursive(params.recursive);
-  zip_writer->ContinueOnError(params.continue_on_error);
-
-  if (!params.include_hidden_files || params.filter_callback)
-    zip_writer->SetFilterCallback(base::BindRepeating(
-        [](const ZipParams* const params, const base::FilePath& path) -> bool {
-          return (params->include_hidden_files || !IsHiddenFile(path)) &&
-                 (!params->filter_callback ||
-                  params->filter_callback.Run(params->src_dir.Append(path)));
-        },
-        &params));
-
-  if (params.src_files.empty()) {
-    // No source items are specified. Zip the entire source directory.
-    zip_writer->SetRecursive(true);
-    if (!zip_writer->AddDirectoryContents(base::FilePath()))
-      return false;
-  } else {
-    // Only zip the specified source items.
-    if (!zip_writer->AddMixedEntries(params.src_files))
-      return false;
-  }
-
-  return zip_writer->Close();
-}
-
-bool Unzip(const base::FilePath& src_file,
-           const base::FilePath& dest_dir,
-           UnzipOptions options) {
-  base::File file(src_file, base::File::FLAG_OPEN | base::File::FLAG_READ);
-  if (!file.IsValid()) {
-    PLOG(ERROR) << "Cannot open " << Redact(src_file) << ": "
-                << base::File::ErrorToString(file.error_details());
-    return false;
-  }
-
-  DLOG_IF(WARNING, !base::IsDirectoryEmpty(dest_dir))
-      << "ZIP extraction directory is not empty: " << dest_dir;
-
-  return Unzip(file.GetPlatformFile(),
-               base::BindRepeating(&CreateFilePathWriterDelegate, dest_dir),
-               base::BindRepeating(&CreateDirectory, dest_dir),
-               std::move(options));
-}
-
-bool Unzip(const base::PlatformFile& src_file,
-           WriterFactory writer_factory,
-           DirectoryCreator directory_creator,
-           UnzipOptions options) {
-  ZipReader reader;
-  reader.SetEncoding(std::move(options.encoding));
-  reader.SetPassword(std::move(options.password));
-
-  if (!reader.OpenFromPlatformFile(src_file)) {
-    LOG(ERROR) << "Cannot open ZIP from file handle " << src_file;
-    return false;
-  }
-
-  while (const ZipReader::Entry* const entry = reader.Next()) {
-    if (entry->is_unsafe) {
-      LOG(ERROR) << "Found unsafe entry " << Redact(entry->path) << " in ZIP";
-      if (!options.continue_on_error)
-        return false;
-      continue;
-    }
-
-    if (options.filter && !options.filter.Run(entry->path)) {
-      VLOG(1) << "Skipped ZIP entry " << Redact(entry->path);
-      continue;
-    }
-
-    if (entry->is_directory) {
-      // It's a directory.
-      if (!directory_creator.Run(entry->path)) {
-        LOG(ERROR) << "Cannot create directory " << Redact(entry->path);
-        if (!options.continue_on_error)
-          return false;
-      }
-
-      continue;
-    }
-
-    // It's a file.
-    std::unique_ptr<WriterDelegate> writer = writer_factory.Run(entry->path);
-    if (!writer ||
-        (options.progress ? !reader.ExtractCurrentEntryWithListener(
-                                writer.get(), options.progress)
-                          : !reader.ExtractCurrentEntry(writer.get()))) {
-      LOG(ERROR) << "Cannot extract file " << Redact(entry->path)
-                 << " from ZIP";
-      if (!options.continue_on_error)
-        return false;
-    }
-  }
-
-  return reader.ok();
-=======
+      return false;
+    }
+  }
 
   zip_writer->SetProgressCallback(params.progress_callback,
                                   params.progress_period);
@@ -468,7 +336,6 @@
   return UnzipImpl(src_file, writer_factory, directory_creator,
                    std::move(options),
                    /*symlink_creator=*/{});
->>>>>>> 626889fb
 }
 
 bool ZipWithFilterCallback(const base::FilePath& src_dir,
