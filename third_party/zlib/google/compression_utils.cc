// Copyright 2014 The Chromium Authors
// Use of this source code is governed by a BSD-style license that can be
// found in the LICENSE file.

#include "third_party/zlib/google/compression_utils.h"

<<<<<<< HEAD
#include "base/bit_cast.h"
#include "base/check_op.h"
#include "base/process/memory.h"
#include "base/sys_byteorder.h"
=======
#include "base/check_op.h"
#include "base/process/memory.h"
>>>>>>> 626889fb

#include "third_party/zlib/google/compression_utils_portable.h"

namespace compression {

bool GzipCompress(base::span<const char> input,
                  char* output_buffer,
                  size_t output_buffer_size,
                  size_t* compressed_size,
                  void* (*malloc_fn)(size_t),
                  void (*free_fn)(void*)) {
  static_assert(sizeof(Bytef) == 1, "");

  // uLongf can be larger than size_t.
  uLongf compressed_size_long = static_cast<uLongf>(output_buffer_size);
  if (zlib_internal::GzipCompressHelper(
          reinterpret_cast<Bytef*>(output_buffer), &compressed_size_long,
          reinterpret_cast<const Bytef*>(input.data()),
          static_cast<uLongf>(input.size()), malloc_fn, free_fn) != Z_OK) {
    return false;
  }
  // No overflow, as compressed_size_long <= output.size() which is a size_t.
  *compressed_size = static_cast<size_t>(compressed_size_long);
  return true;
}

bool GzipCompress(base::span<const char> input, std::string* output) {
  return GzipCompress(base::as_bytes(input), output);
}

bool GzipCompress(base::span<const uint8_t> input, std::string* output) {
  // Not using std::vector<> because allocation failures are recoverable,
  // which is hidden by std::vector<>.
  static_assert(sizeof(Bytef) == 1, "");
  const uLongf input_size = static_cast<uLongf>(input.size());

  uLongf compressed_data_size =
      zlib_internal::GzipExpectedCompressedSize(input_size);

  Bytef* compressed_data;
  if (!base::UncheckedMalloc(compressed_data_size,
                             reinterpret_cast<void**>(&compressed_data))) {
    return false;
  }

  if (zlib_internal::GzipCompressHelper(
          compressed_data, &compressed_data_size,
<<<<<<< HEAD
          base::bit_cast<const Bytef*>(input.data()), input_size, nullptr,
=======
          reinterpret_cast<const Bytef*>(input.data()), input_size, nullptr,
>>>>>>> 626889fb
          nullptr) != Z_OK) {
    free(compressed_data);
    return false;
  }

  Bytef* resized_data =
      reinterpret_cast<Bytef*>(realloc(compressed_data, compressed_data_size));
  if (!resized_data) {
    free(compressed_data);
    return false;
  }
  output->assign(resized_data, resized_data + compressed_data_size);
  DCHECK_EQ(input_size, GetUncompressedSize(*output));

  free(resized_data);
  return true;
}

bool GzipUncompress(const std::string& input, std::string* output) {
  std::string uncompressed_output;
  uLongf uncompressed_size = static_cast<uLongf>(GetUncompressedSize(input));
  if (size_t{uncompressed_size} > uncompressed_output.max_size())
    return false;

  uncompressed_output.resize(uncompressed_size);
  if (zlib_internal::GzipUncompressHelper(
<<<<<<< HEAD
          base::bit_cast<Bytef*>(uncompressed_output.data()),
          &uncompressed_size, base::bit_cast<const Bytef*>(input.data()),
=======
          reinterpret_cast<Bytef*>(uncompressed_output.data()),
          &uncompressed_size, reinterpret_cast<const Bytef*>(input.data()),
>>>>>>> 626889fb
          static_cast<uLongf>(input.length())) == Z_OK) {
    output->swap(uncompressed_output);
    return true;
  }
  return false;
}

<<<<<<< HEAD
bool GzipUncompress(base::span<const char> input,
                    base::span<const char> output) {
  return GzipUncompress(base::as_bytes(input), base::as_bytes(output));
}

bool GzipUncompress(base::span<const uint8_t> input,
                    base::span<const uint8_t> output) {
=======
bool GzipUncompress(base::span<const char> input, base::span<char> output) {
  return GzipUncompress(base::as_bytes(input), base::as_writable_bytes(output));
}

bool GzipUncompress(base::span<const uint8_t> input,
                    base::span<uint8_t> output) {
>>>>>>> 626889fb
  uLongf uncompressed_size = GetUncompressedSize(input);
  if (uncompressed_size > output.size())
    return false;
  return zlib_internal::GzipUncompressHelper(
<<<<<<< HEAD
             base::bit_cast<Bytef*>(output.data()), &uncompressed_size,
             base::bit_cast<const Bytef*>(input.data()),
             static_cast<uLongf>(input.size())) == Z_OK;
}

bool GzipUncompress(base::span<const char> input, std::string* output) {
  return GzipUncompress(base::as_bytes(input), output);
}

=======
             reinterpret_cast<Bytef*>(output.data()), &uncompressed_size,
             reinterpret_cast<const Bytef*>(input.data()),
             static_cast<uLongf>(input.size())) == Z_OK;
}

bool GzipUncompress(base::span<const char> input, std::string* output) {
  return GzipUncompress(base::as_bytes(input), output);
}

>>>>>>> 626889fb
bool GzipUncompress(base::span<const uint8_t> input, std::string* output) {
  // Disallow in-place usage, i.e., |input| using |*output| as underlying data.
  DCHECK_NE(reinterpret_cast<const char*>(input.data()), output->data());
  uLongf uncompressed_size = GetUncompressedSize(input);
  output->resize(uncompressed_size);
  return zlib_internal::GzipUncompressHelper(
<<<<<<< HEAD
             base::bit_cast<Bytef*>(output->data()), &uncompressed_size,
             base::bit_cast<const Bytef*>(input.data()),
=======
             reinterpret_cast<Bytef*>(output->data()), &uncompressed_size,
             reinterpret_cast<const Bytef*>(input.data()),
>>>>>>> 626889fb
             static_cast<uLongf>(input.size())) == Z_OK;
}

uint32_t GetUncompressedSize(base::span<const char> compressed_data) {
  return GetUncompressedSize(base::as_bytes(compressed_data));
}

uint32_t GetUncompressedSize(base::span<const uint8_t> compressed_data) {
  return zlib_internal::GetGzipUncompressedSize(
<<<<<<< HEAD
      base::bit_cast<Bytef*>(compressed_data.data()), compressed_data.size());
=======
      reinterpret_cast<const Bytef*>(compressed_data.data()),
      compressed_data.size());
>>>>>>> 626889fb
}

}  // namespace compression<|MERGE_RESOLUTION|>--- conflicted
+++ resolved
@@ -4,15 +4,8 @@
 
 #include "third_party/zlib/google/compression_utils.h"
 
-<<<<<<< HEAD
-#include "base/bit_cast.h"
 #include "base/check_op.h"
 #include "base/process/memory.h"
-#include "base/sys_byteorder.h"
-=======
-#include "base/check_op.h"
-#include "base/process/memory.h"
->>>>>>> 626889fb
 
 #include "third_party/zlib/google/compression_utils_portable.h"
 
@@ -60,11 +53,7 @@
 
   if (zlib_internal::GzipCompressHelper(
           compressed_data, &compressed_data_size,
-<<<<<<< HEAD
-          base::bit_cast<const Bytef*>(input.data()), input_size, nullptr,
-=======
           reinterpret_cast<const Bytef*>(input.data()), input_size, nullptr,
->>>>>>> 626889fb
           nullptr) != Z_OK) {
     free(compressed_data);
     return false;
@@ -91,13 +80,8 @@
 
   uncompressed_output.resize(uncompressed_size);
   if (zlib_internal::GzipUncompressHelper(
-<<<<<<< HEAD
-          base::bit_cast<Bytef*>(uncompressed_output.data()),
-          &uncompressed_size, base::bit_cast<const Bytef*>(input.data()),
-=======
           reinterpret_cast<Bytef*>(uncompressed_output.data()),
           &uncompressed_size, reinterpret_cast<const Bytef*>(input.data()),
->>>>>>> 626889fb
           static_cast<uLongf>(input.length())) == Z_OK) {
     output->swap(uncompressed_output);
     return true;
@@ -105,37 +89,16 @@
   return false;
 }
 
-<<<<<<< HEAD
-bool GzipUncompress(base::span<const char> input,
-                    base::span<const char> output) {
-  return GzipUncompress(base::as_bytes(input), base::as_bytes(output));
-}
-
-bool GzipUncompress(base::span<const uint8_t> input,
-                    base::span<const uint8_t> output) {
-=======
 bool GzipUncompress(base::span<const char> input, base::span<char> output) {
   return GzipUncompress(base::as_bytes(input), base::as_writable_bytes(output));
 }
 
 bool GzipUncompress(base::span<const uint8_t> input,
                     base::span<uint8_t> output) {
->>>>>>> 626889fb
   uLongf uncompressed_size = GetUncompressedSize(input);
   if (uncompressed_size > output.size())
     return false;
   return zlib_internal::GzipUncompressHelper(
-<<<<<<< HEAD
-             base::bit_cast<Bytef*>(output.data()), &uncompressed_size,
-             base::bit_cast<const Bytef*>(input.data()),
-             static_cast<uLongf>(input.size())) == Z_OK;
-}
-
-bool GzipUncompress(base::span<const char> input, std::string* output) {
-  return GzipUncompress(base::as_bytes(input), output);
-}
-
-=======
              reinterpret_cast<Bytef*>(output.data()), &uncompressed_size,
              reinterpret_cast<const Bytef*>(input.data()),
              static_cast<uLongf>(input.size())) == Z_OK;
@@ -145,20 +108,14 @@
   return GzipUncompress(base::as_bytes(input), output);
 }
 
->>>>>>> 626889fb
 bool GzipUncompress(base::span<const uint8_t> input, std::string* output) {
   // Disallow in-place usage, i.e., |input| using |*output| as underlying data.
   DCHECK_NE(reinterpret_cast<const char*>(input.data()), output->data());
   uLongf uncompressed_size = GetUncompressedSize(input);
   output->resize(uncompressed_size);
   return zlib_internal::GzipUncompressHelper(
-<<<<<<< HEAD
-             base::bit_cast<Bytef*>(output->data()), &uncompressed_size,
-             base::bit_cast<const Bytef*>(input.data()),
-=======
              reinterpret_cast<Bytef*>(output->data()), &uncompressed_size,
              reinterpret_cast<const Bytef*>(input.data()),
->>>>>>> 626889fb
              static_cast<uLongf>(input.size())) == Z_OK;
 }
 
@@ -168,12 +125,8 @@
 
 uint32_t GetUncompressedSize(base::span<const uint8_t> compressed_data) {
   return zlib_internal::GetGzipUncompressedSize(
-<<<<<<< HEAD
-      base::bit_cast<Bytef*>(compressed_data.data()), compressed_data.size());
-=======
       reinterpret_cast<const Bytef*>(compressed_data.data()),
       compressed_data.size());
->>>>>>> 626889fb
 }
 
 }  // namespace compression