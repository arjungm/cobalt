--- conflicted
+++ resolved
@@ -43,20 +43,11 @@
 // needed. |output|'s size must be at least as large as the return value from
 // GetUncompressedSize.
 // Returns true for success.
-<<<<<<< HEAD
-bool GzipUncompress(base::span<const char> input,
-                    base::span<const char> output);
-
-// Like the above method, but using uint8_t instead.
-bool GzipUncompress(base::span<const uint8_t> input,
-                    base::span<const uint8_t> output);
-=======
 bool GzipUncompress(base::span<const char> input, base::span<char> output);
 
 // Like the above method, but using uint8_t instead.
 bool GzipUncompress(base::span<const uint8_t> input,
                     base::span<uint8_t> output);
->>>>>>> 626889fb
 
 // Uncompresses the data in |input| using gzip, and writes the results to
 // |output|, which must NOT be the underlying string of |input|, and is resized
