--- conflicted
+++ resolved
@@ -1,14 +1,9 @@
 Name: zlib
 Short Name: zlib
 URL: http://zlib.net/
-<<<<<<< HEAD
-Version: 1.2.13
-CPEPrefix: cpe:/a:zlib:zlib:1.2.13
-=======
 Version: 1.3.1
 Revision: 51b7f2abdade71cd9bb0e7a373ef2610ec6f9daf
 CPEPrefix: cpe:/a:zlib:zlib:1.3.1
->>>>>>> 626889fb
 Security Critical: yes
 Shipped: yes
 License: Zlib
@@ -37,10 +32,6 @@
  - Plus the changes in 'patches' folder.
  - Code in contrib/ other than contrib/minizip was added to match zlib's
    contributor layout.
-<<<<<<< HEAD
- - In sync with 1.2.13 official release
-=======
  - In sync with 1.3.1 official release
->>>>>>> 626889fb
  - ZIP reader modified to allow for progress callbacks during extraction.
  - ZIP reader modified to add detection of AES encrypted content.