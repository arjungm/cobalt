/* gzlib.c -- zlib functions common to reading and writing gzip files
<<<<<<< HEAD
 * Copyright (C) 2004-2019 Mark Adler
=======
 * Copyright (C) 2004-2024 Mark Adler
>>>>>>> 626889fb
 * For conditions of distribution and use, see copyright notice in zlib.h
 */

#include "gzguts.h"

#if defined(_WIN32) && !defined(__BORLANDC__)
#  define LSEEK _lseeki64
#  define OPEN  open
#else
#if defined(_LARGEFILE64_SOURCE) && _LFS64_LARGEFILE-0
#  define LSEEK lseek64
#  define OPEN  open64
#else
#  define LSEEK lseek
#  define OPEN  open
#endif
#endif

#if defined UNDER_CE

/* Map the Windows error number in ERROR to a locale-dependent error message
   string and return a pointer to it.  Typically, the values for ERROR come
   from GetLastError.

   The string pointed to shall not be modified by the application, but may be
   overwritten by a subsequent call to gz_strwinerror

   The gz_strwinerror function does not change the current setting of
   GetLastError. */
<<<<<<< HEAD
char ZLIB_INTERNAL *gz_strwinerror(error)
     DWORD error;
{
=======
char ZLIB_INTERNAL *gz_strwinerror(DWORD error) {
>>>>>>> 626889fb
    static char buf[1024];

    wchar_t *msgbuf;
    DWORD lasterr = GetLastError();
    DWORD chars = FormatMessage(FORMAT_MESSAGE_FROM_SYSTEM
        | FORMAT_MESSAGE_ALLOCATE_BUFFER,
        NULL,
        error,
        0, /* Default language */
        (LPVOID)&msgbuf,
        0,
        NULL);
    if (chars != 0) {
        /* If there is an \r\n appended, zap it.  */
        if (chars >= 2
            && msgbuf[chars - 2] == '\r' && msgbuf[chars - 1] == '\n') {
            chars -= 2;
            msgbuf[chars] = 0;
        }

        if (chars > sizeof (buf) - 1) {
            chars = sizeof (buf) - 1;
            msgbuf[chars] = 0;
        }

        wcstombs(buf, msgbuf, chars + 1);
        LocalFree(msgbuf);
    }
    else {
        sprintf(buf, "unknown win32 error (%ld)", error);
    }

    SetLastError(lasterr);
    return buf;
}

#endif /* UNDER_CE */

/* Reset gzip file state */
local void gz_reset(gz_statep state) {
    state->x.have = 0;              /* no output data available */
    if (state->mode == GZ_READ) {   /* for reading ... */
        state->eof = 0;             /* not at end of file */
        state->past = 0;            /* have not read past end yet */
        state->how = LOOK;          /* look for gzip header */
    }
    else                            /* for writing ... */
        state->reset = 0;           /* no deflateReset pending */
    state->seek = 0;                /* no seek request pending */
    gz_error(state, Z_OK, NULL);    /* clear error */
    state->x.pos = 0;               /* no uncompressed data yet */
    state->strm.avail_in = 0;       /* no input data yet */
}

/* Open a gzip file either by name or file descriptor. */
local gzFile gz_open(const void *path, int fd, const char *mode) {
    gz_statep state;
    z_size_t len;
    int oflag;
#ifdef O_CLOEXEC
    int cloexec = 0;
#endif
#ifdef O_EXCL
    int exclusive = 0;
#endif

    /* check input */
    if (path == NULL)
        return NULL;

    /* allocate gzFile structure to return */
    state = (gz_statep)malloc(sizeof(gz_state));
    if (state == NULL)
        return NULL;
    state->size = 0;            /* no buffers allocated yet */
    state->want = GZBUFSIZE;    /* requested buffer size */
    state->msg = NULL;          /* no error message yet */

    /* interpret mode */
    state->mode = GZ_NONE;
    state->level = Z_DEFAULT_COMPRESSION;
    state->strategy = Z_DEFAULT_STRATEGY;
    state->direct = 0;
    while (*mode) {
        if (*mode >= '0' && *mode <= '9')
            state->level = *mode - '0';
        else
            switch (*mode) {
            case 'r':
                state->mode = GZ_READ;
                break;
#ifndef NO_GZCOMPRESS
            case 'w':
                state->mode = GZ_WRITE;
                break;
            case 'a':
                state->mode = GZ_APPEND;
                break;
#endif
            case '+':       /* can't read and write at the same time */
                free(state);
                return NULL;
            case 'b':       /* ignore -- will request binary anyway */
                break;
#ifdef O_CLOEXEC
            case 'e':
                cloexec = 1;
                break;
#endif
#ifdef O_EXCL
            case 'x':
                exclusive = 1;
                break;
#endif
            case 'f':
                state->strategy = Z_FILTERED;
                break;
            case 'h':
                state->strategy = Z_HUFFMAN_ONLY;
                break;
            case 'R':
                state->strategy = Z_RLE;
                break;
            case 'F':
                state->strategy = Z_FIXED;
                break;
            case 'T':
                state->direct = 1;
                break;
            default:        /* could consider as an error, but just ignore */
                ;
            }
        mode++;
    }

    /* must provide an "r", "w", or "a" */
    if (state->mode == GZ_NONE) {
        free(state);
        return NULL;
    }

    /* can't force transparent read */
    if (state->mode == GZ_READ) {
        if (state->direct) {
            free(state);
            return NULL;
        }
        state->direct = 1;      /* for empty file */
    }

    /* save the path name for error messages */
#ifdef WIDECHAR
    if (fd == -2) {
        len = wcstombs(NULL, path, 0);
        if (len == (z_size_t)-1)
            len = 0;
    }
    else
#endif
        len = strlen((const char *)path);
    state->path = (char *)malloc(len + 1);
    if (state->path == NULL) {
        free(state);
        return NULL;
    }
#ifdef WIDECHAR
    if (fd == -2)
        if (len)
            wcstombs(state->path, path, len + 1);
        else
            *(state->path) = 0;
    else
#endif
#if !defined(NO_snprintf) && !defined(NO_vsnprintf)
        (void)snprintf(state->path, len + 1, "%s", (const char *)path);
#else
        strcpy(state->path, path);
#endif

    /* compute the flags for open() */
    oflag =
#ifdef O_LARGEFILE
        O_LARGEFILE |
#endif
#ifdef O_BINARY
        O_BINARY |
#endif
#ifdef O_CLOEXEC
        (cloexec ? O_CLOEXEC : 0) |
#endif
        (state->mode == GZ_READ ?
         O_RDONLY :
         (O_WRONLY | O_CREAT |
#ifdef O_EXCL
          (exclusive ? O_EXCL : 0) |
#endif
          (state->mode == GZ_WRITE ?
           O_TRUNC :
           O_APPEND)));

    /* open the file with the appropriate flags (or just use fd) */
    state->fd = fd > -1 ? fd : (
#ifdef WIDECHAR
        fd == -2 ? _wopen(path, oflag, 0666) :
#endif
        OPEN((const char *)path, oflag, 0666));
    if (state->fd == -1) {
        free(state->path);
        free(state);
        return NULL;
    }
    if (state->mode == GZ_APPEND) {
        LSEEK(state->fd, 0, SEEK_END);  /* so gzoffset() is correct */
        state->mode = GZ_WRITE;         /* simplify later checks */
    }

    /* save the current position for rewinding (only if reading) */
    if (state->mode == GZ_READ) {
        state->start = LSEEK(state->fd, 0, SEEK_CUR);
        if (state->start == -1) state->start = 0;
    }

    /* initialize stream */
    gz_reset(state);

    /* return stream */
    return (gzFile)state;
}

/* -- see zlib.h -- */
gzFile ZEXPORT gzopen(const char *path, const char *mode) {
    return gz_open(path, -1, mode);
}

/* -- see zlib.h -- */
gzFile ZEXPORT gzopen64(const char *path, const char *mode) {
    return gz_open(path, -1, mode);
}

/* -- see zlib.h -- */
gzFile ZEXPORT gzdopen(int fd, const char *mode) {
    char *path;         /* identifier for error messages */
    gzFile gz;

    if (fd == -1 || (path = (char *)malloc(7 + 3 * sizeof(int))) == NULL)
        return NULL;
#if !defined(NO_snprintf) && !defined(NO_vsnprintf)
    (void)snprintf(path, 7 + 3 * sizeof(int), "<fd:%d>", fd);
#else
    sprintf(path, "<fd:%d>", fd);   /* for debugging */
#endif
    gz = gz_open(path, fd, mode);
    free(path);
    return gz;
}

/* -- see zlib.h -- */
#ifdef WIDECHAR
gzFile ZEXPORT gzopen_w(const wchar_t *path, const char *mode) {
    return gz_open(path, -2, mode);
}
#endif

/* -- see zlib.h -- */
int ZEXPORT gzbuffer(gzFile file, unsigned size) {
    gz_statep state;

    /* get internal structure and check integrity */
    if (file == NULL)
        return -1;
    state = (gz_statep)file;
    if (state->mode != GZ_READ && state->mode != GZ_WRITE)
        return -1;

    /* make sure we haven't already allocated memory */
    if (state->size != 0)
        return -1;

    /* check and set requested size */
    if ((size << 1) < size)
        return -1;              /* need to be able to double it */
    if (size < 8)
        size = 8;               /* needed to behave well with flushing */
    state->want = size;
    return 0;
}

/* -- see zlib.h -- */
int ZEXPORT gzrewind(gzFile file) {
    gz_statep state;

    /* get internal structure */
    if (file == NULL)
        return -1;
    state = (gz_statep)file;

    /* check that we're reading and that there's no error */
    if (state->mode != GZ_READ ||
            (state->err != Z_OK && state->err != Z_BUF_ERROR))
        return -1;

    /* back up and start over */
    if (LSEEK(state->fd, state->start, SEEK_SET) == -1)
        return -1;
    gz_reset(state);
    return 0;
}

/* -- see zlib.h -- */
z_off64_t ZEXPORT gzseek64(gzFile file, z_off64_t offset, int whence) {
    unsigned n;
    z_off64_t ret;
    gz_statep state;

    /* get internal structure and check integrity */
    if (file == NULL)
        return -1;
    state = (gz_statep)file;
    if (state->mode != GZ_READ && state->mode != GZ_WRITE)
        return -1;

    /* check that there's no error */
    if (state->err != Z_OK && state->err != Z_BUF_ERROR)
        return -1;

    /* can only seek from start or relative to current position */
    if (whence != SEEK_SET && whence != SEEK_CUR)
        return -1;

    /* normalize offset to a SEEK_CUR specification */
    if (whence == SEEK_SET)
        offset -= state->x.pos;
    else if (state->seek)
        offset += state->skip;
    state->seek = 0;

    /* if within raw area while reading, just go there */
    if (state->mode == GZ_READ && state->how == COPY &&
            state->x.pos + offset >= 0) {
        ret = LSEEK(state->fd, offset - (z_off64_t)state->x.have, SEEK_CUR);
        if (ret == -1)
            return -1;
        state->x.have = 0;
        state->eof = 0;
        state->past = 0;
        state->seek = 0;
        gz_error(state, Z_OK, NULL);
        state->strm.avail_in = 0;
        state->x.pos += offset;
        return state->x.pos;
    }

    /* calculate skip amount, rewinding if needed for back seek when reading */
    if (offset < 0) {
        if (state->mode != GZ_READ)         /* writing -- can't go backwards */
            return -1;
        offset += state->x.pos;
        if (offset < 0)                     /* before start of file! */
            return -1;
        if (gzrewind(file) == -1)           /* rewind, then skip to offset */
            return -1;
    }

    /* if reading, skip what's in output buffer (one less gzgetc() check) */
    if (state->mode == GZ_READ) {
        n = GT_OFF(state->x.have) || (z_off64_t)state->x.have > offset ?
            (unsigned)offset : state->x.have;
        state->x.have -= n;
        state->x.next += n;
        state->x.pos += n;
        offset -= n;
    }

    /* request skip (if not zero) */
    if (offset) {
        state->seek = 1;
        state->skip = offset;
    }
    return state->x.pos + offset;
}

/* -- see zlib.h -- */
z_off_t ZEXPORT gzseek(gzFile file, z_off_t offset, int whence) {
    z_off64_t ret;

    ret = gzseek64(file, (z_off64_t)offset, whence);
    return ret == (z_off_t)ret ? (z_off_t)ret : -1;
}

/* -- see zlib.h -- */
z_off64_t ZEXPORT gztell64(gzFile file) {
    gz_statep state;

    /* get internal structure and check integrity */
    if (file == NULL)
        return -1;
    state = (gz_statep)file;
    if (state->mode != GZ_READ && state->mode != GZ_WRITE)
        return -1;

    /* return position */
    return state->x.pos + (state->seek ? state->skip : 0);
}

/* -- see zlib.h -- */
z_off_t ZEXPORT gztell(gzFile file) {
    z_off64_t ret;

    ret = gztell64(file);
    return ret == (z_off_t)ret ? (z_off_t)ret : -1;
}

/* -- see zlib.h -- */
z_off64_t ZEXPORT gzoffset64(gzFile file) {
    z_off64_t offset;
    gz_statep state;

    /* get internal structure and check integrity */
    if (file == NULL)
        return -1;
    state = (gz_statep)file;
    if (state->mode != GZ_READ && state->mode != GZ_WRITE)
        return -1;

    /* compute and return effective offset in file */
    offset = LSEEK(state->fd, 0, SEEK_CUR);
    if (offset == -1)
        return -1;
    if (state->mode == GZ_READ)             /* reading */
        offset -= state->strm.avail_in;     /* don't count buffered input */
    return offset;
}

/* -- see zlib.h -- */
z_off_t ZEXPORT gzoffset(gzFile file) {
    z_off64_t ret;

    ret = gzoffset64(file);
    return ret == (z_off_t)ret ? (z_off_t)ret : -1;
}

/* -- see zlib.h -- */
int ZEXPORT gzeof(gzFile file) {
    gz_statep state;

    /* get internal structure and check integrity */
    if (file == NULL)
        return 0;
    state = (gz_statep)file;
    if (state->mode != GZ_READ && state->mode != GZ_WRITE)
        return 0;

    /* return end-of-file state */
    return state->mode == GZ_READ ? state->past : 0;
}

/* -- see zlib.h -- */
const char * ZEXPORT gzerror(gzFile file, int *errnum) {
    gz_statep state;

    /* get internal structure and check integrity */
    if (file == NULL)
        return NULL;
    state = (gz_statep)file;
    if (state->mode != GZ_READ && state->mode != GZ_WRITE)
        return NULL;

    /* return error information */
    if (errnum != NULL)
        *errnum = state->err;
    return state->err == Z_MEM_ERROR ? "out of memory" :
                                       (state->msg == NULL ? "" : state->msg);
}

/* -- see zlib.h -- */
void ZEXPORT gzclearerr(gzFile file) {
    gz_statep state;

    /* get internal structure and check integrity */
    if (file == NULL)
        return;
    state = (gz_statep)file;
    if (state->mode != GZ_READ && state->mode != GZ_WRITE)
        return;

    /* clear error and end-of-file */
    if (state->mode == GZ_READ) {
        state->eof = 0;
        state->past = 0;
    }
    gz_error(state, Z_OK, NULL);
}

/* Create an error message in allocated memory and set state->err and
   state->msg accordingly.  Free any previous error message already there.  Do
   not try to free or allocate space if the error is Z_MEM_ERROR (out of
   memory).  Simply save the error message as a static string.  If there is an
   allocation failure constructing the error message, then convert the error to
   out of memory. */
void ZLIB_INTERNAL gz_error(gz_statep state, int err, const char *msg) {
    /* free previously allocated message and clear */
    if (state->msg != NULL) {
        if (state->err != Z_MEM_ERROR)
            free(state->msg);
        state->msg = NULL;
    }

    /* if fatal, set state->x.have to 0 so that the gzgetc() macro fails */
    if (err != Z_OK && err != Z_BUF_ERROR)
        state->x.have = 0;

    /* set error code, and if no message, then done */
    state->err = err;
    if (msg == NULL)
        return;

    /* for an out of memory error, return literal string when requested */
    if (err == Z_MEM_ERROR)
        return;

    /* construct error message with path */
    if ((state->msg = (char *)malloc(strlen(state->path) + strlen(msg) + 3)) ==
            NULL) {
        state->err = Z_MEM_ERROR;
        return;
    }
#if !defined(NO_snprintf) && !defined(NO_vsnprintf)
    (void)snprintf(state->msg, strlen(state->path) + strlen(msg) + 3,
                   "%s%s%s", state->path, ": ", msg);
#else
    strcpy(state->msg, state->path);
    strcat(state->msg, ": ");
    strcat(state->msg, msg);
#endif
}

/* portably return maximum value for an int (when limits.h presumed not
   available) -- we need to do this to cover cases where 2's complement not
   used, since C standard permits 1's complement and sign-bit representations,
   otherwise we could just use ((unsigned)-1) >> 1 */
unsigned ZLIB_INTERNAL gz_intmax(void) {
#ifdef INT_MAX
    return INT_MAX;
#else
    unsigned p = 1, q;
    do {
        q = p;
        p <<= 1;
        p++;
    } while (p > q);
    return q >> 1;
#endif
}<|MERGE_RESOLUTION|>--- conflicted
+++ resolved
@@ -1,9 +1,5 @@
 /* gzlib.c -- zlib functions common to reading and writing gzip files
-<<<<<<< HEAD
- * Copyright (C) 2004-2019 Mark Adler
-=======
  * Copyright (C) 2004-2024 Mark Adler
->>>>>>> 626889fb
  * For conditions of distribution and use, see copyright notice in zlib.h
  */
 
@@ -33,13 +29,7 @@
 
    The gz_strwinerror function does not change the current setting of
    GetLastError. */
-<<<<<<< HEAD
-char ZLIB_INTERNAL *gz_strwinerror(error)
-     DWORD error;
-{
-=======
 char ZLIB_INTERNAL *gz_strwinerror(DWORD error) {
->>>>>>> 626889fb
     static char buf[1024];
 
     wchar_t *msgbuf;
