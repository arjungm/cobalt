--- conflicted
+++ resolved
@@ -26,14 +26,10 @@
 #include <stdlib.h>
 #include <string.h>
 #include <time.h>
-<<<<<<< HEAD
-#include "third_party/zlib/zlib.h"
-=======
 #ifndef ZLIB_CONST
 #  define ZLIB_CONST
 #endif
 #include "zlib.h"
->>>>>>> 626889fb
 #include "zip.h"
 
 #ifdef STDC
@@ -742,8 +738,8 @@
         break;
       }
 
-      if (uPosFound!=0)
-        break;
+    if (uPosFound!=0)
+      break;
   }
   free(buf);
   return uPosFound;
