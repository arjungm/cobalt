/* ioapi.h -- IO base function header for compress/uncompress .zip
   part of the MiniZip project - ( http://www.winimage.com/zLibDll/minizip.html )

         Copyright (C) 1998-2010 Gilles Vollant (minizip) ( http://www.winimage.com/zLibDll/minizip.html )

         Modifications for Zip64 support
         Copyright (C) 2009-2010 Mathias Svensson ( http://result42.com )

         For more info read MiniZip_info.txt

*/

#if defined(_WIN32) && (!(defined(_CRT_SECURE_NO_WARNINGS)))
        #define _CRT_SECURE_NO_WARNINGS
#endif

#if defined(__APPLE__) || defined(__Fuchsia__) || defined(IOAPI_NO_64) || defined(__HAIKU__) || defined(MINIZIP_FOPEN_NO_64)
// In darwin and perhaps other BSD variants off_t is a 64 bit value, hence no need for specific 64 bit functions
#define FOPEN_FUNC(filename, mode) fopen(filename, mode)
#define FTELLO_FUNC(stream) ftello(stream)
#define FSEEKO_FUNC(stream, offset, origin) fseeko(stream, offset, origin)
#else
#define FOPEN_FUNC(filename, mode) fopen64(filename, mode)
#define FTELLO_FUNC(stream) ftello64(stream)
#define FSEEKO_FUNC(stream, offset, origin) fseeko64(stream, offset, origin)
#endif


#include "ioapi.h"

voidpf call_zopen64 (const zlib_filefunc64_32_def* pfilefunc, const void*filename, int mode) {
    if (pfilefunc->zfile_func64.zopen64_file != NULL)
        return (*(pfilefunc->zfile_func64.zopen64_file)) (pfilefunc->zfile_func64.opaque,filename,mode);
    else
    {
        return (*(pfilefunc->zopen32_file))(pfilefunc->zfile_func64.opaque,(const char*)filename,mode);
    }
}

long call_zseek64 (const zlib_filefunc64_32_def* pfilefunc,voidpf filestream, ZPOS64_T offset, int origin) {
    if (pfilefunc->zfile_func64.zseek64_file != NULL)
        return (*(pfilefunc->zfile_func64.zseek64_file)) (pfilefunc->zfile_func64.opaque,filestream,offset,origin);
    else
    {
        uLong offsetTruncated = (uLong)offset;
        if (offsetTruncated != offset)
            return -1;
        else
            return (*(pfilefunc->zseek32_file))(pfilefunc->zfile_func64.opaque,filestream,offsetTruncated,origin);
    }
}

ZPOS64_T call_ztell64 (const zlib_filefunc64_32_def* pfilefunc, voidpf filestream) {
    if (pfilefunc->zfile_func64.zseek64_file != NULL)
        return (*(pfilefunc->zfile_func64.ztell64_file)) (pfilefunc->zfile_func64.opaque,filestream);
    else
    {
        uLong tell_uLong = (uLong)(*(pfilefunc->ztell32_file))(pfilefunc->zfile_func64.opaque,filestream);
        if ((tell_uLong) == MAXU32)
            return (ZPOS64_T)-1;
        else
            return tell_uLong;
    }
}

void fill_zlib_filefunc64_32_def_from_filefunc32(zlib_filefunc64_32_def* p_filefunc64_32, const zlib_filefunc_def* p_filefunc32) {
    p_filefunc64_32->zfile_func64.zopen64_file = NULL;
    p_filefunc64_32->zopen32_file = p_filefunc32->zopen_file;
    p_filefunc64_32->zfile_func64.zread_file = p_filefunc32->zread_file;
    p_filefunc64_32->zfile_func64.zwrite_file = p_filefunc32->zwrite_file;
    p_filefunc64_32->zfile_func64.ztell64_file = NULL;
    p_filefunc64_32->zfile_func64.zseek64_file = NULL;
    p_filefunc64_32->zfile_func64.zclose_file = p_filefunc32->zclose_file;
    p_filefunc64_32->zfile_func64.zerror_file = p_filefunc32->zerror_file;
    p_filefunc64_32->zfile_func64.opaque = p_filefunc32->opaque;
    p_filefunc64_32->zseek32_file = p_filefunc32->zseek_file;
    p_filefunc64_32->ztell32_file = p_filefunc32->ztell_file;
}


<<<<<<< HEAD

static voidpf  ZCALLBACK fopen_file_func OF((voidpf opaque, const char* filename, int mode));
static uLong   ZCALLBACK fread_file_func OF((voidpf opaque, voidpf stream, void* buf, uLong size));
static uLong   ZCALLBACK fwrite_file_func OF((voidpf opaque, voidpf stream, const void* buf,uLong size));
static ZPOS64_T ZCALLBACK ftell64_file_func OF((voidpf opaque, voidpf stream));
static long    ZCALLBACK fseek64_file_func OF((voidpf opaque, voidpf stream, ZPOS64_T offset, int origin));
static int     ZCALLBACK fclose_file_func OF((voidpf opaque, voidpf stream));
static int     ZCALLBACK ferror_file_func OF((voidpf opaque, voidpf stream));
=======
>>>>>>> 626889fb

static voidpf ZCALLBACK fopen_file_func(voidpf opaque, const char* filename, int mode) {
    FILE* file = NULL;
    const char* mode_fopen = NULL;
    (void)opaque;
    if ((mode & ZLIB_FILEFUNC_MODE_READWRITEFILTER)==ZLIB_FILEFUNC_MODE_READ)
        mode_fopen = "rb";
    else
    if (mode & ZLIB_FILEFUNC_MODE_EXISTING)
        mode_fopen = "r+b";
    else
    if (mode & ZLIB_FILEFUNC_MODE_CREATE)
        mode_fopen = "wb";

    if ((filename!=NULL) && (mode_fopen != NULL))
        file = fopen(filename, mode_fopen);
    return file;
}

static voidpf ZCALLBACK fopen64_file_func(voidpf opaque, const void* filename, int mode) {
    FILE* file = NULL;
    const char* mode_fopen = NULL;
    (void)opaque;
    if ((mode & ZLIB_FILEFUNC_MODE_READWRITEFILTER)==ZLIB_FILEFUNC_MODE_READ)
        mode_fopen = "rb";
    else
    if (mode & ZLIB_FILEFUNC_MODE_EXISTING)
        mode_fopen = "r+b";
    else
    if (mode & ZLIB_FILEFUNC_MODE_CREATE)
        mode_fopen = "wb";

    if ((filename!=NULL) && (mode_fopen != NULL))
        file = FOPEN_FUNC((const char*)filename, mode_fopen);
    return file;
}


static uLong ZCALLBACK fread_file_func(voidpf opaque, voidpf stream, void* buf, uLong size) {
    uLong ret;
    (void)opaque;
    ret = (uLong)fread(buf, 1, (size_t)size, (FILE *)stream);
    return ret;
}

static uLong ZCALLBACK fwrite_file_func(voidpf opaque, voidpf stream, const void* buf, uLong size) {
    uLong ret;
    (void)opaque;
    ret = (uLong)fwrite(buf, 1, (size_t)size, (FILE *)stream);
    return ret;
}

static long ZCALLBACK ftell_file_func(voidpf opaque, voidpf stream) {
    long ret;
    (void)opaque;
    ret = ftell((FILE *)stream);
    return ret;
}


static ZPOS64_T ZCALLBACK ftell64_file_func(voidpf opaque, voidpf stream) {
    ZPOS64_T ret;
    (void)opaque;
    ret = (ZPOS64_T)FTELLO_FUNC((FILE *)stream);
    return ret;
}

static long ZCALLBACK fseek_file_func(voidpf opaque, voidpf stream, uLong offset, int origin) {
    int fseek_origin=0;
    long ret;
    (void)opaque;
    switch (origin)
    {
    case ZLIB_FILEFUNC_SEEK_CUR :
        fseek_origin = SEEK_CUR;
        break;
    case ZLIB_FILEFUNC_SEEK_END :
        fseek_origin = SEEK_END;
        break;
    case ZLIB_FILEFUNC_SEEK_SET :
        fseek_origin = SEEK_SET;
        break;
    default: return -1;
    }
    ret = 0;
    if (fseek((FILE *)stream, (long)offset, fseek_origin) != 0)
        ret = -1;
    return ret;
}

static long ZCALLBACK fseek64_file_func(voidpf opaque, voidpf stream, ZPOS64_T offset, int origin) {
    int fseek_origin=0;
    long ret;
    (void)opaque;
    switch (origin)
    {
    case ZLIB_FILEFUNC_SEEK_CUR :
        fseek_origin = SEEK_CUR;
        break;
    case ZLIB_FILEFUNC_SEEK_END :
        fseek_origin = SEEK_END;
        break;
    case ZLIB_FILEFUNC_SEEK_SET :
        fseek_origin = SEEK_SET;
        break;
    default: return -1;
    }
    ret = 0;

    if(FSEEKO_FUNC((FILE *)stream, (z_off64_t)offset, fseek_origin) != 0)
                        ret = -1;

    return ret;
}


static int ZCALLBACK fclose_file_func(voidpf opaque, voidpf stream) {
    int ret;
    (void)opaque;
    ret = fclose((FILE *)stream);
    return ret;
}

static int ZCALLBACK ferror_file_func(voidpf opaque, voidpf stream) {
    int ret;
    (void)opaque;
    ret = ferror((FILE *)stream);
    return ret;
}

void fill_fopen_filefunc(zlib_filefunc_def* pzlib_filefunc_def) {
    pzlib_filefunc_def->zopen_file = fopen_file_func;
    pzlib_filefunc_def->zread_file = fread_file_func;
    pzlib_filefunc_def->zwrite_file = fwrite_file_func;
    pzlib_filefunc_def->ztell_file = ftell_file_func;
    pzlib_filefunc_def->zseek_file = fseek_file_func;
    pzlib_filefunc_def->zclose_file = fclose_file_func;
    pzlib_filefunc_def->zerror_file = ferror_file_func;
    pzlib_filefunc_def->opaque = NULL;
}

void fill_fopen64_filefunc(zlib_filefunc64_def* pzlib_filefunc_def) {
    pzlib_filefunc_def->zopen64_file = fopen64_file_func;
    pzlib_filefunc_def->zread_file = fread_file_func;
    pzlib_filefunc_def->zwrite_file = fwrite_file_func;
    pzlib_filefunc_def->ztell64_file = ftell64_file_func;
    pzlib_filefunc_def->zseek64_file = fseek64_file_func;
    pzlib_filefunc_def->zclose_file = fclose_file_func;
    pzlib_filefunc_def->zerror_file = ferror_file_func;
    pzlib_filefunc_def->opaque = NULL;
}<|MERGE_RESOLUTION|>--- conflicted
+++ resolved
@@ -78,17 +78,6 @@
 }
 
 
-<<<<<<< HEAD
-
-static voidpf  ZCALLBACK fopen_file_func OF((voidpf opaque, const char* filename, int mode));
-static uLong   ZCALLBACK fread_file_func OF((voidpf opaque, voidpf stream, void* buf, uLong size));
-static uLong   ZCALLBACK fwrite_file_func OF((voidpf opaque, voidpf stream, const void* buf,uLong size));
-static ZPOS64_T ZCALLBACK ftell64_file_func OF((voidpf opaque, voidpf stream));
-static long    ZCALLBACK fseek64_file_func OF((voidpf opaque, voidpf stream, ZPOS64_T offset, int origin));
-static int     ZCALLBACK fclose_file_func OF((voidpf opaque, voidpf stream));
-static int     ZCALLBACK ferror_file_func OF((voidpf opaque, voidpf stream));
-=======
->>>>>>> 626889fb
 
 static voidpf ZCALLBACK fopen_file_func(voidpf opaque, const char* filename, int mode) {
     FILE* file = NULL;
