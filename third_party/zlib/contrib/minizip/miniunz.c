/*
   miniunz.c
   Version 1.1, February 14h, 2010
   sample part of the MiniZip project - ( http://www.winimage.com/zLibDll/minizip.html )

         Copyright (C) 1998-2010 Gilles Vollant (minizip) ( http://www.winimage.com/zLibDll/minizip.html )

         Modifications of Unzip for Zip64
         Copyright (C) 2007-2008 Even Rouault

         Modifications for Zip64 support on both zip and unzip
         Copyright (C) 2009-2010 Mathias Svensson ( http://result42.com )
*/

#if (!defined(_WIN32)) && (!defined(WIN32)) && (!defined(__APPLE__)) && (!defined(__ANDROID_API__))
        #ifndef __USE_FILE_OFFSET64
                #define __USE_FILE_OFFSET64
        #endif
        #ifndef __USE_LARGEFILE64
                #define __USE_LARGEFILE64
        #endif
        #ifndef _LARGEFILE64_SOURCE
                #define _LARGEFILE64_SOURCE
        #endif
        #ifndef _FILE_OFFSET_BIT
                #define _FILE_OFFSET_BIT 64
        #endif
#endif

<<<<<<< HEAD
#if defined(__APPLE__) || defined(__Fuchsia__) || defined(__ANDROID_API__)
=======
#if defined(__APPLE__) || defined(__HAIKU__) || defined(MINIZIP_FOPEN_NO_64) || defined(__Fuchsia__) || defined(__ANDROID_API__)
>>>>>>> 626889fb
// In darwin and perhaps other BSD variants off_t is a 64 bit value, hence no need for specific 64 bit functions
#define FOPEN_FUNC(filename, mode) fopen(filename, mode)
#define FTELLO_FUNC(stream) ftello(stream)
#define FSEEKO_FUNC(stream, offset, origin) fseeko(stream, offset, origin)
#else
#define FOPEN_FUNC(filename, mode) fopen64(filename, mode)
#define FTELLO_FUNC(stream) ftello64(stream)
#define FSEEKO_FUNC(stream, offset, origin) fseeko64(stream, offset, origin)
#endif


#ifndef _CRT_SECURE_NO_WARNINGS
#  define _CRT_SECURE_NO_WARNINGS
#endif
#include <stdio.h>
#include <stdlib.h>
#include <string.h>
#include <time.h>
#include <errno.h>
#include <fcntl.h>
#include <sys/stat.h>

#ifdef _WIN32
# include <direct.h>
# include <io.h>
#else
# include <unistd.h>
# include <utime.h>
#endif


#include "unzip.h"

#define CASESENSITIVITY (0)
#define WRITEBUFFERSIZE (8192)
#define MAXFILENAME (256)

#ifdef _WIN32
#define USEWIN32IOAPI
#include "iowin32.h"
#endif
/*
  mini unzip, demo of unzip package

  usage :
  Usage : miniunz [-exvlo] file.zip [file_to_extract] [-d extractdir]

  list the file in the zipfile, and print the content of FILE_ID.ZIP or README.TXT
    if it exists
*/


/* change_file_date : change the date/time of a file
    filename : the filename of the file where date/time must be modified
    dosdate : the new date at the MSDOS format (4 bytes)
    tmu_date : the SAME new date at the tm_unz format */
static void change_file_date(const char *filename, uLong dosdate, tm_unz tmu_date) {
#ifdef _WIN32
  (void)tmu_date;
  HANDLE hFile;
  FILETIME ftm,ftLocal,ftCreate,ftLastAcc,ftLastWrite;

  hFile = CreateFileA(filename,GENERIC_READ | GENERIC_WRITE,
                      0,NULL,OPEN_EXISTING,0,NULL);
  GetFileTime(hFile,&ftCreate,&ftLastAcc,&ftLastWrite);
  DosDateTimeToFileTime((WORD)(dosdate>>16),(WORD)dosdate,&ftLocal);
  LocalFileTimeToFileTime(&ftLocal,&ftm);
  SetFileTime(hFile,&ftm,&ftLastAcc,&ftm);
  CloseHandle(hFile);
<<<<<<< HEAD
#else
#if defined(unix) || defined(__APPLE__) || defined(__Fuchsia__) || defined(__ANDROID_API__)
=======
#elif defined(__unix__) || defined(__unix) || defined(__APPLE__) || defined(__Fuchsia__) || defined(__ANDROID_API__)
  (void)dosdate;
>>>>>>> 626889fb
  struct utimbuf ut;
  struct tm newdate;
  newdate.tm_sec = tmu_date.tm_sec;
  newdate.tm_min=tmu_date.tm_min;
  newdate.tm_hour=tmu_date.tm_hour;
  newdate.tm_mday=tmu_date.tm_mday;
  newdate.tm_mon=tmu_date.tm_mon;
  if (tmu_date.tm_year > 1900)
      newdate.tm_year=tmu_date.tm_year - 1900;
  else
      newdate.tm_year=tmu_date.tm_year ;
  newdate.tm_isdst=-1;

  ut.actime=ut.modtime=mktime(&newdate);
  utime(filename,&ut);
#else
  (void)filename;
  (void)dosdate;
  (void)tmu_date;
#endif
}


/* mymkdir and change_file_date are not 100 % portable
   As I don't know well Unix, I wait feedback for the unix portion */

static int mymkdir(const char* dirname) {
    int ret=0;
#if defined(_WIN32)
    ret = _mkdir(dirname);
<<<<<<< HEAD
#elif defined(unix) || defined(__APPLE__) || defined(__Fuchsia__) || defined(__ANDROID_API__)
=======
#elif defined(__unix__) || defined(__unix) || defined(__APPLE__) || defined(__Fuchsia__) || defined(__ANDROID_API__)
>>>>>>> 626889fb
    ret = mkdir (dirname,0775);
#else
    (void)dirname;
#endif
    return ret;
}

static int makedir(const char *newdir) {
  char *buffer ;
  char *p;
  size_t len = strlen(newdir);

  if (len == 0)
    return 0;

  buffer = (char*)malloc(len+1);
        if (buffer==NULL)
        {
                printf("Error allocating memory\n");
                return UNZ_INTERNALERROR;
        }
  strcpy(buffer,newdir);

  if (buffer[len-1] == '/') {
    buffer[len-1] = '\0';
  }
  if (mymkdir(buffer) == 0)
    {
      free(buffer);
      return 1;
    }

  p = buffer+1;
  while (1)
    {
      char hold;

      while(*p && *p != '\\' && *p != '/')
        p++;
      hold = *p;
      *p = 0;
      if ((mymkdir(buffer) == -1) && (errno == ENOENT))
        {
          printf("couldn't create directory %s\n",buffer);
          free(buffer);
          return 0;
        }
      if (hold == 0)
        break;
      *p++ = hold;
    }
  free(buffer);
  return 1;
}

static void do_banner(void) {
    printf("MiniUnz 1.1, demo of zLib + Unz package written by Gilles Vollant\n");
    printf("more info at http://www.winimage.com/zLibDll/unzip.html\n\n");
}

static void do_help(void) {
    printf("Usage : miniunz [-e] [-x] [-v] [-l] [-o] [-p password] file.zip [file_to_extr.] [-d extractdir]\n\n" \
           "  -e  Extract without pathname (junk paths)\n" \
           "  -x  Extract with pathname\n" \
           "  -v  list files\n" \
           "  -l  list files\n" \
           "  -d  directory to extract into\n" \
           "  -o  overwrite files without prompting\n" \
           "  -p  extract encrypted file using password\n\n");
}

static void Display64BitsSize(ZPOS64_T n, int size_char) {
  /* to avoid compatibility problem , we do here the conversion */
  char number[21];
  int offset=19;
  int pos_string = 19;
  number[20]=0;
  for (;;) {
      number[offset]=(char)((n%10)+'0');
      if (number[offset] != '0')
          pos_string=offset;
      n/=10;
      if (offset==0)
          break;
      offset--;
  }
  {
      int size_display_string = 19-pos_string;
      while (size_char > size_display_string)
      {
          size_char--;
          printf(" ");
      }
  }

  printf("%s",&number[pos_string]);
}

static int do_list(unzFile uf) {
    uLong i;
    unz_global_info64 gi;
    int err;

    err = unzGetGlobalInfo64(uf,&gi);
    if (err!=UNZ_OK)
        printf("error %d with zipfile in unzGetGlobalInfo \n",err);
    printf("  Length  Method     Size Ratio   Date    Time   CRC-32     Name\n");
    printf("  ------  ------     ---- -----   ----    ----   ------     ----\n");
    for (i=0;i<gi.number_entry;i++)
    {
        char filename_inzip[65536+1];
        unz_file_info64 file_info;
        uLong ratio=0;
        const char *string_method = "";
        char charCrypt=' ';
        err = unzGetCurrentFileInfo64(uf,&file_info,filename_inzip,sizeof(filename_inzip),NULL,0,NULL,0);
        if (err!=UNZ_OK)
        {
            printf("error %d with zipfile in unzGetCurrentFileInfo\n",err);
            break;
        }
        if (file_info.uncompressed_size>0)
            ratio = (uLong)((file_info.compressed_size*100)/file_info.uncompressed_size);

        /* display a '*' if the file is encrypted */
        if ((file_info.flag & 1) != 0)
            charCrypt='*';

        if (file_info.compression_method==0)
            string_method="Stored";
        else
        if (file_info.compression_method==Z_DEFLATED)
        {
            uInt iLevel=(uInt)((file_info.flag & 0x6)/2);
            if (iLevel==0)
              string_method="Defl:N";
            else if (iLevel==1)
              string_method="Defl:X";
            else if ((iLevel==2) || (iLevel==3))
              string_method="Defl:F"; /* 2:fast , 3 : extra fast*/
        }
        else
        if (file_info.compression_method==Z_BZIP2ED)
        {
              string_method="BZip2 ";
        }
        else
            string_method="Unkn. ";

        Display64BitsSize(file_info.uncompressed_size,7);
        printf("  %6s%c",string_method,charCrypt);
        Display64BitsSize(file_info.compressed_size,7);
        printf(" %3lu%%  %2.2lu-%2.2lu-%2.2lu  %2.2lu:%2.2lu  %8.8lx   %s\n",
                ratio,
                (uLong)file_info.tmu_date.tm_mon + 1,
                (uLong)file_info.tmu_date.tm_mday,
                (uLong)file_info.tmu_date.tm_year % 100,
                (uLong)file_info.tmu_date.tm_hour,(uLong)file_info.tmu_date.tm_min,
                (uLong)file_info.crc,filename_inzip);
        if ((i+1)<gi.number_entry)
        {
            err = unzGoToNextFile(uf);
            if (err!=UNZ_OK)
            {
                printf("error %d with zipfile in unzGoToNextFile\n",err);
                break;
            }
        }
    }

    return 0;
}


static int do_extract_currentfile(unzFile uf, const int* popt_extract_without_path, int* popt_overwrite, const char* password) {
    char filename_inzip[65536+1];
    char* filename_withoutpath;
    char* p;
    int err=UNZ_OK;
    FILE *fout=NULL;
    void* buf;
    uInt size_buf;

    unz_file_info64 file_info;
    err = unzGetCurrentFileInfo64(uf,&file_info,filename_inzip,sizeof(filename_inzip),NULL,0,NULL,0);

    if (err!=UNZ_OK)
    {
        printf("error %d with zipfile in unzGetCurrentFileInfo\n",err);
        return err;
    }

    size_buf = WRITEBUFFERSIZE;
    buf = (void*)malloc(size_buf);
    if (buf==NULL)
    {
        printf("Error allocating memory\n");
        return UNZ_INTERNALERROR;
    }

    p = filename_withoutpath = filename_inzip;
    while ((*p) != '\0')
    {
        if (((*p)=='/') || ((*p)=='\\'))
            filename_withoutpath = p+1;
        p++;
    }

    if ((*filename_withoutpath)=='\0')
    {
        if ((*popt_extract_without_path)==0)
        {
            printf("creating directory: %s\n",filename_inzip);
            mymkdir(filename_inzip);
        }
    }
    else
    {
        const char* write_filename;
        int skip=0;

        if ((*popt_extract_without_path)==0)
            write_filename = filename_inzip;
        else
            write_filename = filename_withoutpath;

        if (write_filename[0]!='\0')
        {
            const char* relative_check = write_filename;
            while (relative_check[1]!='\0')
            {
                if (relative_check[0]=='.' && relative_check[1]=='.')
                    write_filename = relative_check;
                relative_check++;
            }
        }

        while (write_filename[0]=='/' || write_filename[0]=='.')
            write_filename++;

        err = unzOpenCurrentFilePassword(uf,password);
        if (err!=UNZ_OK)
        {
            printf("error %d with zipfile in unzOpenCurrentFilePassword\n",err);
        }

        if (((*popt_overwrite)==0) && (err==UNZ_OK))
        {
            char rep=0;
            FILE* ftestexist;
            ftestexist = FOPEN_FUNC(write_filename,"rb");
            if (ftestexist!=NULL)
            {
                fclose(ftestexist);
                do
                {
                    char answer[128];
                    int ret;

                    printf("The file %s exists. Overwrite ? [y]es, [n]o, [A]ll: ",write_filename);
                    ret = scanf("%1s",answer);
                    if (ret != 1)
                    {
                       exit(EXIT_FAILURE);
                    }
                    rep = answer[0] ;
                    if ((rep>='a') && (rep<='z'))
                        rep -= 0x20;
                }
                while ((rep!='Y') && (rep!='N') && (rep!='A'));
            }

            if (rep == 'N')
                skip = 1;

            if (rep == 'A')
                *popt_overwrite=1;
        }

        if ((skip==0) && (err==UNZ_OK))
        {
            fout=FOPEN_FUNC(write_filename,"wb");
            /* some zipfile don't contain directory alone before file */
            if ((fout==NULL) && ((*popt_extract_without_path)==0) &&
                                (filename_withoutpath!=(char*)filename_inzip))
            {
                char c=*(filename_withoutpath-1);
                *(filename_withoutpath-1)='\0';
                makedir(write_filename);
                *(filename_withoutpath-1)=c;
                fout=FOPEN_FUNC(write_filename,"wb");
            }

            if (fout==NULL)
            {
                printf("error opening %s\n",write_filename);
            }
        }

        if (fout!=NULL)
        {
            printf(" extracting: %s\n",write_filename);

            do
            {
                err = unzReadCurrentFile(uf,buf,size_buf);
                if (err<0)
                {
                    printf("error %d with zipfile in unzReadCurrentFile\n",err);
                    break;
                }
                if (err>0)
                    if (fwrite(buf,(unsigned)err,1,fout)!=1)
                    {
                        printf("error in writing extracted file\n");
                        err=UNZ_ERRNO;
                        break;
                    }
            }
            while (err>0);
            if (fout)
                    fclose(fout);

            if (err==0)
                change_file_date(write_filename,file_info.dosDate,
                                 file_info.tmu_date);
        }

        if (err==UNZ_OK)
        {
            err = unzCloseCurrentFile (uf);
            if (err!=UNZ_OK)
            {
                printf("error %d with zipfile in unzCloseCurrentFile\n",err);
            }
        }
        else
            unzCloseCurrentFile(uf); /* don't lose the error */
    }

    free(buf);
    return err;
}


static int do_extract(unzFile uf, int opt_extract_without_path, int opt_overwrite, const char* password) {
    uLong i;
    unz_global_info64 gi;
    int err;

    err = unzGetGlobalInfo64(uf,&gi);
    if (err!=UNZ_OK)
        printf("error %d with zipfile in unzGetGlobalInfo \n",err);

    for (i=0;i<gi.number_entry;i++)
    {
        if (do_extract_currentfile(uf,&opt_extract_without_path,
                                      &opt_overwrite,
                                      password) != UNZ_OK)
            break;

        if ((i+1)<gi.number_entry)
        {
            err = unzGoToNextFile(uf);
            if (err!=UNZ_OK)
            {
                printf("error %d with zipfile in unzGoToNextFile\n",err);
                break;
            }
        }
    }

    return 0;
}

static int do_extract_onefile(unzFile uf, const char* filename, int opt_extract_without_path, int opt_overwrite, const char* password) {
    if (unzLocateFile(uf,filename,CASESENSITIVITY)!=UNZ_OK)
    {
        printf("file %s not found in the zipfile\n",filename);
        return 2;
    }

    if (do_extract_currentfile(uf,&opt_extract_without_path,
                                      &opt_overwrite,
                                      password) == UNZ_OK)
        return 0;
    else
        return 1;
}


int main(int argc, char *argv[]) {
    const char *zipfilename=NULL;
    const char *filename_to_extract=NULL;
    const char *password=NULL;
    char filename_try[MAXFILENAME+16] = "";
    int i;
    int ret_value=0;
    int opt_do_list=0;
    int opt_do_extract=1;
    int opt_do_extract_withoutpath=0;
    int opt_overwrite=0;
    int opt_extractdir=0;
    const char *dirname=NULL;
    unzFile uf=NULL;

    do_banner();
    if (argc==1)
    {
        do_help();
        return 0;
    }
    else
    {
        for (i=1;i<argc;i++)
        {
            if ((*argv[i])=='-')
            {
                const char *p=argv[i]+1;

                while ((*p)!='\0')
                {
                    char c=*(p++);
                    if ((c=='l') || (c=='L'))
                        opt_do_list = 1;
                    if ((c=='v') || (c=='V'))
                        opt_do_list = 1;
                    if ((c=='x') || (c=='X'))
                        opt_do_extract = 1;
                    if ((c=='e') || (c=='E'))
                        opt_do_extract = opt_do_extract_withoutpath = 1;
                    if ((c=='o') || (c=='O'))
                        opt_overwrite=1;
                    if ((c=='d') || (c=='D'))
                    {
                        opt_extractdir=1;
                        dirname=argv[i+1];
                    }

                    if (((c=='p') || (c=='P')) && (i+1<argc))
                    {
                        password=argv[i+1];
                        i++;
                    }
                }
            }
            else
            {
                if (zipfilename == NULL)
                    zipfilename = argv[i];
                else if ((filename_to_extract==NULL) && (!opt_extractdir))
                        filename_to_extract = argv[i] ;
            }
        }
    }

    if (zipfilename!=NULL)
    {

#        ifdef USEWIN32IOAPI
        zlib_filefunc64_def ffunc;
#        endif

        strncpy(filename_try, zipfilename,MAXFILENAME-1);
        /* strncpy doesn't append the trailing NULL, of the string is too long. */
        filename_try[ MAXFILENAME ] = '\0';

#        ifdef USEWIN32IOAPI
        fill_win32_filefunc64A(&ffunc);
        uf = unzOpen2_64(zipfilename,&ffunc);
#        else
        uf = unzOpen64(zipfilename);
#        endif
        if (uf==NULL)
        {
            strcat(filename_try,".zip");
#            ifdef USEWIN32IOAPI
            uf = unzOpen2_64(filename_try,&ffunc);
#            else
            uf = unzOpen64(filename_try);
#            endif
        }
    }

    if (uf==NULL)
    {
        printf("Cannot open %s or %s.zip\n",zipfilename,zipfilename);
        return 1;
    }
    printf("%s opened\n",filename_try);

    if (opt_do_list==1)
        ret_value = do_list(uf);
    else if (opt_do_extract==1)
    {
#ifdef _WIN32
        if (opt_extractdir && _chdir(dirname))
#else
        if (opt_extractdir && chdir(dirname))
#endif
        {
          printf("Error changing into %s, aborting\n", dirname);
          exit(-1);
        }

        if (filename_to_extract == NULL)
            ret_value = do_extract(uf, opt_do_extract_withoutpath, opt_overwrite, password);
        else
            ret_value = do_extract_onefile(uf, filename_to_extract, opt_do_extract_withoutpath, opt_overwrite, password);
    }

    unzClose(uf);

    return ret_value;
}<|MERGE_RESOLUTION|>--- conflicted
+++ resolved
@@ -27,11 +27,7 @@
         #endif
 #endif
 
-<<<<<<< HEAD
-#if defined(__APPLE__) || defined(__Fuchsia__) || defined(__ANDROID_API__)
-=======
 #if defined(__APPLE__) || defined(__HAIKU__) || defined(MINIZIP_FOPEN_NO_64) || defined(__Fuchsia__) || defined(__ANDROID_API__)
->>>>>>> 626889fb
 // In darwin and perhaps other BSD variants off_t is a 64 bit value, hence no need for specific 64 bit functions
 #define FOPEN_FUNC(filename, mode) fopen(filename, mode)
 #define FTELLO_FUNC(stream) ftello(stream)
@@ -101,13 +97,8 @@
   LocalFileTimeToFileTime(&ftLocal,&ftm);
   SetFileTime(hFile,&ftm,&ftLastAcc,&ftm);
   CloseHandle(hFile);
-<<<<<<< HEAD
-#else
-#if defined(unix) || defined(__APPLE__) || defined(__Fuchsia__) || defined(__ANDROID_API__)
-=======
 #elif defined(__unix__) || defined(__unix) || defined(__APPLE__) || defined(__Fuchsia__) || defined(__ANDROID_API__)
   (void)dosdate;
->>>>>>> 626889fb
   struct utimbuf ut;
   struct tm newdate;
   newdate.tm_sec = tmu_date.tm_sec;
@@ -136,13 +127,9 @@
 
 static int mymkdir(const char* dirname) {
     int ret=0;
-#if defined(_WIN32)
+#ifdef _WIN32
     ret = _mkdir(dirname);
-<<<<<<< HEAD
-#elif defined(unix) || defined(__APPLE__) || defined(__Fuchsia__) || defined(__ANDROID_API__)
-=======
 #elif defined(__unix__) || defined(__unix) || defined(__APPLE__) || defined(__Fuchsia__) || defined(__ANDROID_API__)
->>>>>>> 626889fb
     ret = mkdir (dirname,0775);
 #else
     (void)dirname;
