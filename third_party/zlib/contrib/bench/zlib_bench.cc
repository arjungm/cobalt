/*
 * Copyright 2018 The Chromium Authors
 * Use of this source code is governed by a BSD-style license that can be
 * found in the Chromium source repository LICENSE file.
 *
 * A benchmark test harness for measuring decoding performance of gzip or zlib
 * (deflate) encoded compressed data. Given a file containing any data, encode
 * (compress) it into gzip or zlib format and then decode (uncompress). Output
 * the median and maximum encoding and decoding rates in MB/s.
 *
 * Raw deflate (no gzip or zlib stream wrapper) mode is also supported. Select
 * it with the [raw] argument. Use the [gzip] [zlib] arguments to select those
 * stream wrappers.
 *
 * Note this code can be compiled outside of the Chromium build system against
 * the system zlib (-lz) with g++ or clang++ as follows:
 *
 *   g++|clang++ -O3 -Wall -std=c++11 zlib_bench.cc -lstdc++ -lz
 */

#include <memory.h>
#include <stdint.h>
#include <stdio.h>
#include <stdlib.h>

#include <algorithm>
#include <chrono>
#include <fstream>
#include <memory>
#include <new>
#include <string>
#include <vector>

#include "zlib.h"

void error_exit(const char* error, int code) {
  fprintf(stderr, "%s (%d)\n", error, code);
  exit(code);
}

inline char* string_data(std::string* s) {
  return s->empty() ? nullptr : &*s->begin();
}

struct Data {
  Data(size_t s) { data.reset(new (std::nothrow) char[size = s]); }
  std::unique_ptr<char[]> data;
  size_t size;
  std::string name;
};

Data read_file_data_or_exit(const char* name) {
  std::ifstream file(name, std::ios::in | std::ios::binary);
  if (!file) {
    perror(name);
    exit(1);
  }

  file.seekg(0, std::ios::end);
  Data data(file.tellg());
  file.seekg(0, std::ios::beg);

  if (file && data.data)
    file.read(data.data.get(), data.size);

  if (!file || !data.data || !data.size) {
    perror((std::string("failed: reading ") + name).c_str());
    exit(1);
  }

  data.name = std::string(name);
  return data;
}

enum zlib_wrapper {
  kWrapperNONE,
  kWrapperZLIB,
  kWrapperGZIP,
  kWrapperZRAW,
};

inline int zlib_stream_wrapper_type(zlib_wrapper type) {
  if (type == kWrapperZLIB) // zlib DEFLATE stream wrapper
    return MAX_WBITS;
  if (type == kWrapperGZIP) // gzip DEFLATE stream wrapper
    return MAX_WBITS + 16;
  if (type == kWrapperZRAW) // no wrapper, use raw DEFLATE
    return -MAX_WBITS;
  error_exit("bad wrapper type", int(type));
  return 0;
}

const char* zlib_wrapper_name(zlib_wrapper type) {
  if (type == kWrapperZLIB)
    return "ZLIB";
  if (type == kWrapperGZIP)
    return "GZIP";
  if (type == kWrapperZRAW)
    return "RAW";
  error_exit("bad wrapper type", int(type));
  return nullptr;
<<<<<<< HEAD
}

static int zlib_strategy = Z_DEFAULT_STRATEGY;

const char* zlib_level_strategy_name(int compression_level) {
  if (compression_level == 0)
    return "";  // strategy is meaningless at level 0
  if (zlib_strategy == Z_HUFFMAN_ONLY)
    return "huffman ";
  if (zlib_strategy == Z_RLE)
    return "rle ";
  if (zlib_strategy == Z_DEFAULT_STRATEGY)
    return "";
  error_exit("bad strategy", zlib_strategy);
  return nullptr;
}

=======
}

static int zlib_strategy = Z_DEFAULT_STRATEGY;

const char* zlib_level_strategy_name(int compression_level) {
  if (compression_level == 0)
    return "";  // strategy is meaningless at level 0
  if (zlib_strategy == Z_HUFFMAN_ONLY)
    return "huffman ";
  if (zlib_strategy == Z_RLE)
    return "rle ";
  if (zlib_strategy == Z_DEFAULT_STRATEGY)
    return "";
  error_exit("bad strategy", zlib_strategy);
  return nullptr;
}

>>>>>>> 626889fb
static int zlib_compression_level = Z_DEFAULT_COMPRESSION;

void zlib_compress(
    const zlib_wrapper type,
    const char* input,
    const size_t input_size,
    std::string* output,
    bool resize_output = false)
{
  z_stream stream;
  memset(&stream, 0, sizeof(stream));

  int result = deflateInit2(&stream, zlib_compression_level, Z_DEFLATED,
      zlib_stream_wrapper_type(type), MAX_MEM_LEVEL, zlib_strategy);
  if (result != Z_OK)
    error_exit("deflateInit2 failed", result);

  if (resize_output) {
    output->resize(deflateBound(&stream, input_size));
  }
  size_t output_size = output->size();

  stream.next_out = (Bytef*)string_data(output);
  stream.avail_out = (uInt)output_size;
  stream.next_in = (z_const Bytef*)input;
  stream.avail_in = (uInt)input_size;

  result = deflate(&stream, Z_FINISH);
  if (stream.avail_in > 0)
    error_exit("compress: input was not consumed", Z_DATA_ERROR);
  if (result == Z_STREAM_END)
    output_size = stream.total_out;
  result |= deflateEnd(&stream);
  if (result != Z_STREAM_END)
    error_exit("compress failed", result);

  if (resize_output)
    output->resize(output_size);
}

void zlib_uncompress(
    const zlib_wrapper type,
    const std::string& input,
    const size_t output_size,
    std::string* output)
{
  z_stream stream;
  memset(&stream, 0, sizeof(stream));

  int result = inflateInit2(&stream, zlib_stream_wrapper_type(type));
  if (result != Z_OK)
    error_exit("inflateInit2 failed", result);

  stream.next_out = (Bytef*)string_data(output);
  stream.avail_out = (uInt)output->size();
  stream.next_in = (z_const Bytef*)input.data();
  stream.avail_in = (uInt)input.size();

  result = inflate(&stream, Z_FINISH);
  if (stream.total_out != output_size)
    result = Z_DATA_ERROR;
  result |= inflateEnd(&stream);
  if (result == Z_STREAM_END)
    return;

  std::string error("uncompress failed: ");
  if (stream.msg)
    error.append(stream.msg);
  error_exit(error.c_str(), result);
}

void verify_equal(const char* input, size_t size, std::string* output) {
  const char* data = string_data(output);
  if (output->size() == size && !memcmp(data, input, size))
    return;
  fprintf(stderr, "uncompressed data does not match the input data\n");
  exit(3);
}

void check_file(const Data& file, zlib_wrapper type, int mode) {
  printf("%s %d %s%s\n", zlib_wrapper_name(type), zlib_compression_level,
    zlib_level_strategy_name(zlib_compression_level), file.name.c_str());

  // Compress the file data.
  std::string compressed;
  zlib_compress(type, file.data.get(), file.size, &compressed, true);

  // Output compressed data integrity check: the data crc32.
  unsigned long check = crc32_z(0, Z_NULL, 0);
  const Bytef* data = (const Bytef*)compressed.data();
  static_assert(sizeof(z_size_t) == sizeof(size_t), "z_size_t size");
  check = crc32_z(check, data, (z_size_t)compressed.size());

  const size_t compressed_length = compressed.size();
  printf("data crc32 %.8lx length %zu\n", check, compressed_length);

  // Output gzip or zlib DEFLATE stream internal check data.
  if (type == kWrapperGZIP) {
    uint32_t prev_word, last_word;
    data += compressed_length - 8;
    prev_word = data[3] << 24 | data[2] << 16 | data[1] << 8 | data[0];
    data += 4;  // last compressed data word
    last_word = data[3] << 24 | data[2] << 16 | data[1] << 8 | data[0];
    printf("gzip crc32 %.8x length %u\n", prev_word, last_word);
  } else if (type == kWrapperZLIB) {
    uint32_t last_word;
    data += compressed_length - 4;
    last_word = data[0] << 24 | data[1] << 16 | data[2] << 8 | data[3];
    printf("zlib adler %.8x\n", last_word);
  }

  if (mode == 2)  // --check-binary: output compressed data.
    fwrite(compressed.data(), compressed_length, 1, stdout);

  if (fflush(stdout), ferror(stdout))
    error_exit("check file: error writing output", 3);
}

<<<<<<< HEAD
void zlib_file(const char* name, zlib_wrapper type, int width, int check) {
=======
void zlib_file(const char* name,
               zlib_wrapper type,
               int width,
               int check,
               bool output_csv_format) {
>>>>>>> 626889fb
  /*
   * Read the file data.
   */
  struct Data file = read_file_data_or_exit(name);
  const int length = static_cast<int>(file.size);
  const char* data = file.data.get();

  /*
   * Compress file: report output data checks and return.
   */
  if (check) {
    file.name = file.name.substr(file.name.find_last_of("/\\") + 1);
    check_file(file, type, check);
    return;
  }

  /*
   * Report compression strategy and file name.
   */
  const char* strategy = zlib_level_strategy_name(zlib_compression_level);
<<<<<<< HEAD
  printf("%s%-40s :\n", strategy, name);
=======
  if (!output_csv_format) {
    printf("%s%-40s :\n", strategy, name);
  }
>>>>>>> 626889fb

  /*
   * Chop the data into blocks.
   */
  const int block_size = 1 << 20;
  const int blocks = (length + block_size - 1) / block_size;

  std::vector<const char*> input(blocks);
  std::vector<size_t> input_length(blocks);
  std::vector<std::string> compressed(blocks);
  std::vector<std::string> output(blocks);

  for (int b = 0; b < blocks; ++b) {
    int input_start = b * block_size;
    int input_limit = std::min<int>((b + 1) * block_size, length);
    input[b] = data + input_start;
    input_length[b] = input_limit - input_start;
  }

  /*
   * Run the zlib compress/uncompress loop a few times with |repeats| to
   * process about 10MB of data if the length is small relative to 10MB.
   * If length is large relative to 10MB, process the data once.
   */
  const int mega_byte = 1024 * 1024;
  const int repeats = (10 * mega_byte + length) / (length + 1);
  const int runs = 5;
  double ctime[runs];
  double utime[runs];

  for (int run = 0; run < runs; ++run) {
    const auto now = [] { return std::chrono::steady_clock::now(); };

    // Pre-grow the output buffer so we don't measure string resize time.
    for (int b = 0; b < blocks; ++b)
      zlib_compress(type, input[b], input_length[b], &compressed[b], true);

    auto start = now();
    for (int b = 0; b < blocks; ++b)
      for (int r = 0; r < repeats; ++r)
        zlib_compress(type, input[b], input_length[b], &compressed[b]);
    ctime[run] = std::chrono::duration<double>(now() - start).count();

    for (int b = 0; b < blocks; ++b)
      output[b].resize(input_length[b]);

    start = now();
    for (int r = 0; r < repeats; ++r)
      for (int b = 0; b < blocks; ++b)
        zlib_uncompress(type, compressed[b], input_length[b], &output[b]);
    utime[run] = std::chrono::duration<double>(now() - start).count();

    for (int b = 0; b < blocks; ++b)
      verify_equal(input[b], input_length[b], &output[b]);
  }

  /*
   * Output the median/maximum compress/uncompress rates in MB/s.
   */
  size_t output_length = 0;
  for (size_t i = 0; i < compressed.size(); ++i)
    output_length += compressed[i].size();

  std::sort(ctime, ctime + runs);
  std::sort(utime, utime + runs);

<<<<<<< HEAD
  double deflate_rate_med = length * repeats / mega_byte / ctime[runs / 2];
  double inflate_rate_med = length * repeats / mega_byte / utime[runs / 2];
  double deflate_rate_max = length * repeats / mega_byte / ctime[0];
  double inflate_rate_max = length * repeats / mega_byte / utime[0];

  // type, block size, compression ratio, etc
  printf("%s: [b %dM] bytes %*d -> %*u %4.2f%%",
    zlib_wrapper_name(type), block_size / (1 << 20), width, length, width,
    unsigned(output_length), output_length * 100.0 / length);

  // compress / uncompress median (max) rates
  printf(" comp %5.1f (%5.1f) MB/s uncomp %5.1f (%5.1f) MB/s\n",
    deflate_rate_med, deflate_rate_max, inflate_rate_med, inflate_rate_max);
=======
  double deflate_rate_med, inflate_rate_med, deflate_rate_max, inflate_rate_max;
  deflate_rate_med = length * repeats / mega_byte / ctime[runs / 2];
  inflate_rate_med = length * repeats / mega_byte / utime[runs / 2];
  deflate_rate_max = length * repeats / mega_byte / ctime[0];
  inflate_rate_max = length * repeats / mega_byte / utime[0];
  double compress_ratio = output_length * 100.0 / length;

  if (!output_csv_format) {
    // type, block size, compression ratio, etc
    printf("%s: [b %dM] bytes %*d -> %*u %4.2f%%", zlib_wrapper_name(type),
           block_size / (1 << 20), width, length, width,
           unsigned(output_length), compress_ratio);

    // compress / uncompress median (max) rates
    printf(" comp %5.1f (%5.1f) MB/s uncomp %5.1f (%5.1f) MB/s\n",
           deflate_rate_med, deflate_rate_max, inflate_rate_med,
           inflate_rate_max);
  } else {
    printf("%s\t%.5lf\t%.5lf\t%.5lf\t%.5lf\t%.5lf\n", name, deflate_rate_med,
           inflate_rate_med, deflate_rate_max, inflate_rate_max,
           compress_ratio);
  }
>>>>>>> 626889fb
}

static int argn = 1;

char* get_option(int argc, char* argv[], const char* option) {
  if (argn < argc)
    return !strcmp(argv[argn], option) ? argv[argn++] : nullptr;
  return nullptr;
}

bool get_compression(int argc, char* argv[], int& value) {
  if (argn < argc)
    value = isdigit(argv[argn][0]) ? atoi(argv[argn++]) : -1;
  return value >= 0 && value <= 9;
}

void get_field_width(int argc, char* argv[], int& value) {
  value = atoi(argv[argn++]);
}

void usage_exit(const char* program) {
<<<<<<< HEAD
  static auto* options = "gzip|zlib|raw"
    " [--compression 0:9] [--huffman|--rle] [--field width] [--check]";
=======
  static auto* options =
      "gzip|zlib|raw"
      " [--compression 0:9] [--huffman|--rle] [--field width] [--check]"
      " [--csv]";
>>>>>>> 626889fb
  printf("usage: %s %s files ...\n", program, options);
  printf("zlib version: %s\n", ZLIB_VERSION);
  exit(1);
}

int main(int argc, char* argv[]) {
  zlib_wrapper type;
  if (get_option(argc, argv, "zlib"))
    type = kWrapperZLIB;
  else if (get_option(argc, argv, "gzip"))
    type = kWrapperGZIP;
  else if (get_option(argc, argv, "raw"))
    type = kWrapperZRAW;
  else
    usage_exit(argv[0]);

  int size_field_width = 0;
  int file_check = 0;
<<<<<<< HEAD

=======
  bool output_csv = false;
>>>>>>> 626889fb
  while (argn < argc && argv[argn][0] == '-') {
    if (get_option(argc, argv, "--compression")) {
      if (!get_compression(argc, argv, zlib_compression_level))
        usage_exit(argv[0]);
    } else if (get_option(argc, argv, "--huffman")) {
      zlib_strategy = Z_HUFFMAN_ONLY;
    } else if (get_option(argc, argv, "--rle")) {
      zlib_strategy = Z_RLE;
    } else if (get_option(argc, argv, "--check")) {
      file_check = 1;
    } else if (get_option(argc, argv, "--check-binary")) {
      file_check = 2;
    } else if (get_option(argc, argv, "--field")) {
      get_field_width(argc, argv, size_field_width);
<<<<<<< HEAD
=======
    } else if (get_option(argc, argv, "--csv")) {
      output_csv = true;
      printf(
          "filename\tcompression\tdecompression\tcomp_max\t"
          "decomp_max\tcompress_ratio\n");
>>>>>>> 626889fb
    } else {
      usage_exit(argv[0]);
    }
  }

  if (argn >= argc)
    usage_exit(argv[0]);

  if (size_field_width < 6)
    size_field_width = 6;
<<<<<<< HEAD
  while (argn < argc)
    zlib_file(argv[argn++], type, size_field_width, file_check);
=======
  while (argn < argc) {
    zlib_file(argv[argn++], type, size_field_width, file_check, output_csv);
  }
>>>>>>> 626889fb

  return 0;
}<|MERGE_RESOLUTION|>--- conflicted
+++ resolved
@@ -99,7 +99,6 @@
     return "RAW";
   error_exit("bad wrapper type", int(type));
   return nullptr;
-<<<<<<< HEAD
 }
 
 static int zlib_strategy = Z_DEFAULT_STRATEGY;
@@ -117,25 +116,6 @@
   return nullptr;
 }
 
-=======
-}
-
-static int zlib_strategy = Z_DEFAULT_STRATEGY;
-
-const char* zlib_level_strategy_name(int compression_level) {
-  if (compression_level == 0)
-    return "";  // strategy is meaningless at level 0
-  if (zlib_strategy == Z_HUFFMAN_ONLY)
-    return "huffman ";
-  if (zlib_strategy == Z_RLE)
-    return "rle ";
-  if (zlib_strategy == Z_DEFAULT_STRATEGY)
-    return "";
-  error_exit("bad strategy", zlib_strategy);
-  return nullptr;
-}
-
->>>>>>> 626889fb
 static int zlib_compression_level = Z_DEFAULT_COMPRESSION;
 
 void zlib_compress(
@@ -254,15 +234,11 @@
     error_exit("check file: error writing output", 3);
 }
 
-<<<<<<< HEAD
-void zlib_file(const char* name, zlib_wrapper type, int width, int check) {
-=======
 void zlib_file(const char* name,
                zlib_wrapper type,
                int width,
                int check,
                bool output_csv_format) {
->>>>>>> 626889fb
   /*
    * Read the file data.
    */
@@ -283,13 +259,9 @@
    * Report compression strategy and file name.
    */
   const char* strategy = zlib_level_strategy_name(zlib_compression_level);
-<<<<<<< HEAD
-  printf("%s%-40s :\n", strategy, name);
-=======
   if (!output_csv_format) {
     printf("%s%-40s :\n", strategy, name);
   }
->>>>>>> 626889fb
 
   /*
    * Chop the data into blocks.
@@ -356,21 +328,6 @@
   std::sort(ctime, ctime + runs);
   std::sort(utime, utime + runs);
 
-<<<<<<< HEAD
-  double deflate_rate_med = length * repeats / mega_byte / ctime[runs / 2];
-  double inflate_rate_med = length * repeats / mega_byte / utime[runs / 2];
-  double deflate_rate_max = length * repeats / mega_byte / ctime[0];
-  double inflate_rate_max = length * repeats / mega_byte / utime[0];
-
-  // type, block size, compression ratio, etc
-  printf("%s: [b %dM] bytes %*d -> %*u %4.2f%%",
-    zlib_wrapper_name(type), block_size / (1 << 20), width, length, width,
-    unsigned(output_length), output_length * 100.0 / length);
-
-  // compress / uncompress median (max) rates
-  printf(" comp %5.1f (%5.1f) MB/s uncomp %5.1f (%5.1f) MB/s\n",
-    deflate_rate_med, deflate_rate_max, inflate_rate_med, inflate_rate_max);
-=======
   double deflate_rate_med, inflate_rate_med, deflate_rate_max, inflate_rate_max;
   deflate_rate_med = length * repeats / mega_byte / ctime[runs / 2];
   inflate_rate_med = length * repeats / mega_byte / utime[runs / 2];
@@ -393,7 +350,6 @@
            inflate_rate_med, deflate_rate_max, inflate_rate_max,
            compress_ratio);
   }
->>>>>>> 626889fb
 }
 
 static int argn = 1;
@@ -415,15 +371,10 @@
 }
 
 void usage_exit(const char* program) {
-<<<<<<< HEAD
-  static auto* options = "gzip|zlib|raw"
-    " [--compression 0:9] [--huffman|--rle] [--field width] [--check]";
-=======
   static auto* options =
       "gzip|zlib|raw"
       " [--compression 0:9] [--huffman|--rle] [--field width] [--check]"
       " [--csv]";
->>>>>>> 626889fb
   printf("usage: %s %s files ...\n", program, options);
   printf("zlib version: %s\n", ZLIB_VERSION);
   exit(1);
@@ -442,11 +393,7 @@
 
   int size_field_width = 0;
   int file_check = 0;
-<<<<<<< HEAD
-
-=======
   bool output_csv = false;
->>>>>>> 626889fb
   while (argn < argc && argv[argn][0] == '-') {
     if (get_option(argc, argv, "--compression")) {
       if (!get_compression(argc, argv, zlib_compression_level))
@@ -461,14 +408,11 @@
       file_check = 2;
     } else if (get_option(argc, argv, "--field")) {
       get_field_width(argc, argv, size_field_width);
-<<<<<<< HEAD
-=======
     } else if (get_option(argc, argv, "--csv")) {
       output_csv = true;
       printf(
           "filename\tcompression\tdecompression\tcomp_max\t"
           "decomp_max\tcompress_ratio\n");
->>>>>>> 626889fb
     } else {
       usage_exit(argv[0]);
     }
@@ -479,14 +423,9 @@
 
   if (size_field_width < 6)
     size_field_width = 6;
-<<<<<<< HEAD
-  while (argn < argc)
-    zlib_file(argv[argn++], type, size_field_width, file_check);
-=======
   while (argn < argc) {
     zlib_file(argv[argn++], type, size_field_width, file_check, output_csv);
   }
->>>>>>> 626889fb
 
   return 0;
 }