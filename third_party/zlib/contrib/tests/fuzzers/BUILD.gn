--- conflicted
+++ resolved
@@ -32,26 +32,20 @@
 fuzzer_test("zlib_deflate_set_dictionary_fuzzer") {
   sources = [ "deflate_set_dictionary_fuzzer.cc" ]
   deps = [ "../../../:zlib" ]
-<<<<<<< HEAD
-=======
 }
 
 fuzzer_test("zlib_compress_fuzzer") {
   sources = [ "compress_fuzzer.cc" ]
   deps = [ "../../../:zlib" ]
->>>>>>> 626889fb
 }
 
 fuzzer_test("zlib_deflate_fuzzer") {
   sources = [ "deflate_fuzzer.cc" ]
   deps = [ "../../../:zlib" ]
-<<<<<<< HEAD
-=======
 }
 
 fuzzer_test("minizip_unzip_fuzzer") {
   sources = [ "minizip_unzip_fuzzer.cc" ]
   deps = [ "../../../:minizip" ]
   include_dirs = [ "//third_party/zlib/contrib/minizip" ]
->>>>>>> 626889fb
 }