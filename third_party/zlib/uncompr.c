/* uncompr.c -- decompress a memory buffer
 * Copyright (C) 1995-2003, 2010, 2014, 2016 Jean-loup Gailly, Mark Adler
 * For conditions of distribution and use, see copyright notice in zlib.h
 */

/* @(#) $Id$ */

#define ZLIB_INTERNAL
#include "zlib.h"

/* ===========================================================================
     Decompresses the source buffer into the destination buffer.  *sourceLen is
   the byte length of the source buffer. Upon entry, *destLen is the total size
   of the destination buffer, which must be large enough to hold the entire
   uncompressed data. (The size of the uncompressed data must have been saved
   previously by the compressor and transmitted to the decompressor by some
   mechanism outside the scope of this compression library.) Upon exit,
   *destLen is the size of the decompressed data and *sourceLen is the number
   of source bytes consumed. Upon return, source + *sourceLen points to the
   first unused input byte.

     uncompress returns Z_OK if success, Z_MEM_ERROR if there was not enough
   memory, Z_BUF_ERROR if there was not enough room in the output buffer, or
   Z_DATA_ERROR if the input data was corrupted, including if the input data is
   an incomplete zlib stream.
*/
<<<<<<< HEAD
int ZEXPORT uncompress2(dest, destLen, source, sourceLen)
    Bytef *dest;
    uLongf *destLen;
    const Bytef *source;
    uLong *sourceLen;
{
=======
int ZEXPORT uncompress2(Bytef *dest, uLongf *destLen, const Bytef *source,
                        uLong *sourceLen) {
>>>>>>> 626889fb
    z_stream stream;
    int err;
    const uInt max = (uInt)-1;
    uLong len, left;
    Byte buf[1];    /* for detection of incomplete stream when *destLen == 0 */

    len = *sourceLen;
    if (*destLen) {
        left = *destLen;
        *destLen = 0;
    }
    else {
        left = 1;
        dest = buf;
    }

    stream.next_in = (z_const Bytef *)source;
    stream.avail_in = 0;
    stream.zalloc = (alloc_func)0;
    stream.zfree = (free_func)0;
    stream.opaque = (voidpf)0;

    err = inflateInit(&stream);
    if (err != Z_OK) return err;

    stream.next_out = dest;
    stream.avail_out = 0;

    do {
        if (stream.avail_out == 0) {
            stream.avail_out = left > (uLong)max ? max : (uInt)left;
            left -= stream.avail_out;
        }
        if (stream.avail_in == 0) {
            stream.avail_in = len > (uLong)max ? max : (uInt)len;
            len -= stream.avail_in;
        }
        err = inflate(&stream, Z_NO_FLUSH);
    } while (err == Z_OK);

    *sourceLen -= len + stream.avail_in;
    if (dest != buf)
        *destLen = stream.total_out;
    else if (stream.total_out && err == Z_BUF_ERROR)
        left = 1;

    inflateEnd(&stream);
    return err == Z_STREAM_END ? Z_OK :
           err == Z_NEED_DICT ? Z_DATA_ERROR  :
           err == Z_BUF_ERROR && left + stream.avail_out ? Z_DATA_ERROR :
           err;
}

<<<<<<< HEAD
int ZEXPORT uncompress(dest, destLen, source, sourceLen)
    Bytef *dest;
    uLongf *destLen;
    const Bytef *source;
    uLong sourceLen;
{
=======
int ZEXPORT uncompress(Bytef *dest, uLongf *destLen, const Bytef *source,
                       uLong sourceLen) {
>>>>>>> 626889fb
    return uncompress2(dest, destLen, source, &sourceLen);
}<|MERGE_RESOLUTION|>--- conflicted
+++ resolved
@@ -24,17 +24,8 @@
    Z_DATA_ERROR if the input data was corrupted, including if the input data is
    an incomplete zlib stream.
 */
-<<<<<<< HEAD
-int ZEXPORT uncompress2(dest, destLen, source, sourceLen)
-    Bytef *dest;
-    uLongf *destLen;
-    const Bytef *source;
-    uLong *sourceLen;
-{
-=======
 int ZEXPORT uncompress2(Bytef *dest, uLongf *destLen, const Bytef *source,
                         uLong *sourceLen) {
->>>>>>> 626889fb
     z_stream stream;
     int err;
     const uInt max = (uInt)-1;
@@ -88,16 +79,7 @@
            err;
 }
 
-<<<<<<< HEAD
-int ZEXPORT uncompress(dest, destLen, source, sourceLen)
-    Bytef *dest;
-    uLongf *destLen;
-    const Bytef *source;
-    uLong sourceLen;
-{
-=======
 int ZEXPORT uncompress(Bytef *dest, uLongf *destLen, const Bytef *source,
                        uLong sourceLen) {
->>>>>>> 626889fb
     return uncompress2(dest, destLen, source, &sourceLen);
 }