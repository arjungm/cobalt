# Copyright 2013 The Chromium Authors
# Use of this source code is governed by a BSD-style license that can be
# found in the LICENSE file.

import("//build/config/compiler/compiler.gni")
import("//build/config/dcheck_always_on.gni")

declare_args() {
  # Expose zlib's symbols, used by Node.js to provide zlib APIs for its native
  # modules.
  zlib_symbols_visible = false
}

if (build_with_chromium) {
  import("//testing/test.gni")
}

declare_args() {
  # Expose zlib's symbols, used by Node.js to provide zlib APIs for its native
  # modules.
  zlib_symbols_visible = false
}

if (build_with_chromium) {
  import("//testing/test.gni")
}

if (current_cpu == "arm" || current_cpu == "arm64") {
  import("//build/config/arm.gni")
}

config("zlib_config") {
  include_dirs = [ "." ]

  if (zlib_symbols_visible) {
    defines = [ "ZLIB_DLL" ]
  }
}

config("zlib_internal_config") {
  defines = [ "ZLIB_IMPLEMENTATION" ]

  if (!is_debug) {
    # Build code using -O3, see: crbug.com/1084371.
    configs = [ "//build/config/compiler:optimize_speed" ]
  }
<<<<<<< HEAD
  if (is_debug || use_fuzzing_engine) {
=======
  if (is_debug || dcheck_always_on || use_fuzzing_engine) {
>>>>>>> 626889fb
    # Enable zlib's asserts in debug and fuzzer builds.
    defines += [ "ZLIB_DEBUG" ]
  }

  if (is_win && !is_clang) {
    # V8 supports building with msvc, these silence some warnings that
    # causes compilation to fail (https://crbug.com/1255096).
    cflags = [
      "/wd4244",
      "/wd4100",
      "/wd4702",
      "/wd4127",
    ]
  }
}

source_set("zlib_common_headers") {
  visibility = [ ":*" ]

  sources = [
    "chromeconf.h",
    "deflate.h",
    "inffast.h",
    "inffixed.h",
    "inflate.h",
    "inftrees.h",
    "zconf.h",
    "zlib.h",
    "zutil.h",
  ]
}

use_arm_neon_optimizations = false
if ((current_cpu == "arm" || current_cpu == "arm64") &&
    !(is_win && !is_clang)) {
<<<<<<< HEAD
  # TODO(richard.townsend@arm.com): Optimizations temporarily disabled for
=======
  # TODO(ritownsend@google.com): Optimizations temporarily disabled for
>>>>>>> 626889fb
  # Windows on Arm MSVC builds, see http://crbug.com/v8/10012.
  if (arm_use_neon) {
    use_arm_neon_optimizations = true
  }
}

use_x86_x64_optimizations =
    (current_cpu == "x86" || current_cpu == "x64") && !is_ios

config("zlib_adler32_simd_config") {
  if (use_x86_x64_optimizations) {
    defines = [ "ADLER32_SIMD_SSSE3" ]
    if (is_win) {
      defines += [ "X86_WINDOWS" ]
    } else {
      defines += [ "X86_NOT_WINDOWS" ]
    }
  }

  if (use_arm_neon_optimizations) {
    defines = [ "ADLER32_SIMD_NEON" ]
  }
}

source_set("zlib_adler32_simd") {
  visibility = [ ":*" ]

  if (use_x86_x64_optimizations) {
    sources = [
      "adler32_simd.c",
      "adler32_simd.h",
    ]

    if (!is_win || is_clang) {
      cflags = [ "-mssse3" ]
    }
  }

  if (use_arm_neon_optimizations) {
    sources = [
      "adler32_simd.c",
      "adler32_simd.h",
    ]
  }

  configs += [ ":zlib_internal_config" ]

  public_configs = [ ":zlib_adler32_simd_config" ]

  public_deps = [ ":zlib_common_headers" ]
}

if (use_arm_neon_optimizations) {
  if (is_cobalt) {
    # TODO: b/446904317 - Cobalt: consider extracting this variable for use in
    # other scopes.
    _is_platform_defined_toolchain =
        (current_toolchain == starboard_toolchain &&
         starboard_toolchain != default_toolchain) ||
        current_toolchain == native_target
  }

  config("zlib_arm_crc32_config") {
<<<<<<< HEAD
    # Disabled for iPhone, as described in DDI0487C_a_armv8_arm:
    #  "All implementations of the ARMv8.1 architecture are required to
    #   implement the CRC32* instructions. These are optional in ARMv8.0."
=======
>>>>>>> 626889fb
    # Cobalt comment: implementations of ARM version less than 8 are not
    # expected to have CRC32 instructions. Some of our reference toolchains do -
    # and some partner toolchains may - use ARMv7. This customization is ported
    # forward from c25.
    # TODO: b/446904317 - Cobalt: we in theory shouldn't need this exception for
    # !_is_platform_defined_toolchain toolchains but it turns out that some of
    # these, such as //build/toolchain/linux:clang_arm, require some of these
    # defines even though they use ARMv7. We should address this eventually.
<<<<<<< HEAD
    if (!is_ios && (!is_cobalt || !_is_platform_defined_toolchain ||
                    current_cpu == "arm64" || arm_version >= 8)) {
=======
    if (!is_cobalt || !_is_platform_defined_toolchain ||
        current_cpu == "arm64" || arm_version >= 8) {
>>>>>>> 626889fb
      defines = [ "CRC32_ARMV8_CRC32" ]
      if (is_android) {
        defines += [ "ARMV8_OS_ANDROID" ]
      } else if (is_linux || is_chromeos) {
        defines += [ "ARMV8_OS_LINUX" ]
      } else if (is_mac) {
        defines += [ "ARMV8_OS_MACOS" ]
<<<<<<< HEAD
=======
      } else if (is_ios) {
        defines += [ "ARMV8_OS_IOS" ]
>>>>>>> 626889fb
      } else if (is_fuchsia) {
        defines += [ "ARMV8_OS_FUCHSIA" ]
      } else if (is_win) {
        defines += [ "ARMV8_OS_WINDOWS" ]
      } else {
        assert(false, "Unsupported ARM OS")
      }
    }
  }

  source_set("zlib_arm_crc32") {
    visibility = [ ":*" ]

<<<<<<< HEAD
    if (!is_ios) {
      include_dirs = [ "." ]

      # Cobalt comment: this -march flag value is not recognized by some partner
      # toolchain compilers, probably because of the GCC version. This
      # customization is ported forward from c25.
      if (!is_win && !is_clang &&
          (!is_cobalt || !_is_platform_defined_toolchain)) {
        assert(!use_thin_lto,
               "ThinLTO fails mixing different module-level targets")
        cflags_c = [ "-march=armv8-a+aes+crc" ]
      }

      sources = [
        "crc32_simd.c",
        "crc32_simd.h",
      ]
    }

=======
    include_dirs = [ "." ]

    # Cobalt comment: this -march flag value is not recognized by some partner
    # toolchain compilers, probably because of the GCC version. This
    # customization is ported forward from c25.
    if (!is_win && !is_clang &&
        (!is_cobalt || !_is_platform_defined_toolchain)) {
      assert(!use_thin_lto,
             "ThinLTO fails mixing different module-level targets")
      if (current_cpu == "arm64") {
        cflags_c = [ "-march=armv8-a+aes+crc" ]
      } else if (current_cpu == "arm") {
        cflags_c = [ "-march=armv8-a+crc" ]
      } else {
        assert(false, "Unexpected cpu: $current_cpu")
      }
    }

    sources = [
      "crc32_simd.c",
      "crc32_simd.h",
    ]

>>>>>>> 626889fb
    configs += [ ":zlib_internal_config" ]

    public_configs = [ ":zlib_arm_crc32_config" ]

    public_deps = [ ":zlib_common_headers" ]
  }
}

config("zlib_inflate_chunk_simd_config") {
  if (use_x86_x64_optimizations) {
    defines = [ "INFLATE_CHUNK_SIMD_SSE2" ]

    if (current_cpu == "x64") {
      defines += [ "INFLATE_CHUNK_READ_64LE" ]
    }
  }

  if (use_arm_neon_optimizations) {
    defines = [ "INFLATE_CHUNK_SIMD_NEON" ]

    if (current_cpu == "arm64") {
      defines += [ "INFLATE_CHUNK_READ_64LE" ]
    }
  }
}

source_set("zlib_inflate_chunk_simd") {
  visibility = [ ":*" ]

  if (use_x86_x64_optimizations || use_arm_neon_optimizations) {
    include_dirs = [ "." ]

    sources = [
      "contrib/optimizations/chunkcopy.h",
      "contrib/optimizations/inffast_chunk.c",
      "contrib/optimizations/inffast_chunk.h",
      "contrib/optimizations/inflate.c",
    ]
  }

  configs += [ ":zlib_internal_config" ]

  # Needed for MSVC, which is still supported by V8 and PDFium. zlib uses K&R C
  # style function declarations, which triggers warning C4131.
  configs -= [ "//build/config/compiler:chromium_code" ]
  configs += [ "//build/config/compiler:no_chromium_code" ]
  configs += [ ":zlib_warnings" ]

  public_configs = [ ":zlib_inflate_chunk_simd_config" ]

  public_deps = [ ":zlib_common_headers" ]
}

config("zlib_crc32_simd_config") {
  if (use_x86_x64_optimizations) {
    defines = [ "CRC32_SIMD_SSE42_PCLMUL" ]
  }
}

source_set("zlib_crc32_simd") {
  visibility = [ ":*" ]

  if (use_x86_x64_optimizations) {
    sources = [
      "crc32_simd.c",
      "crc32_simd.h",
      "crc_folding.c",
    ]

    if (!is_win || is_clang) {
      cflags = [
        "-msse4.2",
        "-mpclmul",
      ]
    }
  }

  configs += [ ":zlib_internal_config" ]

  public_configs = [ ":zlib_crc32_simd_config" ]

  public_deps = [ ":zlib_common_headers" ]
}

config("zlib_slide_hash_simd_config") {
  if (use_x86_x64_optimizations) {
    defines = [ "DEFLATE_SLIDE_HASH_SSE2" ]
  }

  if (use_arm_neon_optimizations) {
    defines = [ "DEFLATE_SLIDE_HASH_NEON" ]
  }
}

source_set("zlib_slide_hash_simd") {
  visibility = [ ":*" ]

  if (use_x86_x64_optimizations) {
    sources = [ "slide_hash_simd.h" ]
  }

  if (use_arm_neon_optimizations) {
    sources = [ "slide_hash_simd.h" ]
  }

  configs += [ ":zlib_internal_config" ]

  public_configs = [ ":zlib_slide_hash_simd_config" ]

  public_deps = [ ":zlib_common_headers" ]
}

config("zlib_warnings") {
  if (is_clang) {
    cflags = [
<<<<<<< HEAD
      "-Wno-deprecated-non-prototype",
=======
>>>>>>> 626889fb
      "-Wno-incompatible-pointer-types",
      "-Wunused-variable",
    ]
  }
}

component("zlib") {
  if (!is_win) {
    # Don't stomp on "libzlib" on other platforms.
    output_name = "chrome_zlib"
  }

  sources = [
    "adler32.c",
    "chromeconf.h",
    "compress.c",
    "contrib/optimizations/insert_string.h",
    "cpu_features.c",
    "cpu_features.h",
    "crc32.c",
    "crc32.h",
    "deflate.c",
    "deflate.h",
    "gzclose.c",
    "gzguts.h",
    "gzlib.c",
    "gzread.c",
    "gzwrite.c",
    "infback.c",
    "inffast.c",
    "inffast.h",
    "inffixed.h",
    "inflate.h",
    "inftrees.c",
    "inftrees.h",
    "trees.c",
    "trees.h",
    "uncompr.c",
    "zconf.h",
    "zlib.h",
    "zutil.c",
    "zutil.h",
  ]

  defines = []
  deps = []

  if (!use_x86_x64_optimizations && !use_arm_neon_optimizations) {
    # Apparently android_cronet bot builds with NEON disabled and
    # we also should disable optimizations for iOS@x86 (a.k.a. simulator).
    defines += [ "CPU_NO_SIMD" ]
<<<<<<< HEAD
  }

  if (is_ios) {
    # iOS@ARM is a special case where we always have NEON but don't check
    # for crypto extensions.
    # TODO(cavalcantii): verify what is the current state of CPU features
    # shipped on latest iOS devices.
    defines += [ "ARM_OS_IOS" ]
=======
>>>>>>> 626889fb
  }

  if (use_x86_x64_optimizations || use_arm_neon_optimizations) {
    deps += [
      ":zlib_adler32_simd",
      ":zlib_inflate_chunk_simd",
      ":zlib_slide_hash_simd",
    ]

    if (use_x86_x64_optimizations) {
      deps += [ ":zlib_crc32_simd" ]
    } else if (use_arm_neon_optimizations) {
      deps += [ ":zlib_arm_crc32" ]
    }
  } else {
    sources += [ "inflate.c" ]
  }

  if (is_android) {
    import("//build/config/android/config.gni")
    if (defined(android_ndk_root) && android_ndk_root != "") {
<<<<<<< HEAD
      deps += [ "//third_party/android_ndk:cpu_features" ]
    } else {
      assert(false, "CPU detection requires the Android NDK")
    }
  }

  configs -= [ "//build/config/compiler:chromium_code" ]
  configs += [ "//build/config/compiler:no_chromium_code" ]

  if (zlib_symbols_visible) {
    configs -= [ "//build/config/gcc:symbol_visibility_hidden" ]
    configs += [ "//build/config/gcc:symbol_visibility_default" ]
  }

=======
      deps += [ "//third_party/cpu_features:ndk_compat" ]
    } else {
      assert(false, "CPU detection requires the Android NDK")
    }
  }

  configs -= [ "//build/config/compiler:chromium_code" ]
  configs += [ "//build/config/compiler:no_chromium_code" ]

  if (zlib_symbols_visible) {
    configs -= [ "//build/config/gcc:symbol_visibility_hidden" ]
    configs += [ "//build/config/gcc:symbol_visibility_default" ]
  }

>>>>>>> 626889fb
  public_configs = [ ":zlib_config" ]

  configs += [
    ":zlib_internal_config",

    # Must be after no_chromium_code for warning flags to be ordered correctly.
    ":zlib_warnings",
  ]

  allow_circular_includes_from = deps
}

config("minizip_warnings") {
  visibility = [ ":*" ]

  if (is_clang) {
    cflags = [
      # zlib uses `if ((a == b))` for some reason.
      "-Wno-parentheses-equality",
<<<<<<< HEAD
      "-Wno-deprecated-non-prototype",
=======
>>>>>>> 626889fb
    ]
  }
}

static_library("minizip") {
  include_dirs = [
    ".",
    "//third_party/zlib",
  ]

  sources = [
    "contrib/minizip/ioapi.c",
    "contrib/minizip/ioapi.h",
    "contrib/minizip/iowin32.c",
    "contrib/minizip/iowin32.h",
    "contrib/minizip/unzip.c",
    "contrib/minizip/unzip.h",
    "contrib/minizip/zip.c",
    "contrib/minizip/zip.h",
  ]

  if (!is_win) {
    sources -= [
      "contrib/minizip/iowin32.c",
      "contrib/minizip/iowin32.h",
    ]
  }

  if (is_apple || is_android || is_nacl) {
    # Mac, Android and the BSDs don't have fopen64, ftello64, or fseeko64. We
    # use fopen, ftell, and fseek instead on these systems.
    defines = [ "USE_FILE32API" ]
  }

  deps = [ ":zlib" ]

  configs -= [ "//build/config/compiler:chromium_code" ]
  configs += [ "//build/config/compiler:no_chromium_code" ]
<<<<<<< HEAD

  public_configs = [ ":zlib_config" ]

=======

  public_configs = [ ":zlib_config" ]

>>>>>>> 626889fb
  configs += [
    # Must be after no_chromium_code for warning flags to be ordered correctly.
    ":minizip_warnings",
  ]
}

executable("zlib_bench") {
  include_dirs = [ "." ]

  sources = [ "contrib/bench/zlib_bench.cc" ]
  if (!is_debug) {
    configs -= [ "//build/config/compiler:default_optimization" ]
    configs += [ "//build/config/compiler:optimize_speed" ]
  }

  deps = [ ":zlib" ]

  configs -= [ "//build/config/compiler:chromium_code" ]
  configs += [ "//build/config/compiler:no_chromium_code" ]
}

<<<<<<< HEAD
=======
executable("minigzip") {
  include_dirs = [ "." ]

  sources = [ "test/minigzip.c" ]
  if (!is_debug) {
    configs -= [ "//build/config/compiler:default_optimization" ]
    configs += [ "//build/config/compiler:optimize_speed" ]
  }

  deps = [ ":zlib" ]

  configs -= [ "//build/config/compiler:chromium_code" ]
  configs += [ "//build/config/compiler:no_chromium_code" ]
}

executable("zpipe") {
  include_dirs = [ "." ]

  sources = [ "examples/zpipe.c" ]
  if (!is_debug) {
    configs -= [ "//build/config/compiler:default_optimization" ]
    configs += [ "//build/config/compiler:optimize_speed" ]
  }

  deps = [ ":zlib" ]

  configs -= [ "//build/config/compiler:chromium_code" ]
  configs += [ "//build/config/compiler:no_chromium_code" ]
}

>>>>>>> 626889fb
if (!is_win || target_os != "winuwp") {
  executable("minizip_bin") {
    include_dirs = [ "." ]

    sources = [ "contrib/minizip/minizip.c" ]

    if (is_clang) {
<<<<<<< HEAD
      cflags = [
        "-Wno-incompatible-pointer-types-discards-qualifiers",

        "-Wno-deprecated-non-prototype",
      ]
=======
      cflags = [ "-Wno-incompatible-pointer-types-discards-qualifiers" ]
>>>>>>> 626889fb
    }

    if (!is_debug) {
      configs -= [ "//build/config/compiler:default_optimization" ]
      configs += [ "//build/config/compiler:optimize_speed" ]
    }

    deps = [ ":minizip" ]

    configs -= [ "//build/config/compiler:chromium_code" ]
    configs += [ "//build/config/compiler:no_chromium_code" ]
  }

  executable("miniunz_bin") {
    include_dirs = [ "." ]

    sources = [ "contrib/minizip/miniunz.c" ]

    if (is_clang) {
<<<<<<< HEAD
      cflags = [
        "-Wno-incompatible-pointer-types-discards-qualifiers",
        "-Wno-deprecated-non-prototype",
      ]
=======
      cflags = [ "-Wno-incompatible-pointer-types-discards-qualifiers" ]
>>>>>>> 626889fb
    }

    if (!is_debug) {
      configs -= [ "//build/config/compiler:default_optimization" ]
      configs += [ "//build/config/compiler:optimize_speed" ]
    }

    deps = [ ":minizip" ]

    configs -= [ "//build/config/compiler:chromium_code" ]
    configs += [ "//build/config/compiler:no_chromium_code" ]
  }
}

if (build_with_chromium) {
  test("zlib_unittests") {
    testonly = true

    sources = [
      "contrib/tests/infcover.cc",
      "contrib/tests/infcover.h",
      "contrib/tests/run_all_unittests.cc",
      "contrib/tests/utils_unittest.cc",
      "google/compression_utils_unittest.cc",
      "google/zip_reader_unittest.cc",
      "google/zip_unittest.cc",
    ]
    if (is_cobalt_hermetic_build) {
      sources += [ "contrib/tests/starboard/run_all_unittests.cc" ]
      sources -= [ "contrib/tests/run_all_unittests.cc" ]
    }

    data = [ "google/test/data/" ]

    if (is_ios) {
      bundle_deps = [ "google:zlib_pak_bundle_data" ]
    }

    deps = [
<<<<<<< HEAD
=======
      ":minizip",
>>>>>>> 626889fb
      ":zlib",
      "google:compression_utils",
      "google:zip",
      "//base/test:test_support",
      "//testing/gtest",
    ]

    configs -= [ "//build/config/compiler:chromium_code" ]
    configs += [ "//build/config/compiler:no_chromium_code" ]

    include_dirs = [
      "//third_party/googletest/src/googletest/include/gtest",
      ".",
      "google",
    ]
  }
}<|MERGE_RESOLUTION|>--- conflicted
+++ resolved
@@ -15,16 +15,6 @@
   import("//testing/test.gni")
 }
 
-declare_args() {
-  # Expose zlib's symbols, used by Node.js to provide zlib APIs for its native
-  # modules.
-  zlib_symbols_visible = false
-}
-
-if (build_with_chromium) {
-  import("//testing/test.gni")
-}
-
 if (current_cpu == "arm" || current_cpu == "arm64") {
   import("//build/config/arm.gni")
 }
@@ -44,11 +34,7 @@
     # Build code using -O3, see: crbug.com/1084371.
     configs = [ "//build/config/compiler:optimize_speed" ]
   }
-<<<<<<< HEAD
-  if (is_debug || use_fuzzing_engine) {
-=======
   if (is_debug || dcheck_always_on || use_fuzzing_engine) {
->>>>>>> 626889fb
     # Enable zlib's asserts in debug and fuzzer builds.
     defines += [ "ZLIB_DEBUG" ]
   }
@@ -84,11 +70,7 @@
 use_arm_neon_optimizations = false
 if ((current_cpu == "arm" || current_cpu == "arm64") &&
     !(is_win && !is_clang)) {
-<<<<<<< HEAD
-  # TODO(richard.townsend@arm.com): Optimizations temporarily disabled for
-=======
   # TODO(ritownsend@google.com): Optimizations temporarily disabled for
->>>>>>> 626889fb
   # Windows on Arm MSVC builds, see http://crbug.com/v8/10012.
   if (arm_use_neon) {
     use_arm_neon_optimizations = true
@@ -152,12 +134,6 @@
   }
 
   config("zlib_arm_crc32_config") {
-<<<<<<< HEAD
-    # Disabled for iPhone, as described in DDI0487C_a_armv8_arm:
-    #  "All implementations of the ARMv8.1 architecture are required to
-    #   implement the CRC32* instructions. These are optional in ARMv8.0."
-=======
->>>>>>> 626889fb
     # Cobalt comment: implementations of ARM version less than 8 are not
     # expected to have CRC32 instructions. Some of our reference toolchains do -
     # and some partner toolchains may - use ARMv7. This customization is ported
@@ -166,13 +142,8 @@
     # !_is_platform_defined_toolchain toolchains but it turns out that some of
     # these, such as //build/toolchain/linux:clang_arm, require some of these
     # defines even though they use ARMv7. We should address this eventually.
-<<<<<<< HEAD
-    if (!is_ios && (!is_cobalt || !_is_platform_defined_toolchain ||
-                    current_cpu == "arm64" || arm_version >= 8)) {
-=======
     if (!is_cobalt || !_is_platform_defined_toolchain ||
         current_cpu == "arm64" || arm_version >= 8) {
->>>>>>> 626889fb
       defines = [ "CRC32_ARMV8_CRC32" ]
       if (is_android) {
         defines += [ "ARMV8_OS_ANDROID" ]
@@ -180,11 +151,8 @@
         defines += [ "ARMV8_OS_LINUX" ]
       } else if (is_mac) {
         defines += [ "ARMV8_OS_MACOS" ]
-<<<<<<< HEAD
-=======
       } else if (is_ios) {
         defines += [ "ARMV8_OS_IOS" ]
->>>>>>> 626889fb
       } else if (is_fuchsia) {
         defines += [ "ARMV8_OS_FUCHSIA" ]
       } else if (is_win) {
@@ -198,27 +166,6 @@
   source_set("zlib_arm_crc32") {
     visibility = [ ":*" ]
 
-<<<<<<< HEAD
-    if (!is_ios) {
-      include_dirs = [ "." ]
-
-      # Cobalt comment: this -march flag value is not recognized by some partner
-      # toolchain compilers, probably because of the GCC version. This
-      # customization is ported forward from c25.
-      if (!is_win && !is_clang &&
-          (!is_cobalt || !_is_platform_defined_toolchain)) {
-        assert(!use_thin_lto,
-               "ThinLTO fails mixing different module-level targets")
-        cflags_c = [ "-march=armv8-a+aes+crc" ]
-      }
-
-      sources = [
-        "crc32_simd.c",
-        "crc32_simd.h",
-      ]
-    }
-
-=======
     include_dirs = [ "." ]
 
     # Cobalt comment: this -march flag value is not recognized by some partner
@@ -242,7 +189,6 @@
       "crc32_simd.h",
     ]
 
->>>>>>> 626889fb
     configs += [ ":zlib_internal_config" ]
 
     public_configs = [ ":zlib_arm_crc32_config" ]
@@ -358,10 +304,6 @@
 config("zlib_warnings") {
   if (is_clang) {
     cflags = [
-<<<<<<< HEAD
-      "-Wno-deprecated-non-prototype",
-=======
->>>>>>> 626889fb
       "-Wno-incompatible-pointer-types",
       "-Wunused-variable",
     ]
@@ -413,17 +355,6 @@
     # Apparently android_cronet bot builds with NEON disabled and
     # we also should disable optimizations for iOS@x86 (a.k.a. simulator).
     defines += [ "CPU_NO_SIMD" ]
-<<<<<<< HEAD
-  }
-
-  if (is_ios) {
-    # iOS@ARM is a special case where we always have NEON but don't check
-    # for crypto extensions.
-    # TODO(cavalcantii): verify what is the current state of CPU features
-    # shipped on latest iOS devices.
-    defines += [ "ARM_OS_IOS" ]
-=======
->>>>>>> 626889fb
   }
 
   if (use_x86_x64_optimizations || use_arm_neon_optimizations) {
@@ -445,8 +376,7 @@
   if (is_android) {
     import("//build/config/android/config.gni")
     if (defined(android_ndk_root) && android_ndk_root != "") {
-<<<<<<< HEAD
-      deps += [ "//third_party/android_ndk:cpu_features" ]
+      deps += [ "//third_party/cpu_features:ndk_compat" ]
     } else {
       assert(false, "CPU detection requires the Android NDK")
     }
@@ -460,22 +390,6 @@
     configs += [ "//build/config/gcc:symbol_visibility_default" ]
   }
 
-=======
-      deps += [ "//third_party/cpu_features:ndk_compat" ]
-    } else {
-      assert(false, "CPU detection requires the Android NDK")
-    }
-  }
-
-  configs -= [ "//build/config/compiler:chromium_code" ]
-  configs += [ "//build/config/compiler:no_chromium_code" ]
-
-  if (zlib_symbols_visible) {
-    configs -= [ "//build/config/gcc:symbol_visibility_hidden" ]
-    configs += [ "//build/config/gcc:symbol_visibility_default" ]
-  }
-
->>>>>>> 626889fb
   public_configs = [ ":zlib_config" ]
 
   configs += [
@@ -495,10 +409,6 @@
     cflags = [
       # zlib uses `if ((a == b))` for some reason.
       "-Wno-parentheses-equality",
-<<<<<<< HEAD
-      "-Wno-deprecated-non-prototype",
-=======
->>>>>>> 626889fb
     ]
   }
 }
@@ -537,15 +447,9 @@
 
   configs -= [ "//build/config/compiler:chromium_code" ]
   configs += [ "//build/config/compiler:no_chromium_code" ]
-<<<<<<< HEAD
 
   public_configs = [ ":zlib_config" ]
 
-=======
-
-  public_configs = [ ":zlib_config" ]
-
->>>>>>> 626889fb
   configs += [
     # Must be after no_chromium_code for warning flags to be ordered correctly.
     ":minizip_warnings",
@@ -567,8 +471,6 @@
   configs += [ "//build/config/compiler:no_chromium_code" ]
 }
 
-<<<<<<< HEAD
-=======
 executable("minigzip") {
   include_dirs = [ "." ]
 
@@ -599,7 +501,6 @@
   configs += [ "//build/config/compiler:no_chromium_code" ]
 }
 
->>>>>>> 626889fb
 if (!is_win || target_os != "winuwp") {
   executable("minizip_bin") {
     include_dirs = [ "." ]
@@ -607,15 +508,7 @@
     sources = [ "contrib/minizip/minizip.c" ]
 
     if (is_clang) {
-<<<<<<< HEAD
-      cflags = [
-        "-Wno-incompatible-pointer-types-discards-qualifiers",
-
-        "-Wno-deprecated-non-prototype",
-      ]
-=======
       cflags = [ "-Wno-incompatible-pointer-types-discards-qualifiers" ]
->>>>>>> 626889fb
     }
 
     if (!is_debug) {
@@ -635,14 +528,7 @@
     sources = [ "contrib/minizip/miniunz.c" ]
 
     if (is_clang) {
-<<<<<<< HEAD
-      cflags = [
-        "-Wno-incompatible-pointer-types-discards-qualifiers",
-        "-Wno-deprecated-non-prototype",
-      ]
-=======
       cflags = [ "-Wno-incompatible-pointer-types-discards-qualifiers" ]
->>>>>>> 626889fb
     }
 
     if (!is_debug) {
@@ -682,10 +568,7 @@
     }
 
     deps = [
-<<<<<<< HEAD
-=======
       ":minizip",
->>>>>>> 626889fb
       ":zlib",
       "google:compression_utils",
       "google:zip",
