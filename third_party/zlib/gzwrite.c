--- conflicted
+++ resolved
@@ -329,14 +329,7 @@
 }
 
 /* -- see zlib.h -- */
-<<<<<<< HEAD
-int ZEXPORT gzputs(file, s)
-    gzFile file;
-    const char *s;
-{
-=======
 int ZEXPORT gzputs(gzFile file, const char *s) {
->>>>>>> 626889fb
     z_size_t len, put;
     gz_statep state;
 
@@ -447,20 +440,10 @@
 #else /* !STDC && !Z_HAVE_STDARG_H */
 
 /* -- see zlib.h -- */
-<<<<<<< HEAD
-int ZEXPORTVA gzprintf(file, format, a1, a2, a3, a4, a5, a6, a7, a8, a9, a10,
-                       a11, a12, a13, a14, a15, a16, a17, a18, a19, a20)
-    gzFile file;
-    const char *format;
-    int a1, a2, a3, a4, a5, a6, a7, a8, a9, a10,
-        a11, a12, a13, a14, a15, a16, a17, a18, a19, a20;
-{
-=======
 int ZEXPORTVA gzprintf(gzFile file, const char *format, int a1, int a2, int a3,
                        int a4, int a5, int a6, int a7, int a8, int a9, int a10,
                        int a11, int a12, int a13, int a14, int a15, int a16,
                        int a17, int a18, int a19, int a20) {
->>>>>>> 626889fb
     unsigned len, left;
     char *next;
     gz_statep state;
