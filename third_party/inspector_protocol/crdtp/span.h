--- conflicted
+++ resolved
@@ -9,10 +9,7 @@
 #include <cstring>
 #include <span>
 #include <string>
-<<<<<<< HEAD
-=======
 #include <type_traits>
->>>>>>> 626889fb
 
 #include "export.h"
 
@@ -20,43 +17,8 @@
 
 // crdtp::span is a std::span which always holds const elements.
 template <typename T>
-<<<<<<< HEAD
-class span {
- public:
-  using index_type = size_t;
-
-  constexpr span() : data_(nullptr), size_(0) {}
-  constexpr span(const T* data, index_type size) : data_(data), size_(size) {}
-
-  constexpr const T* data() const { return data_; }
-
-  constexpr const T* begin() const { return data_; }
-  constexpr const T* end() const { return data_ + size_; }
-
-  constexpr const T& operator[](index_type idx) const { return data_[idx]; }
-
-  constexpr span<T> subspan(index_type offset, index_type count) const {
-    return span(data_ + offset, count);
-  }
-
-  constexpr span<T> subspan(index_type offset) const {
-    return span(data_ + offset, size_ - offset);
-  }
-
-  constexpr bool empty() const { return size_ == 0; }
-
-  constexpr index_type size() const { return size_; }
-  constexpr index_type size_bytes() const { return size_ * sizeof(T); }
-
- private:
-  const T* data_;
-  index_type size_;
-};
-
-=======
 using span = std::span<const T>;
 
->>>>>>> 626889fb
 template <size_t N>
 constexpr span<char> MakeSpan(const char (&str)[N]) {
   return span<char>(str, N - 1);
