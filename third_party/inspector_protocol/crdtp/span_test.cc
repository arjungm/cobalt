// Copyright 2018 The Chromium Authors
// Use of this source code is governed by a BSD-style license that can be
// found in the LICENSE file.

#include <cstdlib>
#include <string>

#include "span.h"
#include "test_platform.h"

namespace crdtp {
// =============================================================================
// span - sequence of bytes
// =============================================================================
template <typename T>
class SpanTest : public ::testing::Test {};

using TestTypes = ::testing::Types<uint8_t, uint16_t>;
TYPED_TEST_SUITE(SpanTest, TestTypes);

TYPED_TEST(SpanTest, Empty) {
  span<TypeParam> empty;
  EXPECT_TRUE(empty.empty());
  EXPECT_EQ(0u, empty.size());
  EXPECT_EQ(0u, empty.size_bytes());
  EXPECT_EQ(empty.begin(), empty.end());
}

TYPED_TEST(SpanTest, SingleItem) {
  TypeParam single_item = 42;
  span<TypeParam> singular(&single_item, 1);
  EXPECT_FALSE(singular.empty());
  EXPECT_EQ(1u, singular.size());
  EXPECT_EQ(sizeof(TypeParam), singular.size_bytes());
  EXPECT_EQ(singular.begin() + 1, singular.end());
  EXPECT_EQ(42, singular[0]);
}

TYPED_TEST(SpanTest, FiveItems) {
  std::vector<TypeParam> test_input = {31, 32, 33, 34, 35};
  span<TypeParam> five_items(test_input.data(), 5);
  EXPECT_FALSE(five_items.empty());
  EXPECT_EQ(5u, five_items.size());
  EXPECT_EQ(sizeof(TypeParam) * 5, five_items.size_bytes());
  EXPECT_EQ(five_items.begin() + 5, five_items.end());
  EXPECT_EQ(31, five_items[0]);
  EXPECT_EQ(32, five_items[1]);
  EXPECT_EQ(33, five_items[2]);
  EXPECT_EQ(34, five_items[3]);
  EXPECT_EQ(35, five_items[4]);
  span<TypeParam> three_items = five_items.subspan(2);
  EXPECT_EQ(3u, three_items.size());
  EXPECT_EQ(33, three_items[0]);
  EXPECT_EQ(34, three_items[1]);
  EXPECT_EQ(35, three_items[2]);
  span<TypeParam> two_items = five_items.subspan(2, 2);
  EXPECT_EQ(2u, two_items.size());
  EXPECT_EQ(33, two_items[0]);
  EXPECT_EQ(34, two_items[1]);
}

TEST(SpanFromTest, FromConstCharAndLiteral) {
  // Testing this is useful because strlen(nullptr) is undefined.
  EXPECT_EQ(nullptr, SpanFrom(nullptr).data());
  EXPECT_EQ(0u, SpanFrom(nullptr).size());

  const char* kEmpty = "";
  EXPECT_EQ(kEmpty, reinterpret_cast<const char*>(SpanFrom(kEmpty).data()));
  EXPECT_EQ(0u, SpanFrom(kEmpty).size());

  const char* kFoo = "foo";
  EXPECT_EQ(kFoo, reinterpret_cast<const char*>(SpanFrom(kFoo).data()));
  EXPECT_EQ(3u, SpanFrom(kFoo).size());

  EXPECT_EQ(3u, SpanFrom("foo").size());
}

TEST(SpanFromTest, FromVectorUint8AndUint16) {
  std::vector<uint8_t> foo = {'f', 'o', 'o'};
  span<uint8_t> foo_span = SpanFrom(foo);
  EXPECT_EQ(foo.size(), foo_span.size());

  std::vector<uint16_t> bar = {0xff, 0xef, 0xeb};
  span<uint16_t> bar_span = SpanFrom(bar);
  EXPECT_EQ(bar.size(), bar_span.size());
}

<<<<<<< HEAD
=======
TEST(SpanFromTest, FromVectorImplicit) {
  std::vector<uint8_t> foo = {'f', 'o', 'o'};
  span<uint8_t> foo_span(foo);
  EXPECT_EQ(foo.size(), foo_span.size());
}

>>>>>>> 626889fb
TEST(SpanComparisons, ByteWiseLexicographicalOrder) {
  // Compare the empty span.
  EXPECT_FALSE(SpanLessThan(span<uint8_t>(), span<uint8_t>()));
  EXPECT_TRUE(SpanEquals(span<uint8_t>(), span<uint8_t>()));

  // Compare message with itself.
  std::string msg = "Hello, world";
  EXPECT_FALSE(SpanLessThan(SpanFrom(msg), SpanFrom(msg)));
  EXPECT_TRUE(SpanEquals(SpanFrom(msg), SpanFrom(msg)));

  // Compare message and copy.
  EXPECT_FALSE(SpanLessThan(SpanFrom(msg), SpanFrom(std::string(msg))));
  EXPECT_TRUE(SpanEquals(SpanFrom(msg), SpanFrom(std::string(msg))));

  // Compare two messages. |lesser_msg| < |msg| because of the first
  // byte ('A' < 'H').
  std::string lesser_msg = "A lesser message.";
  EXPECT_TRUE(SpanLessThan(SpanFrom(lesser_msg), SpanFrom(msg)));
  EXPECT_FALSE(SpanLessThan(SpanFrom(msg), SpanFrom(lesser_msg)));
  EXPECT_FALSE(SpanEquals(SpanFrom(msg), SpanFrom(lesser_msg)));
}
}  // namespace crdtp<|MERGE_RESOLUTION|>--- conflicted
+++ resolved
@@ -85,15 +85,12 @@
   EXPECT_EQ(bar.size(), bar_span.size());
 }
 
-<<<<<<< HEAD
-=======
 TEST(SpanFromTest, FromVectorImplicit) {
   std::vector<uint8_t> foo = {'f', 'o', 'o'};
   span<uint8_t> foo_span(foo);
   EXPECT_EQ(foo.size(), foo_span.size());
 }
 
->>>>>>> 626889fb
 TEST(SpanComparisons, ByteWiseLexicographicalOrder) {
   // Compare the empty span.
   EXPECT_FALSE(SpanLessThan(span<uint8_t>(), span<uint8_t>()));
