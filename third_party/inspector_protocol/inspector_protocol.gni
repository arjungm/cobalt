# Copyright 2016 The Chromium Authors
# Use of this source code is governed by a BSD-style license that can be
# found in the LICENSE file.

# This template will generate inspector protocol source code. The code will
# not be compiled, use get_target_outputs(<name>) to compile them.
#
# Inputs
#
#   config_file  (required)
#       Path to json file specifying inspector protocol configuration.
#
#   out_dir  (required)
#       Path to put the generated files in. It must be inside output or
#       generated file directory.
#
#   outputs (required)
#       Files generated. Relative to out_dir.
#
#   inputs  (optional)
#       Extra inputs specified by the config file.
#
#   jinja_dir (optional)
#       Custom path to jinja (defaults to "//third_party").
template("inspector_protocol_generate") {
  assert(defined(invoker.config_file))
  assert(defined(invoker.out_dir))
  assert(defined(invoker.outputs))
  assert(defined(invoker.inspector_protocol_dir))
  inspector_protocol_dir = invoker.inspector_protocol_dir
  use_embedder_types =
      defined(invoker.use_embedder_types) && invoker.use_embedder_types
<<<<<<< HEAD
=======

  if (defined(invoker.jinja_dir)) {
    jinja_dir = invoker.jinja_dir
  } else {
    jinja_dir = "//third_party"
  }
>>>>>>> 626889fb
  action(target_name) {
    script = "$inspector_protocol_dir/code_generator.py"

    inputs = [
      invoker.config_file,
      "$inspector_protocol_dir/lib/Forward_h.template",
      "$inspector_protocol_dir/templates/Exported_h.template",
      "$inspector_protocol_dir/templates/Imported_h.template",
      "$inspector_protocol_dir/templates/TypeBuilder_cpp.template",
      "$inspector_protocol_dir/templates/TypeBuilder_h.template",
    ]
    if (defined(invoker.inputs)) {
      inputs += invoker.inputs
    }
    if (!use_embedder_types) {
      inputs += [
        "$inspector_protocol_dir/lib/ValueConversions_cpp.template",
        "$inspector_protocol_dir/lib/ValueConversions_h.template",
        "$inspector_protocol_dir/lib/Values_cpp.template",
        "$inspector_protocol_dir/lib/Values_h.template",
        "$inspector_protocol_dir/lib/Object_cpp.template",
        "$inspector_protocol_dir/lib/Object_h.template",
      ]
    }

    args = [
      "--jinja_dir",
<<<<<<< HEAD
      rebase_path("//third_party/", root_build_dir),  # jinja is in chromium's
                                                      # third_party
=======
      rebase_path(jinja_dir, root_build_dir),
>>>>>>> 626889fb
      "--output_base",
      rebase_path(invoker.out_dir, root_build_dir),
      "--config",
      rebase_path(invoker.config_file, root_build_dir),
      "--inspector_protocol_dir",
      "$inspector_protocol_dir",
    ]
    if (use_embedder_types) {
      args += [
        "--config_value",
        "use_embedder_types=true",
      ]
    }
    if (defined(invoker.config_values)) {
      foreach(value, invoker.config_values) {
        args += [
          "--config_value",
          value,
        ]
      }
    }

    outputs = get_path_info(rebase_path(invoker.outputs, ".", invoker.out_dir),
                            "abspath")

    forward_variables_from(invoker,
                           [
                             "visibility",
                             "deps",
                             "public_deps",
                           ])
  }
}<|MERGE_RESOLUTION|>--- conflicted
+++ resolved
@@ -30,15 +30,12 @@
   inspector_protocol_dir = invoker.inspector_protocol_dir
   use_embedder_types =
       defined(invoker.use_embedder_types) && invoker.use_embedder_types
-<<<<<<< HEAD
-=======
 
   if (defined(invoker.jinja_dir)) {
     jinja_dir = invoker.jinja_dir
   } else {
     jinja_dir = "//third_party"
   }
->>>>>>> 626889fb
   action(target_name) {
     script = "$inspector_protocol_dir/code_generator.py"
 
@@ -66,12 +63,7 @@
 
     args = [
       "--jinja_dir",
-<<<<<<< HEAD
-      rebase_path("//third_party/", root_build_dir),  # jinja is in chromium's
-                                                      # third_party
-=======
       rebase_path(jinja_dir, root_build_dir),
->>>>>>> 626889fb
       "--output_base",
       rebase_path(invoker.out_dir, root_build_dir),
       "--config",
