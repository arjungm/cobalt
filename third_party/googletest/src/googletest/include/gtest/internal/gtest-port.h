--- conflicted
+++ resolved
@@ -282,11 +282,6 @@
 
 #include "build/build_config.h"
 
-<<<<<<< HEAD
-#include "build/build_config.h"
-
-=======
->>>>>>> 626889fb
 #include <ctype.h>   // for isspace, etc
 #include <stddef.h>  // for ptrdiff_t
 #include <stdio.h>
@@ -317,10 +312,7 @@
 #include <limits>
 #include <locale>
 #include <memory>
-<<<<<<< HEAD
-=======
 #include <ostream>
->>>>>>> 626889fb
 #include <string>
 // #include <mutex>  // Guarded by GTEST_IS_THREADSAFE below
 #include <tuple>
@@ -1322,10 +1314,6 @@
 };
 
 #else  // BUILDFLAG(ENABLE_COBALT_HERMETIC_HACKS)
-<<<<<<< HEAD
-#if GTEST_IS_THREADSAFE
-=======
->>>>>>> 626889fb
 
 // Defines synchronization primitives.
 #ifdef GTEST_IS_THREADSAFE
@@ -2209,11 +2197,6 @@
   VSNPrintF(out_buffer, size, format, args);
   va_end(args);
 }
-<<<<<<< HEAD
-
-#else // BUILDFLAG(ENABLE_COBALT_HERMETIC_HACKS)
-=======
->>>>>>> 626889fb
 
 #else // BUILDFLAG(ENABLE_COBALT_HERMETIC_HACKS)
 
@@ -2468,19 +2451,8 @@
 #define GTEST_FLAG(name) FLAGS_gtest_##name
 #endif  // !defined(GTEST_FLAG)
 
-<<<<<<< HEAD
-#if !defined(GTEST_USE_OWN_FLAGFILE_FLAG_)
-// TODO: b/399507045 - Cobalt: Investigate and remove if unnecessary
-#if BUILDFLAG(ENABLE_COBALT_HERMETIC_HACKS)
-#define GTEST_USE_OWN_FLAGFILE_FLAG_ 0
-#else
-#define GTEST_USE_OWN_FLAGFILE_FLAG_ 1
-#endif // BUILDFLAG(ENABLE_COBALT_HERMETIC_HACKS)
-#endif  // !defined(GTEST_USE_OWN_FLAGFILE_FLAG_)
-=======
 // Pick a command line flags implementation.
 #ifdef GTEST_INTERNAL_HAS_ABSL_FLAGS
->>>>>>> 626889fb
 
 // Macros for defining flags.
 #define GTEST_DEFINE_bool_(name, default_val, doc) \
