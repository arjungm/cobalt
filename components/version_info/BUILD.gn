# Copyright 2015 The Chromium Authors
# Use of this source code is governed by a BSD-style license that can be
# found in the LICENSE file.

import("//base/version_info/use_unofficial_version_number.gni")
import("//build/config/chrome_build.gni")
<<<<<<< HEAD
import("//build/util/lastchange.gni")
import("//build/util/process_version.gni")

declare_args() {
  use_unofficial_version_number = !is_chrome_branded
}
=======
>>>>>>> 626889fb

# Facade for "//base/version_info"
source_set("version_info") {
  sources = [
    "version_info.h",
    "version_info_values.h",
  ]
<<<<<<< HEAD

  deps = [
    "//base",
    "//base:sanitizer_buildflags",
    "//build:branding_buildflags",
    "//build:chromeos_buildflags",
  ]

  public_deps = [
    ":channel",
    ":generate_version_info",
  ]
}

# Isolate the //ui/base dependency in this target.
static_library("version_string") {
=======
  public_deps = [
    ":channel",
    ":generate_version_info",
    ":version_info_with_user_agent",
    "//base",
    "//base/version_info",
  ]
}

source_set("version_info_with_user_agent") {
>>>>>>> 626889fb
  sources = [
    "version_info_with_user_agent.cc",
    "version_info_with_user_agent.h",
  ]
  deps = [
    ":generate_version_info",
    "//base",
    "//base/version_info",
  ]
}
<<<<<<< HEAD
=======

# Facade for "//base/version_info:version_string"
source_set("version_string") {
  sources = [ "version_string.h" ]
  public_deps = [ "//base/version_info:version_string" ]
}
>>>>>>> 626889fb

# Facade for "//base/version_info:channel"
source_set("channel") {
  sources = [ "channel.h" ]
<<<<<<< HEAD
}

process_version("generate_version_info") {
  template_file = "version_info_values.h.version"
  sources = [
    "//chrome/VERSION",
    branding_file_path,
    lastchange_file,
  ]
  output = "$target_gen_dir/version_info_values.h"
=======
  public_deps = [ "//base/version_info:channel" ]
}

# Facade for "//base/version_info:generate_version_info"
group("generate_version_info") {
  public_deps = [ "//base/version_info:generate_version_info" ]
>>>>>>> 626889fb
}<|MERGE_RESOLUTION|>--- conflicted
+++ resolved
@@ -4,15 +4,6 @@
 
 import("//base/version_info/use_unofficial_version_number.gni")
 import("//build/config/chrome_build.gni")
-<<<<<<< HEAD
-import("//build/util/lastchange.gni")
-import("//build/util/process_version.gni")
-
-declare_args() {
-  use_unofficial_version_number = !is_chrome_branded
-}
-=======
->>>>>>> 626889fb
 
 # Facade for "//base/version_info"
 source_set("version_info") {
@@ -20,24 +11,6 @@
     "version_info.h",
     "version_info_values.h",
   ]
-<<<<<<< HEAD
-
-  deps = [
-    "//base",
-    "//base:sanitizer_buildflags",
-    "//build:branding_buildflags",
-    "//build:chromeos_buildflags",
-  ]
-
-  public_deps = [
-    ":channel",
-    ":generate_version_info",
-  ]
-}
-
-# Isolate the //ui/base dependency in this target.
-static_library("version_string") {
-=======
   public_deps = [
     ":channel",
     ":generate_version_info",
@@ -48,7 +21,6 @@
 }
 
 source_set("version_info_with_user_agent") {
->>>>>>> 626889fb
   sources = [
     "version_info_with_user_agent.cc",
     "version_info_with_user_agent.h",
@@ -59,36 +31,20 @@
     "//base/version_info",
   ]
 }
-<<<<<<< HEAD
-=======
 
 # Facade for "//base/version_info:version_string"
 source_set("version_string") {
   sources = [ "version_string.h" ]
   public_deps = [ "//base/version_info:version_string" ]
 }
->>>>>>> 626889fb
 
 # Facade for "//base/version_info:channel"
 source_set("channel") {
   sources = [ "channel.h" ]
-<<<<<<< HEAD
-}
-
-process_version("generate_version_info") {
-  template_file = "version_info_values.h.version"
-  sources = [
-    "//chrome/VERSION",
-    branding_file_path,
-    lastchange_file,
-  ]
-  output = "$target_gen_dir/version_info_values.h"
-=======
   public_deps = [ "//base/version_info:channel" ]
 }
 
 # Facade for "//base/version_info:generate_version_info"
 group("generate_version_info") {
   public_deps = [ "//base/version_info:generate_version_info" ]
->>>>>>> 626889fb
 }