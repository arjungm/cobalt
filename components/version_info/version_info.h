// Copyright 2015 The Chromium Authors
// Use of this source code is governed by a BSD-style license that can be
// found in the LICENSE file.

#ifndef COMPONENTS_VERSION_INFO_VERSION_INFO_H_
#define COMPONENTS_VERSION_INFO_VERSION_INFO_H_

<<<<<<< HEAD
#include <string>

#include "base/notreached.h"
#include "base/sanitizer_buildflags.h"
#include "build/branding_buildflags.h"
#include "build/build_config.h"
#include "components/version_info/channel.h"
#include "components/version_info/version_info_values.h"

namespace base {
class Version;
}

namespace version_info {

// Returns the product name and reduced version information for the User-Agent
// header, in the format: Chrome/<major_version>.0.build_version.0, where
// `build_version` is a frozen BUILD number.
const std::string GetProductNameAndVersionForReducedUserAgent(
    const std::string& build_version);

// Returns the product name, e.g. "Chromium" or "Google Chrome".
constexpr std::string GetProductName() {
  return PRODUCT_NAME;
}

// Returns the version number, e.g. "6.0.490.1".
constexpr std::string GetVersionNumber() {
  return PRODUCT_VERSION;
}

// Returns the product name and version information for the User-Agent header,
// in the format: Chrome/<major_version>.<minor_version>.<build>.<patch>.
constexpr std::string GetProductNameAndVersionForUserAgent() {
  return "Chrome/" + GetVersionNumber();
}

// Returns the major component (aka the milestone) of the version as an int,
// e.g. 6 when the version is "6.0.490.1".
int GetMajorVersionNumberAsInt();

// Like GetMajorVersionNumberAsInt(), but returns a string.
std::string GetMajorVersionNumber();

// Returns the result of GetVersionNumber() as a base::Version.
const base::Version& GetVersion();

// Returns a version control specific identifier of this release.
constexpr std::string GetLastChange() {
  return LAST_CHANGE;
}

// Returns whether this is an "official" release of the current version, i.e.
// whether knowing GetVersionNumber() is enough to completely determine what
// GetLastChange() is.
constexpr bool IsOfficialBuild() {
  return IS_OFFICIAL_BUILD;
}

// Returns the OS type, e.g. "Windows", "Linux", "FreeBSD", ...
constexpr std::string GetOSType() {
#if BUILDFLAG(IS_WIN)
  return "Windows";
#elif BUILDFLAG(IS_IOS)
  return "iOS";
#elif BUILDFLAG(IS_MAC)
  return "Mac OS X";
#elif BUILDFLAG(IS_CHROMEOS)
#if BUILDFLAG(GOOGLE_CHROME_BRANDING)
  return "ChromeOS";
#else
  return "ChromiumOS";
#endif
#elif BUILDFLAG(IS_ANDROID)
  return "Android";
#elif BUILDFLAG(IS_LINUX)
  return "Linux";
#elif BUILDFLAG(IS_FREEBSD)
  return "FreeBSD";
#elif BUILDFLAG(IS_OPENBSD)
  return "OpenBSD";
#elif BUILDFLAG(IS_SOLARIS)
  return "Solaris";
#elif BUILDFLAG(IS_FUCHSIA)
  return "Fuchsia";
#else
  return "Unknown";
#endif
}

// Returns a string equivalent of |channel|, independent of whether the build
// is branded or not and without any additional modifiers.
constexpr std::string GetChannelString(Channel channel) {
  switch (channel) {
    case Channel::STABLE:
      return "stable";
    case Channel::BETA:
      return "beta";
    case Channel::DEV:
      return "dev";
    case Channel::CANARY:
      return "canary";
    case Channel::UNKNOWN:
      return "unknown";
  }
  NOTREACHED_NORETURN();
}

// Returns a list of sanitizers enabled in this build.
constexpr std::string GetSanitizerList() {
  return ""
#if defined(ADDRESS_SANITIZER)
         "address "
#endif
#if BUILDFLAG(IS_HWASAN)
         "hwaddress "
#endif
#if defined(LEAK_SANITIZER)
         "leak "
#endif
#if defined(MEMORY_SANITIZER)
         "memory "
#endif
#if defined(THREAD_SANITIZER)
         "thread "
#endif
#if defined(UNDEFINED_SANITIZER)
         "undefined "
#endif
      ;
}

}  // namespace version_info
=======
#include "base/version_info/version_info.h"
#include "components/version_info/version_info_with_user_agent.h"
>>>>>>> 626889fb

#endif  // COMPONENTS_VERSION_INFO_VERSION_INFO_H_<|MERGE_RESOLUTION|>--- conflicted
+++ resolved
@@ -5,143 +5,7 @@
 #ifndef COMPONENTS_VERSION_INFO_VERSION_INFO_H_
 #define COMPONENTS_VERSION_INFO_VERSION_INFO_H_
 
-<<<<<<< HEAD
-#include <string>
-
-#include "base/notreached.h"
-#include "base/sanitizer_buildflags.h"
-#include "build/branding_buildflags.h"
-#include "build/build_config.h"
-#include "components/version_info/channel.h"
-#include "components/version_info/version_info_values.h"
-
-namespace base {
-class Version;
-}
-
-namespace version_info {
-
-// Returns the product name and reduced version information for the User-Agent
-// header, in the format: Chrome/<major_version>.0.build_version.0, where
-// `build_version` is a frozen BUILD number.
-const std::string GetProductNameAndVersionForReducedUserAgent(
-    const std::string& build_version);
-
-// Returns the product name, e.g. "Chromium" or "Google Chrome".
-constexpr std::string GetProductName() {
-  return PRODUCT_NAME;
-}
-
-// Returns the version number, e.g. "6.0.490.1".
-constexpr std::string GetVersionNumber() {
-  return PRODUCT_VERSION;
-}
-
-// Returns the product name and version information for the User-Agent header,
-// in the format: Chrome/<major_version>.<minor_version>.<build>.<patch>.
-constexpr std::string GetProductNameAndVersionForUserAgent() {
-  return "Chrome/" + GetVersionNumber();
-}
-
-// Returns the major component (aka the milestone) of the version as an int,
-// e.g. 6 when the version is "6.0.490.1".
-int GetMajorVersionNumberAsInt();
-
-// Like GetMajorVersionNumberAsInt(), but returns a string.
-std::string GetMajorVersionNumber();
-
-// Returns the result of GetVersionNumber() as a base::Version.
-const base::Version& GetVersion();
-
-// Returns a version control specific identifier of this release.
-constexpr std::string GetLastChange() {
-  return LAST_CHANGE;
-}
-
-// Returns whether this is an "official" release of the current version, i.e.
-// whether knowing GetVersionNumber() is enough to completely determine what
-// GetLastChange() is.
-constexpr bool IsOfficialBuild() {
-  return IS_OFFICIAL_BUILD;
-}
-
-// Returns the OS type, e.g. "Windows", "Linux", "FreeBSD", ...
-constexpr std::string GetOSType() {
-#if BUILDFLAG(IS_WIN)
-  return "Windows";
-#elif BUILDFLAG(IS_IOS)
-  return "iOS";
-#elif BUILDFLAG(IS_MAC)
-  return "Mac OS X";
-#elif BUILDFLAG(IS_CHROMEOS)
-#if BUILDFLAG(GOOGLE_CHROME_BRANDING)
-  return "ChromeOS";
-#else
-  return "ChromiumOS";
-#endif
-#elif BUILDFLAG(IS_ANDROID)
-  return "Android";
-#elif BUILDFLAG(IS_LINUX)
-  return "Linux";
-#elif BUILDFLAG(IS_FREEBSD)
-  return "FreeBSD";
-#elif BUILDFLAG(IS_OPENBSD)
-  return "OpenBSD";
-#elif BUILDFLAG(IS_SOLARIS)
-  return "Solaris";
-#elif BUILDFLAG(IS_FUCHSIA)
-  return "Fuchsia";
-#else
-  return "Unknown";
-#endif
-}
-
-// Returns a string equivalent of |channel|, independent of whether the build
-// is branded or not and without any additional modifiers.
-constexpr std::string GetChannelString(Channel channel) {
-  switch (channel) {
-    case Channel::STABLE:
-      return "stable";
-    case Channel::BETA:
-      return "beta";
-    case Channel::DEV:
-      return "dev";
-    case Channel::CANARY:
-      return "canary";
-    case Channel::UNKNOWN:
-      return "unknown";
-  }
-  NOTREACHED_NORETURN();
-}
-
-// Returns a list of sanitizers enabled in this build.
-constexpr std::string GetSanitizerList() {
-  return ""
-#if defined(ADDRESS_SANITIZER)
-         "address "
-#endif
-#if BUILDFLAG(IS_HWASAN)
-         "hwaddress "
-#endif
-#if defined(LEAK_SANITIZER)
-         "leak "
-#endif
-#if defined(MEMORY_SANITIZER)
-         "memory "
-#endif
-#if defined(THREAD_SANITIZER)
-         "thread "
-#endif
-#if defined(UNDEFINED_SANITIZER)
-         "undefined "
-#endif
-      ;
-}
-
-}  // namespace version_info
-=======
 #include "base/version_info/version_info.h"
 #include "components/version_info/version_info_with_user_agent.h"
->>>>>>> 626889fb
 
 #endif  // COMPONENTS_VERSION_INFO_VERSION_INFO_H_