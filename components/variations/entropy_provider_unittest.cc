--- conflicted
+++ resolved
@@ -86,11 +86,7 @@
   SHA1EntropyGenerator(const SHA1EntropyGenerator&) = delete;
   SHA1EntropyGenerator& operator=(const SHA1EntropyGenerator&) = delete;
 
-<<<<<<< HEAD
-  ~SHA1EntropyGenerator() override {}
-=======
   ~SHA1EntropyGenerator() override = default;
->>>>>>> 626889fb
 
   double GenerateEntropyValue() const override {
     // Use a random UUID + 13 additional bits of entropy to match how the
@@ -113,23 +109,13 @@
  public:
   explicit NormalizedMurmurHashEntropyGenerator(const std::string& trial_name)
       : trial_name_(trial_name) {}
-<<<<<<< HEAD
 
   NormalizedMurmurHashEntropyGenerator(
       const NormalizedMurmurHashEntropyGenerator&) = delete;
   NormalizedMurmurHashEntropyGenerator& operator=(
       const NormalizedMurmurHashEntropyGenerator&) = delete;
 
-  ~NormalizedMurmurHashEntropyGenerator() override {}
-=======
-
-  NormalizedMurmurHashEntropyGenerator(
-      const NormalizedMurmurHashEntropyGenerator&) = delete;
-  NormalizedMurmurHashEntropyGenerator& operator=(
-      const NormalizedMurmurHashEntropyGenerator&) = delete;
-
   ~NormalizedMurmurHashEntropyGenerator() override = default;
->>>>>>> 626889fb
 
   double GenerateEntropyValue() const override {
     return GenerateNormalizedMurmurHashEntropy(
@@ -206,24 +192,14 @@
   // _might_ actually give the same result, but we know that given the
   // particular client_id we use for unit tests they won't.
   SHA1EntropyProvider entropy_provider("client_id");
-<<<<<<< HEAD
-  scoped_refptr<base::FieldTrial> trials[] = {
-=======
   auto trials = std::to_array<scoped_refptr<base::FieldTrial>>({
->>>>>>> 626889fb
       base::FieldTrialList::FactoryGetFieldTrial("one", 100, "default",
                                                  entropy_provider),
       base::FieldTrialList::FactoryGetFieldTrial("two", 100, "default",
                                                  entropy_provider),
-<<<<<<< HEAD
-  };
-
-  for (size_t i = 0; i < std::size(trials); ++i) {
-=======
   });
 
   for (const scoped_refptr<base::FieldTrial>& trial : trials) {
->>>>>>> 626889fb
     for (int j = 0; j < 100; ++j)
       trial->AppendGroup(std::string(), 1);
   }
@@ -242,24 +218,14 @@
   // the particular low_entropy_source we use for unit tests they won't.
   NormalizedMurmurHashEntropyProvider entropy_provider(
       {1234, kMaxLowEntropySize});
-<<<<<<< HEAD
-  scoped_refptr<base::FieldTrial> trials[] = {
-=======
   auto trials = std::to_array<scoped_refptr<base::FieldTrial>>({
->>>>>>> 626889fb
       base::FieldTrialList::FactoryGetFieldTrial("one", 100, "default",
                                                  entropy_provider),
       base::FieldTrialList::FactoryGetFieldTrial("two", 100, "default",
                                                  entropy_provider),
-<<<<<<< HEAD
-  };
-
-  for (size_t i = 0; i < std::size(trials); ++i) {
-=======
   });
 
   for (const scoped_refptr<base::FieldTrial>& trial : trials) {
->>>>>>> 626889fb
     for (int j = 0; j < 100; ++j)
       trial->AppendGroup(std::string(), 1);
   }
@@ -274,24 +240,14 @@
   // for one time randomization produce the same group assignments.
   SHA1EntropyProvider entropy_provider("client_id");
   const uint32_t kCustomSeed = 9001;
-<<<<<<< HEAD
-  scoped_refptr<base::FieldTrial> trials[] = {
-=======
   auto trials = std::to_array<scoped_refptr<base::FieldTrial>>({
->>>>>>> 626889fb
       base::FieldTrialList::FactoryGetFieldTrial("one", 100, "default",
                                                  entropy_provider, kCustomSeed),
       base::FieldTrialList::FactoryGetFieldTrial("two", 100, "default",
                                                  entropy_provider, kCustomSeed),
-<<<<<<< HEAD
-  };
-
-  for (size_t i = 0; i < std::size(trials); ++i) {
-=======
   });
 
   for (const scoped_refptr<base::FieldTrial>& trial : trials) {
->>>>>>> 626889fb
     for (int j = 0; j < 100; ++j)
       trial->AppendGroup(std::string(), 1);
   }
@@ -308,24 +264,14 @@
   NormalizedMurmurHashEntropyProvider entropy_provider(
       {1234, kMaxLowEntropySize});
   const uint32_t kCustomSeed = 9001;
-<<<<<<< HEAD
-  scoped_refptr<base::FieldTrial> trials[] = {
-=======
   auto trials = std::to_array<scoped_refptr<base::FieldTrial>>({
->>>>>>> 626889fb
       base::FieldTrialList::FactoryGetFieldTrial("one", 100, "default",
                                                  entropy_provider, kCustomSeed),
       base::FieldTrialList::FactoryGetFieldTrial("two", 100, "default",
                                                  entropy_provider, kCustomSeed),
-<<<<<<< HEAD
-  };
-
-  for (size_t i = 0; i < std::size(trials); ++i) {
-=======
   });
 
   for (const scoped_refptr<base::FieldTrial>& trial : trials) {
->>>>>>> 626889fb
     for (int j = 0; j < 100; ++j)
       trial->AppendGroup(std::string(), 1);
   }
@@ -340,15 +286,9 @@
       {GenerateSHA1Entropy("hi", "1"), GenerateSHA1Entropy("there", "1")});
 
   EXPECT_NE(results[0], results[1]);
-<<<<<<< HEAD
-  for (size_t i = 0; i < std::size(results); ++i) {
-    EXPECT_LE(0.0, results[i]);
-    EXPECT_GT(1.0, results[i]);
-=======
   for (double result : results) {
     EXPECT_LE(0.0, result);
     EXPECT_GT(1.0, result);
->>>>>>> 626889fb
   }
 
   EXPECT_EQ(GenerateSHA1Entropy("yo", "1"),
@@ -358,16 +298,6 @@
 }
 
 TEST(EntropyProviderTest, NormalizedMurmurHashEntropy) {
-<<<<<<< HEAD
-  const double results[] = {
-      GenerateNormalizedMurmurHashEntropy({1234, kMaxLowEntropySize}, "1"),
-      GenerateNormalizedMurmurHashEntropy({4321, kMaxLowEntropySize}, "1")};
-
-  EXPECT_NE(results[0], results[1]);
-  for (size_t i = 0; i < std::size(results); ++i) {
-    EXPECT_LE(0.0, results[i]);
-    EXPECT_GT(1.0, results[i]);
-=======
   const auto results = std::to_array<double>(
       {GenerateNormalizedMurmurHashEntropy({1234, kMaxLowEntropySize}, "1"),
        GenerateNormalizedMurmurHashEntropy({4321, kMaxLowEntropySize}, "1")});
@@ -376,7 +306,6 @@
   for (double result : results) {
     EXPECT_LE(0.0, result);
     EXPECT_GT(1.0, result);
->>>>>>> 626889fb
   }
 
   EXPECT_EQ(
@@ -406,27 +335,13 @@
 }
 
 TEST(EntropyProviderTest, SHA1EntropyIsUniform) {
-<<<<<<< HEAD
-  for (size_t i = 0; i < std::size(kTestTrialNames); ++i) {
-    SHA1EntropyGenerator entropy_generator(kTestTrialNames[i]);
-    PerformEntropyUniformityTest(kTestTrialNames[i], entropy_generator);
-=======
   for (const char* name : kTestTrialNames) {
     SHA1EntropyGenerator entropy_generator(name);
     PerformEntropyUniformityTest(name, entropy_generator);
->>>>>>> 626889fb
   }
 }
 
 TEST(EntropyProviderTest, NormalizedMurmurHashEntropyIsUniform) {
-<<<<<<< HEAD
-  for (size_t i = 0; i < std::size(kTestTrialNames); ++i) {
-    NormalizedMurmurHashEntropyGenerator entropy_generator(kTestTrialNames[i]);
-    PerformEntropyUniformityTest(kTestTrialNames[i], entropy_generator);
-  }
-}
-
-=======
   for (const char* name : kTestTrialNames) {
     NormalizedMurmurHashEntropyGenerator entropy_generator(name);
     PerformEntropyUniformityTest(name, entropy_generator);
@@ -448,5 +363,4 @@
       without_limited_entropy_randomization_source.has_limited_entropy());
 }
 
->>>>>>> 626889fb
 }  // namespace variations