--- conflicted
+++ resolved
@@ -1,10 +1,6 @@
 # This component is shared with the Chrome OS build, so it's important to limit
 # dependencies to a minimal set.
-<<<<<<< HEAD
-# TODO(crbug.com/1256807): Remove components/metrics, it's only used for tests.
-=======
 # TODO(crbug.com/40796017): Remove components/metrics, it's only used for tests.
->>>>>>> 626889fb
 include_rules = [
   "+chromeos/ash/components/dbus/featured",
   "-components",
