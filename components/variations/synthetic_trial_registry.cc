// Copyright 2017 The Chromium Authors
// Use of this source code is governed by a BSD-style license that can be
// found in the LICENSE file.

#include "components/variations/synthetic_trial_registry.h"

<<<<<<< HEAD
#include "base/containers/contains.h"
#include "base/containers/cxx20_erase.h"
=======
#include "base/check_is_test.h"
#include "base/containers/contains.h"
>>>>>>> 626889fb
#include "base/metrics/histogram_functions.h"
#include "base/observer_list.h"
#include "base/strings/string_number_conversions.h"
#include "components/variations/active_field_trials.h"
#include "components/variations/hashing.h"
#include "components/variations/variations_associated_data.h"

namespace variations {
namespace internal {
<<<<<<< HEAD
=======

// Used to deliver the allowlist via a feature param. If disabled, the
// allowlist is treated as empty (nothing allowed).
BASE_FEATURE(kExternalExperimentAllowlist,
             "ExternalExperimentAllowlist",
             base::FEATURE_ENABLED_BY_DEFAULT);

}  // namespace internal
>>>>>>> 626889fb

BASE_FEATURE(kExternalExperimentAllowlist,
             "ExternalExperimentAllowlist",
             base::FEATURE_ENABLED_BY_DEFAULT);

}  // namespace internal

SyntheticTrialRegistry::SyntheticTrialRegistry(
    bool enable_external_experiment_allowlist)
    : enable_external_experiment_allowlist_(
          enable_external_experiment_allowlist &&
          base::FeatureList::IsEnabled(
              internal::kExternalExperimentAllowlist)) {}

SyntheticTrialRegistry::SyntheticTrialRegistry()
    : enable_external_experiment_allowlist_(base::FeatureList::IsEnabled(
          internal::kExternalExperimentAllowlist)) {}
SyntheticTrialRegistry::~SyntheticTrialRegistry() = default;

void SyntheticTrialRegistry::AddObserver(SyntheticTrialObserver* observer) {
  synthetic_trial_observer_list_.AddObserver(observer);
<<<<<<< HEAD
  if (!synthetic_trial_groups_.empty())
    observer->OnSyntheticTrialsChanged(synthetic_trial_groups_, {},
                                       synthetic_trial_groups_);
=======
  if (!synthetic_trial_groups_.empty()) {
    observer->OnSyntheticTrialsChanged(synthetic_trial_groups_, {},
                                       synthetic_trial_groups_);
  }
>>>>>>> 626889fb
}

void SyntheticTrialRegistry::RemoveObserver(SyntheticTrialObserver* observer) {
  synthetic_trial_observer_list_.RemoveObserver(observer);
}

void SyntheticTrialRegistry::RegisterExternalExperiments(
<<<<<<< HEAD
    const std::string& fallback_study_name,
    const std::vector<int>& experiment_ids,
    SyntheticTrialRegistry::OverrideMode mode) {
  DCHECK(!fallback_study_name.empty());

  base::FieldTrialParams params;
  if (enable_external_experiment_allowlist_ &&
      !GetFieldTrialParamsByFeature(internal::kExternalExperimentAllowlist,
                                    &params)) {
=======
    const std::vector<int>& experiment_ids,
    SyntheticTrialRegistry::OverrideMode mode) {
  base::FieldTrialParams params;
  GetFieldTrialParamsByFeature(internal::kExternalExperimentAllowlist, &params);
  // If no params (empty allowlist or feature disabled), no external experiments
  // are allowed.
  if (params.empty()) {
>>>>>>> 626889fb
    return;
  }

  std::vector<SyntheticTrialGroup> trials_updated;
  std::vector<SyntheticTrialGroup> trials_removed;

  // When overriding previous external experiments, remove them now.
  if (mode == kOverrideExistingIds) {
    auto it = synthetic_trial_groups_.begin();
    while (it != synthetic_trial_groups_.end()) {
      if (it->is_external()) {
        trials_removed.push_back(*it);
        // Keep iterator valid after erase.
        it = synthetic_trial_groups_.erase(it);
      } else {
        ++it;
      }
    }
  }

  const base::TimeTicks start_time = base::TimeTicks::Now();
  for (int experiment_id : experiment_ids) {
    const std::string experiment_id_str = base::NumberToString(experiment_id);
<<<<<<< HEAD
    const base::StringPiece study_name =
        GetStudyNameForExpId(fallback_study_name, params, experiment_id_str);
=======
    const std::string_view study_name =
        GetStudyNameForExpId(params, experiment_id_str);
>>>>>>> 626889fb
    if (study_name.empty())
      continue;

    const uint32_t trial_hash = HashName(study_name);
    // If existing ids shouldn't be overridden, skip entries whose study names
    // are already registered.
    if (mode == kDoNotOverrideExistingIds) {
      if (base::Contains(synthetic_trial_groups_, trial_hash,
                         [](const SyntheticTrialGroup& group) {
                           return group.id().name;
                         })) {
        continue;
      }
    }

    const uint32_t group_hash = HashName(experiment_id_str);

    // Since external experiments are not based on Chrome's low entropy source,
    // they are only sent to Google web properties for signed-in users to make
    // sure they couldn't be used to identify a user that's not signed-in.
    AssociateGoogleVariationIDForceHashes(
        GOOGLE_WEB_PROPERTIES_SIGNED_IN, {trial_hash, group_hash},
        static_cast<VariationID>(experiment_id));
    SyntheticTrialGroup entry(
        study_name, experiment_id_str,
        variations::SyntheticTrialAnnotationMode::kNextLog);
    entry.SetStartTime(start_time);
    entry.SetIsExternal(true);
    synthetic_trial_groups_.push_back(entry);
    trials_updated.push_back(entry);
  }

  base::UmaHistogramCounts100("UMA.ExternalExperiment.GroupCount",
                              trials_updated.size());

  if (!trials_updated.empty() || !trials_removed.empty()) {
    NotifySyntheticTrialObservers(trials_updated, trials_removed);
  }
}

<<<<<<< HEAD
=======
std::vector<ActiveGroupId>
SyntheticTrialRegistry::GetCurrentSyntheticFieldTrialsForTest() const {
  CHECK_IS_TEST();
  std::vector<ActiveGroupId> synthetic_trials;
  GetSyntheticFieldTrialsOlderThan(base::TimeTicks::Now(), &synthetic_trials);
  return synthetic_trials;
}

>>>>>>> 626889fb
void SyntheticTrialRegistry::RegisterSyntheticFieldTrial(
    const SyntheticTrialGroup& trial) {
  for (auto& entry : synthetic_trial_groups_) {
    if (entry.id().name == trial.id().name) {
<<<<<<< HEAD
      entry.SetAnnotationMode(trial.annotation_mode());
      if (entry.id().group != trial.id().group) {
        entry.SetGroupName(trial.group_name());
        entry.SetStartTime(base::TimeTicks::Now());
=======
      if (entry.id().group != trial.id().group ||
          entry.annotation_mode() != trial.annotation_mode()) {
        entry.SetAnnotationMode(trial.annotation_mode());
        entry.SetGroupName(trial.group_name());
        entry.SetStartTime(base::TimeTicks::Now());
        NotifySyntheticTrialObservers({entry}, {});
>>>>>>> 626889fb
      }
      // Always notify the observers since some observers like persistent system
      // profile need to be updated when annotation mode is changed.
      NotifySyntheticTrialObservers({entry}, {});
      return;
    }
  }

  SyntheticTrialGroup trial_group = trial;
  trial_group.SetStartTime(base::TimeTicks::Now());
  synthetic_trial_groups_.push_back(trial_group);
  NotifySyntheticTrialObservers({trial_group}, {});
}

<<<<<<< HEAD
base::StringPiece SyntheticTrialRegistry::GetStudyNameForExpId(
    const std::string& fallback_study_name,
    const base::FieldTrialParams& params,
    const std::string& experiment_id) {
  if (!enable_external_experiment_allowlist_)
    return fallback_study_name;

  const auto it = params.find(experiment_id);
  if (it == params.end())
    return base::StringPiece();
=======
std::string_view SyntheticTrialRegistry::GetStudyNameForExpId(
    const base::FieldTrialParams& params,
    const std::string& experiment_id) {
  const auto it = params.find(experiment_id);
  if (it == params.end()) {
    return std::string_view();
  }
>>>>>>> 626889fb

  // To support additional parameters being passed, besides the study name,
  // truncate the study name at the first ',' character.
  // For example, for an entry like {"1234": "StudyName,FOO"}, we only want the
  // "StudyName" part. This allows adding support for additional things like FOO
  // in the future without backwards compatibility problems.
  const size_t comma_pos = it->second.find(',');
  const size_t truncate_pos =
      (comma_pos == std::string::npos ? it->second.length() : comma_pos);
<<<<<<< HEAD
  return base::StringPiece(it->second.data(), truncate_pos);
=======
  return std::string_view(it->second.data(), truncate_pos);
>>>>>>> 626889fb
}

void SyntheticTrialRegistry::NotifySyntheticTrialObservers(
    const std::vector<SyntheticTrialGroup>& trials_updated,
    const std::vector<SyntheticTrialGroup>& trials_removed) {
  for (SyntheticTrialObserver& observer : synthetic_trial_observer_list_) {
    observer.OnSyntheticTrialsChanged(trials_updated, trials_removed,
                                      synthetic_trial_groups_);
  }
}

void SyntheticTrialRegistry::GetSyntheticFieldTrialsOlderThan(
    base::TimeTicks time,
    std::vector<ActiveGroupId>* synthetic_trials,
<<<<<<< HEAD
    base::StringPiece suffix) const {
=======
    std::string_view suffix) const {
>>>>>>> 626889fb
  DCHECK(synthetic_trials);
  synthetic_trials->clear();
  base::FieldTrial::ActiveGroups active_groups;
  for (const auto& entry : synthetic_trial_groups_) {
    if (entry.start_time() <= time ||
        entry.annotation_mode() == SyntheticTrialAnnotationMode::kCurrentLog)
      active_groups.push_back(entry.active_group());
  }

  GetFieldTrialActiveGroupIdsForActiveGroups(suffix, active_groups,
                                             synthetic_trials);
}

}  // namespace variations<|MERGE_RESOLUTION|>--- conflicted
+++ resolved
@@ -4,13 +4,8 @@
 
 #include "components/variations/synthetic_trial_registry.h"
 
-<<<<<<< HEAD
-#include "base/containers/contains.h"
-#include "base/containers/cxx20_erase.h"
-=======
 #include "base/check_is_test.h"
 #include "base/containers/contains.h"
->>>>>>> 626889fb
 #include "base/metrics/histogram_functions.h"
 #include "base/observer_list.h"
 #include "base/strings/string_number_conversions.h"
@@ -20,8 +15,6 @@
 
 namespace variations {
 namespace internal {
-<<<<<<< HEAD
-=======
 
 // Used to deliver the allowlist via a feature param. If disabled, the
 // allowlist is treated as empty (nothing allowed).
@@ -30,38 +23,16 @@
              base::FEATURE_ENABLED_BY_DEFAULT);
 
 }  // namespace internal
->>>>>>> 626889fb
 
-BASE_FEATURE(kExternalExperimentAllowlist,
-             "ExternalExperimentAllowlist",
-             base::FEATURE_ENABLED_BY_DEFAULT);
-
-}  // namespace internal
-
-SyntheticTrialRegistry::SyntheticTrialRegistry(
-    bool enable_external_experiment_allowlist)
-    : enable_external_experiment_allowlist_(
-          enable_external_experiment_allowlist &&
-          base::FeatureList::IsEnabled(
-              internal::kExternalExperimentAllowlist)) {}
-
-SyntheticTrialRegistry::SyntheticTrialRegistry()
-    : enable_external_experiment_allowlist_(base::FeatureList::IsEnabled(
-          internal::kExternalExperimentAllowlist)) {}
+SyntheticTrialRegistry::SyntheticTrialRegistry() = default;
 SyntheticTrialRegistry::~SyntheticTrialRegistry() = default;
 
 void SyntheticTrialRegistry::AddObserver(SyntheticTrialObserver* observer) {
   synthetic_trial_observer_list_.AddObserver(observer);
-<<<<<<< HEAD
-  if (!synthetic_trial_groups_.empty())
-    observer->OnSyntheticTrialsChanged(synthetic_trial_groups_, {},
-                                       synthetic_trial_groups_);
-=======
   if (!synthetic_trial_groups_.empty()) {
     observer->OnSyntheticTrialsChanged(synthetic_trial_groups_, {},
                                        synthetic_trial_groups_);
   }
->>>>>>> 626889fb
 }
 
 void SyntheticTrialRegistry::RemoveObserver(SyntheticTrialObserver* observer) {
@@ -69,17 +40,6 @@
 }
 
 void SyntheticTrialRegistry::RegisterExternalExperiments(
-<<<<<<< HEAD
-    const std::string& fallback_study_name,
-    const std::vector<int>& experiment_ids,
-    SyntheticTrialRegistry::OverrideMode mode) {
-  DCHECK(!fallback_study_name.empty());
-
-  base::FieldTrialParams params;
-  if (enable_external_experiment_allowlist_ &&
-      !GetFieldTrialParamsByFeature(internal::kExternalExperimentAllowlist,
-                                    &params)) {
-=======
     const std::vector<int>& experiment_ids,
     SyntheticTrialRegistry::OverrideMode mode) {
   base::FieldTrialParams params;
@@ -87,7 +47,6 @@
   // If no params (empty allowlist or feature disabled), no external experiments
   // are allowed.
   if (params.empty()) {
->>>>>>> 626889fb
     return;
   }
 
@@ -111,13 +70,8 @@
   const base::TimeTicks start_time = base::TimeTicks::Now();
   for (int experiment_id : experiment_ids) {
     const std::string experiment_id_str = base::NumberToString(experiment_id);
-<<<<<<< HEAD
-    const base::StringPiece study_name =
-        GetStudyNameForExpId(fallback_study_name, params, experiment_id_str);
-=======
     const std::string_view study_name =
         GetStudyNameForExpId(params, experiment_id_str);
->>>>>>> 626889fb
     if (study_name.empty())
       continue;
 
@@ -158,8 +112,6 @@
   }
 }
 
-<<<<<<< HEAD
-=======
 std::vector<ActiveGroupId>
 SyntheticTrialRegistry::GetCurrentSyntheticFieldTrialsForTest() const {
   CHECK_IS_TEST();
@@ -168,28 +120,17 @@
   return synthetic_trials;
 }
 
->>>>>>> 626889fb
 void SyntheticTrialRegistry::RegisterSyntheticFieldTrial(
     const SyntheticTrialGroup& trial) {
   for (auto& entry : synthetic_trial_groups_) {
     if (entry.id().name == trial.id().name) {
-<<<<<<< HEAD
-      entry.SetAnnotationMode(trial.annotation_mode());
-      if (entry.id().group != trial.id().group) {
-        entry.SetGroupName(trial.group_name());
-        entry.SetStartTime(base::TimeTicks::Now());
-=======
       if (entry.id().group != trial.id().group ||
           entry.annotation_mode() != trial.annotation_mode()) {
         entry.SetAnnotationMode(trial.annotation_mode());
         entry.SetGroupName(trial.group_name());
         entry.SetStartTime(base::TimeTicks::Now());
         NotifySyntheticTrialObservers({entry}, {});
->>>>>>> 626889fb
       }
-      // Always notify the observers since some observers like persistent system
-      // profile need to be updated when annotation mode is changed.
-      NotifySyntheticTrialObservers({entry}, {});
       return;
     }
   }
@@ -200,18 +141,6 @@
   NotifySyntheticTrialObservers({trial_group}, {});
 }
 
-<<<<<<< HEAD
-base::StringPiece SyntheticTrialRegistry::GetStudyNameForExpId(
-    const std::string& fallback_study_name,
-    const base::FieldTrialParams& params,
-    const std::string& experiment_id) {
-  if (!enable_external_experiment_allowlist_)
-    return fallback_study_name;
-
-  const auto it = params.find(experiment_id);
-  if (it == params.end())
-    return base::StringPiece();
-=======
 std::string_view SyntheticTrialRegistry::GetStudyNameForExpId(
     const base::FieldTrialParams& params,
     const std::string& experiment_id) {
@@ -219,7 +148,6 @@
   if (it == params.end()) {
     return std::string_view();
   }
->>>>>>> 626889fb
 
   // To support additional parameters being passed, besides the study name,
   // truncate the study name at the first ',' character.
@@ -229,11 +157,7 @@
   const size_t comma_pos = it->second.find(',');
   const size_t truncate_pos =
       (comma_pos == std::string::npos ? it->second.length() : comma_pos);
-<<<<<<< HEAD
-  return base::StringPiece(it->second.data(), truncate_pos);
-=======
   return std::string_view(it->second.data(), truncate_pos);
->>>>>>> 626889fb
 }
 
 void SyntheticTrialRegistry::NotifySyntheticTrialObservers(
@@ -248,11 +172,7 @@
 void SyntheticTrialRegistry::GetSyntheticFieldTrialsOlderThan(
     base::TimeTicks time,
     std::vector<ActiveGroupId>* synthetic_trials,
-<<<<<<< HEAD
-    base::StringPiece suffix) const {
-=======
     std::string_view suffix) const {
->>>>>>> 626889fb
   DCHECK(synthetic_trials);
   synthetic_trials->clear();
   base::FieldTrial::ActiveGroups active_groups;
