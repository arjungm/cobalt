// Copyright 2015 The Chromium Authors
// Use of this source code is governed by a BSD-style license that can be
// found in the LICENSE file.

#include "components/variations/synthetic_trials.h"
#include "components/variations/hashing.h"

#include <string_view>

#include "components/variations/hashing.h"

namespace variations {

SyntheticTrialGroup::SyntheticTrialGroup(
<<<<<<< HEAD
    base::StringPiece trial_name,
    base::StringPiece group_name,
=======
    std::string_view trial_name,
    std::string_view group_name,
>>>>>>> 626889fb
    SyntheticTrialAnnotationMode annotation_mode)
    : annotation_mode_(annotation_mode) {
  SetTrialName(trial_name);
  SetGroupName(group_name);
<<<<<<< HEAD
}

SyntheticTrialGroup::SyntheticTrialGroup(const SyntheticTrialGroup&) = default;

void SyntheticTrialGroup::SetTrialName(base::StringPiece trial_name) {
  active_group_.trial_name = std::string(trial_name);
  id_.name = variations::HashName(trial_name);
}

void SyntheticTrialGroup::SetGroupName(base::StringPiece group_name) {
=======
}

SyntheticTrialGroup::SyntheticTrialGroup(const SyntheticTrialGroup&) = default;

void SyntheticTrialGroup::SetTrialName(std::string_view trial_name) {
  active_group_.trial_name = std::string(trial_name);
  id_.name = variations::HashName(trial_name);
}

void SyntheticTrialGroup::SetGroupName(std::string_view group_name) {
>>>>>>> 626889fb
  active_group_.group_name = std::string(group_name);
  id_.group = variations::HashName(group_name);
}

}  // namespace variations<|MERGE_RESOLUTION|>--- conflicted
+++ resolved
@@ -3,7 +3,6 @@
 // found in the LICENSE file.
 
 #include "components/variations/synthetic_trials.h"
-#include "components/variations/hashing.h"
 
 #include <string_view>
 
@@ -12,29 +11,12 @@
 namespace variations {
 
 SyntheticTrialGroup::SyntheticTrialGroup(
-<<<<<<< HEAD
-    base::StringPiece trial_name,
-    base::StringPiece group_name,
-=======
     std::string_view trial_name,
     std::string_view group_name,
->>>>>>> 626889fb
     SyntheticTrialAnnotationMode annotation_mode)
     : annotation_mode_(annotation_mode) {
   SetTrialName(trial_name);
   SetGroupName(group_name);
-<<<<<<< HEAD
-}
-
-SyntheticTrialGroup::SyntheticTrialGroup(const SyntheticTrialGroup&) = default;
-
-void SyntheticTrialGroup::SetTrialName(base::StringPiece trial_name) {
-  active_group_.trial_name = std::string(trial_name);
-  id_.name = variations::HashName(trial_name);
-}
-
-void SyntheticTrialGroup::SetGroupName(base::StringPiece group_name) {
-=======
 }
 
 SyntheticTrialGroup::SyntheticTrialGroup(const SyntheticTrialGroup&) = default;
@@ -45,7 +27,6 @@
 }
 
 void SyntheticTrialGroup::SetGroupName(std::string_view group_name) {
->>>>>>> 626889fb
   active_group_.group_name = std::string(group_name);
   id_.group = variations::HashName(group_name);
 }
