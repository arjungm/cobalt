--- conflicted
+++ resolved
@@ -10,10 +10,6 @@
 import android.os.SystemClock;
 
 import androidx.annotation.IntDef;
-<<<<<<< HEAD
-import androidx.annotation.Nullable;
-=======
->>>>>>> 626889fb
 import androidx.annotation.VisibleForTesting;
 
 import com.google.protobuf.InvalidProtocolBufferException;
@@ -26,11 +22,8 @@
 import org.chromium.base.ThreadUtils;
 import org.chromium.base.metrics.RecordHistogram;
 import org.chromium.build.BuildConfig;
-<<<<<<< HEAD
-=======
 import org.chromium.build.annotations.NullMarked;
 import org.chromium.build.annotations.Nullable;
->>>>>>> 626889fb
 import org.chromium.components.variations.VariationsCompressionUtils;
 import org.chromium.components.variations.VariationsCompressionUtils.DeltaPatchException;
 import org.chromium.components.variations.VariationsCompressionUtils.InstanceManipulations;
@@ -53,45 +46,15 @@
 import java.util.Arrays;
 import java.util.Date;
 import java.util.List;
-<<<<<<< HEAD
-
-/** Fetches the variations seed before the actual first run of Chrome. */
-=======
 import java.util.Objects;
 
 /** Fetches the variations seed before the actual first run of Chrome. */
 @NullMarked
->>>>>>> 626889fb
 public class VariationsSeedFetcher {
     private static final String TAG = "VariationsSeedFetch";
 
     // Note: ChromeVariations = 2 means "Disable all variations".
     private static final NetworkTrafficAnnotationTag TRAFFIC_ANNOTATION =
-<<<<<<< HEAD
-            NetworkTrafficAnnotationTag.createComplete("chrome_variations_android",
-                    "semantics {"
-                            + "  sender: 'Chrome Variations Service (Android)'"
-                            + "  description:"
-                            + "      'The variations service is responsible for determining the '"
-                            + "      'state of field trials in Chrome. These field trials '"
-                            + "      'typically configure either A/B experiments, or launched '"
-                            + "      'features – oftentimes, critical security features.'"
-                            + "  trigger: 'This request is made once, on Chrome\'s first run, to '"
-                            + "           'determine the initial state Chrome should be in.'"
-                            + "  data: 'None.'"
-                            + "  destination: GOOGLE_OWNED_SERVICE"
-                            + "}"
-                            + "policy {"
-                            + "  cookies_allowed: NO"
-                            + "  setting: 'Cannot be disabled in Settings. Chrome Variations are '"
-                            + "           'an essential part of Chrome releases.'"
-                            + "  chrome_policy {"
-                            + "    ChromeVariations {"
-                            + "      ChromeVariations: 2"
-                            + "    }"
-                            + "  }"
-                            + "}");
-=======
             NetworkTrafficAnnotationTag.createComplete(
                     "chrome_variations_android",
                     """
@@ -119,7 +82,6 @@
                         }
                       }
                     }""");
->>>>>>> 626889fb
 
     @IntDef({VariationsPlatform.ANDROID, VariationsPlatform.ANDROID_WEBVIEW})
     @Retention(RetentionPolicy.SOURCE)
@@ -127,17 +89,10 @@
         int ANDROID = 0;
         int ANDROID_WEBVIEW = 1;
     }
-<<<<<<< HEAD
 
     private static final String DEFAULT_VARIATIONS_SERVER_URL =
             "https://clientservices.googleapis.com/chrome-variations/seed";
 
-=======
-
-    private static final String DEFAULT_VARIATIONS_SERVER_URL =
-            "https://clientservices.googleapis.com/chrome-variations/seed";
-
->>>>>>> 626889fb
     private static final String DEFAULT_FAST_VARIATIONS_SERVER_URL =
             "https://clientservices.googleapis.com/chrome-variations/fastfinch/seed";
 
@@ -150,18 +105,6 @@
     // Values for the "Variations.FirstRun.SeedFetchResult" sparse histogram, which also logs
     // HTTP result codes. These are negative so that they don't conflict with the HTTP codes.
     // These values should not be renumbered or re-used since they are logged to UMA.
-<<<<<<< HEAD
-    @VisibleForTesting
-    public static final int SEED_FETCH_RESULT_DELTA_PATCH_EXCEPTION = -6;
-    @VisibleForTesting
-    public static final int SEED_FETCH_RESULT_INVALID_IM_HEADER = -5;
-
-    private static final int SEED_FETCH_RESULT_INVALID_DATE_HEADER = -4;
-    private static final int SEED_FETCH_RESULT_UNKNOWN_HOST_EXCEPTION = -3;
-    private static final int SEED_FETCH_RESULT_TIMEOUT = -2;
-    @VisibleForTesting
-    public static final int SEED_FETCH_RESULT_IOEXCEPTION = -1;
-=======
     @VisibleForTesting public static final int SEED_FETCH_RESULT_DELTA_PATCH_EXCEPTION = -6;
     @VisibleForTesting public static final int SEED_FETCH_RESULT_INVALID_IM_HEADER = -5;
     // private static final int SEED_FETCH_RESULT_INVALID_DATE_HEADER = -4;
@@ -194,52 +137,6 @@
         int NOT_REQUESTED_NOT_RECEIVED = 3;
         int NUM_ENTRIES = 4;
     }
->>>>>>> 626889fb
-
-    /** For mocking the Date in tests. */
-    @VisibleForTesting
-    public interface DateTime {
-        Date newDate();
-    }
-
-    private DateTime mDateTime = () -> new Date();
-
-    /**
-     * Overwrite the DateTime, typically with a mock for testing.
-     *
-     * @param dateTime the mock.
-     */
-    @VisibleForTesting
-    public void setDateTime(DateTime dateTime) {
-        // Used for testing, to inject mock Date()
-        mDateTime = dateTime;
-    }
-
-    /** Get the dateTime, for testing only. */
-    @VisibleForTesting
-    public DateTime getDateTime() {
-        return mDateTime;
-    }
-
-    @VisibleForTesting
-    public static final String SEED_FETCH_DELTA_COMPRESSION =
-            "Variations.FirstRun.DeltaCompression";
-
-    // UMA constant for logging the request and response status of delta compression when requesting
-    // a finch seed.
-    // These values are persisted to logs. Entries should not be renumbered and
-    // numeric values should never be reused.
-    @VisibleForTesting
-    @IntDef({DeltaCompression.REQUESTED_RECEIVED, DeltaCompression.REQUESTED_NOT_RECEIVED,
-            DeltaCompression.NOT_REQUESTED_RECEIVED, DeltaCompression.NOT_REQUESTED_NOT_RECEIVED,
-            DeltaCompression.NUM_ENTRIES})
-    public @interface DeltaCompression {
-        int REQUESTED_RECEIVED = 0;
-        int REQUESTED_NOT_RECEIVED = 1;
-        int NOT_REQUESTED_RECEIVED = 2;
-        int NOT_REQUESTED_NOT_RECEIVED = 3;
-        int NUM_ENTRIES = 4;
-    }
 
     /** For mocking the Date in tests. */
     @VisibleForTesting
@@ -303,28 +200,6 @@
         String urlString = getConnectionString(params);
         URL url = new URL(urlString);
         return (HttpURLConnection) ChromiumNetworkAdapter.openConnection(url, TRAFFIC_ANNOTATION);
-<<<<<<< HEAD
-    }
-
-    @VisibleForTesting
-    protected List<String> getAvailableInstanceManipulations() {
-        List<String> compressions = new ArrayList<String>();
-        if (CommandLine.getInstance().hasSwitch(
-                    VariationsSwitches.ENABLE_FINCH_SEED_DELTA_COMPRESSION)) {
-            compressions.add(VariationsCompressionUtils.DELTA_COMPRESSION_HEADER);
-        }
-        compressions.add(VariationsCompressionUtils.GZIP_COMPRESSION_HEADER);
-        return compressions;
-    }
-
-    @VisibleForTesting
-    protected String getConnectionString(SeedFetchParameters params) {
-        // TODO(crbug/1302862): Consider reusing native VariationsService::GetVariationsServerURL().
-        String urlString;
-        if (CommandLine.getInstance().hasSwitch(VariationsSwitches.VARIATIONS_SERVER_URL)) {
-            urlString = CommandLine.getInstance().getSwitchValue(
-                    VariationsSwitches.VARIATIONS_SERVER_URL);
-=======
     }
 
     @VisibleForTesting
@@ -347,7 +222,6 @@
             urlString =
                     CommandLine.getInstance()
                             .getSwitchValue(VariationsSwitches.VARIATIONS_SERVER_URL);
->>>>>>> 626889fb
         } else if (params.mIsFastFetchMode) {
             urlString = DEFAULT_FAST_VARIATIONS_SERVER_URL;
         } else {
@@ -367,18 +241,6 @@
         }
         if (params.mRestrictMode != null && !params.mRestrictMode.isEmpty()) {
             urlString += "&restrict=" + params.mRestrictMode;
-<<<<<<< HEAD
-        }
-        if (params.mMilestone != null && !params.mMilestone.isEmpty()) {
-            urlString += "&milestone=" + params.mMilestone;
-        }
-
-        String forcedChannel = CommandLine.getInstance().getSwitchValue(
-                VariationsSwitches.FAKE_VARIATIONS_CHANNEL);
-        if (forcedChannel != null) {
-            params.mChannel = forcedChannel;
-        }
-=======
         }
         if (params.mMilestone != null && !params.mMilestone.isEmpty()) {
             urlString += "&milestone=" + params.mMilestone;
@@ -390,7 +252,6 @@
         if (forcedChannel != null) {
             params.mChannel = forcedChannel;
         }
->>>>>>> 626889fb
         if (params.mChannel != null && !params.mChannel.isEmpty()) {
             urlString += "&channel=" + params.mChannel;
         }
@@ -400,16 +261,6 @@
 
     /** Object holding information about the seed download parameters. */
     public static class SeedFetchParameters {
-<<<<<<< HEAD
-        private @VariationsPlatform int mPlatform;
-        private String mRestrictMode;
-        private String mMilestone;
-        private String mChannel;
-        private Boolean mIsFastFetchMode;
-
-        private SeedFetchParameters(@VariationsPlatform int platform, String restrictMode,
-                String milestone, String channel, Boolean isFastFetchMode) {
-=======
         private final @VariationsPlatform int mPlatform;
         private final @Nullable String mRestrictMode;
         private final @Nullable String mMilestone;
@@ -442,7 +293,6 @@
                 @Nullable String milestone,
                 @Nullable String channel,
                 boolean isFastFetchMode) {
->>>>>>> 626889fb
             this.mPlatform = platform;
             this.mRestrictMode = restrictMode;
             this.mMilestone = milestone;
@@ -453,17 +303,10 @@
         /** Builder class for {@link SeedFetchParameters}. */
         public static class Builder {
             private @VariationsPlatform int mPlatform;
-<<<<<<< HEAD
-            private String mRestrictMode;
-            private String mMilestone;
-            private String mChannel;
-            private Boolean mIsFastFetchMode;
-=======
             private @Nullable String mRestrictMode;
             private @Nullable String mMilestone;
             private @Nullable String mChannel;
             private boolean mIsFastFetchMode;
->>>>>>> 626889fb
 
             private Builder() {
                 this.mPlatform = VariationsPlatform.ANDROID;
@@ -484,11 +327,7 @@
                 return this;
             }
 
-<<<<<<< HEAD
-            public Builder setRestrictMode(String restrictMode) {
-=======
             public Builder setRestrictMode(@Nullable String restrictMode) {
->>>>>>> 626889fb
                 this.mRestrictMode = restrictMode;
                 return this;
             }
@@ -514,21 +353,6 @@
             return mPlatform;
         }
 
-<<<<<<< HEAD
-        public String getRestrictMode() {
-            return mRestrictMode;
-        }
-
-        public String getMilestone() {
-            return mMilestone;
-        }
-
-        public String getChannel() {
-            return mChannel;
-        }
-
-        public Boolean getIsFastFetchMode() {
-=======
         public @Nullable String getRestrictMode() {
             return mRestrictMode;
         }
@@ -542,7 +366,6 @@
         }
 
         public boolean getIsFastFetchMode() {
->>>>>>> 626889fb
             return mIsFastFetchMode;
         }
     }
@@ -556,23 +379,14 @@
         public int seedFetchResult;
 
         // Information about the seed that was downloaded. Null if the download failed.
-<<<<<<< HEAD
-        public SeedInfo seedInfo;
-=======
         public @Nullable SeedInfo seedInfo;
->>>>>>> 626889fb
     }
 
     /** Object holding the seed data and related fields retrieved from HTTP headers. */
     public static class SeedInfo {
         // If you add fields, see VariationsTestUtils.
-<<<<<<< HEAD
-        public String signature;
-        public String country;
-=======
         public @Nullable String signature;
         public @Nullable String country;
->>>>>>> 626889fb
         // Date according to the Variations server in milliseconds since UNIX epoch GMT.
         public long date;
         public boolean isGzipCompressed;
@@ -596,28 +410,7 @@
                 byte[] patchedSeed =
                         VariationsCompressionUtils.applyDeltaPatch(previousSeedData, deltaPatch);
 
-<<<<<<< HEAD
-        // Applies the {@code deltaPatch} to {@code previousSeedData} and returns the uncompressed
-        // seed.
-        @VisibleForTesting
-        public static byte[] resolveDeltaCompression(byte[] deltaPatch, byte[] previousSeedData,
-                boolean isGzipCompressed) throws DeltaPatchException {
-            assert CommandLine.getInstance().hasSwitch(
-                    VariationsSwitches.ENABLE_FINCH_SEED_DELTA_COMPRESSION)
-                : "Delta compression not enabled";
-            try {
-                if (isGzipCompressed) {
-                    // Resolve gzip compression before applying the delta patch.
-                    deltaPatch = VariationsCompressionUtils.gzipUncompress(deltaPatch);
-                }
-                byte[] patchedSeed =
-                        VariationsCompressionUtils.applyDeltaPatch(previousSeedData, deltaPatch);
-
                 // Parse seed to make sure the decompression was successful.
-                VariationsSeed.parseFrom(patchedSeed);
-=======
-                // Parse seed to make sure the decompression was successful.
->>>>>>> 626889fb
 
                 return patchedSeed;
             } catch (IOException e) {
@@ -628,11 +421,7 @@
 
         // Resolves the gzip compression of {@code seedData} and returns the byte array.
         @VisibleForTesting
-<<<<<<< HEAD
-        public byte[] getVariationsSeedBytes() throws IOException {
-=======
         public byte @Nullable [] getVariationsSeedBytes() throws IOException {
->>>>>>> 626889fb
             if (this.isGzipCompressed) {
                 return VariationsCompressionUtils.gzipUncompress(this.seedData);
             }
@@ -641,15 +430,9 @@
 
         // Returns the parsed VariationsSeed from {@code seedData}, if gzip compressed, resolves
         // gzip compression before parsing. Returns null if uncompressing or parsing fails.
-<<<<<<< HEAD
-        @Nullable
-        @VisibleForTesting
-        public VariationsSeed getParsedVariationsSeed() {
-=======
 
         @VisibleForTesting
         public @Nullable VariationsSeed getParsedVariationsSeed() {
->>>>>>> 626889fb
             if (this.seedData == null) {
                 return null;
             }
@@ -669,11 +452,6 @@
         @Override
         public String toString() {
             if (BuildConfig.ENABLE_ASSERTS) {
-<<<<<<< HEAD
-                return "SeedInfo{signature=\"" + signature + "\" country=\"" + country
-                        + "\" date=\"" + date + "\" isGzipCompressed=" + isGzipCompressed
-                        + " seedData=" + Arrays.toString(seedData);
-=======
                 return "SeedInfo{signature=\""
                         + signature
                         + "\" country=\""
@@ -684,7 +462,6 @@
                         + isGzipCompressed
                         + " seedData="
                         + Arrays.toString(seedData);
->>>>>>> 626889fb
             }
             return super.toString();
         }
@@ -722,17 +499,12 @@
             SeedFetchInfo fetchInfo = downloadContent(params, null);
             if (fetchInfo.seedInfo != null) {
                 SeedInfo info = fetchInfo.seedInfo;
-<<<<<<< HEAD
-                VariationsSeedBridge.setVariationsFirstRunSeed(info.seedData, info.signature,
-                        info.country, info.date, info.isGzipCompressed);
-=======
                 VariationsSeedBridge.setVariationsFirstRunSeed(
                         info.seedData,
                         info.signature,
                         info.country,
                         info.date,
                         info.isGzipCompressed);
->>>>>>> 626889fb
             }
             // VARIATIONS_INITIALIZED_PREF should still be set to true when exceptions occur
             prefs.edit().putBoolean(VARIATIONS_INITIALIZED_PREF, true).apply();
@@ -745,19 +517,6 @@
 
     private void recordRequestedAndReceivedDeltaCompression(boolean requested, boolean received) {
         if (requested && received) {
-<<<<<<< HEAD
-            RecordHistogram.recordEnumeratedHistogram(SEED_FETCH_DELTA_COMPRESSION,
-                    DeltaCompression.REQUESTED_RECEIVED, DeltaCompression.NUM_ENTRIES);
-        } else if (requested && !received) {
-            RecordHistogram.recordEnumeratedHistogram(SEED_FETCH_DELTA_COMPRESSION,
-                    DeltaCompression.REQUESTED_NOT_RECEIVED, DeltaCompression.NUM_ENTRIES);
-        } else if (!requested && received) {
-            RecordHistogram.recordEnumeratedHistogram(SEED_FETCH_DELTA_COMPRESSION,
-                    DeltaCompression.NOT_REQUESTED_RECEIVED, DeltaCompression.NUM_ENTRIES);
-        } else {
-            RecordHistogram.recordEnumeratedHistogram(SEED_FETCH_DELTA_COMPRESSION,
-                    DeltaCompression.NOT_REQUESTED_NOT_RECEIVED, DeltaCompression.NUM_ENTRIES);
-=======
             RecordHistogram.recordEnumeratedHistogram(
                     SEED_FETCH_DELTA_COMPRESSION,
                     DeltaCompression.REQUESTED_RECEIVED,
@@ -777,7 +536,6 @@
                     SEED_FETCH_DELTA_COMPRESSION,
                     DeltaCompression.NOT_REQUESTED_NOT_RECEIVED,
                     DeltaCompression.NUM_ENTRIES);
->>>>>>> 626889fb
         }
     }
 
@@ -794,23 +552,11 @@
     /**
      * Download the variations seed data with platform and restrictMode.
      *
-<<<<<<< HEAD
-     * @param platform the platform parameter to let server only return experiments which can be run
-     *     on that platform.
-     * @param restrictMode the restrict mode parameter to pass to the server via a URL param.
-     * @param milestone the milestone parameter to pass to the server via a URL param.
-     * @param channel the channel parameter to pass to the server via a URL param.
-     * @param curSeedInfo optional currently saved seed info to set the `If-None-Match` header.
-     * @return the object holds the request result and seed data with its related header fields.
-     */
-    public SeedFetchInfo downloadContent(SeedFetchParameters params, SeedInfo currInfo) {
-=======
      * @param currInfo optional currently saved seed info to set the `If-None-Match` header.
      * @return the object holds the request result and seed data with its related header fields.
      */
     @SuppressWarnings("Finally")
     public SeedFetchInfo downloadContent(SeedFetchParameters params, @Nullable SeedInfo currInfo) {
->>>>>>> 626889fb
         SeedFetchInfo fetchInfo = new SeedFetchInfo();
         HttpURLConnection connection = null;
         try {
@@ -856,16 +602,11 @@
                 boolean isGzipCompressed = receivedIm.isGzipCompressed;
                 // Resolve the delta compression immediately as we only use the patched data.
                 if (receivedIm.isDeltaCompressed) {
-<<<<<<< HEAD
-                    seedData = SeedInfo.resolveDeltaCompression(
-                            seedData, currInfo.getVariationsSeedBytes(), isGzipCompressed);
-=======
                     seedData =
                             SeedInfo.resolveDeltaCompression(
                                     seedData,
                                     assumeNonNull(currInfo).getVariationsSeedBytes(),
                                     isGzipCompressed);
->>>>>>> 626889fb
                     isGzipCompressed = false;
                 }
                 // Ensure seed is gzip compressed.
@@ -883,11 +624,7 @@
                 // next start up), since 304 is a successful response. Note that the
                 // serial number included in the request is always that of the latest
                 // seed, so it's appropriate to always modify the latest seed's date.
-<<<<<<< HEAD
-                fetchInfo.seedInfo = currInfo;
-=======
                 fetchInfo.seedInfo = assumeNonNull(currInfo);
->>>>>>> 626889fb
                 fetchInfo.seedInfo.date = mDateTime.newDate().getTime();
             } else {
                 String errorMsg = "Non-OK response code = " + responseCode;
@@ -913,10 +650,7 @@
                 connection.disconnect();
             }
             recordFetchResultOrCode(fetchInfo.seedFetchResult);
-<<<<<<< HEAD
-=======
             // TODO(374177044): Remove SuppressWarnings("Finally").
->>>>>>> 626889fb
             return fetchInfo;
         }
     }
