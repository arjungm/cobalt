--- conflicted
+++ resolved
@@ -6,11 +6,8 @@
 #define COMPONENTS_VARIATIONS_ANDROID_VARIATIONS_SEED_BRIDGE_H_
 
 #include <jni.h>
-<<<<<<< HEAD
-=======
 #include <stdint.h>
 
->>>>>>> 626889fb
 #include <memory>
 #include <string>
 
@@ -39,11 +36,7 @@
 void SetJavaFirstRunPrefsForTesting(const std::string& seed_data,
                                     const std::string& seed_signature,
                                     const std::string& seed_country,
-<<<<<<< HEAD
-                                    long response_date,
-=======
                                     int64_t response_date,
->>>>>>> 626889fb
                                     bool is_gzip_compressed);
 
 COMPONENT_EXPORT(VARIATIONS) bool HasMarkedPrefsForTesting();
