--- conflicted
+++ resolved
@@ -18,20 +18,12 @@
 android_library("variations_java") {
   deps = [
     "//base:base_java",
-<<<<<<< HEAD
-    "//base:jni_java",
-=======
->>>>>>> 626889fb
     "//build/android:build_java",
     "//components/variations:variations_java",
     "//components/variations/proto:proto_java",
     "//net/android:net_java",
     "//third_party/android_deps:protobuf_lite_runtime_java",
     "//third_party/androidx:androidx_annotation_annotation_java",
-<<<<<<< HEAD
-  ]
-  annotation_processor_deps = [ "//base/android/jni_generator:jni_processor" ]
-=======
     "//third_party/jni_zero:jni_zero_java",
   ]
 
@@ -39,7 +31,6 @@
     ":variations_data_jni",
     ":variations_seed_jni",
   ]
->>>>>>> 626889fb
   sources = [
     "java/src/org/chromium/components/variations/NormalizedMurmurHashEntropyProvider.java",
     "java/src/org/chromium/components/variations/VariationsAssociatedData.java",
@@ -72,21 +63,12 @@
 
 android_library("test_support_java") {
   testonly = true
-<<<<<<< HEAD
-  sources = [ "javatests/src/org/chromium/components/variations/NormalizedMurmurHashEntropyProviderTestUtilsBridge.java" ]
-  deps = [
-    "//base:jni_java",
-    "//build/android:build_java",
-  ]
-  annotation_processor_deps = [ "//base/android/jni_generator:jni_processor" ]
-=======
   srcjar_deps = [ ":test_support_jni_headers" ]
   sources = [ "javatests/src/org/chromium/components/variations/NormalizedMurmurHashEntropyProviderTestUtilsBridge.java" ]
   deps = [
     "//build/android:build_java",
     "//third_party/jni_zero:jni_zero_java",
   ]
->>>>>>> 626889fb
 }
 
 android_library("unit_device_javatests") {
