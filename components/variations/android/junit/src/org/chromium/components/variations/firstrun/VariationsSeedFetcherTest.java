// Copyright 2017 The Chromium Authors
// Use of this source code is governed by a BSD-style license that can be
// found in the LICENSE file.

package org.chromium.components.variations.firstrun;

import static org.hamcrest.CoreMatchers.equalTo;
import static org.hamcrest.Matchers.greaterThanOrEqualTo;
import static org.hamcrest.Matchers.lessThanOrEqualTo;
import static org.junit.Assert.assertEquals;
import static org.junit.Assert.assertFalse;
import static org.junit.Assert.assertThat;
import static org.junit.Assert.assertTrue;
import static org.mockito.Mockito.any;
import static org.mockito.Mockito.doReturn;
import static org.mockito.Mockito.doThrow;
import static org.mockito.Mockito.mock;
import static org.mockito.Mockito.never;
import static org.mockito.Mockito.spy;
import static org.mockito.Mockito.verify;
import static org.mockito.Mockito.when;

import android.content.SharedPreferences;
import android.os.Looper;
import android.util.Base64;

import org.junit.Before;
import org.junit.Test;
import org.junit.runner.RunWith;
import org.robolectric.annotation.Config;

import org.chromium.base.ApiCompatibilityUtils;
import org.chromium.base.ContextUtils;
import org.chromium.base.ThreadUtils;
import org.chromium.base.metrics.RecordHistogram;
<<<<<<< HEAD
import org.chromium.base.metrics.UmaRecorderHolder;
=======
>>>>>>> 626889fb
import org.chromium.base.test.BaseRobolectricTestRunner;
import org.chromium.base.test.util.CommandLineFlags;
import org.chromium.components.variations.VariationsCompressionUtils;
import org.chromium.components.variations.VariationsSeedOuterClass.VariationsSeed;
import org.chromium.components.variations.VariationsSwitches;
import org.chromium.components.variations.firstrun.VariationsSeedFetcher.DateTime;
import org.chromium.components.variations.firstrun.VariationsSeedFetcher.SeedFetchInfo;
import org.chromium.components.variations.firstrun.VariationsSeedFetcher.SeedInfo;

import java.io.ByteArrayInputStream;
import java.io.IOException;
import java.net.HttpURLConnection;
import java.util.Arrays;
import java.util.Date;
import java.util.List;

/** Tests for VariationsSeedFetcher */
@RunWith(BaseRobolectricTestRunner.class)
@Config(manifest = Config.NONE)
public class VariationsSeedFetcherTest {
    private HttpURLConnection mConnection;
    private VariationsSeedFetcher mFetcher;
    private SharedPreferences mPrefs;

    private static final String sRestrict = "restricted";
    private static final String sMilestone = "64";
    private static final String sChannel = "dev";

    @Before
    public void setUp() throws IOException {
        // Pretend we are not on the UI thread, since the class we are testing is supposed to run
        // only on a background thread.
        ThreadUtils.setWillOverrideUiThread();
        ThreadUtils.setUiThread(mock(Looper.class));
        mFetcher = spy(VariationsSeedFetcher.get());
        mConnection = mock(HttpURLConnection.class);
        doReturn(mConnection)
                .when(mFetcher)
<<<<<<< HEAD
                .getServerConnection(any(VariationsSeedFetcher.SeedFetchParameters.class));
        mPrefs = ContextUtils.getAppSharedPreferences();
        UmaRecorderHolder.resetForTesting();
    }

    /**
     * Test method for {@link VariationsSeedFetcher#fetchSeed()}.
     *
     * @throws IOException
     */
=======
                .getServerConnection(
                        VariationsSeedFetcher.SeedFetchParameters.Builder.newBuilder()
                                .setPlatform(VariationsSeedFetcher.VariationsPlatform.ANDROID)
                                .setRestrictMode(sRestrict)
                                .setMilestone(sMilestone)
                                .setChannel(sChannel)
                                .build());
        mPrefs = ContextUtils.getAppSharedPreferences();
    }

    /** Test method for {@link VariationsSeedFetcher#fetchSeed()}. */
>>>>>>> 626889fb
    @Test
    public void testFetchSeed() throws IOException {
        // Pretend we are on a background thread; set the UI thread looper to something other than
        // the current thread.

        when(mConnection.getResponseCode()).thenReturn(HttpURLConnection.HTTP_OK);
        when(mConnection.getHeaderField("X-Seed-Signature")).thenReturn("signature");
        when(mConnection.getHeaderField("X-Country")).thenReturn("Nowhere Land");
        when(mConnection.getHeaderField("IM")).thenReturn("gzip");
        when(mConnection.getInputStream())
                .thenReturn(new ByteArrayInputStream(ApiCompatibilityUtils.getBytesUtf8("1234")));
        doReturn(mConnection)
                .when(mFetcher)
                .getServerConnection(
                        VariationsSeedFetcher.SeedFetchParameters.Builder.newBuilder()
                                .setPlatform(VariationsSeedFetcher.VariationsPlatform.ANDROID)
                                .setMilestone(sMilestone)
                                .setChannel(sChannel)
                                // Restrict mode is null because fetchSeed sets this to null.
                                .setRestrictMode(null)
                                .build());

        long startTime = new Date().getTime();
        mFetcher.fetchSeed(sRestrict, sMilestone, sChannel);
        long endTime = new Date().getTime();

        assertThat(
                mPrefs.getString(VariationsSeedBridge.VARIATIONS_FIRST_RUN_SEED_SIGNATURE, ""),
                equalTo("signature"));
        assertThat(
                mPrefs.getString(VariationsSeedBridge.VARIATIONS_FIRST_RUN_SEED_COUNTRY, ""),
                equalTo("Nowhere Land"));
        long seedDate = mPrefs.getLong(VariationsSeedBridge.VARIATIONS_FIRST_RUN_SEED_DATE, 0);
        // We use *OrEqualTo comparisons here to account for when both points in time fall into the
        // same tick of the clock.
<<<<<<< HEAD
        assertThat("Seed date should be after the test start time", seedDate,
                greaterThanOrEqualTo(startTime));
        assertThat("Seed date should be before the test end time", seedDate,
                lessThanOrEqualTo(endTime));
        assertTrue(mPrefs.getBoolean(
                VariationsSeedBridge.VARIATIONS_FIRST_RUN_SEED_IS_GZIP_COMPRESSED, false));
        assertThat(mPrefs.getString(VariationsSeedBridge.VARIATIONS_FIRST_RUN_SEED_BASE64, ""),
                equalTo(Base64.encodeToString(
                        ApiCompatibilityUtils.getBytesUtf8("1234"), Base64.NO_WRAP)));
        assertEquals("Should be logged as HTTP code", 1,
                RecordHistogram.getHistogramValueCountForTesting(
                        VariationsSeedFetcher.SEED_FETCH_RESULT_HISTOGRAM,
                        HttpURLConnection.HTTP_OK));
        assertEquals("Should only log Variations.FirstRun.SeedFetchResult once", 1,
=======
        assertThat(
                "Seed date should be after the test start time",
                seedDate,
                greaterThanOrEqualTo(startTime));
        assertThat(
                "Seed date should be before the test end time",
                seedDate,
                lessThanOrEqualTo(endTime));
        assertTrue(
                mPrefs.getBoolean(
                        VariationsSeedBridge.VARIATIONS_FIRST_RUN_SEED_IS_GZIP_COMPRESSED, false));
        assertThat(
                mPrefs.getString(VariationsSeedBridge.VARIATIONS_FIRST_RUN_SEED_BASE64, ""),
                equalTo(
                        Base64.encodeToString(
                                ApiCompatibilityUtils.getBytesUtf8("1234"), Base64.NO_WRAP)));
        assertEquals(
                "Should be logged as HTTP code",
                1,
                RecordHistogram.getHistogramValueCountForTesting(
                        VariationsSeedFetcher.SEED_FETCH_RESULT_HISTOGRAM,
                        HttpURLConnection.HTTP_OK));
        assertEquals(
                "Should only log Variations.FirstRun.SeedFetchResult once",
                1,
>>>>>>> 626889fb
                RecordHistogram.getHistogramTotalCountForTesting(
                        VariationsSeedFetcher.SEED_FETCH_RESULT_HISTOGRAM));
    }

    /**
     * Test method for {@link VariationsSeedFetcher#downloadContent()} to ensure delta-compression
     * result is correctly logged to UMA when delta compression is requested and received.
     */
    @Test
    @CommandLineFlags.Add(VariationsSwitches.ENABLE_FINCH_SEED_DELTA_COMPRESSION)
    public void downloadContentLogsRequestedAndReceivedDeltaCompression() throws IOException {
        when(mConnection.getResponseCode()).thenReturn(HttpURLConnection.HTTP_OK);
        when(mConnection.getHeaderField("IM")).thenReturn("x-bm");

        final VariationsSeedFetcher.SeedFetchParameters params =
                VariationsSeedFetcher.SeedFetchParameters.Builder.newBuilder()
                        .setPlatform(VariationsSeedFetcher.VariationsPlatform.ANDROID)
                        .setRestrictMode(sRestrict)
                        .setMilestone(sMilestone)
                        .setChannel(sChannel)
                        .build();
<<<<<<< HEAD
        SeedFetchInfo seedFetchInfo = mFetcher.downloadContent(params, /*currInfo=*/null);

        assertEquals("Should be logged as requested and received", 1,
                RecordHistogram.getHistogramValueCountForTesting(
                        VariationsSeedFetcher.SEED_FETCH_DELTA_COMPRESSION,
                        VariationsSeedFetcher.DeltaCompression.REQUESTED_RECEIVED));
        assertEquals("Should only log Variations.FirstRun.DeltaCompression once", 1,
=======
        SeedFetchInfo seedFetchInfo = mFetcher.downloadContent(params, /* currInfo= */ null);

        assertEquals(
                "Should be logged as requested and received",
                1,
                RecordHistogram.getHistogramValueCountForTesting(
                        VariationsSeedFetcher.SEED_FETCH_DELTA_COMPRESSION,
                        VariationsSeedFetcher.DeltaCompression.REQUESTED_RECEIVED));
        assertEquals(
                "Should only log Variations.FirstRun.DeltaCompression once",
                1,
>>>>>>> 626889fb
                RecordHistogram.getHistogramTotalCountForTesting(
                        VariationsSeedFetcher.SEED_FETCH_DELTA_COMPRESSION));
    }

    /**
     * Test method for {@link VariationsSeedFetcher#downloadContent()} to ensure delta-compression
     * result is correctly logged to UMA when delta compression is requested but not received.
     */
    @Test
    @CommandLineFlags.Add(VariationsSwitches.ENABLE_FINCH_SEED_DELTA_COMPRESSION)
    public void downloadContentLogsRequestedAndNotReceivedDeltaCompression() throws IOException {
        when(mConnection.getResponseCode()).thenReturn(HttpURLConnection.HTTP_OK);
        when(mConnection.getHeaderField("IM")).thenReturn("");

        final VariationsSeedFetcher.SeedFetchParameters params =
                VariationsSeedFetcher.SeedFetchParameters.Builder.newBuilder()
                        .setPlatform(VariationsSeedFetcher.VariationsPlatform.ANDROID)
                        .setRestrictMode(sRestrict)
                        .setMilestone(sMilestone)
                        .setChannel(sChannel)
                        .build();
<<<<<<< HEAD
        SeedFetchInfo seedFetchInfo = mFetcher.downloadContent(params, /*currInfo=*/null);

        assertEquals("Should be logged as requested but not received", 1,
                RecordHistogram.getHistogramValueCountForTesting(
                        VariationsSeedFetcher.SEED_FETCH_DELTA_COMPRESSION,
                        VariationsSeedFetcher.DeltaCompression.REQUESTED_NOT_RECEIVED));
        assertEquals("Should only log Variations.FirstRun.DeltaCompression once", 1,
=======
        SeedFetchInfo seedFetchInfo = mFetcher.downloadContent(params, /* currInfo= */ null);

        assertEquals(
                "Should be logged as requested but not received",
                1,
                RecordHistogram.getHistogramValueCountForTesting(
                        VariationsSeedFetcher.SEED_FETCH_DELTA_COMPRESSION,
                        VariationsSeedFetcher.DeltaCompression.REQUESTED_NOT_RECEIVED));
        assertEquals(
                "Should only log Variations.FirstRun.DeltaCompression once",
                1,
>>>>>>> 626889fb
                RecordHistogram.getHistogramTotalCountForTesting(
                        VariationsSeedFetcher.SEED_FETCH_DELTA_COMPRESSION));
    }

    /**
     * Test method for {@link VariationsSeedFetcher#downloadContent()} to ensure delta-compression
     * result is correctly logged to UMA when delta compression is requested but not received.
     */
    @Test
    public void downloadContentLogsNotRequestedButReceivedDeltaCompression() throws IOException {
        when(mConnection.getResponseCode()).thenReturn(HttpURLConnection.HTTP_OK);
        when(mConnection.getHeaderField("IM")).thenReturn("x-bm");

        final VariationsSeedFetcher.SeedFetchParameters params =
                VariationsSeedFetcher.SeedFetchParameters.Builder.newBuilder()
                        .setPlatform(VariationsSeedFetcher.VariationsPlatform.ANDROID)
                        .setRestrictMode(sRestrict)
                        .setMilestone(sMilestone)
                        .setChannel(sChannel)
                        .build();
<<<<<<< HEAD
        SeedFetchInfo seedFetchInfo = mFetcher.downloadContent(params, /*currInfo=*/null);

        assertEquals("Should be logged as not requested but received", 1,
                RecordHistogram.getHistogramValueCountForTesting(
                        VariationsSeedFetcher.SEED_FETCH_DELTA_COMPRESSION,
                        VariationsSeedFetcher.DeltaCompression.NOT_REQUESTED_RECEIVED));
        assertEquals("Should only log Variations.FirstRun.DeltaCompression once", 1,
=======
        SeedFetchInfo seedFetchInfo = mFetcher.downloadContent(params, /* currInfo= */ null);

        assertEquals(
                "Should be logged as not requested but received",
                1,
                RecordHistogram.getHistogramValueCountForTesting(
                        VariationsSeedFetcher.SEED_FETCH_DELTA_COMPRESSION,
                        VariationsSeedFetcher.DeltaCompression.NOT_REQUESTED_RECEIVED));
        assertEquals(
                "Should only log Variations.FirstRun.DeltaCompression once",
                1,
>>>>>>> 626889fb
                RecordHistogram.getHistogramTotalCountForTesting(
                        VariationsSeedFetcher.SEED_FETCH_DELTA_COMPRESSION));
    }

    /**
     * Test method for {@link VariationsSeedFetcher#downloadContent()} to ensure delta-compression
     * result is correctly logged to UMA when delta compression is requested but not received.
     */
    @Test
    public void downloadContentLogsNotRequestedNotReceivedDeltaCompression() throws IOException {
        when(mConnection.getResponseCode()).thenReturn(HttpURLConnection.HTTP_OK);
        when(mConnection.getHeaderField("IM")).thenReturn("");

        final VariationsSeedFetcher.SeedFetchParameters params =
                VariationsSeedFetcher.SeedFetchParameters.Builder.newBuilder()
                        .setPlatform(VariationsSeedFetcher.VariationsPlatform.ANDROID)
                        .setRestrictMode(sRestrict)
                        .setMilestone(sMilestone)
                        .setChannel(sChannel)
                        .build();
<<<<<<< HEAD
        SeedFetchInfo seedFetchInfo = mFetcher.downloadContent(params, /*currInfo=*/null);

        assertEquals("Should be logged as not requested and not received", 1,
                RecordHistogram.getHistogramValueCountForTesting(
                        VariationsSeedFetcher.SEED_FETCH_DELTA_COMPRESSION,
                        VariationsSeedFetcher.DeltaCompression.NOT_REQUESTED_NOT_RECEIVED));
        assertEquals("Should only log Variations.FirstRun.DeltaCompression once", 1,
=======
        SeedFetchInfo seedFetchInfo = mFetcher.downloadContent(params, /* currInfo= */ null);

        assertEquals(
                "Should be logged as not requested and not received",
                1,
                RecordHistogram.getHistogramValueCountForTesting(
                        VariationsSeedFetcher.SEED_FETCH_DELTA_COMPRESSION,
                        VariationsSeedFetcher.DeltaCompression.NOT_REQUESTED_NOT_RECEIVED));
        assertEquals(
                "Should only log Variations.FirstRun.DeltaCompression once",
                1,
>>>>>>> 626889fb
                RecordHistogram.getHistogramTotalCountForTesting(
                        VariationsSeedFetcher.SEED_FETCH_DELTA_COMPRESSION));
    }

    /**
     * Test method for {@link VariationsSeedFetcher#downloadContent()} to ensure delta-compression
     * result is not logged to UMA when return code is HTTP_NOT_MODIFIED.
     */
    @Test
    @CommandLineFlags.Add(VariationsSwitches.ENABLE_FINCH_SEED_DELTA_COMPRESSION)
    public void downloadContentNotLogsNotModifiedResponse() throws IOException {
        when(mConnection.getResponseCode()).thenReturn(HttpURLConnection.HTTP_NOT_MODIFIED);
        when(mConnection.getHeaderField("IM")).thenReturn("x-bm");

        final VariationsSeedFetcher.SeedFetchParameters params =
                VariationsSeedFetcher.SeedFetchParameters.Builder.newBuilder()
                        .setPlatform(VariationsSeedFetcher.VariationsPlatform.ANDROID)
                        .setRestrictMode(sRestrict)
                        .setMilestone(sMilestone)
                        .setChannel(sChannel)
                        .build();
<<<<<<< HEAD
        SeedFetchInfo seedFetchInfo = mFetcher.downloadContent(params, /*currInfo=*/null);

        assertEquals("Should not log Variations.FirstRun.DeltaCompression", 0,
=======
        SeedFetchInfo seedFetchInfo = mFetcher.downloadContent(params, /* currInfo= */ null);

        assertEquals(
                "Should not log Variations.FirstRun.DeltaCompression",
                0,
>>>>>>> 626889fb
                RecordHistogram.getHistogramTotalCountForTesting(
                        VariationsSeedFetcher.SEED_FETCH_DELTA_COMPRESSION));
    }

    /**
     * Test method for {@link VariationsSeedFetcher#downloadContent()} when no fetch is needed as
     * If-None-Match header matches.
<<<<<<< HEAD
     *
     * @throws IOException
=======
>>>>>>> 626889fb
     */
    @Test
    public void downloadContentNotModified() throws IOException {
        // Pretend we are on a background thread; set the UI thread looper to something other than
        // the current thread.
        when(mConnection.getResponseCode()).thenReturn(HttpURLConnection.HTTP_NOT_MODIFIED);

        SeedInfo curSeedInfo = new SeedInfo();
        curSeedInfo.signature = "";
        curSeedInfo.country = "US";
        curSeedInfo.isGzipCompressed = false;
        Date lastSeedDate = new Date();
        lastSeedDate.setTime(12345L);
        curSeedInfo.date = lastSeedDate.getTime();

        final Date date = mock(Date.class);
        when(date.getTime()).thenReturn(67890L);
        final DateTime dt = mock(DateTime.class);
        when(dt.newDate()).thenReturn(date);
        mFetcher.setDateTime(dt);

<<<<<<< HEAD
        VariationsSeed seed = VariationsSeed.newBuilder()
                                      .setVersion("V")
                                      .setSerialNumber("savedSerialNumber")
                                      .build();
=======
        VariationsSeed seed =
                VariationsSeed.newBuilder()
                        .setVersion("V")
                        .setSerialNumber("savedSerialNumber")
                        .build();
>>>>>>> 626889fb
        curSeedInfo.seedData = seed.toByteArray();

        final VariationsSeedFetcher.SeedFetchParameters params =
                VariationsSeedFetcher.SeedFetchParameters.Builder.newBuilder()
                        .setPlatform(VariationsSeedFetcher.VariationsPlatform.ANDROID)
                        .setRestrictMode(sRestrict)
                        .setMilestone(sMilestone)
                        .setChannel(sChannel)
                        .build();
        SeedFetchInfo seedFetchInfo = mFetcher.downloadContent(params, curSeedInfo);

<<<<<<< HEAD
        assertEquals(seedFetchInfo.seedFetchResult, HttpURLConnection.HTTP_NOT_MODIFIED);
=======
        assertEquals(HttpURLConnection.HTTP_NOT_MODIFIED, seedFetchInfo.seedFetchResult);
>>>>>>> 626889fb

        SeedInfo updatedSeedInfo = seedFetchInfo.seedInfo;
        assertEquals(curSeedInfo.signature, updatedSeedInfo.signature);
        assertEquals(curSeedInfo.country, updatedSeedInfo.country);
        assertEquals(curSeedInfo.isGzipCompressed, updatedSeedInfo.isGzipCompressed);
        assertEquals(67890L, updatedSeedInfo.date);
        Arrays.equals(curSeedInfo.seedData, updatedSeedInfo.seedData);

<<<<<<< HEAD
        assertEquals(curSeedInfo.getParsedVariationsSeed().getSerialNumber(), "savedSerialNumber");
    }

    /**
     * Test method for {@link VariationsSeedFetcher#downloadContent()} when IM-header is invalid.
     */
=======
        assertEquals("savedSerialNumber", curSeedInfo.getParsedVariationsSeed().getSerialNumber());
    }

    /** Test method for {@link VariationsSeedFetcher#downloadContent()} when IM-header is invalid. */
>>>>>>> 626889fb
    @Test
    public void testDownloadContent_invalidImHeader() throws IOException {
        when(mConnection.getResponseCode()).thenReturn(HttpURLConnection.HTTP_OK);
        when(mConnection.getHeaderField("IM")).thenReturn("gzip,x-bm");
        when(mConnection.getInputStream())
                .thenReturn(new ByteArrayInputStream(ApiCompatibilityUtils.getBytesUtf8("1234")));

        final VariationsSeedFetcher.SeedFetchParameters params =
                VariationsSeedFetcher.SeedFetchParameters.Builder.newBuilder()
                        .setPlatform(VariationsSeedFetcher.VariationsPlatform.ANDROID)
                        .setRestrictMode(sRestrict)
                        .setMilestone(sMilestone)
                        .setChannel(sChannel)
                        .build();
<<<<<<< HEAD
        SeedFetchInfo seedFetchInfo = mFetcher.downloadContent(params, /*currInfo=*/null);

        assertEquals("Should be logged as InvalidImHeader", 1,
                RecordHistogram.getHistogramValueCountForTesting(
                        VariationsSeedFetcher.SEED_FETCH_RESULT_HISTOGRAM,
                        VariationsSeedFetcher.SEED_FETCH_RESULT_INVALID_IM_HEADER));
    }

    /**
     * Test method for {@link VariationsSeedFetcher#downloadContent()} when IM-header is valid,
     * but delta patch fails.
     */
    @Test
    @CommandLineFlags.Add(VariationsSwitches.ENABLE_FINCH_SEED_DELTA_COMPRESSION)
    public void testDownloadContent_failedDeltaCompression() throws IOException {
        when(mConnection.getResponseCode()).thenReturn(HttpURLConnection.HTTP_OK);
        when(mConnection.getHeaderField("IM")).thenReturn("x-bm,gzip");
        when(mConnection.getInputStream())
                .thenReturn(new ByteArrayInputStream(
                        ApiCompatibilityUtils.getBytesUtf8("bogusDeltaPatch")));

        SeedInfo seed = new SeedInfo();
        seed.seedData = ApiCompatibilityUtils.getBytesUtf8("bogusDeltaPatch");

        final VariationsSeedFetcher.SeedFetchParameters params =
                VariationsSeedFetcher.SeedFetchParameters.Builder.newBuilder()
                        .setPlatform(VariationsSeedFetcher.VariationsPlatform.ANDROID)
                        .setRestrictMode(sRestrict)
                        .setMilestone(sMilestone)
                        .setChannel(sChannel)
                        .build();
        SeedFetchInfo seedFetchInfo = mFetcher.downloadContent(params, seed);

        assertEquals("Should not be logged as invalidImHeader", 0,
                RecordHistogram.getHistogramValueCountForTesting(
                        VariationsSeedFetcher.SEED_FETCH_RESULT_HISTOGRAM,
                        VariationsSeedFetcher.SEED_FETCH_RESULT_INVALID_IM_HEADER));
        assertEquals("Should be logged as SEED_FETCH_RESULT_DELTA_PATCH_EXCEPTION", 1,
                RecordHistogram.getHistogramValueCountForTesting(
                        VariationsSeedFetcher.SEED_FETCH_RESULT_HISTOGRAM,
                        VariationsSeedFetcher.SEED_FETCH_RESULT_DELTA_PATCH_EXCEPTION));
    }

    /**
     * Test method for {@link VariationsSeedFetcher#downloadContent()} when IM-header is valid,
     * and delta patch succeeds.
     */
    @Test
    @CommandLineFlags.Add(VariationsSwitches.ENABLE_FINCH_SEED_DELTA_COMPRESSION)
    public void testDownloadContent_success() throws IOException {
        String mockSignature = "bogus seed signature";
        String mockCountry = "GB";
        String base64Delta =
                "KgooMjRkM2EzN2UwMWJlYjlmMDVmMzIzOGI1MzVmNzA4NWZmZWViODc0MAAqW+4BkgEKH1VN"
                + "QS1Vbmlmb3JtaXR5LVRyaWFsLTIwLVBlcmNlbnQYgOOFwAU4AUIHZGVmYXVsdEoRCghncm91"
                + "cF8wMRABGKO2yQFKEQoIZ3JvdXBfMDIQARiktskBShEKCGdyb3VwXzAzEAEYpbbJAUoRCghn"
                + "cm91cF8wNBABGKa2yQFKEAoHZGVmYXVsdBABGKK2yQFgARJYCh9VTUEtVW5pZm9ybWl0eS1U"
                + "cmlhbC01MC1QZXJjZW50GIDjhcAFOAFCB2RlZmF1bHRKDwoLbm9uX2RlZmF1bHQQAUoLCgdk"
                + "ZWZhdWx0EAFSBCgAKAFgAQ==";

        String base64BeforeSeed =
                "CigxN2E4ZGJiOTI4ODI0ZGU3ZDU2MGUyODRlODY1ZDllYzg2NzU1MTE0ElgKDFVNQVN0YWJp"
                + "bGl0eRjEyomgBTgBQgtTZXBhcmF0ZUxvZ0oLCgdEZWZhdWx0EABKDwoLU2VwYXJhdGVMb2cQ"
                + "ZFIVEgszNC4wLjE4MDEuMCAAIAEgAiADEkQKIFVNQS1Vbmlmb3JtaXR5LVRyaWFsLTEwMC1Q"
                + "ZXJjZW50GIDjhcAFOAFCCGdyb3VwXzAxSgwKCGdyb3VwXzAxEAFgARJPCh9VTUEtVW5pZm9y"
                + "bWl0eS1UcmlhbC01MC1QZXJjZW50GIDjhcAFOAFCB2RlZmF1bHRKDAoIZ3JvdXBfMDEQAUoL"
                + "CgdkZWZhdWx0EAFgAQ==";

        String base64ExpectedSeedData =
                "CigyNGQzYTM3ZTAxYmViOWYwNWYzMjM4YjUzNWY3MDg1ZmZlZWI4NzQwElgKDFVNQVN0YWJp"
                + "bGl0eRjEyomgBTgBQgtTZXBhcmF0ZUxvZ0oLCgdEZWZhdWx0EABKDwoLU2VwYXJhdGVMb2cQ"
                + "ZFIVEgszNC4wLjE4MDEuMCAAIAEgAiADEpIBCh9VTUEtVW5pZm9ybWl0eS1UcmlhbC0yMC1Q"
                + "ZXJjZW50GIDjhcAFOAFCB2RlZmF1bHRKEQoIZ3JvdXBfMDEQARijtskBShEKCGdyb3VwXzAy"
                + "EAEYpLbJAUoRCghncm91cF8wMxABGKW2yQFKEQoIZ3JvdXBfMDQQARimtskBShAKB2RlZmF1"
                + "bHQQARiitskBYAESWAofVU1BLVVuaWZvcm1pdHktVHJpYWwtNTAtUGVyY2VudBiA44XABTgB"
                + "QgdkZWZhdWx0Sg8KC25vbl9kZWZhdWx0EAFKCwoHZGVmYXVsdBABUgQoACgBYAE=";

        when(mConnection.getResponseCode()).thenReturn(HttpURLConnection.HTTP_OK);
        when(mConnection.getHeaderField("IM")).thenReturn("x-bm,gzip");
        when(mConnection.getHeaderField("X-Seed-Signature")).thenReturn(mockSignature);
        when(mConnection.getHeaderField("X-Country")).thenReturn(mockCountry);
        when(mConnection.getInputStream())
                .thenReturn(new ByteArrayInputStream(VariationsCompressionUtils.gzipCompress(
                        Base64.decode(base64Delta, Base64.NO_WRAP))));

        SeedInfo seed = new SeedInfo();
        seed.seedData = Base64.decode(base64BeforeSeed, Base64.NO_WRAP);

        final VariationsSeedFetcher.SeedFetchParameters params =
                VariationsSeedFetcher.SeedFetchParameters.Builder.newBuilder()
                        .setPlatform(VariationsSeedFetcher.VariationsPlatform.ANDROID)
                        .setRestrictMode(sRestrict)
                        .setMilestone(sMilestone)
                        .setChannel(sChannel)
                        .build();
        SeedFetchInfo fetchInfo = mFetcher.downloadContent(params, seed);

        // Check the counters.
        assertEquals("Should not be logged as invalidImHeader", 0,
                RecordHistogram.getHistogramValueCountForTesting(
                        VariationsSeedFetcher.SEED_FETCH_RESULT_HISTOGRAM,
                        VariationsSeedFetcher.SEED_FETCH_RESULT_INVALID_IM_HEADER));
        assertEquals("Should not be logged as SEED_FETCH_RESULT_DELTA_PATCH_EXCEPTION", 0,
                RecordHistogram.getHistogramValueCountForTesting(
                        VariationsSeedFetcher.SEED_FETCH_RESULT_HISTOGRAM,
                        VariationsSeedFetcher.SEED_FETCH_RESULT_DELTA_PATCH_EXCEPTION));
        assertEquals("Should be logged as HTTP code", 1,
                RecordHistogram.getHistogramValueCountForTesting(
                        VariationsSeedFetcher.SEED_FETCH_RESULT_HISTOGRAM,
                        HttpURLConnection.HTTP_OK));

        // Check the returned SeedInfo.
        assertEquals("Delta patched seed data should result in expectedSeedData",
                base64ExpectedSeedData,
                Base64.encodeToString(
                        VariationsCompressionUtils.gzipUncompress(fetchInfo.seedInfo.seedData),
                        Base64.NO_WRAP));
        assertTrue(fetchInfo.seedInfo.isGzipCompressed);
        assertEquals(mockSignature, fetchInfo.seedInfo.signature);
        assertEquals(mockCountry, fetchInfo.seedInfo.country);
=======
        SeedFetchInfo seedFetchInfo = mFetcher.downloadContent(params, /* currInfo= */ null);

        assertEquals(
                "Should be logged as InvalidImHeader",
                1,
                RecordHistogram.getHistogramValueCountForTesting(
                        VariationsSeedFetcher.SEED_FETCH_RESULT_HISTOGRAM,
                        VariationsSeedFetcher.SEED_FETCH_RESULT_INVALID_IM_HEADER));
>>>>>>> 626889fb
    }

    /**
     * Test method for {@link VariationsSeedFetcher#downloadContent()} when IM-header is valid, but
     * delta patch fails.
     */
    @Test
    @CommandLineFlags.Add(VariationsSwitches.ENABLE_FINCH_SEED_DELTA_COMPRESSION)
    public void testDownloadContent_failedDeltaCompression() throws IOException {
        when(mConnection.getResponseCode()).thenReturn(HttpURLConnection.HTTP_OK);
        when(mConnection.getHeaderField("IM")).thenReturn("x-bm,gzip");
        when(mConnection.getInputStream())
                .thenReturn(
                        new ByteArrayInputStream(
                                ApiCompatibilityUtils.getBytesUtf8("bogusDeltaPatch")));

        SeedInfo seed = new SeedInfo();
        seed.seedData = ApiCompatibilityUtils.getBytesUtf8("bogusDeltaPatch");

        final VariationsSeedFetcher.SeedFetchParameters params =
                VariationsSeedFetcher.SeedFetchParameters.Builder.newBuilder()
                        .setPlatform(VariationsSeedFetcher.VariationsPlatform.ANDROID)
                        .setRestrictMode(sRestrict)
                        .setMilestone(sMilestone)
                        .setChannel(sChannel)
                        .build();
        SeedFetchInfo seedFetchInfo = mFetcher.downloadContent(params, seed);

        assertEquals(
                "Should not be logged as invalidImHeader",
                0,
                RecordHistogram.getHistogramValueCountForTesting(
                        VariationsSeedFetcher.SEED_FETCH_RESULT_HISTOGRAM,
                        VariationsSeedFetcher.SEED_FETCH_RESULT_INVALID_IM_HEADER));
        assertEquals(
                "Should be logged as SEED_FETCH_RESULT_DELTA_PATCH_EXCEPTION",
                1,
                RecordHistogram.getHistogramValueCountForTesting(
                        VariationsSeedFetcher.SEED_FETCH_RESULT_HISTOGRAM,
                        VariationsSeedFetcher.SEED_FETCH_RESULT_DELTA_PATCH_EXCEPTION));
    }

    /**
     * Test method for {@link VariationsSeedFetcher#downloadContent()} when IM-header is valid, and
     * delta patch succeeds.
     */
    @Test
    @CommandLineFlags.Add(VariationsSwitches.ENABLE_FINCH_SEED_DELTA_COMPRESSION)
    public void testDownloadContent_success() throws IOException {
        String mockSignature = "bogus seed signature";
        String mockCountry = "GB";
        String base64Delta =
                "KgooMjRkM2EzN2UwMWJlYjlmMDVmMzIzOGI1MzVmNzA4NWZmZWViODc0MAAqW+4BkgEKH1VN"
                        + "QS1Vbmlmb3JtaXR5LVRyaWFsLTIwLVBlcmNlbnQYgOOFwAU4AUIHZGVmYXVsdEoRCghncm91"
                        + "cF8wMRABGKO2yQFKEQoIZ3JvdXBfMDIQARiktskBShEKCGdyb3VwXzAzEAEYpbbJAUoRCghn"
                        + "cm91cF8wNBABGKa2yQFKEAoHZGVmYXVsdBABGKK2yQFgARJYCh9VTUEtVW5pZm9ybWl0eS1U"
                        + "cmlhbC01MC1QZXJjZW50GIDjhcAFOAFCB2RlZmF1bHRKDwoLbm9uX2RlZmF1bHQQAUoLCgdk"
                        + "ZWZhdWx0EAFSBCgAKAFgAQ==";

        String base64BeforeSeed =
                "CigxN2E4ZGJiOTI4ODI0ZGU3ZDU2MGUyODRlODY1ZDllYzg2NzU1MTE0ElgKDFVNQVN0YWJp"
                        + "bGl0eRjEyomgBTgBQgtTZXBhcmF0ZUxvZ0oLCgdEZWZhdWx0EABKDwoLU2VwYXJhdGVMb2cQ"
                        + "ZFIVEgszNC4wLjE4MDEuMCAAIAEgAiADEkQKIFVNQS1Vbmlmb3JtaXR5LVRyaWFsLTEwMC1Q"
                        + "ZXJjZW50GIDjhcAFOAFCCGdyb3VwXzAxSgwKCGdyb3VwXzAxEAFgARJPCh9VTUEtVW5pZm9y"
                        + "bWl0eS1UcmlhbC01MC1QZXJjZW50GIDjhcAFOAFCB2RlZmF1bHRKDAoIZ3JvdXBfMDEQAUoL"
                        + "CgdkZWZhdWx0EAFgAQ==";

        String base64ExpectedSeedData =
                "CigyNGQzYTM3ZTAxYmViOWYwNWYzMjM4YjUzNWY3MDg1ZmZlZWI4NzQwElgKDFVNQVN0YWJp"
                        + "bGl0eRjEyomgBTgBQgtTZXBhcmF0ZUxvZ0oLCgdEZWZhdWx0EABKDwoLU2VwYXJhdGVMb2cQ"
                        + "ZFIVEgszNC4wLjE4MDEuMCAAIAEgAiADEpIBCh9VTUEtVW5pZm9ybWl0eS1UcmlhbC0yMC1Q"
                        + "ZXJjZW50GIDjhcAFOAFCB2RlZmF1bHRKEQoIZ3JvdXBfMDEQARijtskBShEKCGdyb3VwXzAy"
                        + "EAEYpLbJAUoRCghncm91cF8wMxABGKW2yQFKEQoIZ3JvdXBfMDQQARimtskBShAKB2RlZmF1"
                        + "bHQQARiitskBYAESWAofVU1BLVVuaWZvcm1pdHktVHJpYWwtNTAtUGVyY2VudBiA44XABTgB"
                        + "QgdkZWZhdWx0Sg8KC25vbl9kZWZhdWx0EAFKCwoHZGVmYXVsdBABUgQoACgBYAE=";

        when(mConnection.getResponseCode()).thenReturn(HttpURLConnection.HTTP_OK);
        when(mConnection.getHeaderField("IM")).thenReturn("x-bm,gzip");
        when(mConnection.getHeaderField("X-Seed-Signature")).thenReturn(mockSignature);
        when(mConnection.getHeaderField("X-Country")).thenReturn(mockCountry);
        when(mConnection.getInputStream())
                .thenReturn(
                        new ByteArrayInputStream(
                                VariationsCompressionUtils.gzipCompress(
                                        Base64.decode(base64Delta, Base64.NO_WRAP))));

        SeedInfo seed = new SeedInfo();
        seed.seedData = Base64.decode(base64BeforeSeed, Base64.NO_WRAP);

        final VariationsSeedFetcher.SeedFetchParameters params =
                VariationsSeedFetcher.SeedFetchParameters.Builder.newBuilder()
                        .setPlatform(VariationsSeedFetcher.VariationsPlatform.ANDROID)
                        .setRestrictMode(sRestrict)
                        .setMilestone(sMilestone)
                        .setChannel(sChannel)
                        .build();
        SeedFetchInfo fetchInfo = mFetcher.downloadContent(params, seed);

        // Check the counters.
        assertEquals(
                "Should not be logged as invalidImHeader",
                0,
                RecordHistogram.getHistogramValueCountForTesting(
                        VariationsSeedFetcher.SEED_FETCH_RESULT_HISTOGRAM,
                        VariationsSeedFetcher.SEED_FETCH_RESULT_INVALID_IM_HEADER));
        assertEquals(
                "Should not be logged as SEED_FETCH_RESULT_DELTA_PATCH_EXCEPTION",
                0,
                RecordHistogram.getHistogramValueCountForTesting(
                        VariationsSeedFetcher.SEED_FETCH_RESULT_HISTOGRAM,
                        VariationsSeedFetcher.SEED_FETCH_RESULT_DELTA_PATCH_EXCEPTION));
        assertEquals(
                "Should be logged as HTTP code",
                1,
                RecordHistogram.getHistogramValueCountForTesting(
                        VariationsSeedFetcher.SEED_FETCH_RESULT_HISTOGRAM,
                        HttpURLConnection.HTTP_OK));

        // Check the returned SeedInfo.
        assertEquals(
                "Delta patched seed data should result in expectedSeedData",
                base64ExpectedSeedData,
                Base64.encodeToString(
                        VariationsCompressionUtils.gzipUncompress(fetchInfo.seedInfo.seedData),
                        Base64.NO_WRAP));
        assertTrue(fetchInfo.seedInfo.isGzipCompressed);
        assertEquals(mockSignature, fetchInfo.seedInfo.signature);
        assertEquals(mockCountry, fetchInfo.seedInfo.country);
    }

    /** Test method for {@link VariationsSeedFetcher#fetchSeed()} when no fetch is needed */
    @Test
    public void testFetchSeed_noFetchNeeded() throws IOException {
        mPrefs.edit().putBoolean(VariationsSeedFetcher.VARIATIONS_INITIALIZED_PREF, true).apply();

        mFetcher.fetchSeed(sRestrict, sMilestone, sChannel);

        verify(mConnection, never()).connect();
<<<<<<< HEAD
        assertEquals("Should not log Variations.FirstRun.SeedFetchResult if no fetch needed", 0,
=======
        assertEquals(
                "Should not log Variations.FirstRun.SeedFetchResult if no fetch needed",
                0,
>>>>>>> 626889fb
                RecordHistogram.getHistogramTotalCountForTesting(
                        VariationsSeedFetcher.SEED_FETCH_RESULT_HISTOGRAM));
    }

    /** Test method for {@link VariationsSeedFetcher#fetchSeed()} with a bad response */
    @Test
    public void testFetchSeed_badResponse() throws IOException {
        when(mConnection.getResponseCode()).thenReturn(HttpURLConnection.HTTP_NOT_FOUND);
        doReturn(mConnection)
                .when(mFetcher)
                .getServerConnection(
                        VariationsSeedFetcher.SeedFetchParameters.Builder.newBuilder()
                                .setPlatform(VariationsSeedFetcher.VariationsPlatform.ANDROID)
                                .setMilestone(sMilestone)
                                .setChannel(sChannel)
                                .build());

        mFetcher.fetchSeed(sRestrict, sMilestone, sChannel);

        assertTrue(mPrefs.getBoolean(VariationsSeedFetcher.VARIATIONS_INITIALIZED_PREF, false));
        assertFalse(VariationsSeedBridge.hasJavaPref());
<<<<<<< HEAD
        assertEquals("Should be logged as HTTP code", 1,
                RecordHistogram.getHistogramValueCountForTesting(
                        VariationsSeedFetcher.SEED_FETCH_RESULT_HISTOGRAM,
                        HttpURLConnection.HTTP_NOT_FOUND));
        assertEquals("Should only log Variations.FirstRun.SeedFetchResult once", 1,
=======
        assertEquals(
                "Should be logged as HTTP code",
                1,
                RecordHistogram.getHistogramValueCountForTesting(
                        VariationsSeedFetcher.SEED_FETCH_RESULT_HISTOGRAM,
                        HttpURLConnection.HTTP_NOT_FOUND));
        assertEquals(
                "Should only log Variations.FirstRun.SeedFetchResult once",
                1,
>>>>>>> 626889fb
                RecordHistogram.getHistogramTotalCountForTesting(
                        VariationsSeedFetcher.SEED_FETCH_RESULT_HISTOGRAM));
    }

    /** Test method for {@link VariationsSeedFetcher#fetchSeed()} with an exception when connecting */
    @Test
    public void testFetchSeed_IOException() throws IOException {
        doThrow(new IOException()).when(mConnection).connect();
        doReturn(mConnection)
                .when(mFetcher)
                .getServerConnection(
                        VariationsSeedFetcher.SeedFetchParameters.Builder.newBuilder()
                                .setPlatform(VariationsSeedFetcher.VariationsPlatform.ANDROID)
                                .setMilestone(sMilestone)
                                .setChannel(sChannel)
                                .build());

        mFetcher.fetchSeed(sRestrict, sMilestone, sChannel);

        assertTrue(mPrefs.getBoolean(VariationsSeedFetcher.VARIATIONS_INITIALIZED_PREF, false));
        assertFalse(VariationsSeedBridge.hasJavaPref());
<<<<<<< HEAD
        assertEquals("Should be logged as IOException", 1,
                RecordHistogram.getHistogramValueCountForTesting(
                        VariationsSeedFetcher.SEED_FETCH_RESULT_HISTOGRAM,
                        VariationsSeedFetcher.SEED_FETCH_RESULT_IOEXCEPTION));
        assertEquals("Should only log Variations.FirstRun.SeedFetchResult once", 1,
=======
        assertEquals(
                "Should be logged as IOException",
                1,
                RecordHistogram.getHistogramValueCountForTesting(
                        VariationsSeedFetcher.SEED_FETCH_RESULT_HISTOGRAM,
                        VariationsSeedFetcher.SEED_FETCH_RESULT_IOEXCEPTION));
        assertEquals(
                "Should only log Variations.FirstRun.SeedFetchResult once",
                1,
>>>>>>> 626889fb
                RecordHistogram.getHistogramTotalCountForTesting(
                        VariationsSeedFetcher.SEED_FETCH_RESULT_HISTOGRAM));
    }

    /** Test method for {@link VariationsSeedFetcher#getConnectionString()} has URl params. */
    @Test
    public void testGetConnectionString_HasParams() {
        @VariationsSeedFetcher.VariationsPlatform
        int platform = VariationsSeedFetcher.VariationsPlatform.ANDROID;
        VariationsSeedFetcher.SeedFetchParameters params =
                VariationsSeedFetcher.SeedFetchParameters.Builder.newBuilder()
                        .setPlatform(platform)
                        .setRestrictMode(sRestrict)
                        .setMilestone(sMilestone)
                        .setChannel(sChannel)
                        .build();
        String urlString = mFetcher.getConnectionString(params);

        // Has the params.
        assertTrue(urlString, urlString.contains("restrict"));
        assertTrue(urlString, urlString.contains("osname"));
        assertTrue(urlString, urlString.contains("milestone"));
        assertTrue(urlString, urlString.contains("channel"));

        // Has the param values.
        assertTrue(urlString, urlString.contains(sRestrict));
        assertTrue(urlString, urlString.contains(sMilestone));
        assertTrue(urlString, urlString.contains(sChannel));

<<<<<<< HEAD
        params = VariationsSeedFetcher.SeedFetchParameters.Builder.newBuilder()
                         .setPlatform(platform)
                         .setRestrictMode("")
                         .setMilestone(sMilestone)
                         .setChannel(sChannel)
                         .build();
=======
        params =
                VariationsSeedFetcher.SeedFetchParameters.Builder.newBuilder()
                        .setPlatform(platform)
                        .setRestrictMode("")
                        .setMilestone(sMilestone)
                        .setChannel(sChannel)
                        .build();
>>>>>>> 626889fb
        urlString = mFetcher.getConnectionString(params);
        assertFalse(urlString.contains("restrict"));
        assertTrue(urlString.contains("osname"));
        assertTrue(urlString.contains("milestone"));
        assertTrue(urlString.contains("channel"));

<<<<<<< HEAD
        params = VariationsSeedFetcher.SeedFetchParameters.Builder.newBuilder()
                         .setPlatform(platform)
                         .setRestrictMode(sRestrict)
                         .setMilestone("")
                         .setChannel(sChannel)
                         .build();
=======
        params =
                VariationsSeedFetcher.SeedFetchParameters.Builder.newBuilder()
                        .setPlatform(platform)
                        .setRestrictMode(sRestrict)
                        .setMilestone("")
                        .setChannel(sChannel)
                        .build();
>>>>>>> 626889fb
        urlString = mFetcher.getConnectionString(params);
        assertTrue(urlString.contains("restrict"));
        assertTrue(urlString.contains("osname"));
        assertFalse(urlString.contains("milestone"));
        assertTrue(urlString.contains("channel"));

<<<<<<< HEAD
        params = VariationsSeedFetcher.SeedFetchParameters.Builder.newBuilder()
                         .setPlatform(platform)
                         .setRestrictMode(sRestrict)
                         .setMilestone(sMilestone)
                         .setChannel("")
                         .build();
=======
        params =
                VariationsSeedFetcher.SeedFetchParameters.Builder.newBuilder()
                        .setPlatform(platform)
                        .setRestrictMode(sRestrict)
                        .setMilestone(sMilestone)
                        .setChannel("")
                        .build();
>>>>>>> 626889fb
        urlString = mFetcher.getConnectionString(params);
        assertTrue(urlString.contains("restrict"));
        assertTrue(urlString.contains("osname"));
        assertTrue(urlString.contains("milestone"));
        assertFalse(urlString.contains("channel"));
    }

    /**
     * Test method for {@link VariationsSeedFetcher#getConnectionString()} has non-fast-finch URl
     * params.
     */
    @Test
    public void testGetConnectionString_DoesNotHaveFastFinchParam() {
        @VariationsSeedFetcher.VariationsPlatform
        int platform = VariationsSeedFetcher.VariationsPlatform.ANDROID;
        final VariationsSeedFetcher.SeedFetchParameters params =
                VariationsSeedFetcher.SeedFetchParameters.Builder.newBuilder()
                        .setPlatform(platform)
                        .setRestrictMode(sRestrict)
                        .setMilestone(sMilestone)
                        .setChannel(sChannel)
                        .build();
        String urlString = mFetcher.getConnectionString(params);
        assertFalse(urlString.contains("fastfinch"));
    }

    /**
     * Test method for {@link VariationsSeedFetcher#getConnectionString()} has fast-finch URl
     * params.
     */
    @Test
    public void testGetConnectionString_HasFastFinchParam() {
        @VariationsSeedFetcher.VariationsPlatform
        int platform = VariationsSeedFetcher.VariationsPlatform.ANDROID;
        final VariationsSeedFetcher.SeedFetchParameters params =
                VariationsSeedFetcher.SeedFetchParameters.Builder.newBuilder()
                        .setPlatform(platform)
                        .setRestrictMode(sRestrict)
                        .setMilestone(sMilestone)
                        .setChannel(sChannel)
                        .setIsFastFetchMode(true)
                        .build();
        String urlString = mFetcher.getConnectionString(params);
        assertTrue(urlString.contains("fastfinch"));
    }

    /**
     * Test method to make sure {@link VariationsSeedFetcher#getConnectionString()} honors the
     * "--fake-variations-channel" switch.
     */
    @Test
    @CommandLineFlags.Add(VariationsSwitches.FAKE_VARIATIONS_CHANNEL + "=stable")
    public void testGetConnectionString_HonorsChannelCommandlineSwitch() {
        @VariationsSeedFetcher.VariationsPlatform
        int platform = VariationsSeedFetcher.VariationsPlatform.ANDROID;
        final VariationsSeedFetcher.SeedFetchParameters params =
                VariationsSeedFetcher.SeedFetchParameters.Builder.newBuilder()
                        .setPlatform(platform)
                        .setRestrictMode(sRestrict)
                        .setMilestone(sMilestone)
                        .setChannel(sChannel)
                        .build();
        String urlString = mFetcher.getConnectionString(params);

        // The URL should have a channel param.
        assertTrue(urlString, urlString.contains("channel"));

        // The channel param should be overridden by commandline.
        assertTrue(urlString, urlString.contains("stable"));
    }

    /**
     * Test method to make sure {@link VariationsSeedFetcher#getConnectionString()} honors the
     * "--variations-server-url" switch.
     */
    @Test
    @CommandLineFlags.Add(VariationsSwitches.VARIATIONS_SERVER_URL + "=http://localhost:8080/seed")
    public void testGetConnectionString_HonorsServerUrlCommandlineSwitch() {
        @VariationsSeedFetcher.VariationsPlatform
        int platform = VariationsSeedFetcher.VariationsPlatform.ANDROID;
        final VariationsSeedFetcher.SeedFetchParameters params =
                VariationsSeedFetcher.SeedFetchParameters.Builder.newBuilder()
                        .setPlatform(platform)
                        .setRestrictMode(sRestrict)
                        .setMilestone(sMilestone)
                        .setChannel(sChannel)
                        .build();
        String urlString = mFetcher.getConnectionString(params);

        // The URL should start with the variations server URL passed as a switch.
        assertTrue(urlString, urlString.startsWith("http://localhost:8080/seed"));
    }

    /**
     * Test method to make sure {@link VariationsSeedFetcher#getAvailableInstanceManipulations()}
<<<<<<< HEAD
     * honors the
     * "--enable-finch-seed-delta-compression" switch.
=======
     * honors the "--enable-finch-seed-delta-compression" switch.
>>>>>>> 626889fb
     */
    @Test
    @CommandLineFlags.Add(VariationsSwitches.ENABLE_FINCH_SEED_DELTA_COMPRESSION)
    public void testGetServerConnection_CommandLineEnableDeltaCompression() throws IOException {
        List<String> compression = mFetcher.getAvailableInstanceManipulations();
        assertEquals(Arrays.asList("x-bm", "gzip"), compression);
    }

    /**
     * Test method to make sure {@link VariationsSeedFetcher#getAvailableInstanceManipulations()}
     * honors the absence of the "--enable-finch-seed-delta-compression" switch.
     */
    @Test
    public void testGetServerConnection_CommandLineDisabledDeltaCompression() throws IOException {
        List<String> compression = mFetcher.getAvailableInstanceManipulations();
        assertEquals(Arrays.asList("gzip"), compression);
    }
}<|MERGE_RESOLUTION|>--- conflicted
+++ resolved
@@ -11,7 +11,6 @@
 import static org.junit.Assert.assertFalse;
 import static org.junit.Assert.assertThat;
 import static org.junit.Assert.assertTrue;
-import static org.mockito.Mockito.any;
 import static org.mockito.Mockito.doReturn;
 import static org.mockito.Mockito.doThrow;
 import static org.mockito.Mockito.mock;
@@ -33,10 +32,6 @@
 import org.chromium.base.ContextUtils;
 import org.chromium.base.ThreadUtils;
 import org.chromium.base.metrics.RecordHistogram;
-<<<<<<< HEAD
-import org.chromium.base.metrics.UmaRecorderHolder;
-=======
->>>>>>> 626889fb
 import org.chromium.base.test.BaseRobolectricTestRunner;
 import org.chromium.base.test.util.CommandLineFlags;
 import org.chromium.components.variations.VariationsCompressionUtils;
@@ -75,18 +70,6 @@
         mConnection = mock(HttpURLConnection.class);
         doReturn(mConnection)
                 .when(mFetcher)
-<<<<<<< HEAD
-                .getServerConnection(any(VariationsSeedFetcher.SeedFetchParameters.class));
-        mPrefs = ContextUtils.getAppSharedPreferences();
-        UmaRecorderHolder.resetForTesting();
-    }
-
-    /**
-     * Test method for {@link VariationsSeedFetcher#fetchSeed()}.
-     *
-     * @throws IOException
-     */
-=======
                 .getServerConnection(
                         VariationsSeedFetcher.SeedFetchParameters.Builder.newBuilder()
                                 .setPlatform(VariationsSeedFetcher.VariationsPlatform.ANDROID)
@@ -98,7 +81,6 @@
     }
 
     /** Test method for {@link VariationsSeedFetcher#fetchSeed()}. */
->>>>>>> 626889fb
     @Test
     public void testFetchSeed() throws IOException {
         // Pretend we are on a background thread; set the UI thread looper to something other than
@@ -134,22 +116,6 @@
         long seedDate = mPrefs.getLong(VariationsSeedBridge.VARIATIONS_FIRST_RUN_SEED_DATE, 0);
         // We use *OrEqualTo comparisons here to account for when both points in time fall into the
         // same tick of the clock.
-<<<<<<< HEAD
-        assertThat("Seed date should be after the test start time", seedDate,
-                greaterThanOrEqualTo(startTime));
-        assertThat("Seed date should be before the test end time", seedDate,
-                lessThanOrEqualTo(endTime));
-        assertTrue(mPrefs.getBoolean(
-                VariationsSeedBridge.VARIATIONS_FIRST_RUN_SEED_IS_GZIP_COMPRESSED, false));
-        assertThat(mPrefs.getString(VariationsSeedBridge.VARIATIONS_FIRST_RUN_SEED_BASE64, ""),
-                equalTo(Base64.encodeToString(
-                        ApiCompatibilityUtils.getBytesUtf8("1234"), Base64.NO_WRAP)));
-        assertEquals("Should be logged as HTTP code", 1,
-                RecordHistogram.getHistogramValueCountForTesting(
-                        VariationsSeedFetcher.SEED_FETCH_RESULT_HISTOGRAM,
-                        HttpURLConnection.HTTP_OK));
-        assertEquals("Should only log Variations.FirstRun.SeedFetchResult once", 1,
-=======
         assertThat(
                 "Seed date should be after the test start time",
                 seedDate,
@@ -175,7 +141,6 @@
         assertEquals(
                 "Should only log Variations.FirstRun.SeedFetchResult once",
                 1,
->>>>>>> 626889fb
                 RecordHistogram.getHistogramTotalCountForTesting(
                         VariationsSeedFetcher.SEED_FETCH_RESULT_HISTOGRAM));
     }
@@ -197,27 +162,17 @@
                         .setMilestone(sMilestone)
                         .setChannel(sChannel)
                         .build();
-<<<<<<< HEAD
-        SeedFetchInfo seedFetchInfo = mFetcher.downloadContent(params, /*currInfo=*/null);
-
-        assertEquals("Should be logged as requested and received", 1,
+        SeedFetchInfo seedFetchInfo = mFetcher.downloadContent(params, /* currInfo= */ null);
+
+        assertEquals(
+                "Should be logged as requested and received",
+                1,
                 RecordHistogram.getHistogramValueCountForTesting(
                         VariationsSeedFetcher.SEED_FETCH_DELTA_COMPRESSION,
                         VariationsSeedFetcher.DeltaCompression.REQUESTED_RECEIVED));
-        assertEquals("Should only log Variations.FirstRun.DeltaCompression once", 1,
-=======
-        SeedFetchInfo seedFetchInfo = mFetcher.downloadContent(params, /* currInfo= */ null);
-
-        assertEquals(
-                "Should be logged as requested and received",
-                1,
-                RecordHistogram.getHistogramValueCountForTesting(
-                        VariationsSeedFetcher.SEED_FETCH_DELTA_COMPRESSION,
-                        VariationsSeedFetcher.DeltaCompression.REQUESTED_RECEIVED));
         assertEquals(
                 "Should only log Variations.FirstRun.DeltaCompression once",
                 1,
->>>>>>> 626889fb
                 RecordHistogram.getHistogramTotalCountForTesting(
                         VariationsSeedFetcher.SEED_FETCH_DELTA_COMPRESSION));
     }
@@ -239,27 +194,17 @@
                         .setMilestone(sMilestone)
                         .setChannel(sChannel)
                         .build();
-<<<<<<< HEAD
-        SeedFetchInfo seedFetchInfo = mFetcher.downloadContent(params, /*currInfo=*/null);
-
-        assertEquals("Should be logged as requested but not received", 1,
+        SeedFetchInfo seedFetchInfo = mFetcher.downloadContent(params, /* currInfo= */ null);
+
+        assertEquals(
+                "Should be logged as requested but not received",
+                1,
                 RecordHistogram.getHistogramValueCountForTesting(
                         VariationsSeedFetcher.SEED_FETCH_DELTA_COMPRESSION,
                         VariationsSeedFetcher.DeltaCompression.REQUESTED_NOT_RECEIVED));
-        assertEquals("Should only log Variations.FirstRun.DeltaCompression once", 1,
-=======
-        SeedFetchInfo seedFetchInfo = mFetcher.downloadContent(params, /* currInfo= */ null);
-
-        assertEquals(
-                "Should be logged as requested but not received",
-                1,
-                RecordHistogram.getHistogramValueCountForTesting(
-                        VariationsSeedFetcher.SEED_FETCH_DELTA_COMPRESSION,
-                        VariationsSeedFetcher.DeltaCompression.REQUESTED_NOT_RECEIVED));
         assertEquals(
                 "Should only log Variations.FirstRun.DeltaCompression once",
                 1,
->>>>>>> 626889fb
                 RecordHistogram.getHistogramTotalCountForTesting(
                         VariationsSeedFetcher.SEED_FETCH_DELTA_COMPRESSION));
     }
@@ -280,27 +225,17 @@
                         .setMilestone(sMilestone)
                         .setChannel(sChannel)
                         .build();
-<<<<<<< HEAD
-        SeedFetchInfo seedFetchInfo = mFetcher.downloadContent(params, /*currInfo=*/null);
-
-        assertEquals("Should be logged as not requested but received", 1,
+        SeedFetchInfo seedFetchInfo = mFetcher.downloadContent(params, /* currInfo= */ null);
+
+        assertEquals(
+                "Should be logged as not requested but received",
+                1,
                 RecordHistogram.getHistogramValueCountForTesting(
                         VariationsSeedFetcher.SEED_FETCH_DELTA_COMPRESSION,
                         VariationsSeedFetcher.DeltaCompression.NOT_REQUESTED_RECEIVED));
-        assertEquals("Should only log Variations.FirstRun.DeltaCompression once", 1,
-=======
-        SeedFetchInfo seedFetchInfo = mFetcher.downloadContent(params, /* currInfo= */ null);
-
-        assertEquals(
-                "Should be logged as not requested but received",
-                1,
-                RecordHistogram.getHistogramValueCountForTesting(
-                        VariationsSeedFetcher.SEED_FETCH_DELTA_COMPRESSION,
-                        VariationsSeedFetcher.DeltaCompression.NOT_REQUESTED_RECEIVED));
         assertEquals(
                 "Should only log Variations.FirstRun.DeltaCompression once",
                 1,
->>>>>>> 626889fb
                 RecordHistogram.getHistogramTotalCountForTesting(
                         VariationsSeedFetcher.SEED_FETCH_DELTA_COMPRESSION));
     }
@@ -321,27 +256,17 @@
                         .setMilestone(sMilestone)
                         .setChannel(sChannel)
                         .build();
-<<<<<<< HEAD
-        SeedFetchInfo seedFetchInfo = mFetcher.downloadContent(params, /*currInfo=*/null);
-
-        assertEquals("Should be logged as not requested and not received", 1,
+        SeedFetchInfo seedFetchInfo = mFetcher.downloadContent(params, /* currInfo= */ null);
+
+        assertEquals(
+                "Should be logged as not requested and not received",
+                1,
                 RecordHistogram.getHistogramValueCountForTesting(
                         VariationsSeedFetcher.SEED_FETCH_DELTA_COMPRESSION,
                         VariationsSeedFetcher.DeltaCompression.NOT_REQUESTED_NOT_RECEIVED));
-        assertEquals("Should only log Variations.FirstRun.DeltaCompression once", 1,
-=======
-        SeedFetchInfo seedFetchInfo = mFetcher.downloadContent(params, /* currInfo= */ null);
-
-        assertEquals(
-                "Should be logged as not requested and not received",
-                1,
-                RecordHistogram.getHistogramValueCountForTesting(
-                        VariationsSeedFetcher.SEED_FETCH_DELTA_COMPRESSION,
-                        VariationsSeedFetcher.DeltaCompression.NOT_REQUESTED_NOT_RECEIVED));
         assertEquals(
                 "Should only log Variations.FirstRun.DeltaCompression once",
                 1,
->>>>>>> 626889fb
                 RecordHistogram.getHistogramTotalCountForTesting(
                         VariationsSeedFetcher.SEED_FETCH_DELTA_COMPRESSION));
     }
@@ -363,17 +288,11 @@
                         .setMilestone(sMilestone)
                         .setChannel(sChannel)
                         .build();
-<<<<<<< HEAD
-        SeedFetchInfo seedFetchInfo = mFetcher.downloadContent(params, /*currInfo=*/null);
-
-        assertEquals("Should not log Variations.FirstRun.DeltaCompression", 0,
-=======
         SeedFetchInfo seedFetchInfo = mFetcher.downloadContent(params, /* currInfo= */ null);
 
         assertEquals(
                 "Should not log Variations.FirstRun.DeltaCompression",
                 0,
->>>>>>> 626889fb
                 RecordHistogram.getHistogramTotalCountForTesting(
                         VariationsSeedFetcher.SEED_FETCH_DELTA_COMPRESSION));
     }
@@ -381,11 +300,6 @@
     /**
      * Test method for {@link VariationsSeedFetcher#downloadContent()} when no fetch is needed as
      * If-None-Match header matches.
-<<<<<<< HEAD
-     *
-     * @throws IOException
-=======
->>>>>>> 626889fb
      */
     @Test
     public void downloadContentNotModified() throws IOException {
@@ -407,18 +321,11 @@
         when(dt.newDate()).thenReturn(date);
         mFetcher.setDateTime(dt);
 
-<<<<<<< HEAD
-        VariationsSeed seed = VariationsSeed.newBuilder()
-                                      .setVersion("V")
-                                      .setSerialNumber("savedSerialNumber")
-                                      .build();
-=======
         VariationsSeed seed =
                 VariationsSeed.newBuilder()
                         .setVersion("V")
                         .setSerialNumber("savedSerialNumber")
                         .build();
->>>>>>> 626889fb
         curSeedInfo.seedData = seed.toByteArray();
 
         final VariationsSeedFetcher.SeedFetchParameters params =
@@ -430,11 +337,7 @@
                         .build();
         SeedFetchInfo seedFetchInfo = mFetcher.downloadContent(params, curSeedInfo);
 
-<<<<<<< HEAD
-        assertEquals(seedFetchInfo.seedFetchResult, HttpURLConnection.HTTP_NOT_MODIFIED);
-=======
         assertEquals(HttpURLConnection.HTTP_NOT_MODIFIED, seedFetchInfo.seedFetchResult);
->>>>>>> 626889fb
 
         SeedInfo updatedSeedInfo = seedFetchInfo.seedInfo;
         assertEquals(curSeedInfo.signature, updatedSeedInfo.signature);
@@ -443,19 +346,10 @@
         assertEquals(67890L, updatedSeedInfo.date);
         Arrays.equals(curSeedInfo.seedData, updatedSeedInfo.seedData);
 
-<<<<<<< HEAD
-        assertEquals(curSeedInfo.getParsedVariationsSeed().getSerialNumber(), "savedSerialNumber");
-    }
-
-    /**
-     * Test method for {@link VariationsSeedFetcher#downloadContent()} when IM-header is invalid.
-     */
-=======
         assertEquals("savedSerialNumber", curSeedInfo.getParsedVariationsSeed().getSerialNumber());
     }
 
     /** Test method for {@link VariationsSeedFetcher#downloadContent()} when IM-header is invalid. */
->>>>>>> 626889fb
     @Test
     public void testDownloadContent_invalidImHeader() throws IOException {
         when(mConnection.getResponseCode()).thenReturn(HttpURLConnection.HTTP_OK);
@@ -470,137 +364,14 @@
                         .setMilestone(sMilestone)
                         .setChannel(sChannel)
                         .build();
-<<<<<<< HEAD
-        SeedFetchInfo seedFetchInfo = mFetcher.downloadContent(params, /*currInfo=*/null);
-
-        assertEquals("Should be logged as InvalidImHeader", 1,
+        SeedFetchInfo seedFetchInfo = mFetcher.downloadContent(params, /* currInfo= */ null);
+
+        assertEquals(
+                "Should be logged as InvalidImHeader",
+                1,
                 RecordHistogram.getHistogramValueCountForTesting(
                         VariationsSeedFetcher.SEED_FETCH_RESULT_HISTOGRAM,
                         VariationsSeedFetcher.SEED_FETCH_RESULT_INVALID_IM_HEADER));
-    }
-
-    /**
-     * Test method for {@link VariationsSeedFetcher#downloadContent()} when IM-header is valid,
-     * but delta patch fails.
-     */
-    @Test
-    @CommandLineFlags.Add(VariationsSwitches.ENABLE_FINCH_SEED_DELTA_COMPRESSION)
-    public void testDownloadContent_failedDeltaCompression() throws IOException {
-        when(mConnection.getResponseCode()).thenReturn(HttpURLConnection.HTTP_OK);
-        when(mConnection.getHeaderField("IM")).thenReturn("x-bm,gzip");
-        when(mConnection.getInputStream())
-                .thenReturn(new ByteArrayInputStream(
-                        ApiCompatibilityUtils.getBytesUtf8("bogusDeltaPatch")));
-
-        SeedInfo seed = new SeedInfo();
-        seed.seedData = ApiCompatibilityUtils.getBytesUtf8("bogusDeltaPatch");
-
-        final VariationsSeedFetcher.SeedFetchParameters params =
-                VariationsSeedFetcher.SeedFetchParameters.Builder.newBuilder()
-                        .setPlatform(VariationsSeedFetcher.VariationsPlatform.ANDROID)
-                        .setRestrictMode(sRestrict)
-                        .setMilestone(sMilestone)
-                        .setChannel(sChannel)
-                        .build();
-        SeedFetchInfo seedFetchInfo = mFetcher.downloadContent(params, seed);
-
-        assertEquals("Should not be logged as invalidImHeader", 0,
-                RecordHistogram.getHistogramValueCountForTesting(
-                        VariationsSeedFetcher.SEED_FETCH_RESULT_HISTOGRAM,
-                        VariationsSeedFetcher.SEED_FETCH_RESULT_INVALID_IM_HEADER));
-        assertEquals("Should be logged as SEED_FETCH_RESULT_DELTA_PATCH_EXCEPTION", 1,
-                RecordHistogram.getHistogramValueCountForTesting(
-                        VariationsSeedFetcher.SEED_FETCH_RESULT_HISTOGRAM,
-                        VariationsSeedFetcher.SEED_FETCH_RESULT_DELTA_PATCH_EXCEPTION));
-    }
-
-    /**
-     * Test method for {@link VariationsSeedFetcher#downloadContent()} when IM-header is valid,
-     * and delta patch succeeds.
-     */
-    @Test
-    @CommandLineFlags.Add(VariationsSwitches.ENABLE_FINCH_SEED_DELTA_COMPRESSION)
-    public void testDownloadContent_success() throws IOException {
-        String mockSignature = "bogus seed signature";
-        String mockCountry = "GB";
-        String base64Delta =
-                "KgooMjRkM2EzN2UwMWJlYjlmMDVmMzIzOGI1MzVmNzA4NWZmZWViODc0MAAqW+4BkgEKH1VN"
-                + "QS1Vbmlmb3JtaXR5LVRyaWFsLTIwLVBlcmNlbnQYgOOFwAU4AUIHZGVmYXVsdEoRCghncm91"
-                + "cF8wMRABGKO2yQFKEQoIZ3JvdXBfMDIQARiktskBShEKCGdyb3VwXzAzEAEYpbbJAUoRCghn"
-                + "cm91cF8wNBABGKa2yQFKEAoHZGVmYXVsdBABGKK2yQFgARJYCh9VTUEtVW5pZm9ybWl0eS1U"
-                + "cmlhbC01MC1QZXJjZW50GIDjhcAFOAFCB2RlZmF1bHRKDwoLbm9uX2RlZmF1bHQQAUoLCgdk"
-                + "ZWZhdWx0EAFSBCgAKAFgAQ==";
-
-        String base64BeforeSeed =
-                "CigxN2E4ZGJiOTI4ODI0ZGU3ZDU2MGUyODRlODY1ZDllYzg2NzU1MTE0ElgKDFVNQVN0YWJp"
-                + "bGl0eRjEyomgBTgBQgtTZXBhcmF0ZUxvZ0oLCgdEZWZhdWx0EABKDwoLU2VwYXJhdGVMb2cQ"
-                + "ZFIVEgszNC4wLjE4MDEuMCAAIAEgAiADEkQKIFVNQS1Vbmlmb3JtaXR5LVRyaWFsLTEwMC1Q"
-                + "ZXJjZW50GIDjhcAFOAFCCGdyb3VwXzAxSgwKCGdyb3VwXzAxEAFgARJPCh9VTUEtVW5pZm9y"
-                + "bWl0eS1UcmlhbC01MC1QZXJjZW50GIDjhcAFOAFCB2RlZmF1bHRKDAoIZ3JvdXBfMDEQAUoL"
-                + "CgdkZWZhdWx0EAFgAQ==";
-
-        String base64ExpectedSeedData =
-                "CigyNGQzYTM3ZTAxYmViOWYwNWYzMjM4YjUzNWY3MDg1ZmZlZWI4NzQwElgKDFVNQVN0YWJp"
-                + "bGl0eRjEyomgBTgBQgtTZXBhcmF0ZUxvZ0oLCgdEZWZhdWx0EABKDwoLU2VwYXJhdGVMb2cQ"
-                + "ZFIVEgszNC4wLjE4MDEuMCAAIAEgAiADEpIBCh9VTUEtVW5pZm9ybWl0eS1UcmlhbC0yMC1Q"
-                + "ZXJjZW50GIDjhcAFOAFCB2RlZmF1bHRKEQoIZ3JvdXBfMDEQARijtskBShEKCGdyb3VwXzAy"
-                + "EAEYpLbJAUoRCghncm91cF8wMxABGKW2yQFKEQoIZ3JvdXBfMDQQARimtskBShAKB2RlZmF1"
-                + "bHQQARiitskBYAESWAofVU1BLVVuaWZvcm1pdHktVHJpYWwtNTAtUGVyY2VudBiA44XABTgB"
-                + "QgdkZWZhdWx0Sg8KC25vbl9kZWZhdWx0EAFKCwoHZGVmYXVsdBABUgQoACgBYAE=";
-
-        when(mConnection.getResponseCode()).thenReturn(HttpURLConnection.HTTP_OK);
-        when(mConnection.getHeaderField("IM")).thenReturn("x-bm,gzip");
-        when(mConnection.getHeaderField("X-Seed-Signature")).thenReturn(mockSignature);
-        when(mConnection.getHeaderField("X-Country")).thenReturn(mockCountry);
-        when(mConnection.getInputStream())
-                .thenReturn(new ByteArrayInputStream(VariationsCompressionUtils.gzipCompress(
-                        Base64.decode(base64Delta, Base64.NO_WRAP))));
-
-        SeedInfo seed = new SeedInfo();
-        seed.seedData = Base64.decode(base64BeforeSeed, Base64.NO_WRAP);
-
-        final VariationsSeedFetcher.SeedFetchParameters params =
-                VariationsSeedFetcher.SeedFetchParameters.Builder.newBuilder()
-                        .setPlatform(VariationsSeedFetcher.VariationsPlatform.ANDROID)
-                        .setRestrictMode(sRestrict)
-                        .setMilestone(sMilestone)
-                        .setChannel(sChannel)
-                        .build();
-        SeedFetchInfo fetchInfo = mFetcher.downloadContent(params, seed);
-
-        // Check the counters.
-        assertEquals("Should not be logged as invalidImHeader", 0,
-                RecordHistogram.getHistogramValueCountForTesting(
-                        VariationsSeedFetcher.SEED_FETCH_RESULT_HISTOGRAM,
-                        VariationsSeedFetcher.SEED_FETCH_RESULT_INVALID_IM_HEADER));
-        assertEquals("Should not be logged as SEED_FETCH_RESULT_DELTA_PATCH_EXCEPTION", 0,
-                RecordHistogram.getHistogramValueCountForTesting(
-                        VariationsSeedFetcher.SEED_FETCH_RESULT_HISTOGRAM,
-                        VariationsSeedFetcher.SEED_FETCH_RESULT_DELTA_PATCH_EXCEPTION));
-        assertEquals("Should be logged as HTTP code", 1,
-                RecordHistogram.getHistogramValueCountForTesting(
-                        VariationsSeedFetcher.SEED_FETCH_RESULT_HISTOGRAM,
-                        HttpURLConnection.HTTP_OK));
-
-        // Check the returned SeedInfo.
-        assertEquals("Delta patched seed data should result in expectedSeedData",
-                base64ExpectedSeedData,
-                Base64.encodeToString(
-                        VariationsCompressionUtils.gzipUncompress(fetchInfo.seedInfo.seedData),
-                        Base64.NO_WRAP));
-        assertTrue(fetchInfo.seedInfo.isGzipCompressed);
-        assertEquals(mockSignature, fetchInfo.seedInfo.signature);
-        assertEquals(mockCountry, fetchInfo.seedInfo.country);
-=======
-        SeedFetchInfo seedFetchInfo = mFetcher.downloadContent(params, /* currInfo= */ null);
-
-        assertEquals(
-                "Should be logged as InvalidImHeader",
-                1,
-                RecordHistogram.getHistogramValueCountForTesting(
-                        VariationsSeedFetcher.SEED_FETCH_RESULT_HISTOGRAM,
-                        VariationsSeedFetcher.SEED_FETCH_RESULT_INVALID_IM_HEADER));
->>>>>>> 626889fb
     }
 
     /**
@@ -739,13 +510,9 @@
         mFetcher.fetchSeed(sRestrict, sMilestone, sChannel);
 
         verify(mConnection, never()).connect();
-<<<<<<< HEAD
-        assertEquals("Should not log Variations.FirstRun.SeedFetchResult if no fetch needed", 0,
-=======
         assertEquals(
                 "Should not log Variations.FirstRun.SeedFetchResult if no fetch needed",
                 0,
->>>>>>> 626889fb
                 RecordHistogram.getHistogramTotalCountForTesting(
                         VariationsSeedFetcher.SEED_FETCH_RESULT_HISTOGRAM));
     }
@@ -767,23 +534,15 @@
 
         assertTrue(mPrefs.getBoolean(VariationsSeedFetcher.VARIATIONS_INITIALIZED_PREF, false));
         assertFalse(VariationsSeedBridge.hasJavaPref());
-<<<<<<< HEAD
-        assertEquals("Should be logged as HTTP code", 1,
+        assertEquals(
+                "Should be logged as HTTP code",
+                1,
                 RecordHistogram.getHistogramValueCountForTesting(
                         VariationsSeedFetcher.SEED_FETCH_RESULT_HISTOGRAM,
                         HttpURLConnection.HTTP_NOT_FOUND));
-        assertEquals("Should only log Variations.FirstRun.SeedFetchResult once", 1,
-=======
-        assertEquals(
-                "Should be logged as HTTP code",
-                1,
-                RecordHistogram.getHistogramValueCountForTesting(
-                        VariationsSeedFetcher.SEED_FETCH_RESULT_HISTOGRAM,
-                        HttpURLConnection.HTTP_NOT_FOUND));
         assertEquals(
                 "Should only log Variations.FirstRun.SeedFetchResult once",
                 1,
->>>>>>> 626889fb
                 RecordHistogram.getHistogramTotalCountForTesting(
                         VariationsSeedFetcher.SEED_FETCH_RESULT_HISTOGRAM));
     }
@@ -805,23 +564,15 @@
 
         assertTrue(mPrefs.getBoolean(VariationsSeedFetcher.VARIATIONS_INITIALIZED_PREF, false));
         assertFalse(VariationsSeedBridge.hasJavaPref());
-<<<<<<< HEAD
-        assertEquals("Should be logged as IOException", 1,
+        assertEquals(
+                "Should be logged as IOException",
+                1,
                 RecordHistogram.getHistogramValueCountForTesting(
                         VariationsSeedFetcher.SEED_FETCH_RESULT_HISTOGRAM,
                         VariationsSeedFetcher.SEED_FETCH_RESULT_IOEXCEPTION));
-        assertEquals("Should only log Variations.FirstRun.SeedFetchResult once", 1,
-=======
-        assertEquals(
-                "Should be logged as IOException",
-                1,
-                RecordHistogram.getHistogramValueCountForTesting(
-                        VariationsSeedFetcher.SEED_FETCH_RESULT_HISTOGRAM,
-                        VariationsSeedFetcher.SEED_FETCH_RESULT_IOEXCEPTION));
         assertEquals(
                 "Should only log Variations.FirstRun.SeedFetchResult once",
                 1,
->>>>>>> 626889fb
                 RecordHistogram.getHistogramTotalCountForTesting(
                         VariationsSeedFetcher.SEED_FETCH_RESULT_HISTOGRAM));
     }
@@ -851,14 +602,6 @@
         assertTrue(urlString, urlString.contains(sMilestone));
         assertTrue(urlString, urlString.contains(sChannel));
 
-<<<<<<< HEAD
-        params = VariationsSeedFetcher.SeedFetchParameters.Builder.newBuilder()
-                         .setPlatform(platform)
-                         .setRestrictMode("")
-                         .setMilestone(sMilestone)
-                         .setChannel(sChannel)
-                         .build();
-=======
         params =
                 VariationsSeedFetcher.SeedFetchParameters.Builder.newBuilder()
                         .setPlatform(platform)
@@ -866,21 +609,12 @@
                         .setMilestone(sMilestone)
                         .setChannel(sChannel)
                         .build();
->>>>>>> 626889fb
         urlString = mFetcher.getConnectionString(params);
         assertFalse(urlString.contains("restrict"));
         assertTrue(urlString.contains("osname"));
         assertTrue(urlString.contains("milestone"));
         assertTrue(urlString.contains("channel"));
 
-<<<<<<< HEAD
-        params = VariationsSeedFetcher.SeedFetchParameters.Builder.newBuilder()
-                         .setPlatform(platform)
-                         .setRestrictMode(sRestrict)
-                         .setMilestone("")
-                         .setChannel(sChannel)
-                         .build();
-=======
         params =
                 VariationsSeedFetcher.SeedFetchParameters.Builder.newBuilder()
                         .setPlatform(platform)
@@ -888,21 +622,12 @@
                         .setMilestone("")
                         .setChannel(sChannel)
                         .build();
->>>>>>> 626889fb
         urlString = mFetcher.getConnectionString(params);
         assertTrue(urlString.contains("restrict"));
         assertTrue(urlString.contains("osname"));
         assertFalse(urlString.contains("milestone"));
         assertTrue(urlString.contains("channel"));
 
-<<<<<<< HEAD
-        params = VariationsSeedFetcher.SeedFetchParameters.Builder.newBuilder()
-                         .setPlatform(platform)
-                         .setRestrictMode(sRestrict)
-                         .setMilestone(sMilestone)
-                         .setChannel("")
-                         .build();
-=======
         params =
                 VariationsSeedFetcher.SeedFetchParameters.Builder.newBuilder()
                         .setPlatform(platform)
@@ -910,7 +635,6 @@
                         .setMilestone(sMilestone)
                         .setChannel("")
                         .build();
->>>>>>> 626889fb
         urlString = mFetcher.getConnectionString(params);
         assertTrue(urlString.contains("restrict"));
         assertTrue(urlString.contains("osname"));
@@ -1006,12 +730,7 @@
 
     /**
      * Test method to make sure {@link VariationsSeedFetcher#getAvailableInstanceManipulations()}
-<<<<<<< HEAD
-     * honors the
-     * "--enable-finch-seed-delta-compression" switch.
-=======
      * honors the "--enable-finch-seed-delta-compression" switch.
->>>>>>> 626889fb
      */
     @Test
     @CommandLineFlags.Add(VariationsSwitches.ENABLE_FINCH_SEED_DELTA_COMPRESSION)
