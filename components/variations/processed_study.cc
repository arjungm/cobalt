// Copyright 2013 The Chromium Authors
// Use of this source code is governed by a BSD-style license that can be
// found in the LICENSE file.

#include "components/variations/processed_study.h"

#include <cstdint>
#include <set>
#include <string>
#include <string_view>

#include "base/containers/contains.h"
#include "base/logging.h"
#include "base/metrics/histogram_functions.h"
#include "base/strings/string_util.h"
#include "base/version.h"
#include "components/variations/proto/study.pb.h"
#include "entropy_provider.h"
#include "variations_layers.h"

namespace variations {
namespace {

void LogInvalidReason(InvalidStudyReason reason) {
  base::UmaHistogramEnumeration("Variations.InvalidStudyReason", reason);
}

<<<<<<< HEAD
// TODO(crbug/946593): Use base::FeatureList::IsValidFeatureOrFieldTrialName
// once WebRTC trials with "," in group names are removed.
=======
// TODO(crbug.com/41449497): Use
// base::FeatureList::IsValidFeatureOrFieldTrialName once WebRTC trials with ","
// in group names are removed.
>>>>>>> 626889fb
bool IsValidExperimentName(const std::string& name) {
  return base::IsStringASCII(name) &&
         name.find_first_of("<*") == std::string::npos;
}

// Validates the sanity of |study| and computes the total probability and
// whether all assignments are to a single group.
bool ValidateStudyAndComputeTotalProbability(
    const Study& study,
    base::FieldTrial::Probability* total_probability,
    bool* all_assignments_to_one_group) {
  if (study.name().empty()) {
    LogInvalidReason(InvalidStudyReason::kBlankStudyName);
    DVLOG(1) << "study with missing study name";
    return false;
  }

  if (!base::FeatureList::IsValidFeatureOrFieldTrialName(study.name())) {
    LogInvalidReason(InvalidStudyReason::kInvalidStudyName);
    DVLOG(1) << study.name() << " is an invalid experiment name";
    return false;
  }

  if (study.filter().has_min_version() &&
      !base::Version::IsValidWildcardString(study.filter().min_version())) {
    LogInvalidReason(InvalidStudyReason::kInvalidMinVersion);
    DVLOG(1) << study.name()
             << " has invalid min version: " << study.filter().min_version();
    return false;
  }
  if (study.filter().has_max_version() &&
      !base::Version::IsValidWildcardString(study.filter().max_version())) {
    LogInvalidReason(InvalidStudyReason::kInvalidMaxVersion);
    DVLOG(1) << study.name()
             << " has invalid max version: " << study.filter().max_version();
    return false;
  }
  if (study.filter().has_min_os_version() &&
      !base::Version::IsValidWildcardString(study.filter().min_os_version())) {
    LogInvalidReason(InvalidStudyReason::kInvalidMinOsVersion);
    DVLOG(1) << study.name() << " has invalid min os version: "
             << study.filter().min_os_version();
    return false;
  }
  if (study.filter().has_max_os_version() &&
      !base::Version::IsValidWildcardString(study.filter().max_os_version())) {
    LogInvalidReason(InvalidStudyReason::kInvalidMaxOsVersion);
    DVLOG(1) << study.name() << " has invalid max os version: "
             << study.filter().max_os_version();
    return false;
  }

  // Validate experiment names
  {
    std::set<std::string> experiment_names;
    for (const auto& experiment : study.experiment()) {
      if (experiment.name().empty()) {
        LogInvalidReason(InvalidStudyReason::kMissingExperimentName);
        DVLOG(1) << study.name() << " is missing an experiment name";
        return false;
      }
      if (!IsValidExperimentName(experiment.name())) {
        LogInvalidReason(InvalidStudyReason::kInvalidExperimentName);
        DVLOG(1) << study.name() << " has a invalid experiment name "
                 << experiment.name();
        return false;
      }
      if (!experiment_names.insert(experiment.name()).second) {
        LogInvalidReason(InvalidStudyReason::kRepeatedExperimentName);
        DVLOG(1) << study.name() << " has a repeated experiment name "
                 << experiment.name();
        return false;
      }
    }

    // Specifying a default experiment is optional, so finding it in the
    // experiment list is only required when it is specified.
    if (!study.default_experiment_name().empty() &&
        !base::Contains(experiment_names, study.default_experiment_name())) {
      LogInvalidReason(InvalidStudyReason::kMissingDefaultExperimentInList);
      DVLOG(1) << study.name() << " is missing default experiment ("
               << study.default_experiment_name() << ") in its experiment list";
      // The default group was not found in the list of groups. This study is
      // not valid.
      return false;
    }
  }

  for (const auto& experiment : study.experiment()) {
    if (!experiment.has_feature_association())
      continue;
    for (const auto& feature :
         experiment.feature_association().enable_feature()) {
      if (!base::FeatureList::IsValidFeatureOrFieldTrialName(feature)) {
        LogInvalidReason(InvalidStudyReason::kInvalidFeatureName);
        DVLOG(1) << study.name() << " has a feature experiment name "
                 << feature;
        return false;
      }
    }
    for (const auto& feature :
         experiment.feature_association().disable_feature()) {
      if (!base::FeatureList::IsValidFeatureOrFieldTrialName(feature)) {
        LogInvalidReason(InvalidStudyReason::kInvalidFeatureName);
        DVLOG(1) << study.name() << " has a feature experiment name "
                 << feature;
        return false;
      }
    }
    if (!base::FeatureList::IsValidFeatureOrFieldTrialName(
            experiment.feature_association().forcing_feature_on())) {
      LogInvalidReason(InvalidStudyReason::kInvalidFeatureName);
      DVLOG(1) << study.name() << " has a feature experiment name "
               << experiment.feature_association().forcing_feature_on();
      return false;
    }
    if (!base::FeatureList::IsValidFeatureOrFieldTrialName(
            experiment.feature_association().forcing_feature_off())) {
      LogInvalidReason(InvalidStudyReason::kInvalidFeatureName);
      DVLOG(1) << study.name() << " has a feature experiment name "
               << experiment.feature_association().forcing_feature_off();
      return false;
    }
  }

  for (const auto& experiment : study.experiment()) {
    const auto& flag = experiment.forcing_flag();
    // Forcing flags are passed to CommandLine::HasSwitch. It should be safe to
    // pass invalid flags to that, but we do validation to prevent triggering
    // the DCHECK there.
    if (base::ToLowerASCII(flag) != flag) {
      LogInvalidReason(InvalidStudyReason::kInvalidForcingFlag);
      DVLOG(1) << study.name() << " has an invalid forcing flag " << flag;
      return false;
    }
  }

  base::FieldTrial::Probability divisor = 0;
  bool multiple_assigned_groups = false;

  for (const auto& experiment : study.experiment()) {
    if (experiment.has_google_web_experiment_id() &&
        experiment.has_google_web_trigger_experiment_id()) {
      LogInvalidReason(InvalidStudyReason::kTriggerAndNonTriggerExperimentId);
      DVLOG(1) << study.name() << " has experiment (" << experiment.name()
               << ") with a google_web_experiment_id and a "
               << "web_trigger_experiment_id.";
      return false;
    }

    if (!experiment.has_forcing_flag() && experiment.probability_weight() > 0) {
      // If |divisor| is not 0, there was at least one prior non-zero group.
      if (divisor != 0)
        multiple_assigned_groups = true;

      if (experiment.probability_weight() >
          std::numeric_limits<base::FieldTrial::Probability>::max()) {
        LogInvalidReason(InvalidStudyReason::kExperimentProbabilityOverflow);
        DVLOG(1) << study.name() << " has an experiment (" << experiment.name()
                 << ") with a probability weight of "
                 << experiment.probability_weight()
                 << " that exceeds the maximum supported value";
        return false;
      }

      if (divisor + experiment.probability_weight() >
          std::numeric_limits<base::FieldTrial::Probability>::max()) {
        LogInvalidReason(InvalidStudyReason::kTotalProbabilityOverflow);
        DVLOG(1) << study.name() << "'s total probability weight exceeds the "
                 << "maximum supported value";
        return false;
      }
      divisor += experiment.probability_weight();
    }
  }

  *total_probability = divisor;
  *all_assignments_to_one_group = !multiple_assigned_groups;
  return true;
}

}  // namespace

// static
const char ProcessedStudy::kGenericDefaultExperimentName[] =
    "VariationsDefaultExperiment";

ProcessedStudy::ProcessedStudy() = default;

ProcessedStudy::ProcessedStudy(const ProcessedStudy& other) = default;

ProcessedStudy::~ProcessedStudy() = default;

bool ProcessedStudy::Init(const Study* study) {
  base::FieldTrial::Probability total_probability = 0;
  bool all_assignments_to_one_group = false;
  std::vector<std::string> associated_features;
  if (!ValidateStudyAndComputeTotalProbability(*study, &total_probability,
                                               &all_assignments_to_one_group)) {
    return false;
  }

  study_ = study;
  total_probability_ = total_probability;
  all_assignments_to_one_group_ = all_assignments_to_one_group;
  return true;
}

bool ProcessedStudy::ShouldStudyUseLowEntropy() const {
  // This should be kept in sync with the server-side layer validation
  // code: go/chrome-variations-layer-validation
  for (const auto& experiment : study_->experiment()) {
    if (experiment.has_google_web_experiment_id() ||
        experiment.has_google_web_trigger_experiment_id() ||
        experiment.has_chrome_sync_experiment_id()) {
      return true;
    }
  }
  return false;
}

const base::FieldTrial::EntropyProvider&
ProcessedStudy::SelectEntropyProviderForStudy(
    const EntropyProviders& entropy_providers,
    const VariationsLayers& layers) const {
  if (!study_->has_consistency() ||
      study_->consistency() != Study_Consistency_PERMANENT ||
      // If all assignments are to a single group, no need to enable one time
      // randomization (which is more expensive to compute), since the result
      // will be the same.
      all_assignments_to_one_group_) {
    return entropy_providers.session_entropy();
  }
  if (entropy_providers.default_entropy_is_high_entropy() &&
      !ShouldStudyUseLowEntropy()) {
    // We can use the high entropy source to randomize this study, which will
    // be uniform even if the study is conditioned on layer membership.
    return entropy_providers.default_entropy();
  }
  if (study_->has_layer())
    return layers.GetRemainderEntropy(study_->layer().layer_id());
  return entropy_providers.low_entropy();
}

int ProcessedStudy::GetExperimentIndexByName(const std::string& name) const {
  for (int i = 0; i < study_->experiment_size(); ++i) {
    if (study_->experiment(i).name() == name)
      return i;
  }

  return -1;
}

<<<<<<< HEAD
const base::StringPiece ProcessedStudy::GetDefaultExperimentName() const {
=======
const std::string_view ProcessedStudy::GetDefaultExperimentName() const {
>>>>>>> 626889fb
  if (study_->default_experiment_name().empty())
    return kGenericDefaultExperimentName;

  return study_->default_experiment_name();
}

}  // namespace variations<|MERGE_RESOLUTION|>--- conflicted
+++ resolved
@@ -25,14 +25,9 @@
   base::UmaHistogramEnumeration("Variations.InvalidStudyReason", reason);
 }
 
-<<<<<<< HEAD
-// TODO(crbug/946593): Use base::FeatureList::IsValidFeatureOrFieldTrialName
-// once WebRTC trials with "," in group names are removed.
-=======
 // TODO(crbug.com/41449497): Use
 // base::FeatureList::IsValidFeatureOrFieldTrialName once WebRTC trials with ","
 // in group names are removed.
->>>>>>> 626889fb
 bool IsValidExperimentName(const std::string& name) {
   return base::IsStringASCII(name) &&
          name.find_first_of("<*") == std::string::npos;
@@ -241,42 +236,6 @@
   return true;
 }
 
-bool ProcessedStudy::ShouldStudyUseLowEntropy() const {
-  // This should be kept in sync with the server-side layer validation
-  // code: go/chrome-variations-layer-validation
-  for (const auto& experiment : study_->experiment()) {
-    if (experiment.has_google_web_experiment_id() ||
-        experiment.has_google_web_trigger_experiment_id() ||
-        experiment.has_chrome_sync_experiment_id()) {
-      return true;
-    }
-  }
-  return false;
-}
-
-const base::FieldTrial::EntropyProvider&
-ProcessedStudy::SelectEntropyProviderForStudy(
-    const EntropyProviders& entropy_providers,
-    const VariationsLayers& layers) const {
-  if (!study_->has_consistency() ||
-      study_->consistency() != Study_Consistency_PERMANENT ||
-      // If all assignments are to a single group, no need to enable one time
-      // randomization (which is more expensive to compute), since the result
-      // will be the same.
-      all_assignments_to_one_group_) {
-    return entropy_providers.session_entropy();
-  }
-  if (entropy_providers.default_entropy_is_high_entropy() &&
-      !ShouldStudyUseLowEntropy()) {
-    // We can use the high entropy source to randomize this study, which will
-    // be uniform even if the study is conditioned on layer membership.
-    return entropy_providers.default_entropy();
-  }
-  if (study_->has_layer())
-    return layers.GetRemainderEntropy(study_->layer().layer_id());
-  return entropy_providers.low_entropy();
-}
-
 int ProcessedStudy::GetExperimentIndexByName(const std::string& name) const {
   for (int i = 0; i < study_->experiment_size(); ++i) {
     if (study_->experiment(i).name() == name)
@@ -286,11 +245,7 @@
   return -1;
 }
 
-<<<<<<< HEAD
-const base::StringPiece ProcessedStudy::GetDefaultExperimentName() const {
-=======
 const std::string_view ProcessedStudy::GetDefaultExperimentName() const {
->>>>>>> 626889fb
   if (study_->default_experiment_name().empty())
     return kGenericDefaultExperimentName;
 
