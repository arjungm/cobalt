// Copyright 2017 The Chromium Authors
// Use of this source code is governed by a BSD-style license that can be
// found in the LICENSE file.

#ifndef COMPONENTS_VARIATIONS_METRICS_H_
#define COMPONENTS_VARIATIONS_METRICS_H_

#include "base/component_export.h"
#include "build/build_config.h"

namespace variations {

// The result of importing a seed during Android or iOS first run.
// Note: UMA histogram enum - don't re-order or remove entries.
enum class FirstRunSeedImportResult {
  SUCCESS,
  FAIL_NO_CALLBACK,
  FAIL_NO_FIRST_RUN_SEED,
  FAIL_STORE_FAILED,
  FAIL_INVALID_RESPONSE_DATE,
  ENUM_SIZE
};

// The result of attempting to load a variations seed during startup.
//
// These values are persisted to logs. Entries should not be renumbered and
// numeric values should never be reused.
//
// GENERATED_JAVA_ENUM_PACKAGE: org.chromium.components.variations
enum class LoadSeedResult {
  kSuccess = 0,
  kEmpty = 1,
  // kCorrupt = 2,  // Deprecated.
  kInvalidSignature = 3,
  kCorruptBase64 = 4,
  kCorruptProtobuf = 5,
  kCorruptGzip = 6,
  kLoadTimedOut = 7,
  kLoadInterrupted = 8,
  kLoadOtherFailure = 9,
<<<<<<< HEAD
  kMaxValue = kLoadOtherFailure,
=======
  kExceedsUncompressedSizeLimit = 10,
  kMaxValue = kExceedsUncompressedSizeLimit,
>>>>>>> 626889fb
};

// The result of attempting to store a variations seed received from the server.
//
// These values are persisted to logs. Entries should not be renumbered and
// numeric values should never be reused.
enum class StoreSeedResult {
  kSuccess = 0,
  // kFailedEmpty = 1,  // Deprecated.
  kFailedParse = 2,
  kFailedSignature = 3,
  kFailedGzip = 4,
  // kDeltaCount = 5,  // Deprecated.
  kFailedDeltaReadSeed = 6,
  kFailedDeltaApply = 7,
  kFailedDeltaStore = 8,
  kFailedUngzip = 9,
  kFailedEmptyGzipContents = 10,
  kFailedUnsupportedSeedFormat = 11,
  // The following are not so much a result of the seed store, but rather
  // counting the types of seeds the SeedStore() function saw. Kept in the same
  // histogram for efficiency and convenience of comparing against the other
  // values.
  kGzipDeltaCount = 12,
  kNonGzipDeltaCount = 13,
  kGzipFullCount = 14,
  kNonGzipFullCount = 15,
  kMaxValue = kNonGzipFullCount,
};

// The result of updating the date associated with an existing stored variations
// seed.
// Note: UMA histogram enum - don't re-order or remove entries.
enum class UpdateSeedDateResult {
  NO_OLD_DATE,
  NEW_DATE_IS_OLDER,
  SAME_DAY,
  NEW_DAY,
  ENUM_SIZE
};

// The result of verifying a variation seed's signature.
// Note: UMA histogram enum - don't re-order or remove entries.
enum class VerifySignatureResult {
  MISSING_SIGNATURE,
  DECODE_FAILED,
  INVALID_SIGNATURE,
  INVALID_SEED,
  VALID_SIGNATURE,
  ENUM_SIZE
};

// Describes instance manipulations applied to data.
struct InstanceManipulations {
  const bool gzip_compressed;
  const bool delta_compressed;
};

#if BUILDFLAG(IS_ANDROID) || BUILDFLAG(IS_IOS)
// Records the result of importing a seed during Android first run.
COMPONENT_EXPORT(VARIATIONS)
void RecordFirstRunSeedImportResult(FirstRunSeedImportResult result);
#endif  // BUILDFLAG(IS_ANDROID) || BUILDFLAG(IS_IOS)

// Records the result of attempting to load the latest variations seed on
// startup.
COMPONENT_EXPORT(VARIATIONS) void RecordLoadSeedResult(LoadSeedResult state);

// Records the result of attempting to load the safe variations seed on startup.
COMPONENT_EXPORT(VARIATIONS)
void RecordLoadSafeSeedResult(LoadSeedResult state);

// Records the result of attempting to store a variations seed received from the
// server.
COMPONENT_EXPORT(VARIATIONS) void RecordStoreSeedResult(StoreSeedResult result);

// Records the result of attempting to store a seed as the safe seed.
COMPONENT_EXPORT(VARIATIONS)
void RecordStoreSafeSeedResult(StoreSeedResult result);

// Reports to UMA that the seed format specified by the server is unsupported.
COMPONENT_EXPORT(VARIATIONS) void ReportUnsupportedSeedFormatError();

// Records the instance manipulations a seed was received with.
COMPONENT_EXPORT(VARIATIONS)
void RecordSeedInstanceManipulations(const InstanceManipulations& im);

}  // namespace variations

#endif  // COMPONENTS_VARIATIONS_METRICS_H_<|MERGE_RESOLUTION|>--- conflicted
+++ resolved
@@ -38,12 +38,8 @@
   kLoadTimedOut = 7,
   kLoadInterrupted = 8,
   kLoadOtherFailure = 9,
-<<<<<<< HEAD
-  kMaxValue = kLoadOtherFailure,
-=======
   kExceedsUncompressedSizeLimit = 10,
   kMaxValue = kExceedsUncompressedSizeLimit,
->>>>>>> 626889fb
 };
 
 // The result of attempting to store a variations seed received from the server.
