--- conflicted
+++ resolved
@@ -38,13 +38,8 @@
 // value.
 class COMPONENT_EXPORT(VARIATIONS) SyntheticTrialGroup {
  public:
-<<<<<<< HEAD
-  SyntheticTrialGroup(base::StringPiece trial_name,
-                      base::StringPiece group_name,
-=======
   SyntheticTrialGroup(std::string_view trial_name,
                       std::string_view group_name,
->>>>>>> 626889fb
                       SyntheticTrialAnnotationMode annotation_mode);
 
   SyntheticTrialGroup(const SyntheticTrialGroup&);
@@ -52,13 +47,8 @@
   ~SyntheticTrialGroup() = default;
 
   base::FieldTrial::ActiveGroup active_group() const { return active_group_; }
-<<<<<<< HEAD
-  base::StringPiece trial_name() const { return active_group_.trial_name; }
-  base::StringPiece group_name() const { return active_group_.group_name; }
-=======
   std::string_view trial_name() const { return active_group_.trial_name; }
   std::string_view group_name() const { return active_group_.group_name; }
->>>>>>> 626889fb
   ActiveGroupId id() const { return id_; }
   base::TimeTicks start_time() const { return start_time_; }
   SyntheticTrialAnnotationMode annotation_mode() const {
@@ -66,13 +56,8 @@
   }
   bool is_external() const { return is_external_; }
 
-<<<<<<< HEAD
-  void SetTrialName(base::StringPiece trial_name);
-  void SetGroupName(base::StringPiece group_name);
-=======
   void SetTrialName(std::string_view trial_name);
   void SetGroupName(std::string_view group_name);
->>>>>>> 626889fb
   void SetStartTime(base::TimeTicks start_time) { start_time_ = start_time; }
   void SetAnnotationMode(SyntheticTrialAnnotationMode annotation_mode) {
     annotation_mode_ = annotation_mode;
