// Copyright 2018 The Chromium Authors
// Use of this source code is governed by a BSD-style license that can be
// found in the LICENSE file.

#include "components/variations/variations_crash_keys.h"

#include <string>

#include "base/command_line.h"
#include "base/metrics/field_trial.h"
#include "base/run_loop.h"
#include "base/test/task_environment.h"
#include "build/build_config.h"
#include "components/crash/core/common/crash_key.h"
#include "components/variations/active_field_trials.h"
#include "components/variations/hashing.h"
#include "components/variations/synthetic_trial_registry.h"
#include "components/variations/synthetic_trials_active_group_id_provider.h"
#include "components/variations/variations_switches.h"
#include "testing/gtest/include/gtest/gtest.h"

namespace variations {

namespace {

std::string GetVariationsCrashKey() {
  return crash_reporter::GetCrashKeyValue("variations");
}

std::string GetNumExperimentsCrashKey() {
  return crash_reporter::GetCrashKeyValue("num-experiments");
}

std::string GetVariationsSeedVersionCrashKey() {
  return crash_reporter::GetCrashKeyValue("variations-seed-version");
}

class VariationsCrashKeysTest : public ::testing::Test {
 public:
  VariationsCrashKeysTest() {
    crash_reporter::ResetCrashKeysForTesting();
    crash_reporter::InitializeCrashKeysForTesting();
  }

  VariationsCrashKeysTest(const VariationsCrashKeysTest&) = delete;
  VariationsCrashKeysTest& operator=(const VariationsCrashKeysTest&) = delete;

  ~VariationsCrashKeysTest() override {
    SyntheticTrialsActiveGroupIdProvider::GetInstance()->ResetForTesting();
    ClearCrashKeysInstanceForTesting();
    crash_reporter::ResetCrashKeysForTesting();
  }

 private:
  base::test::TaskEnvironment task_environment_;
};

}  // namespace

TEST_F(VariationsCrashKeysTest, BasicFunctionality) {
  SyntheticTrialRegistry registry;
  registry.AddObserver(SyntheticTrialsActiveGroupIdProvider::GetInstance());

  // Start with 2 trials, one active and one not
  base::FieldTrialList::CreateFieldTrial("Trial1", "Group1")->Activate();
  base::FieldTrialList::CreateFieldTrial("Trial2", "Group2");

  InitCrashKeys();

  EXPECT_EQ("1", GetNumExperimentsCrashKey());
  EXPECT_EQ("8e7abfb0-c16397b7,", GetVariationsCrashKey());

  ExperimentListInfo info = GetExperimentListInfo();
  EXPECT_EQ(1, info.num_experiments);
  EXPECT_EQ("8e7abfb0-c16397b7,", info.experiment_list);

  // Now, active Trial2.
  EXPECT_EQ("Group2", base::FieldTrialList::FindFullName("Trial2"));
  base::RunLoop().RunUntilIdle();

  EXPECT_EQ("2", GetNumExperimentsCrashKey());
  EXPECT_EQ("8e7abfb0-c16397b7,277f2a3d-d77354d0,", GetVariationsCrashKey());
  info = GetExperimentListInfo();
  EXPECT_EQ(2, info.num_experiments);
  EXPECT_EQ("8e7abfb0-c16397b7,277f2a3d-d77354d0,", info.experiment_list);

  // Add two synthetic trials and confirm that they show up in the list.
  SyntheticTrialGroup synth_trial(
      "Trial3", "Group3", variations::SyntheticTrialAnnotationMode::kNextLog);
  registry.RegisterSyntheticFieldTrial(synth_trial);

  EXPECT_EQ("3", GetNumExperimentsCrashKey());
  EXPECT_EQ("8e7abfb0-c16397b7,277f2a3d-d77354d0,9f339c9d-746c2ad4,",
            GetVariationsCrashKey());
  info = GetExperimentListInfo();
  EXPECT_EQ(3, info.num_experiments);
  EXPECT_EQ("8e7abfb0-c16397b7,277f2a3d-d77354d0,9f339c9d-746c2ad4,",
            info.experiment_list);

  // Add another regular trial.
  base::FieldTrialList::CreateFieldTrial("Trial4", "Group4")->Activate();
  base::RunLoop().RunUntilIdle();
  EXPECT_EQ("4", GetNumExperimentsCrashKey());
  EXPECT_EQ(
      "8e7abfb0-c16397b7,277f2a3d-d77354d0,21710f4c-99b90b01,"
      "9f339c9d-746c2ad4,",
      GetVariationsCrashKey());
  info = GetExperimentListInfo();
  EXPECT_EQ(4, info.num_experiments);
  EXPECT_EQ(
      "8e7abfb0-c16397b7,277f2a3d-d77354d0,21710f4c-99b90b01,"
      "9f339c9d-746c2ad4,",
      info.experiment_list);

  // Replace synthetic trial group and add one more.
  SyntheticTrialGroup synth_trial2(
      "Trial3", "Group3_A", variations::SyntheticTrialAnnotationMode::kNextLog);
  registry.RegisterSyntheticFieldTrial(synth_trial2);
  SyntheticTrialGroup synth_trial3(
      "Trial4", "Group4", variations::SyntheticTrialAnnotationMode::kNextLog);
  registry.RegisterSyntheticFieldTrial(synth_trial3);

  EXPECT_EQ("5", GetNumExperimentsCrashKey());
  EXPECT_EQ(
      "8e7abfb0-c16397b7,277f2a3d-d77354d0,21710f4c-99b90b01,"
      "9f339c9d-3250dddc,21710f4c-99b90b01,",
      GetVariationsCrashKey());
  info = GetExperimentListInfo();
  EXPECT_EQ(5, info.num_experiments);
  EXPECT_EQ(
      "8e7abfb0-c16397b7,277f2a3d-d77354d0,21710f4c-99b90b01,"
      "9f339c9d-3250dddc,21710f4c-99b90b01,",
      info.experiment_list);
<<<<<<< HEAD
=======
}

TEST_F(VariationsCrashKeysTest, SeedVersionFromParsedSeed) {
  SetSeedVersion("version-123");
  InitCrashKeys();
  EXPECT_EQ("version-123", GetVariationsSeedVersionCrashKey());
}

TEST_F(VariationsCrashKeysTest, SeedVersionFromCommandLineSwitch) {
  base::CommandLine::ForCurrentProcess()->AppendSwitchASCII(
      variations::switches::kVariationsSeedVersion, "version-456");
  InitCrashKeys();
  EXPECT_EQ("version-456", GetVariationsSeedVersionCrashKey());
}

TEST_F(VariationsCrashKeysTest, OverriddenFieldTrial) {
  base::FieldTrialList::CreateFieldTrial("Trial1", "Group1",
                                         /*is_low_anonymity=*/false,
                                         /*is_overridden=*/true)
      ->Activate();

  InitCrashKeys();

  // Because the trial is overridden, it has a different group variation ID.
  EXPECT_EQ("1", GetNumExperimentsCrashKey());
  EXPECT_EQ("2a140065", HashNameAsHexString("Group1_MANUALLY_FORCED"));
  EXPECT_EQ("8e7abfb0-2a140065,", GetVariationsCrashKey());
>>>>>>> 626889fb
}

}  // namespace variations<|MERGE_RESOLUTION|>--- conflicted
+++ resolved
@@ -131,8 +131,6 @@
       "8e7abfb0-c16397b7,277f2a3d-d77354d0,21710f4c-99b90b01,"
       "9f339c9d-3250dddc,21710f4c-99b90b01,",
       info.experiment_list);
-<<<<<<< HEAD
-=======
 }
 
 TEST_F(VariationsCrashKeysTest, SeedVersionFromParsedSeed) {
@@ -160,7 +158,6 @@
   EXPECT_EQ("1", GetNumExperimentsCrashKey());
   EXPECT_EQ("2a140065", HashNameAsHexString("Group1_MANUALLY_FORCED"));
   EXPECT_EQ("8e7abfb0-2a140065,", GetVariationsCrashKey());
->>>>>>> 626889fb
 }
 
 }  // namespace variations