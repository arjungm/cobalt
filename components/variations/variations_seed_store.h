// Copyright 2014 The Chromium Authors
// Use of this source code is governed by a BSD-style license that can be
// found in the LICENSE file.

#ifndef COMPONENTS_VARIATIONS_VARIATIONS_SEED_STORE_H_
#define COMPONENTS_VARIATIONS_VARIATIONS_SEED_STORE_H_

#include <memory>
#include <optional>
#include <string>

#include "base/component_export.h"
#include "base/functional/callback.h"
#include "base/gtest_prod_util.h"
#include "base/memory/raw_ptr.h"
<<<<<<< HEAD
=======
#include "base/metrics/field_trial.h"
>>>>>>> 626889fb
#include "base/time/time.h"
#include "base/version_info/channel.h"
#include "build/build_config.h"
#include "components/variations/entropy_provider.h"
#include "components/variations/metrics.h"
#include "components/variations/proto/variations_seed.pb.h"
<<<<<<< HEAD
=======
#include "components/variations/seed_reader_writer.h"
>>>>>>> 626889fb
#include "components/variations/seed_response.h"
#include "components/variations/variations_safe_seed_store.h"

#if BUILDFLAG(IS_CHROMEOS)
#include "chromeos/ash/components/dbus/featured/featured.pb.h"
#endif  // BUILDFLAG(IS_CHROMEOS)

class PrefService;
class PrefRegistrySimple;

namespace variations {

struct ClientFilterableState;
class VariationsSeed;

// A seed that has passed validation.
struct ValidatedSeed {
<<<<<<< HEAD
  // Gzipped and base-64 encoded serialized VariationsSeed.
  std::string base64_seed_data;
=======
  ValidatedSeed();
  ~ValidatedSeed();

  // Move-only to avoid expensive copies of seed data.
  ValidatedSeed(ValidatedSeed&& other);
  ValidatedSeed& operator=(ValidatedSeed&& other);

  // Returns whether a seed matches an already stored seed.
  bool MatchesStoredSeed(const StoredSeed& stored_seed) const;

  // Gzipped and base-64 encoded serialized VariationsSeed.
  std::string base64_seed_data;
  // Gzipped serialized VariationsSeed.
  std::string compressed_seed_data;
>>>>>>> 626889fb
  // A cryptographic signature on the seed_data.
  std::string base64_seed_signature;
  // The seed data parsed as a proto.
  VariationsSeed parsed;
};

// VariationsSeedStore is a helper class for reading and writing the variations
// seed from Local State.
class COMPONENT_EXPORT(VARIATIONS) VariationsSeedStore {
 public:
<<<<<<< HEAD
  // Standard constructor. Enables signature verification.
  explicit VariationsSeedStore(PrefService* local_state);
  // |initial_seed| may be null. If not null, then it will be stored in this
  // seed store. This is used by Android Chrome to supply the first run seed,
  // and by Android WebView to supply the seed on every run.
  // |signature_verification_enabled| can be used in unit tests to disable
  // signature checks on the seed. If |use_first_run_prefs| is true (default),
  // then this VariationsSeedStore may modify the Java SharedPreferences ("first
  // run prefs") which are set during first run; otherwise this will not access
  // SharedPreferences at all.
  VariationsSeedStore(PrefService* local_state,
                      std::unique_ptr<SeedResponse> initial_seed,
                      bool signature_verification_enabled,
=======
  // |local_state| provides access to Local State prefs. Must not be null.
  // |initial_seed|, if not null, is stored in this seed store. It is used (A)
  // by Android Chrome and iOS to supply a first-run seed and (B) by Android
  // WebView to supply a seed on every run.
  // |signature_verification_enabled| can be used in unit tests to disable
  // signature checks on the seed.
  // |safe_seed_store| controls loading and storing safe seed data.
  // |channel| describes the release channel of the browser.
  // |seed_file_dir| is the file path to the seed file directory. If empty, the
  // seed is not stored in a separate seed file, only in |local_state_|.
  // |entropy_providers| used to provide entropy when setting up the seed file
  // field trial. If null, the client will not participate in the experiment.
  // |use_first_run_prefs|, if true (default), facilitates modifying Java
  // SharedPreferences ("first run prefs") on Android. If false,
  // SharedPreferences are not accessed.
  VariationsSeedStore(PrefService* local_state,
                      std::unique_ptr<SeedResponse> initial_seed,
                      bool signature_verification_enabled,
                      std::unique_ptr<VariationsSafeSeedStore> safe_seed_store,
                      version_info::Channel channel,
                      const base::FilePath& seed_file_dir,
                      const EntropyProviders* entropy_providers = nullptr,
>>>>>>> 626889fb
                      bool use_first_run_prefs = true);

  VariationsSeedStore(const VariationsSeedStore&) = delete;
  VariationsSeedStore& operator=(const VariationsSeedStore&) = delete;

  virtual ~VariationsSeedStore();

  // Loads the variations seed data from local state into |seed|, as well as the
  // raw pref values into |seed_data| and |base64_signature|. If there is a
  // problem with loading, clears the seed pref value and returns false. If
  // successful, fills the the outparams with the loaded data and returns true.
  // Virtual for testing.
  [[nodiscard]] virtual bool LoadSeed(VariationsSeed* seed,
                                      std::string* seed_data,
                                      std::string* base64_seed_signature);

  // Stores the given seed |data| (serialized protobuf) to local state, along
  // with a base64-encoded digital signature for seed and the date when it was
  // fetched. If |is_gzip_compressed| is true, treats |data| as being gzip
  // compressed and decompresses it before any other processing.
  // If |is_delta_compressed| is true, treats |data| as being delta
  // compressed and attempts to decode it first using the store's seed data.
  // The actual seed data will be base64 encoded for storage. If the string
  // is invalid, the existing prefs are untouched and false is returned.
  // Additionally, stores the |country_code| that was received with the seed in
  // a separate pref. |done_callback| will be called with the result of the
  // operation, with a non-empty de-serialized, decoded protobuf VariationsSeed
  // on success. If |require_synchronous| is true, all the changes will be
  // performed synchronously, whereas otherwise some processing can be async.
  // Note: Strings are passed by value to support std::move() semantics.
  void StoreSeedData(
      std::string data,
      std::string base64_seed_signature,
      std::string country_code,
      base::Time date_fetched,
      bool is_delta_compressed,
      bool is_gzip_compressed,
      base::OnceCallback<void(bool, VariationsSeed)> done_callback,
      bool require_synchronous = false);

  // Loads the safe variations seed data from local state into |seed| and
  // updates any relevant fields in |client_state|. Returns true iff the safe
  // seed was read successfully from prefs. If the safe seed could not be
  // loaded, it is guaranteed that no fields in |client_state| are modified.
  //
  // Side effect: Upon failing to read or validate the safe seed, clears all
  // of the safe seed pref values.
  //
<<<<<<< HEAD
  // Virtual for testing.
=======
  // Virtual for testing and for early-boot CrOS experiments to use a different
  // safe seed.
>>>>>>> 626889fb
  [[nodiscard]] virtual bool LoadSafeSeed(VariationsSeed* seed,
                                          ClientFilterableState* client_state);

  // Stores the given |seed_data| (a serialized protobuf) to local state as a
  // safe seed, along with a base64-encoded digital signature for seed and any
  // additional client metadata relevant to the safe seed. Returns true on
  // success or false on failure; no prefs are updated in case of failure.
  // Virtual for testing.
  virtual bool StoreSafeSeed(const std::string& seed_data,
                             const std::string& base64_seed_signature,
                             int seed_milestone,
                             const ClientFilterableState& client_state,
                             base::Time seed_fetch_time);

  // Loads the last fetch time (for the latest seed) that was persisted to the
  // local state.
  base::Time GetLastFetchTime() const;

  // Returns the time at which the safe seed was persisted to the local state.
<<<<<<< HEAD
  base::Time GetSafeSeedFetchTime() const;
=======
  //
  // Virtual for early-boot CrOS experiments to use a different safe seed.
  virtual base::Time GetSafeSeedFetchTime() const;

  // Loads the milestone that was used for the latest seed that was persisted to
  // the local state.
  int GetLatestMilestone() const;

  // Returns the milestone that was used for the safe seed.
  int GetSafeSeedMilestone() const;
>>>>>>> 626889fb

  // Records |fetch_time| as the last time at which a seed was fetched
  // successfully. Also updates the safe seed's fetch time if the latest and
  // safe seeds are identical.
  void RecordLastFetchTime(base::Time fetch_time);
<<<<<<< HEAD
=======

  // Loads the last server-provided seed date (for the latest seed) that was
  // persisted to the local state. (See GetTimeForStudyDateChecks.)
  base::Time GetLatestTimeForStudyDateChecks() const;

  // Loads the last server-provided safe seed date of when the seed to be used
  // was fetched. (See GetTimeForStudyDateChecks.)
  base::Time GetSafeSeedTimeForStudyDateChecks() const;

  // Returns the time to use when determining whether a client should
  // participate in a study. The returned time is one of the following:
  // (A) The server-provided timestamp of when the seed to be used was fetched.
  // (B) The Chrome binary's build time.
  // (C) A client-provided timestamp stored in prefs during the FRE on some
  //     platforms (in ChromeFeatureListCreator::SetupInitialPrefs()).
  //
  // These are prioritized as follows:
  // (1) The server-provided timestamp (A) is returned when it is available and
  //     fresher than the binary build time.
  // (2) The client-provided timestamp (C) is returned if it was written to
  //     prefs, has not yet been overwritten by a server-provided timestamp,
  //     and it is fresher than the binary build time.
  // (3) Otherwise, the binary build time (B) is returned.
  base::Time GetTimeForStudyDateChecks(bool is_safe_seed);
>>>>>>> 626889fb

  // Updates |kVariationsSeedDate| and logs when previous date was from a
  // different day.
  void UpdateSeedDateAndLogDayChange(base::Time server_date_fetched);

  // Returns the serial number of the most recently received seed, or an empty
  // string if there is no seed (or if it could not be read).
  // Side-effect: If there is a failure while attempting to read the latest seed
  // from prefs, clears the prefs associated with the seed.
  // Efficiency note: If code will eventually need to load the latest seed, it's
  // more efficient to call LoadSeed() prior to calling this method.
  const std::string& GetLatestSerialNumber();

  PrefService* local_state() { return local_state_; }
  const PrefService* local_state() const { return local_state_; }

  // Registers Local State prefs used by this class.
  static void RegisterPrefs(PrefRegistrySimple* registry);

  // Loads the last fetch time (for the latest seed) that was persisted to
  // |local_state|.
  static base::Time GetLastFetchTimeFromPrefService(PrefService* local_state);
<<<<<<< HEAD

  static VerifySignatureResult VerifySeedSignatureForTesting(
      const std::string& seed_bytes,
      const std::string& base64_seed_signature);
=======

  static VerifySignatureResult VerifySeedSignatureForTesting(
      const std::string& seed_bytes,
      const std::string& base64_seed_signature);

  // Given a serialized VariationsSeed, compress it and base-64 encode it.
  // Fails if gzip encoding fails.
  static std::optional<std::string> SeedBytesToCompressedBase64Seed(
      const std::string& seed_bytes);

  // Gets |seed_reader_writer_| for testing.
  SeedReaderWriter* GetSeedReaderWriterForTesting();

  // Sets |seed_reader_writer_| to the given SeedReaderWriter for testing.
  void SetSeedReaderWriterForTesting(
      std::unique_ptr<SeedReaderWriter> seed_reader_writer);

  // Gets |safe_seed_store_| SeedReaderWriter for testing.
  SeedReaderWriter* GetSafeSeedReaderWriterForTesting();

  // Sets |safe_seed_store_| SeedReaderWriter to the given one for testing.
  void SetSafeSeedReaderWriterForTesting(
      std::unique_ptr<SeedReaderWriter> seed_reader_writer);

 protected:
  // Verify an already-loaded |seed_data| along with its |base64_seed_signature|
  // and, if verification passes, parse it into |*seed|.
  [[nodiscard]] LoadSeedResult VerifyAndParseSeed(
      VariationsSeed* seed,
      const std::string& seed_data,
      const std::string& base64_seed_signature,
      std::optional<VerifySignatureResult>* verify_signature_result);
>>>>>>> 626889fb

 private:
  FRIEND_TEST_ALL_PREFIXES(VariationsSeedStoreTest, VerifySeedSignature);
  FRIEND_TEST_ALL_PREFIXES(VariationsSeedStoreTest, ApplyDeltaPatch);

  // Move-only struct containing params related to the received variations seed.
  struct SeedData {
    std::string data;
    std::string base64_seed_signature;
    std::string country_code;
    base::Time date_fetched;
    bool is_gzip_compressed = false;
    bool is_delta_compressed = false;
    // Only set if `is_delta_compressed` is true.
    std::string existing_seed_bytes;

    SeedData();
    ~SeedData();

    // This type is move-only.
    SeedData(SeedData&& other);
    SeedData& operator=(SeedData&& other);
  };

  // The result of processing a SeedData struct.
  struct SeedProcessingResult {
    SeedData seed_data;
    StoreSeedResult result;
    // The below are only set if `result` is StoreSeedResult::kSuccess.
    ValidatedSeed validated;
    StoreSeedResult validate_result;

    SeedProcessingResult(SeedData seed_data, StoreSeedResult result);
    ~SeedProcessingResult();

    // This type is move-only.
    SeedProcessingResult(SeedProcessingResult&& other);
    SeedProcessingResult& operator=(SeedProcessingResult&& other);
  };

  // The seed store contains two distinct seeds:
  //   (1) The most recently fetched, or "latest", seed; and
  //   (2) A "safe" seed, which has been observed to keep Chrome in a basically
  //       functional state. In particular, a safe seed is one that allows
  //       Chrome to receive new seed updates from the server.
  // Note that it's possible for both seeds to be empty, and it's possible for
  // the two seeds to be identical in their contents.
  enum class SeedType {
    LATEST,
    SAFE,
  };

  // Clears all prefs related to variations seed storage for the specified seed
  // type.
  void ClearPrefs(SeedType seed_type);

#if BUILDFLAG(IS_ANDROID) || BUILDFLAG(IS_IOS)
  // Imports the variations seed from the Java/iOS side. Logs UMA on failure.
  // Android and iOS Chrome uses this on first run; WebView uses this on every
  // startup. In Chrome's case, it's important to set the first run seed as soon
  // as possible, because some clients query the seed store prefs directly
  // rather than accessing them via the seed store API: https://crbug.com/829527
  void ImportInitialSeed(std::unique_ptr<SeedResponse> initial_seed);
#endif  // BUILDFLAG(IS_ANDROID) || BUILDFLAG(IS_IOS)

  // Loads the variations seed data from local state into |seed|, as well as the
  // raw pref values into |seed_data| and |base64_signature|. Loads either the
  // safe seed or the latest seed, according to the |seed_type|. Returns whether
  // loading the seed was successful.
  // Side-effect: Upon any failure to read or validate the safe seed, clears all
  // of the pref values for the seed. This occurs iff the method returns false.
  [[nodiscard]] LoadSeedResult LoadSeedImpl(SeedType seed_type,
                                            VariationsSeed* seed,
                                            std::string* seed_data,
                                            std::string* base64_seed_signature);

  // Reads the variations seed data from prefs into |seed_data|, and returns the
  // result of the load. If a pointer for the signature is provided, the
  // signature will be read and stored into |base64_seed_signature|. The value
  // stored into |seed_data| should only be used if the result is SUCCESS. Reads
  // either the latest or the safe seed, according to the specified |seed_type|.
  // Side-effect: If the read fails, clears the prefs associated with the seed.
<<<<<<< HEAD
  [[nodiscard]] LoadSeedResult ReadSeedData(SeedType seed_type,
                                            std::string* seed_data);
=======
  [[nodiscard]] LoadSeedResult ReadSeedData(
      SeedType seed_type,
      std::string* seed_data,
      std::string* base64_seed_signature = nullptr);
>>>>>>> 626889fb

  // Resolves a |delta_bytes| against the latest seed.
  // Returns success or an error, populating |seed_bytes| on success.
  [[nodiscard]] StoreSeedResult ResolveDelta(const std::string& delta_bytes,
                                             std::string* seed_bytes);

  // Resolves instance manipulations applied to received data.
  // Returns success or an error, populating |seed_bytes| on success.
  [[nodiscard]] StoreSeedResult ResolveInstanceManipulations(
      const std::string& data,
      const InstanceManipulations& im,
      std::string* seed_bytes);

  // Called on the UI thread after the seed has been processed.
  void OnSeedDataProcessed(
      base::OnceCallback<void(bool, VariationsSeed)> done_callback,
      SeedProcessingResult result);

  // Updates the latest seed with validated data.
  void StoreValidatedSeed(const ValidatedSeed& seed,
                          const std::string& country_code,
                          base::Time date_fetched);

  // Updates the safe seed with validated data.
  void StoreValidatedSafeSeed(const ValidatedSeed& seed,
                              int seed_milestone,
                              const ClientFilterableState& client_state,
                              base::Time seed_fetch_time);

  // Processes seed data (decompression, parsing and signature verification).
  // This is meant to be called on a background thread in the case of periodic
  // seed fetches, but will also be done synchronously in the case of importing
  // a seed on startup.
  [[nodiscard]] static SeedProcessingResult ProcessSeedData(
      bool signature_verification_enabled,
      SeedData seed_data);

  // Validates that |seed_bytes| parses and matches |base64_seed_signature|.
  // Signature checking may be disabled via |signature_verification_enabled|.
  // |seed_type| indicates the source of the seed for logging purposes.
  // |result| must be non-null, and will be populated on success.
  // Returns success or some error value.
  [[nodiscard]] static StoreSeedResult ValidateSeedBytes(
      const std::string& seed_bytes,
      const std::string& base64_seed_signature,
      SeedType seed_type,
      bool signature_verification_enabled,
      ValidatedSeed* result);

  // Applies a delta-compressed |patch| to |existing_data|, producing the result
  // in |output|. Returns whether the operation was successful.
  [[nodiscard]] static bool ApplyDeltaPatch(const std::string& existing_data,
                                            const std::string& patch,
                                            std::string* output);

  // The pref service used to persist the variations seed.
  raw_ptr<PrefService> local_state_;
<<<<<<< HEAD
=======

  // Setters and getters for safe seed state.
  std::unique_ptr<VariationsSafeSeedStore> safe_seed_store_;
>>>>>>> 626889fb

  // Cached serial number from the most recently fetched variations seed.
  std::string latest_serial_number_;

  // Whether to validate signatures on the seed. Always on except in unit tests.
  const bool signature_verification_enabled_;

  // Whether this may read or write to Java "first run" SharedPreferences.
  const bool use_first_run_prefs_;

<<<<<<< HEAD
=======
  // Handles reads and writes to seed files.
  std::unique_ptr<SeedReaderWriter> seed_reader_writer_;

#if BUILDFLAG(IS_CHROMEOS)
  // Gets the combined server and client state used for early boot variations
  // platform disaster recovery.
  featured::SeedDetails GetSafeSeedStateForPlatform(
      const ValidatedSeed& seed,
      const int seed_milestone,
      const ClientFilterableState& client_state,
      const base::Time seed_fetch_time);

  // Retries sending the safe seed to platform. Does not retry after two failed
  // attempts.
  void MaybeRetrySendSafeSeed(const featured::SeedDetails& safe_seed,
                              bool success);

  // Sends the safe seed to the platform.
  void SendSafeSeedToPlatform(const featured::SeedDetails& safe_seed);

  // A counter that keeps track of how many times the current safe seed is sent
  // to platform.
  size_t send_seed_to_platform_attempts_ = 0;
#endif  // BUILDFLAG(IS_CHROMEOS)

  // Note: This should remain the last member so it'll be destroyed and
  // invalidate its weak pointers before any other members are destroyed.
>>>>>>> 626889fb
  base::WeakPtrFactory<VariationsSeedStore> weak_ptr_factory_{this};
};

}  // namespace variations

#endif  // COMPONENTS_VARIATIONS_VARIATIONS_SEED_STORE_H_<|MERGE_RESOLUTION|>--- conflicted
+++ resolved
@@ -13,20 +13,14 @@
 #include "base/functional/callback.h"
 #include "base/gtest_prod_util.h"
 #include "base/memory/raw_ptr.h"
-<<<<<<< HEAD
-=======
 #include "base/metrics/field_trial.h"
->>>>>>> 626889fb
 #include "base/time/time.h"
 #include "base/version_info/channel.h"
 #include "build/build_config.h"
 #include "components/variations/entropy_provider.h"
 #include "components/variations/metrics.h"
 #include "components/variations/proto/variations_seed.pb.h"
-<<<<<<< HEAD
-=======
 #include "components/variations/seed_reader_writer.h"
->>>>>>> 626889fb
 #include "components/variations/seed_response.h"
 #include "components/variations/variations_safe_seed_store.h"
 
@@ -44,10 +38,6 @@
 
 // A seed that has passed validation.
 struct ValidatedSeed {
-<<<<<<< HEAD
-  // Gzipped and base-64 encoded serialized VariationsSeed.
-  std::string base64_seed_data;
-=======
   ValidatedSeed();
   ~ValidatedSeed();
 
@@ -62,7 +52,6 @@
   std::string base64_seed_data;
   // Gzipped serialized VariationsSeed.
   std::string compressed_seed_data;
->>>>>>> 626889fb
   // A cryptographic signature on the seed_data.
   std::string base64_seed_signature;
   // The seed data parsed as a proto.
@@ -73,21 +62,6 @@
 // seed from Local State.
 class COMPONENT_EXPORT(VARIATIONS) VariationsSeedStore {
  public:
-<<<<<<< HEAD
-  // Standard constructor. Enables signature verification.
-  explicit VariationsSeedStore(PrefService* local_state);
-  // |initial_seed| may be null. If not null, then it will be stored in this
-  // seed store. This is used by Android Chrome to supply the first run seed,
-  // and by Android WebView to supply the seed on every run.
-  // |signature_verification_enabled| can be used in unit tests to disable
-  // signature checks on the seed. If |use_first_run_prefs| is true (default),
-  // then this VariationsSeedStore may modify the Java SharedPreferences ("first
-  // run prefs") which are set during first run; otherwise this will not access
-  // SharedPreferences at all.
-  VariationsSeedStore(PrefService* local_state,
-                      std::unique_ptr<SeedResponse> initial_seed,
-                      bool signature_verification_enabled,
-=======
   // |local_state| provides access to Local State prefs. Must not be null.
   // |initial_seed|, if not null, is stored in this seed store. It is used (A)
   // by Android Chrome and iOS to supply a first-run seed and (B) by Android
@@ -110,7 +84,6 @@
                       version_info::Channel channel,
                       const base::FilePath& seed_file_dir,
                       const EntropyProviders* entropy_providers = nullptr,
->>>>>>> 626889fb
                       bool use_first_run_prefs = true);
 
   VariationsSeedStore(const VariationsSeedStore&) = delete;
@@ -159,12 +132,8 @@
   // Side effect: Upon failing to read or validate the safe seed, clears all
   // of the safe seed pref values.
   //
-<<<<<<< HEAD
-  // Virtual for testing.
-=======
   // Virtual for testing and for early-boot CrOS experiments to use a different
   // safe seed.
->>>>>>> 626889fb
   [[nodiscard]] virtual bool LoadSafeSeed(VariationsSeed* seed,
                                           ClientFilterableState* client_state);
 
@@ -184,9 +153,6 @@
   base::Time GetLastFetchTime() const;
 
   // Returns the time at which the safe seed was persisted to the local state.
-<<<<<<< HEAD
-  base::Time GetSafeSeedFetchTime() const;
-=======
   //
   // Virtual for early-boot CrOS experiments to use a different safe seed.
   virtual base::Time GetSafeSeedFetchTime() const;
@@ -197,14 +163,11 @@
 
   // Returns the milestone that was used for the safe seed.
   int GetSafeSeedMilestone() const;
->>>>>>> 626889fb
 
   // Records |fetch_time| as the last time at which a seed was fetched
   // successfully. Also updates the safe seed's fetch time if the latest and
   // safe seeds are identical.
   void RecordLastFetchTime(base::Time fetch_time);
-<<<<<<< HEAD
-=======
 
   // Loads the last server-provided seed date (for the latest seed) that was
   // persisted to the local state. (See GetTimeForStudyDateChecks.)
@@ -229,7 +192,6 @@
   //     and it is fresher than the binary build time.
   // (3) Otherwise, the binary build time (B) is returned.
   base::Time GetTimeForStudyDateChecks(bool is_safe_seed);
->>>>>>> 626889fb
 
   // Updates |kVariationsSeedDate| and logs when previous date was from a
   // different day.
@@ -252,12 +214,6 @@
   // Loads the last fetch time (for the latest seed) that was persisted to
   // |local_state|.
   static base::Time GetLastFetchTimeFromPrefService(PrefService* local_state);
-<<<<<<< HEAD
-
-  static VerifySignatureResult VerifySeedSignatureForTesting(
-      const std::string& seed_bytes,
-      const std::string& base64_seed_signature);
-=======
 
   static VerifySignatureResult VerifySeedSignatureForTesting(
       const std::string& seed_bytes,
@@ -290,7 +246,6 @@
       const std::string& seed_data,
       const std::string& base64_seed_signature,
       std::optional<VerifySignatureResult>* verify_signature_result);
->>>>>>> 626889fb
 
  private:
   FRIEND_TEST_ALL_PREFIXES(VariationsSeedStoreTest, VerifySeedSignature);
@@ -373,15 +328,10 @@
   // stored into |seed_data| should only be used if the result is SUCCESS. Reads
   // either the latest or the safe seed, according to the specified |seed_type|.
   // Side-effect: If the read fails, clears the prefs associated with the seed.
-<<<<<<< HEAD
-  [[nodiscard]] LoadSeedResult ReadSeedData(SeedType seed_type,
-                                            std::string* seed_data);
-=======
   [[nodiscard]] LoadSeedResult ReadSeedData(
       SeedType seed_type,
       std::string* seed_data,
       std::string* base64_seed_signature = nullptr);
->>>>>>> 626889fb
 
   // Resolves a |delta_bytes| against the latest seed.
   // Returns success or an error, populating |seed_bytes| on success.
@@ -439,12 +389,9 @@
 
   // The pref service used to persist the variations seed.
   raw_ptr<PrefService> local_state_;
-<<<<<<< HEAD
-=======
 
   // Setters and getters for safe seed state.
   std::unique_ptr<VariationsSafeSeedStore> safe_seed_store_;
->>>>>>> 626889fb
 
   // Cached serial number from the most recently fetched variations seed.
   std::string latest_serial_number_;
@@ -455,8 +402,6 @@
   // Whether this may read or write to Java "first run" SharedPreferences.
   const bool use_first_run_prefs_;
 
-<<<<<<< HEAD
-=======
   // Handles reads and writes to seed files.
   std::unique_ptr<SeedReaderWriter> seed_reader_writer_;
 
@@ -484,7 +429,6 @@
 
   // Note: This should remain the last member so it'll be destroyed and
   // invalidate its weak pointers before any other members are destroyed.
->>>>>>> 626889fb
   base::WeakPtrFactory<VariationsSeedStore> weak_ptr_factory_{this};
 };
 
