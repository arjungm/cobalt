--- conflicted
+++ resolved
@@ -7,29 +7,20 @@
 
 #include <stdint.h>
 
-<<<<<<< HEAD
-#include "base/component_export.h"
-#include "base/strings/string_piece.h"
-=======
 #include <string>
 #include <string_view>
 
 #include "base/component_export.h"
->>>>>>> 626889fb
 
 namespace variations {
 
 // Computes a uint32_t hash of a given string based on its SHA1 hash. Suitable
 // for uniquely identifying field trial names and group names.
-<<<<<<< HEAD
-COMPONENT_EXPORT(VARIATIONS) uint32_t HashName(base::StringPiece name);
-=======
 COMPONENT_EXPORT(VARIATIONS) uint32_t HashName(std::string_view name);
 
 // Returns the hex string representation of HashName(name).
 COMPONENT_EXPORT(VARIATIONS)
 std::string HashNameAsHexString(std::string_view name);
->>>>>>> 626889fb
 
 }  // namespace variations
 
