--- conflicted
+++ resolved
@@ -6,20 +6,13 @@
 
 #include <stddef.h>
 
-<<<<<<< HEAD
-=======
 #include <optional>
 
->>>>>>> 626889fb
 #include "base/metrics/field_trial_params.h"
 #include "base/strings/string_number_conversions.h"
 #include "build/build_config.h"
 #include "components/variations/variations_associated_data.h"
 #include "components/variations/variations_switches.h"
-<<<<<<< HEAD
-#include "third_party/abseil-cpp/absl/types/optional.h"
-=======
->>>>>>> 626889fb
 
 namespace variations {
 namespace {
@@ -32,29 +25,11 @@
 // |kVariationsSeedFetchInterval| switch. The value returned is subject to a
 // minimum value, |kVariationsSeedFetchIntervalMinimum|. If no overridden value
 // is specified, or if it is malformed, an empty optional is returned.
-<<<<<<< HEAD
-absl::optional<base::TimeDelta> GetOverriddenFetchPeriod() {
-=======
 std::optional<base::TimeDelta> GetOverriddenFetchPeriod() {
->>>>>>> 626889fb
   base::CommandLine* command_line = base::CommandLine::ForCurrentProcess();
 
   const std::string switch_value =
       command_line->GetSwitchValueASCII(switches::kVariationsSeedFetchInterval);
-<<<<<<< HEAD
-
-  if (switch_value.empty())
-    return absl::nullopt;
-
-  int overridden_period;
-  if (!base::StringToInt(switch_value, &overridden_period)) {
-    LOG(DFATAL) << "Malformed value for --"
-                << switches::kVariationsSeedFetchInterval << ". "
-                << "Expected int, got: " << switch_value;
-    return absl::nullopt;
-  }
-
-=======
 
   if (switch_value.empty())
     return std::nullopt;
@@ -67,7 +42,6 @@
     return std::nullopt;
   }
 
->>>>>>> 626889fb
   return std::max(base::Minutes(overridden_period),
                   kVariationsSeedFetchIntervalMinimum);
 }
@@ -99,12 +73,7 @@
 
   // If there is a fetch interval specified in the command line, and it is
   // shorter than |fetch_shortly_delay|, use it instead.
-<<<<<<< HEAD
-  absl::optional<base::TimeDelta> overridden_period =
-      GetOverriddenFetchPeriod();
-=======
   std::optional<base::TimeDelta> overridden_period = GetOverriddenFetchPeriod();
->>>>>>> 626889fb
   if (overridden_period.has_value()) {
     fetch_shortly_delay =
         std::min(fetch_shortly_delay, overridden_period.value());
@@ -119,12 +88,7 @@
 
 base::TimeDelta VariationsRequestScheduler::GetFetchPeriod() const {
   // The fetch interval can be overridden through the command line.
-<<<<<<< HEAD
-  absl::optional<base::TimeDelta> overridden_period =
-      GetOverriddenFetchPeriod();
-=======
   std::optional<base::TimeDelta> overridden_period = GetOverriddenFetchPeriod();
->>>>>>> 626889fb
   if (overridden_period.has_value())
     return overridden_period.value();
 
