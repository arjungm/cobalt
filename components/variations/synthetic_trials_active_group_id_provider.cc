--- conflicted
+++ resolved
@@ -49,11 +49,6 @@
     const std::vector<SyntheticTrialGroup>& groups) {
   {
     base::AutoLock scoped_lock(lock_);
-<<<<<<< HEAD
-    synthetic_trials_.clear();
-    for (const auto& group : groups)
-      synthetic_trials_.push_back(group.id());
-=======
     group_ids_.clear();
     for (const auto& group : groups) {
       group_ids_.push_back(group.id());
@@ -61,7 +56,6 @@
 #if !defined(NDEBUG)
     groups_ = groups;
 #endif  // !defined(NDEBUG)
->>>>>>> 626889fb
   }
 
   // Update the experiments list for crash reports.
