--- conflicted
+++ resolved
@@ -60,12 +60,9 @@
 // prefixed with the character "t" will be treated as Trigger Variation Ids.
 const char kForceDisableVariationIds[] = "force-disable-variation-ids";
 
-<<<<<<< HEAD
-=======
 // Used to share variations seed version with child processes.
 const char kVariationsSeedVersion[] = "variations-seed-version";
 
->>>>>>> 626889fb
 // Allows overriding the country used for evaluating variations. This is similar
 // to the "Override Variations Country" entry on chrome://translate-internals,
 // but is exposed as a command-line flag to allow testing First Run scenarios.
@@ -76,11 +73,7 @@
 // Specifies the location of a seed file for Local State's seed to be
 // populated from. The seed file must be in json format with the keys
 // |kVariationsCompressedSeed| and |kVariationsSeedSignature|.
-<<<<<<< HEAD
-const char kVariationsTestSeedPath[] = "variations-test-seed-path";
-=======
 const char kVariationsTestSeedJsonPath[] = "variations-test-seed-path";
->>>>>>> 626889fb
 
 // Specifies a custom URL for the server which reports variation data to the
 // client. Specifying this switch enables the Variations service on
@@ -101,8 +94,6 @@
 const char kEnableFinchSeedDeltaCompression[] =
     "enable-finch-seed-delta-compression";
 
-<<<<<<< HEAD
-=======
 // Accept an empty signature when loading a variations seed. This is for
 // testing purposes.
 const char kAcceptEmptySeedSignatureForTesting[] =
@@ -119,6 +110,5 @@
 // Disable fetching of variations seed from the server for testing.
 const char kDisableVariationsSeedFetch[] = "disable-variations-seed-fetch";
 
->>>>>>> 626889fb
 }  // namespace switches
 }  // namespace variations