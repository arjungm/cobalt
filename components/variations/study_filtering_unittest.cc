// Copyright 2014 The Chromium Authors
// Use of this source code is governed by a BSD-style license that can be
// found in the LICENSE file.


#include "components/variations/study_filtering.h"

#include <stddef.h>
#include <stdint.h>
#include <string.h>

#include <algorithm>
#include <array>
#include <vector>

#include "base/functional/bind.h"
#include "base/functional/callback_helpers.h"
#include "base/strings/strcat.h"
#include "base/strings/string_number_conversions.h"
#include "base/strings/string_split.h"
#include "base/test/bind.h"
#include "base/test/metrics/histogram_tester.h"
#include "base/time/time.h"
#include "client_filterable_state.h"
#include "components/variations/client_filterable_state.h"
#include "components/variations/processed_study.h"
#include "components/variations/variations_layers.h"
#include "components/variations/variations_test_utils.h"
#include "testing/gtest/include/gtest/gtest.h"

namespace variations {

namespace {

// Converts |time| to Study proto format.
int64_t TimeToProtoTime(const base::Time& time) {
  return (time - base::Time::UnixEpoch()).InSeconds();
}

// Adds an experiment to |study| with the specified |name| and |probability|.
Study::Experiment* AddExperiment(const std::string& name,
                                 int probability,
                                 Study* study) {
  Study::Experiment* experiment = study->add_experiment();
  experiment->set_name(name);
  experiment->set_probability_weight(probability);
  return experiment;
}

std::vector<std::string> SplitFilterString(const std::string& input) {
  return base::SplitString(input, ",", base::TRIM_WHITESPACE,
                           base::SPLIT_WANT_ALL);
}

ClientFilterableState ClientFilterableStateForGoogleGroups(
    const base::flat_set<uint64_t> google_groups) {
  return ClientFilterableState(
      base::BindOnce([] { return false; }),
      base::BindLambdaForTesting([=]() { return google_groups; }));
}

}  // namespace

TEST(VariationsStudyFilteringTest, CheckStudyChannel) {
<<<<<<< HEAD
  const Study::Channel channels[] = {
      Study::CANARY, Study::DEV, Study::BETA, Study::STABLE,
  };
  bool channel_added[std::size(channels)] = {false};

  Study::Filter filter;

  // Check in the forwarded order. The loop cond is <= std::size(channels)
  // instead of < so that the result of adding the last channel gets checked.
  for (size_t i = 0; i <= std::size(channels); ++i) {
    for (size_t j = 0; j < std::size(channels); ++j) {
=======
  constexpr auto channels = std::to_array<Study::Channel>(
      {Study::CANARY, Study::DEV, Study::BETA, Study::STABLE});
  std::array<bool, channels.size()> channel_added = {false};

  Study::Filter filter;

  // Check in the forwarded order. The loop cond is <= channels.size()
  // instead of < so that the result of adding the last channel gets checked.
  for (size_t i = 0; i <= channels.size(); ++i) {
    for (size_t j = 0; j < channels.size(); ++j) {
>>>>>>> 626889fb
      const bool expected = channel_added[j] || filter.channel_size() == 0;
      const bool result = internal::CheckStudyChannel(filter, channels[j]);
      EXPECT_EQ(expected, result) << "Case " << i << "," << j << " failed!";
    }

<<<<<<< HEAD
    if (i < std::size(channels)) {
=======
    if (i < channels.size()) {
>>>>>>> 626889fb
      filter.add_channel(channels[i]);
      channel_added[i] = true;
    }
  }

  // Do the same check in the reverse order.
  filter.clear_channel();
<<<<<<< HEAD
  memset(&channel_added, 0, sizeof(channel_added));
  for (size_t i = 0; i <= std::size(channels); ++i) {
    for (size_t j = 0; j < std::size(channels); ++j) {
=======
  std::ranges::fill(channel_added, false);
  for (size_t i = 0; i <= channels.size(); ++i) {
    for (size_t j = 0; j < channels.size(); ++j) {
>>>>>>> 626889fb
      const bool expected = channel_added[j] || filter.channel_size() == 0;
      const bool result = internal::CheckStudyChannel(filter, channels[j]);
      EXPECT_EQ(expected, result) << "Case " << i << "," << j << " failed!";
    }

<<<<<<< HEAD
    if (i < std::size(channels)) {
      const int index = std::size(channels) - i - 1;
=======
    if (i < channels.size()) {
      const int index = channels.size() - i - 1;
>>>>>>> 626889fb
      filter.add_channel(channels[index]);
      channel_added[index] = true;
    }
  }
}

TEST(VariationsStudyFilteringTest, CheckStudyFormFactor) {
<<<<<<< HEAD
  const Study::FormFactor form_factors[] = {Study::DESKTOP, Study::PHONE,
                                            Study::TABLET, Study::KIOSK,
                                            Study::MEET_DEVICE};

  ASSERT_EQ(Study::FormFactor_ARRAYSIZE,
            static_cast<int>(std::size(form_factors)));

  bool form_factor_added[std::size(form_factors)] = {false};
  Study::Filter filter;

  for (size_t i = 0; i <= std::size(form_factors); ++i) {
    for (size_t j = 0; j < std::size(form_factors); ++j) {
=======
  constexpr auto form_factors = std::to_array<Study::FormFactor>(
      {Study::DESKTOP, Study::PHONE, Study::TABLET, Study::KIOSK,
       Study::MEET_DEVICE, Study::TV, Study::AUTOMOTIVE, Study::FOLDABLE});

  ASSERT_EQ(Study::FormFactor_ARRAYSIZE, static_cast<int>(form_factors.size()));

  std::array<bool, form_factors.size()> form_factor_added = {false};
  Study::Filter filter;

  for (size_t i = 0; i <= form_factors.size(); ++i) {
    for (size_t j = 0; j < form_factors.size(); ++j) {
>>>>>>> 626889fb
      const bool expected = form_factor_added[j] ||
                            filter.form_factor_size() == 0;
      const bool result = internal::CheckStudyFormFactor(filter,
                                                         form_factors[j]);
      EXPECT_EQ(expected, result) << "form_factor: case " << i << "," << j
                                  << " failed!";
    }

<<<<<<< HEAD
    if (i < std::size(form_factors)) {
=======
    if (i < form_factors.size()) {
>>>>>>> 626889fb
      filter.add_form_factor(form_factors[i]);
      form_factor_added[i] = true;
    }
  }

  // Do the same check in the reverse order.
  filter.clear_form_factor();
<<<<<<< HEAD
  memset(&form_factor_added, 0, sizeof(form_factor_added));
  for (size_t i = 0; i <= std::size(form_factors); ++i) {
    for (size_t j = 0; j < std::size(form_factors); ++j) {
=======
  std::ranges::fill(form_factor_added, false);
  for (size_t i = 0; i <= form_factors.size(); ++i) {
    for (size_t j = 0; j < form_factors.size(); ++j) {
>>>>>>> 626889fb
      const bool expected = form_factor_added[j] ||
                            filter.form_factor_size() == 0;
      const bool result = internal::CheckStudyFormFactor(filter,
                                                         form_factors[j]);
      EXPECT_EQ(expected, result) << "form_factor: case " << i << "," << j
                                  << " failed!";
    }

<<<<<<< HEAD
    if (i < std::size(form_factors)) {
      const int index = std::size(form_factors) - i - 1;
=======
    if (i < form_factors.size()) {
      const int index = form_factors.size() - i - 1;
>>>>>>> 626889fb
      filter.add_form_factor(form_factors[index]);
      form_factor_added[index] = true;
    }
  }

  // Test exclude_form_factors, forward order.
  filter.clear_form_factor();
<<<<<<< HEAD
  bool form_factor_excluded[std::size(form_factors)] = {false};
  for (size_t i = 0; i <= std::size(form_factors); ++i) {
    for (size_t j = 0; j < std::size(form_factors); ++j) {
=======
  std::array<bool, form_factors.size()> form_factor_excluded = {false};
  for (size_t i = 0; i <= form_factors.size(); ++i) {
    for (size_t j = 0; j < form_factors.size(); ++j) {
>>>>>>> 626889fb
      const bool expected = filter.exclude_form_factor_size() == 0 ||
                            !form_factor_excluded[j];
      const bool result = internal::CheckStudyFormFactor(filter,
                                                         form_factors[j]);
      EXPECT_EQ(expected, result) << "exclude_form_factor: case " << i << ","
                                  << j << " failed!";
    }

<<<<<<< HEAD
    if (i < std::size(form_factors)) {
=======
    if (i < form_factors.size()) {
>>>>>>> 626889fb
      filter.add_exclude_form_factor(form_factors[i]);
      form_factor_excluded[i] = true;
    }
  }

  // Test exclude_form_factors, reverse order.
  filter.clear_exclude_form_factor();
<<<<<<< HEAD
  memset(&form_factor_excluded, 0, sizeof(form_factor_excluded));
  for (size_t i = 0; i <= std::size(form_factors); ++i) {
    for (size_t j = 0; j < std::size(form_factors); ++j) {
=======
  std::ranges::fill(form_factor_excluded, false);
  for (size_t i = 0; i <= form_factors.size(); ++i) {
    for (size_t j = 0; j < form_factors.size(); ++j) {
>>>>>>> 626889fb
      const bool expected = filter.exclude_form_factor_size() == 0 ||
                            !form_factor_excluded[j];
      const bool result = internal::CheckStudyFormFactor(filter,
                                                         form_factors[j]);
      EXPECT_EQ(expected, result) << "exclude_form_factor: case " << i << ","
                                  << j << " failed!";
    }

<<<<<<< HEAD
    if (i < std::size(form_factors)) {
      const int index = std::size(form_factors) - i - 1;
=======
    if (i < form_factors.size()) {
      const int index = form_factors.size() - i - 1;
>>>>>>> 626889fb
      filter.add_exclude_form_factor(form_factors[index]);
      form_factor_excluded[index] = true;
    }
  }
}

TEST(VariationsStudyFilteringTest, CheckStudyLocale) {
  struct {
    const char* filter_locales;
    const char* exclude_locales;
    bool en_us_result;
    bool en_ca_result;
    bool fr_result;
  } test_cases[] = {
      {"en-US", "", true, false, false},
      // Tests that locale overrides exclude_locale, when both are given. This
      // should not occur in practice though.
      {"en-US", "en-US", true, false, false},
      {"en-US,en-CA,fr", "", true, true, true},
      {"en-US,en-CA,en-GB", "", true, true, false},
      {"en-GB,en-CA,en-US", "", true, true, false},
      {"ja,kr,vi", "", false, false, false},
      {"fr-CA", "", false, false, false},
      {"", "", true, true, true},
      {"", "en-US", false, true, true},
      {"", "en-US,en-CA,fr", false, false, false},
      {"", "en-US,en-CA,en-GB", false, false, true},
      {"", "en-GB,en-CA,en-US", false, false, true},
      {"", "ja,kr,vi", true, true, true},
      {"", "fr-CA", true, true, true},
  };

  for (const auto& test : test_cases) {
    Study::Filter filter;
    for (const std::string& locale : SplitFilterString(test.filter_locales))
      filter.add_locale(locale);
    for (const std::string& locale : SplitFilterString(test.exclude_locales))
      filter.add_exclude_locale(locale);

    EXPECT_EQ(test.en_us_result, internal::CheckStudyLocale(filter, "en-US"));
    EXPECT_EQ(test.en_ca_result, internal::CheckStudyLocale(filter, "en-CA"));
    EXPECT_EQ(test.fr_result, internal::CheckStudyLocale(filter, "fr"));
  }
}

TEST(VariationsStudyFilteringTest, CheckStudyPlatform) {
<<<<<<< HEAD
  const Study::Platform platforms[] = {Study::PLATFORM_WINDOWS,
                                       Study::PLATFORM_MAC,
                                       Study::PLATFORM_LINUX,
                                       Study::PLATFORM_CHROMEOS,
                                       Study::PLATFORM_CHROMEOS_LACROS,
                                       Study::PLATFORM_ANDROID,
                                       Study::PLATFORM_IOS,
                                       Study::PLATFORM_ANDROID_WEBLAYER,
                                       Study::PLATFORM_FUCHSIA,
                                       Study::PLATFORM_ANDROID_WEBVIEW};
  static_assert(std::size(platforms) == Study::Platform_ARRAYSIZE,
                "|platforms| must include all platforms.");
  bool platform_added[std::size(platforms)] = {false};

  Study::Filter filter;

  // Check in the forwarded order. The loop cond is <= std::size(platforms)
  // instead of < so that the result of adding the last platform gets checked.
  for (size_t i = 0; i <= std::size(platforms); ++i) {
    for (size_t j = 0; j < std::size(platforms); ++j) {
=======
  constexpr auto platforms = std::to_array<Study::Platform>(
      {Study::PLATFORM_WINDOWS, Study::PLATFORM_MAC, Study::PLATFORM_LINUX,
       Study::PLATFORM_CHROMEOS, Study::PLATFORM_CHROMEOS_LACROS,
       Study::PLATFORM_ANDROID, Study::PLATFORM_IOS,
       Study::PLATFORM_ANDROID_WEBLAYER, Study::PLATFORM_FUCHSIA,
       Study::PLATFORM_ANDROID_WEBVIEW});
  static_assert(platforms.size() == Study::Platform_ARRAYSIZE,
                "|platforms| must include all platforms.");
  std::array<bool, platforms.size()> platform_added = {false};

  Study::Filter filter;

  // Check in the forwarded order. The loop cond is <= platforms.size()
  // instead of < so that the result of adding the last platform gets checked.
  for (size_t i = 0; i <= platforms.size(); ++i) {
    for (size_t j = 0; j < platforms.size(); ++j) {
>>>>>>> 626889fb
      const bool expected = platform_added[j];
      const bool result = internal::CheckStudyPlatform(filter, platforms[j]);
      EXPECT_EQ(expected, result) << "Case " << i << "," << j << " failed!";
    }

<<<<<<< HEAD
    if (i < std::size(platforms)) {
=======
    if (i < platforms.size()) {
>>>>>>> 626889fb
      filter.add_platform(platforms[i]);
      platform_added[i] = true;
    }
  }

  // Do the same check in the reverse order.
  filter.clear_platform();
<<<<<<< HEAD
  memset(&platform_added, 0, sizeof(platform_added));
  for (size_t i = 0; i <= std::size(platforms); ++i) {
    for (size_t j = 0; j < std::size(platforms); ++j) {
=======
  std::ranges::fill(platform_added, false);
  for (size_t i = 0; i <= platforms.size(); ++i) {
    for (size_t j = 0; j < platforms.size(); ++j) {
>>>>>>> 626889fb
      const bool expected = platform_added[j];
      const bool result = internal::CheckStudyPlatform(filter, platforms[j]);
      EXPECT_EQ(expected, result) << "Case " << i << "," << j << " failed!";
    }

<<<<<<< HEAD
    if (i < std::size(platforms)) {
      const int index = std::size(platforms) - i - 1;
=======
    if (i < platforms.size()) {
      const int index = platforms.size() - i - 1;
>>>>>>> 626889fb
      filter.add_platform(platforms[index]);
      platform_added[index] = true;
    }
  }
}

TEST(VariationsStudyFilteringTest, CheckStudyLowEndDevice) {
  Study::Filter filter;

  // Check that if the filter is not set, study applies to either low end value.
  EXPECT_TRUE(internal::CheckStudyLowEndDevice(filter, true));
  EXPECT_TRUE(internal::CheckStudyLowEndDevice(filter, false));

  filter.set_is_low_end_device(true);
  EXPECT_TRUE(internal::CheckStudyLowEndDevice(filter, true));
  EXPECT_FALSE(internal::CheckStudyLowEndDevice(filter, false));

  filter.set_is_low_end_device(false);
  EXPECT_FALSE(internal::CheckStudyLowEndDevice(filter, true));
  EXPECT_TRUE(internal::CheckStudyLowEndDevice(filter, false));
}

TEST(VariationsStudyFilteringTest, CheckStudyEnterprise) {
  Study::Filter filter;
  ClientFilterableState client_non_enterprise(
      base::BindOnce([] { return false; }),
      base::BindOnce([] { return base::flat_set<uint64_t>(); }));
  ClientFilterableState client_enterprise(
      base::BindOnce([] { return true; }),
      base::BindOnce([] { return base::flat_set<uint64_t>(); }));

  // Check that if the filter is not set, study applies to both enterprise and
  // non-enterprise clients.
  EXPECT_TRUE(internal::CheckStudyEnterprise(filter, client_enterprise));
  EXPECT_TRUE(internal::CheckStudyEnterprise(filter, client_non_enterprise));

  filter.set_is_enterprise(true);
  EXPECT_TRUE(internal::CheckStudyEnterprise(filter, client_enterprise));
  EXPECT_FALSE(internal::CheckStudyEnterprise(filter, client_non_enterprise));

  filter.set_is_enterprise(false);
  EXPECT_FALSE(internal::CheckStudyEnterprise(filter, client_enterprise));
  EXPECT_TRUE(internal::CheckStudyEnterprise(filter, client_non_enterprise));
}

TEST(VariationsStudyFilteringTest, CheckStudyPolicyRestriction) {
  Study::Filter filter;

  // Check that if the filter is not set, study applies to clients with no
  // restrictive policy.
  EXPECT_TRUE(internal::CheckStudyPolicyRestriction(
      filter, RestrictionPolicy::NO_RESTRICTIONS));
  EXPECT_FALSE(internal::CheckStudyPolicyRestriction(
      filter, RestrictionPolicy::CRITICAL_ONLY));
  EXPECT_FALSE(
      internal::CheckStudyPolicyRestriction(filter, RestrictionPolicy::ALL));

  // Explicitly set to none filter should be the same as no filter.
  filter.set_policy_restriction(Study::NONE);
  EXPECT_TRUE(internal::CheckStudyPolicyRestriction(
      filter, RestrictionPolicy::NO_RESTRICTIONS));
  EXPECT_FALSE(internal::CheckStudyPolicyRestriction(
      filter, RestrictionPolicy::CRITICAL_ONLY));
  EXPECT_FALSE(
      internal::CheckStudyPolicyRestriction(filter, RestrictionPolicy::ALL));

  // If the filter is set to CRITICAL then apply it to all clients that do not
  // disable all experiements.
  filter.set_policy_restriction(Study::CRITICAL);
  EXPECT_TRUE(internal::CheckStudyPolicyRestriction(
      filter, RestrictionPolicy::NO_RESTRICTIONS));
  EXPECT_TRUE(internal::CheckStudyPolicyRestriction(
      filter, RestrictionPolicy::CRITICAL_ONLY));
  EXPECT_FALSE(
      internal::CheckStudyPolicyRestriction(filter, RestrictionPolicy::ALL));

  // If the filter is set to CRITICAL_ONLY then apply it only to clients that
  // have requested critical studies but not to clients with no or full
  // restrictions.
  filter.set_policy_restriction(Study::CRITICAL_ONLY);
  EXPECT_FALSE(internal::CheckStudyPolicyRestriction(
      filter, RestrictionPolicy::NO_RESTRICTIONS));
  EXPECT_TRUE(internal::CheckStudyPolicyRestriction(
      filter, RestrictionPolicy::CRITICAL_ONLY));
  EXPECT_FALSE(
      internal::CheckStudyPolicyRestriction(filter, RestrictionPolicy::ALL));
}

TEST(VariationsStudyFilteringTest, CheckStudyStartDate) {
  const base::Time now = base::Time::Now();
  const base::TimeDelta delta = base::Hours(1);
  const struct {
    const base::Time start_date;
    bool expected_result;
  } start_test_cases_raw[] = {
      {now - delta, true},
      // Note, the proto start_date is truncated to seconds, but the reference
      // date isn't.
      {now, true},
      {now + delta, false},
  };
  const auto start_test_cases = base::span(start_test_cases_raw);

  Study::Filter filter;

  // Start date not set should result in true.
  EXPECT_TRUE(internal::CheckStudyStartDate(filter, now));

<<<<<<< HEAD
  for (size_t i = 0; i < std::size(start_test_cases); ++i) {
=======
  for (size_t i = 0; i < start_test_cases.size(); ++i) {
>>>>>>> 626889fb
    filter.set_start_date(TimeToProtoTime(start_test_cases[i].start_date));
    const bool result = internal::CheckStudyStartDate(filter, now);
    EXPECT_EQ(start_test_cases[i].expected_result, result)
        << "Case " << i << " failed!";
  }
}

TEST(VariationsStudyFilteringTest, CheckStudyEndDate) {
  const base::Time now = base::Time::Now();
  const base::TimeDelta delta = base::Hours(1);
  const struct {
    const base::Time end_date;
    bool expected_result;
  } start_test_cases_raw[] = {
      {now - delta, false},
      {now + delta, true},
  };
  const auto start_test_cases = base::span(start_test_cases_raw);

  Study::Filter filter;

  // End date not set should result in true.
  EXPECT_TRUE(internal::CheckStudyEndDate(filter, now));

<<<<<<< HEAD
  for (size_t i = 0; i < std::size(start_test_cases); ++i) {
=======
  for (size_t i = 0; i < start_test_cases.size(); ++i) {
>>>>>>> 626889fb
    filter.set_end_date(TimeToProtoTime(start_test_cases[i].end_date));
    const bool result = internal::CheckStudyEndDate(filter, now);
    EXPECT_EQ(start_test_cases[i].expected_result, result) << "Case " << i
                                                           << " failed!";
  }
}

TEST(VariationsStudyFilteringTest, CheckStudyOSVersion) {
  const struct {
    const char* min_os_version;
    const char* os_version;
    bool expected_result;
<<<<<<< HEAD
  } min_test_cases[] = {
=======
  } min_test_cases_raw[] = {
>>>>>>> 626889fb
      {"1.2.2", "1.2.3", true},
      {"1.2.3", "1.2.3", true},
      {"1.2.4", "1.2.3", false},
      {"1.3.2", "1.2.3", false},
      {"2.1.2", "1.2.3", false},
      {"0.3.4", "1.2.3", true},
      // Wildcards.
      {"1.*", "1.2.3", true},
      {"1.2.*", "1.2.3", true},
      {"1.2.3.*", "1.2.3", true},
      {"1.2.4.*", "1.2.3", false},
      {"2.*", "1.2.3", false},
      {"0.3.*", "1.2.3", true},
  };
<<<<<<< HEAD
=======
  const auto min_test_cases = base::span(min_test_cases_raw);
>>>>>>> 626889fb

  const struct {
    const char* max_os_version;
    const char* os_version;
    bool expected_result;
<<<<<<< HEAD
  } max_test_cases[] = {
=======
  } max_test_cases_raw[] = {
>>>>>>> 626889fb
      {"1.2.2", "1.2.3", false},
      {"1.2.3", "1.2.3", true},
      {"1.2.4", "1.2.3", true},
      {"2.1.1", "1.2.3", true},
      {"2.1.1", "2.3.4", false},
      // Wildcards
      {"2.1.*", "2.3.4", false},
      {"2.*", "2.3.4", true},
      {"2.3.*", "2.3.4", true},
      {"2.3.4.*", "2.3.4", true},
      {"2.3.4.0.*", "2.3.4", true},
      {"2.4.*", "2.3.4", true},
      {"1.3.*", "2.3.4", false},
      {"1.*", "2.3.4", false},
  };
<<<<<<< HEAD
=======
  const auto max_test_cases = base::span(max_test_cases_raw);
>>>>>>> 626889fb

  Study::Filter filter;

  // Min/max version not set should result in true.
  EXPECT_TRUE(internal::CheckStudyOSVersion(filter, base::Version("1.2.3")));

<<<<<<< HEAD
  for (size_t i = 0; i < std::size(min_test_cases); ++i) {
=======
  for (size_t i = 0; i < min_test_cases.size(); ++i) {
>>>>>>> 626889fb
    filter.set_min_os_version(min_test_cases[i].min_os_version);
    const bool result = internal::CheckStudyOSVersion(
        filter, base::Version(min_test_cases[i].os_version));
    EXPECT_EQ(min_test_cases[i].expected_result, result)
        << "Min OS version case " << i << " failed!";
  }
  filter.clear_min_os_version();

<<<<<<< HEAD
  for (size_t i = 0; i < std::size(max_test_cases); ++i) {
=======
  for (size_t i = 0; i < max_test_cases.size(); ++i) {
>>>>>>> 626889fb
    filter.set_max_os_version(max_test_cases[i].max_os_version);
    const bool result = internal::CheckStudyOSVersion(
        filter, base::Version(max_test_cases[i].os_version));
    EXPECT_EQ(max_test_cases[i].expected_result, result)
        << "Max OS version case " << i << " failed!";
  }

  // Check intersection semantics.
<<<<<<< HEAD
  for (size_t i = 0; i < std::size(min_test_cases); ++i) {
    for (size_t j = 0; j < std::size(max_test_cases); ++j) {
=======
  for (size_t i = 0; i < min_test_cases.size(); ++i) {
    for (size_t j = 0; j < max_test_cases.size(); ++j) {
>>>>>>> 626889fb
      filter.set_min_os_version(min_test_cases[i].min_os_version);
      filter.set_max_os_version(max_test_cases[j].max_os_version);

      if (!min_test_cases[i].expected_result) {
        const bool result = internal::CheckStudyOSVersion(
            filter, base::Version(min_test_cases[i].os_version));
        EXPECT_FALSE(result) << "Case " << i << "," << j << " failed!";
      }

      if (!max_test_cases[j].expected_result) {
        const bool result = internal::CheckStudyOSVersion(
            filter, base::Version(max_test_cases[j].os_version));
        EXPECT_FALSE(result) << "Case " << i << "," << j << " failed!";
      }
    }
  }
}

TEST(VariationsStudyFilteringTest, CheckStudyMalformedOSVersion) {
  Study::Filter filter;

  filter.set_min_os_version("1.2.0");
  EXPECT_FALSE(internal::CheckStudyOSVersion(filter, base::Version("1.2.a")));
  EXPECT_TRUE(internal::CheckStudyOSVersion(filter, base::Version("1.2.3")));
  filter.clear_min_os_version();

  filter.set_max_os_version("1.2.3");
  EXPECT_FALSE(internal::CheckStudyOSVersion(filter, base::Version("1.2.a")));
  EXPECT_TRUE(internal::CheckStudyOSVersion(filter, base::Version("1.2.3")));
}

TEST(VariationsStudyFilteringTest, CheckStudyVersion) {
  const struct {
    const char* min_version;
    const char* version;
    bool expected_result;
<<<<<<< HEAD
  } min_test_cases[] = {
=======
  } min_test_cases_raw[] = {
>>>>>>> 626889fb
      {"1.2.2", "1.2.3", true},
      {"1.2.3", "1.2.3", true},
      {"1.2.4", "1.2.3", false},
      {"1.3.2", "1.2.3", false},
      {"2.1.2", "1.2.3", false},
      {"0.3.4", "1.2.3", true},
      // Wildcards.
      {"1.*", "1.2.3", true},
      {"1.2.*", "1.2.3", true},
      {"1.2.3.*", "1.2.3", true},
      {"1.2.4.*", "1.2.3", false},
      {"2.*", "1.2.3", false},
      {"0.3.*", "1.2.3", true},
  };
  const auto min_test_cases = base::span(min_test_cases_raw);

  const struct {
    const char* max_version;
    const char* version;
    bool expected_result;
<<<<<<< HEAD
  } max_test_cases[] = {
=======
  } max_test_cases_raw[] = {
>>>>>>> 626889fb
      {"1.2.2", "1.2.3", false},
      {"1.2.3", "1.2.3", true},
      {"1.2.4", "1.2.3", true},
      {"2.1.1", "1.2.3", true},
      {"2.1.1", "2.3.4", false},
      // Wildcards
      {"2.1.*", "2.3.4", false},
      {"2.*", "2.3.4", true},
      {"2.3.*", "2.3.4", true},
      {"2.3.4.*", "2.3.4", true},
      {"2.3.4.0.*", "2.3.4", true},
      {"2.4.*", "2.3.4", true},
      {"1.3.*", "2.3.4", false},
      {"1.*", "2.3.4", false},
  };
  const auto max_test_cases = base::span(max_test_cases_raw);

  Study::Filter filter;

  // Min/max version not set should result in true.
  EXPECT_TRUE(internal::CheckStudyVersion(filter, base::Version("1.2.3")));

<<<<<<< HEAD
  for (size_t i = 0; i < std::size(min_test_cases); ++i) {
=======
  for (size_t i = 0; i < min_test_cases.size(); ++i) {
>>>>>>> 626889fb
    filter.set_min_version(min_test_cases[i].min_version);
    const bool result = internal::CheckStudyVersion(
        filter, base::Version(min_test_cases[i].version));
    EXPECT_EQ(min_test_cases[i].expected_result, result) <<
        "Min. version case " << i << " failed!";
  }
  filter.clear_min_version();

<<<<<<< HEAD
  for (size_t i = 0; i < std::size(max_test_cases); ++i) {
=======
  for (size_t i = 0; i < max_test_cases.size(); ++i) {
>>>>>>> 626889fb
    filter.set_max_version(max_test_cases[i].max_version);
    const bool result = internal::CheckStudyVersion(
        filter, base::Version(max_test_cases[i].version));
    EXPECT_EQ(max_test_cases[i].expected_result, result) <<
        "Max version case " << i << " failed!";
  }

  // Check intersection semantics.
<<<<<<< HEAD
  for (size_t i = 0; i < std::size(min_test_cases); ++i) {
    for (size_t j = 0; j < std::size(max_test_cases); ++j) {
=======
  for (size_t i = 0; i < min_test_cases.size(); ++i) {
    for (size_t j = 0; j < max_test_cases.size(); ++j) {
>>>>>>> 626889fb
      filter.set_min_version(min_test_cases[i].min_version);
      filter.set_max_version(max_test_cases[j].max_version);

      if (!min_test_cases[i].expected_result) {
        const bool result = internal::CheckStudyVersion(
            filter, base::Version(min_test_cases[i].version));
        EXPECT_FALSE(result) << "Case " << i << "," << j << " failed!";
      }

      if (!max_test_cases[j].expected_result) {
        const bool result = internal::CheckStudyVersion(
            filter, base::Version(max_test_cases[j].version));
        EXPECT_FALSE(result) << "Case " << i << "," << j << " failed!";
      }
    }
  }
}

TEST(VariationsStudyFilteringTest, CheckStudyHardwareClass) {
  struct {
    const char* hardware_class;
    const char* exclude_hardware_class;
    const char* actual_hardware_class;
    bool expected_result;
  } test_cases[] = {
      // Neither filtered nor excluded set:
      // True since empty is always a match.
      {"", "", "fancy INTEL pear device", true},
      {"", "", "", true},

      // Filtered set:
      {"apple,pear,orange", "", "apple", true},
      {"apple,pear,orange", "", "aPPle", true},
      {"apple,pear,orange", "", "fancy INTEL pear device", false},
      {"apple,pear,orange", "", "fancy INTEL GRAPE device", false},
      // Somehow tagged as both, but still valid.
      {"apple,pear,orange", "", "fancy INTEL pear GRAPE device", false},
      // Substring, which should not match.
      {"apple,pear,orange", "", "fancy INTEL SNapple device", false},
      // Empty, which is what would happen for non ChromeOS platforms.
      {"apple,pear,orange", "", "", false},

      // Excluded set:
      {"", "apple,pear,orange", "apple", false},
      {"", "apple,pear,orange", "fancy INTEL pear device", true},
      {"", "apple,pear,orange", "fancy INTEL GRAPE device", true},
      // Empty.
      {"", "apple,pear,orange", "", true},

      // Not testing when both are set as it should never occur and should be
      // considered undefined.
  };

  for (const auto& test : test_cases) {
    Study::Filter filter;
    for (const auto& hw_class : SplitFilterString(test.hardware_class))
      filter.add_hardware_class(hw_class);
    for (const auto& hw_class :
         SplitFilterString(test.exclude_hardware_class)) {
      filter.add_exclude_hardware_class(hw_class);
    }

    EXPECT_EQ(test.expected_result, internal::CheckStudyHardwareClass(
                                        filter, test.actual_hardware_class))
        << "hardware_class=" << test.hardware_class << " "
        << "exclude_hardware_class=" << test.exclude_hardware_class << " "
        << "actual_hardware_class=" << test.actual_hardware_class;
  }
}

TEST(VariationsStudyFilteringTest, CheckStudyCountry) {
  struct {
    const char* country;
    const char* exclude_country;
    const char* actual_country;
    bool expected_result;
  } test_cases[] = {
      // Neither filtered nor excluded set:
      // True since empty is always a match.
      {"", "", "us", true},
      {"", "", "", true},

      // Filtered set:
      {"us", "", "us", true},
      {"br,ca,us", "", "us", true},
      {"br,ca,us", "", "in", false},
      // Empty, which is what would happen if no country was returned from the
      // server.
      {"br,ca,us", "", "", false},

      // Excluded set:
      {"", "us", "us", false},
      {"", "br,ca,us", "us", false},
      {"", "br,ca,us", "in", true},
      // Empty, which is what would happen if no country was returned from the
      // server.
      {"", "br,ca,us", "", true},

      // Not testing when both are set as it should never occur and should be
      // considered undefined.
  };

  for (const auto& test : test_cases) {
    Study::Filter filter;
    for (const std::string& country : SplitFilterString(test.country))
      filter.add_country(country);
    for (const std::string& country : SplitFilterString(test.exclude_country))
      filter.add_exclude_country(country);

    EXPECT_EQ(test.expected_result,
              internal::CheckStudyCountry(filter, test.actual_country));
  }
}

TEST(VariationsStudyFilteringTest, CheckStudyGoogleGroupFilterNotSet) {
  Study::Filter filter;

  // Check that if the filter is not set, the study always applies.
  EXPECT_TRUE(internal::CheckStudyGoogleGroup(
      filter,
      ClientFilterableStateForGoogleGroups(base::flat_set<uint64_t>())));
  EXPECT_TRUE(internal::CheckStudyGoogleGroup(
      filter,
      ClientFilterableStateForGoogleGroups(base::flat_set<uint64_t>({1}))));
}

TEST(VariationsStudyFilteringTest, CheckStudyGoogleGroupFilterSet) {
  Study::Filter filter;

  // Check that if a google_group filter is set, then only members of that group
  // match.
  filter.add_google_group(1);
  filter.add_google_group(2);
  EXPECT_FALSE(internal::CheckStudyGoogleGroup(
      filter,
      ClientFilterableStateForGoogleGroups(base::flat_set<uint64_t>())));
  EXPECT_TRUE(internal::CheckStudyGoogleGroup(
      filter,
      ClientFilterableStateForGoogleGroups(base::flat_set<uint64_t>({1}))));
  EXPECT_FALSE(internal::CheckStudyGoogleGroup(
      filter,
      ClientFilterableStateForGoogleGroups(base::flat_set<uint64_t>({3}))));
  EXPECT_TRUE(internal::CheckStudyGoogleGroup(
      filter,
      ClientFilterableStateForGoogleGroups(base::flat_set<uint64_t>({1, 3}))));
}

TEST(VariationsStudyFilteringTest, CheckStudyExcludeGoogleGroupFilterSet) {
  Study::Filter filter;

  // Check that if an exclude_google_group filter is set, then only non-members
  // of that group match.
  filter.add_exclude_google_group(1);
  filter.add_exclude_google_group(2);
  EXPECT_TRUE(internal::CheckStudyGoogleGroup(
      filter,
      ClientFilterableStateForGoogleGroups(base::flat_set<uint64_t>())));
  EXPECT_FALSE(internal::CheckStudyGoogleGroup(
      filter,
      ClientFilterableStateForGoogleGroups(base::flat_set<uint64_t>({1}))));
  EXPECT_TRUE(internal::CheckStudyGoogleGroup(
      filter,
      ClientFilterableStateForGoogleGroups(base::flat_set<uint64_t>({3}))));
  EXPECT_FALSE(internal::CheckStudyGoogleGroup(
      filter,
      ClientFilterableStateForGoogleGroups(base::flat_set<uint64_t>({1, 3}))));
}

TEST(VariationsStudyFilteringTest, CheckStudyBothGoogleGroupFiltersSet) {
  Study::Filter filter;

  // Check that both google_group and exclude_google_group filter is set, the
  // study is filtered out.
  filter.add_google_group(1);
  filter.add_exclude_google_group(2);
  EXPECT_FALSE(internal::CheckStudyGoogleGroup(
      filter,
      ClientFilterableStateForGoogleGroups(base::flat_set<uint64_t>())));
<<<<<<< HEAD
  EXPECT_FALSE(internal::CheckStudyGoogleGroup(
=======
  EXPECT_TRUE(internal::CheckStudyGoogleGroup(
>>>>>>> 626889fb
      filter,
      ClientFilterableStateForGoogleGroups(base::flat_set<uint64_t>({1}))));
  EXPECT_FALSE(internal::CheckStudyGoogleGroup(
      filter,
      ClientFilterableStateForGoogleGroups(base::flat_set<uint64_t>({2}))));
  EXPECT_FALSE(internal::CheckStudyGoogleGroup(
      filter,
      ClientFilterableStateForGoogleGroups(base::flat_set<uint64_t>({1, 2}))));
}

TEST(VariationsStudyFilteringTest, FilterAndValidateStudies) {
  const std::string kTrial1Name = "A";
  const std::string kGroup1Name = "Group1";
  const std::string kTrial3Name = "B";

  VariationsSeed seed;
  Study* study1 = seed.add_study();
  study1->set_name(kTrial1Name);
  study1->set_default_experiment_name("Default");
  AddExperiment(kGroup1Name, 100, study1);
  AddExperiment("Default", 0, study1);

  Study* study2 = seed.add_study();
  *study2 = *study1;
  study2->mutable_experiment(0)->set_name("Bam");
  ASSERT_EQ(seed.study(0).name(), seed.study(1).name());

  Study* study3 = seed.add_study();
  study3->set_name(kTrial3Name);
  study3->set_default_experiment_name("Default");
  AddExperiment("A", 10, study3);
  AddExperiment("Default", 25, study3);

  auto client_state = CreateDummyClientFilterableState();
  client_state->locale = "en-CA";
  client_state->reference_date = base::Time::Now();
  client_state->version = base::Version("20.0.0.0");
  client_state->channel = Study::STABLE;
  client_state->form_factor = Study::DESKTOP;
  client_state->platform = Study::PLATFORM_ANDROID;

  std::vector<ProcessedStudy> processed_studies =
      FilterAndValidateStudies(seed, *client_state, VariationsLayers());

  // Check that only the first kTrial1Name study was kept.
  ASSERT_EQ(2U, processed_studies.size());
  EXPECT_EQ(kTrial1Name, processed_studies[0].study()->name());
  EXPECT_EQ(kGroup1Name, processed_studies[0].study()->experiment(0).name());
  EXPECT_EQ(kTrial3Name, processed_studies[1].study()->name());
}

TEST(VariationsStudyFilteringTest, FilterAndValidateStudiesWithBadFilters) {
<<<<<<< HEAD
  const char* versions[] = {
      "invalid",
      "1.invalid.0",
      "0.invalid.0",
      "\001\000\000\003",
  };
=======
  constexpr auto versions = std::to_array<const char*>(
      {"invalid", "1.invalid.0", "0.invalid.0", "\001\000\000\003"});
>>>>>>> 626889fb
  VariationsSeed seed;

  Study baseStudy;
  baseStudy.set_default_experiment_name("Default");
  AddExperiment("Default", 100, &baseStudy);
  baseStudy.mutable_filter()->add_platform(Study::PLATFORM_ANDROID);

  // Add studies with invalid min_versions.
  for (size_t i = 0; i < std::size(versions); ++i) {
    Study* study = seed.add_study();
    *study = baseStudy;
    study->set_name(
        base::StrCat({"min_version_study_", base::NumberToString(i)}));
    study->mutable_filter()->set_min_version(versions[i]);
  }

  // Add studies with invalid max_versions.
  for (size_t i = 0; i < std::size(versions); ++i) {
    Study* study = seed.add_study();
    *study = baseStudy;
    study->set_name(
        base::StrCat({"max_version_study_", base::NumberToString(i)}));
    study->mutable_filter()->set_max_version(versions[i]);
  }

  // Add studies with invalid min_os_versions.
  for (size_t i = 0; i < std::size(versions); ++i) {
    Study* study = seed.add_study();
    *study = baseStudy;
    study->set_name(
        base::StrCat({"min_os_version_study_", base::NumberToString(i)}));
    study->mutable_filter()->set_min_os_version(versions[i]);
  }

  // Add studies with invalid max_os_versions.
  for (size_t i = 0; i < std::size(versions); ++i) {
    Study* study = seed.add_study();
    *study = baseStudy;
    study->set_name(
        base::StrCat({"max_os_version_study_", base::NumberToString(i)}));
    study->mutable_filter()->set_max_os_version(versions[i]);
  }

  auto client_state = CreateDummyClientFilterableState();
  client_state->locale = "en-CA";
  client_state->reference_date = base::Time::Now();
  client_state->version = base::Version("20.0.0.0");
  client_state->channel = Study::STABLE;
  client_state->form_factor = Study::DESKTOP;
  client_state->platform = Study::PLATFORM_ANDROID;
  client_state->os_version = base::Version("1.2.3");

  base::HistogramTester histogram_tester;
  std::vector<ProcessedStudy> processed_studies =
      FilterAndValidateStudies(seed, *client_state, VariationsLayers());

  ASSERT_EQ(0U, processed_studies.size());
  histogram_tester.ExpectTotalCount("Variations.InvalidStudyReason",
                                    std::size(versions) * 4);
  histogram_tester.ExpectBucketCount("Variations.InvalidStudyReason", 0,
                                     std::size(versions));
  histogram_tester.ExpectBucketCount("Variations.InvalidStudyReason", 1,
                                     std::size(versions));
  histogram_tester.ExpectBucketCount("Variations.InvalidStudyReason", 2,
                                     std::size(versions));
  histogram_tester.ExpectBucketCount("Variations.InvalidStudyReason", 3,
                                     std::size(versions));
}

TEST(VariationsStudyFilteringTest, FilterAndValidateStudiesWithBlankStudyName) {
  VariationsSeed seed;
  Study* study = seed.add_study();
  study->set_name("");
  study->set_default_experiment_name("Default");
  AddExperiment("A", 100, study);
  AddExperiment("Default", 0, study);

  study->mutable_filter()->add_platform(Study::PLATFORM_ANDROID);

  auto client_state = CreateDummyClientFilterableState();
  client_state->locale = "en-CA";
  client_state->reference_date = base::Time::Now();
  client_state->version = base::Version("20.0.0.0");
  client_state->channel = Study::STABLE;
  client_state->form_factor = Study::PHONE;
  client_state->platform = Study::PLATFORM_ANDROID;

  base::HistogramTester histogram_tester;
  std::vector<ProcessedStudy> processed_studies =
      FilterAndValidateStudies(seed, *client_state, VariationsLayers());

  ASSERT_EQ(0U, processed_studies.size());
  histogram_tester.ExpectUniqueSample("Variations.InvalidStudyReason", 8, 1);
}

TEST(VariationsStudyFilteringTest, FilterAndValidateStudiesWithCountry) {
  const char kSessionCountry[] = "ca";
  const char kPermanentCountry[] = "us";

  struct {
    Study::Consistency consistency;
    const char* filter_country;
    const char* filter_exclude_country;
    bool expect_study_kept;
  } test_cases[] = {
      // Country-agnostic studies should be kept regardless of country.
      {Study::SESSION, nullptr, nullptr, true},
      {Study::PERMANENT, nullptr, nullptr, true},

      // Session-consistency studies should obey the country code in the seed.
      {Study::SESSION, kSessionCountry, nullptr, true},
      {Study::SESSION, nullptr, kSessionCountry, false},
      {Study::SESSION, kPermanentCountry, nullptr, false},
      {Study::SESSION, nullptr, kPermanentCountry, true},

      // Permanent-consistency studies should obey the permanent-consistency
      // country code.
      {Study::PERMANENT, kPermanentCountry, nullptr, true},
      {Study::PERMANENT, nullptr, kPermanentCountry, false},
      {Study::PERMANENT, kSessionCountry, nullptr, false},
      {Study::PERMANENT, nullptr, kSessionCountry, true},
  };

  for (const auto& test : test_cases) {
    VariationsSeed seed;
    Study* study = seed.add_study();
    study->set_name("study");
    study->set_default_experiment_name("Default");
    AddExperiment("Default", 100, study);
    study->set_consistency(test.consistency);
    study->mutable_filter()->add_platform(Study::PLATFORM_ANDROID);
    if (test.filter_country)
      study->mutable_filter()->add_country(test.filter_country);
    if (test.filter_exclude_country)
      study->mutable_filter()->add_exclude_country(test.filter_exclude_country);

    auto client_state = CreateDummyClientFilterableState();
    client_state->locale = "en-CA";
    client_state->reference_date = base::Time::Now();
    client_state->version = base::Version("20.0.0.0");
    client_state->channel = Study::STABLE;
    client_state->form_factor = Study::PHONE;
    client_state->platform = Study::PLATFORM_ANDROID;
    client_state->session_consistency_country = kSessionCountry;
    client_state->permanent_consistency_country = kPermanentCountry;

    std::vector<ProcessedStudy> processed_studies =
        FilterAndValidateStudies(seed, *client_state, VariationsLayers());

    EXPECT_EQ(test.expect_study_kept, !processed_studies.empty());
  }
}

TEST(VariationsStudyFilteringTest, GetClientCountryForStudy_Session) {
  auto client_state = CreateDummyClientFilterableState();
  client_state->session_consistency_country = "session_country";
  client_state->permanent_consistency_country = "permanent_country";

  Study study;
  study.set_consistency(Study::SESSION);
  EXPECT_EQ("session_country",
            internal::GetClientCountryForStudy(study, *client_state));
}

TEST(VariationsStudyFilteringTest, GetClientCountryForStudy_Permanent) {
  auto client_state = CreateDummyClientFilterableState();
  client_state->session_consistency_country = "session_country";
  client_state->permanent_consistency_country = "permanent_country";

  Study study;
  study.set_consistency(Study::PERMANENT);
  EXPECT_EQ("permanent_country",
            internal::GetClientCountryForStudy(study, *client_state));
}

TEST(VariationsStudyFilteringTest, ValidateStudy) {
  Study study;
  study.set_name("study");
  study.set_default_experiment_name("def");
  AddExperiment("abc", 100, &study);
  Study::Experiment* default_group = AddExperiment("def", 200, &study);

  ProcessedStudy processed_study;
  EXPECT_TRUE(processed_study.Init(&study));
  EXPECT_EQ(300, processed_study.total_probability());

  // Min version checks.
  study.mutable_filter()->set_min_version("1.2.3.*");
  EXPECT_TRUE(processed_study.Init(&study));
  study.mutable_filter()->set_min_version("1.*.3");
  EXPECT_FALSE(processed_study.Init(&study));
  study.mutable_filter()->set_min_version("1.2.3");
  EXPECT_TRUE(processed_study.Init(&study));

  // Max version checks.
  study.mutable_filter()->set_max_version("2.3.4.*");
  EXPECT_TRUE(processed_study.Init(&study));
  study.mutable_filter()->set_max_version("*.3");
  EXPECT_FALSE(processed_study.Init(&study));
  study.mutable_filter()->set_max_version("2.3.4");
  EXPECT_TRUE(processed_study.Init(&study));

  // A blank default study is allowed.
  study.clear_default_experiment_name();
  EXPECT_TRUE(processed_study.Init(&study));

  study.set_default_experiment_name("xyz");
  EXPECT_FALSE(processed_study.Init(&study));

  study.set_default_experiment_name("def");
  default_group->clear_name();
  EXPECT_FALSE(processed_study.Init(&study));

  default_group->set_name("def");
  EXPECT_TRUE(processed_study.Init(&study));
  Study::Experiment* repeated_group = study.add_experiment();
  repeated_group->set_name("abc");
  repeated_group->set_probability_weight(1);
  EXPECT_FALSE(processed_study.Init(&study));
}

}  // namespace variations<|MERGE_RESOLUTION|>--- conflicted
+++ resolved
@@ -62,19 +62,6 @@
 }  // namespace
 
 TEST(VariationsStudyFilteringTest, CheckStudyChannel) {
-<<<<<<< HEAD
-  const Study::Channel channels[] = {
-      Study::CANARY, Study::DEV, Study::BETA, Study::STABLE,
-  };
-  bool channel_added[std::size(channels)] = {false};
-
-  Study::Filter filter;
-
-  // Check in the forwarded order. The loop cond is <= std::size(channels)
-  // instead of < so that the result of adding the last channel gets checked.
-  for (size_t i = 0; i <= std::size(channels); ++i) {
-    for (size_t j = 0; j < std::size(channels); ++j) {
-=======
   constexpr auto channels = std::to_array<Study::Channel>(
       {Study::CANARY, Study::DEV, Study::BETA, Study::STABLE});
   std::array<bool, channels.size()> channel_added = {false};
@@ -85,17 +72,12 @@
   // instead of < so that the result of adding the last channel gets checked.
   for (size_t i = 0; i <= channels.size(); ++i) {
     for (size_t j = 0; j < channels.size(); ++j) {
->>>>>>> 626889fb
       const bool expected = channel_added[j] || filter.channel_size() == 0;
       const bool result = internal::CheckStudyChannel(filter, channels[j]);
       EXPECT_EQ(expected, result) << "Case " << i << "," << j << " failed!";
     }
 
-<<<<<<< HEAD
-    if (i < std::size(channels)) {
-=======
     if (i < channels.size()) {
->>>>>>> 626889fb
       filter.add_channel(channels[i]);
       channel_added[i] = true;
     }
@@ -103,27 +85,16 @@
 
   // Do the same check in the reverse order.
   filter.clear_channel();
-<<<<<<< HEAD
-  memset(&channel_added, 0, sizeof(channel_added));
-  for (size_t i = 0; i <= std::size(channels); ++i) {
-    for (size_t j = 0; j < std::size(channels); ++j) {
-=======
   std::ranges::fill(channel_added, false);
   for (size_t i = 0; i <= channels.size(); ++i) {
     for (size_t j = 0; j < channels.size(); ++j) {
->>>>>>> 626889fb
       const bool expected = channel_added[j] || filter.channel_size() == 0;
       const bool result = internal::CheckStudyChannel(filter, channels[j]);
       EXPECT_EQ(expected, result) << "Case " << i << "," << j << " failed!";
     }
 
-<<<<<<< HEAD
-    if (i < std::size(channels)) {
-      const int index = std::size(channels) - i - 1;
-=======
     if (i < channels.size()) {
       const int index = channels.size() - i - 1;
->>>>>>> 626889fb
       filter.add_channel(channels[index]);
       channel_added[index] = true;
     }
@@ -131,20 +102,6 @@
 }
 
 TEST(VariationsStudyFilteringTest, CheckStudyFormFactor) {
-<<<<<<< HEAD
-  const Study::FormFactor form_factors[] = {Study::DESKTOP, Study::PHONE,
-                                            Study::TABLET, Study::KIOSK,
-                                            Study::MEET_DEVICE};
-
-  ASSERT_EQ(Study::FormFactor_ARRAYSIZE,
-            static_cast<int>(std::size(form_factors)));
-
-  bool form_factor_added[std::size(form_factors)] = {false};
-  Study::Filter filter;
-
-  for (size_t i = 0; i <= std::size(form_factors); ++i) {
-    for (size_t j = 0; j < std::size(form_factors); ++j) {
-=======
   constexpr auto form_factors = std::to_array<Study::FormFactor>(
       {Study::DESKTOP, Study::PHONE, Study::TABLET, Study::KIOSK,
        Study::MEET_DEVICE, Study::TV, Study::AUTOMOTIVE, Study::FOLDABLE});
@@ -156,7 +113,6 @@
 
   for (size_t i = 0; i <= form_factors.size(); ++i) {
     for (size_t j = 0; j < form_factors.size(); ++j) {
->>>>>>> 626889fb
       const bool expected = form_factor_added[j] ||
                             filter.form_factor_size() == 0;
       const bool result = internal::CheckStudyFormFactor(filter,
@@ -165,11 +121,7 @@
                                   << " failed!";
     }
 
-<<<<<<< HEAD
-    if (i < std::size(form_factors)) {
-=======
     if (i < form_factors.size()) {
->>>>>>> 626889fb
       filter.add_form_factor(form_factors[i]);
       form_factor_added[i] = true;
     }
@@ -177,15 +129,9 @@
 
   // Do the same check in the reverse order.
   filter.clear_form_factor();
-<<<<<<< HEAD
-  memset(&form_factor_added, 0, sizeof(form_factor_added));
-  for (size_t i = 0; i <= std::size(form_factors); ++i) {
-    for (size_t j = 0; j < std::size(form_factors); ++j) {
-=======
   std::ranges::fill(form_factor_added, false);
   for (size_t i = 0; i <= form_factors.size(); ++i) {
     for (size_t j = 0; j < form_factors.size(); ++j) {
->>>>>>> 626889fb
       const bool expected = form_factor_added[j] ||
                             filter.form_factor_size() == 0;
       const bool result = internal::CheckStudyFormFactor(filter,
@@ -194,13 +140,8 @@
                                   << " failed!";
     }
 
-<<<<<<< HEAD
-    if (i < std::size(form_factors)) {
-      const int index = std::size(form_factors) - i - 1;
-=======
     if (i < form_factors.size()) {
       const int index = form_factors.size() - i - 1;
->>>>>>> 626889fb
       filter.add_form_factor(form_factors[index]);
       form_factor_added[index] = true;
     }
@@ -208,15 +149,9 @@
 
   // Test exclude_form_factors, forward order.
   filter.clear_form_factor();
-<<<<<<< HEAD
-  bool form_factor_excluded[std::size(form_factors)] = {false};
-  for (size_t i = 0; i <= std::size(form_factors); ++i) {
-    for (size_t j = 0; j < std::size(form_factors); ++j) {
-=======
   std::array<bool, form_factors.size()> form_factor_excluded = {false};
   for (size_t i = 0; i <= form_factors.size(); ++i) {
     for (size_t j = 0; j < form_factors.size(); ++j) {
->>>>>>> 626889fb
       const bool expected = filter.exclude_form_factor_size() == 0 ||
                             !form_factor_excluded[j];
       const bool result = internal::CheckStudyFormFactor(filter,
@@ -225,11 +160,7 @@
                                   << j << " failed!";
     }
 
-<<<<<<< HEAD
-    if (i < std::size(form_factors)) {
-=======
     if (i < form_factors.size()) {
->>>>>>> 626889fb
       filter.add_exclude_form_factor(form_factors[i]);
       form_factor_excluded[i] = true;
     }
@@ -237,15 +168,9 @@
 
   // Test exclude_form_factors, reverse order.
   filter.clear_exclude_form_factor();
-<<<<<<< HEAD
-  memset(&form_factor_excluded, 0, sizeof(form_factor_excluded));
-  for (size_t i = 0; i <= std::size(form_factors); ++i) {
-    for (size_t j = 0; j < std::size(form_factors); ++j) {
-=======
   std::ranges::fill(form_factor_excluded, false);
   for (size_t i = 0; i <= form_factors.size(); ++i) {
     for (size_t j = 0; j < form_factors.size(); ++j) {
->>>>>>> 626889fb
       const bool expected = filter.exclude_form_factor_size() == 0 ||
                             !form_factor_excluded[j];
       const bool result = internal::CheckStudyFormFactor(filter,
@@ -254,13 +179,8 @@
                                   << j << " failed!";
     }
 
-<<<<<<< HEAD
-    if (i < std::size(form_factors)) {
-      const int index = std::size(form_factors) - i - 1;
-=======
     if (i < form_factors.size()) {
       const int index = form_factors.size() - i - 1;
->>>>>>> 626889fb
       filter.add_exclude_form_factor(form_factors[index]);
       form_factor_excluded[index] = true;
     }
@@ -307,28 +227,6 @@
 }
 
 TEST(VariationsStudyFilteringTest, CheckStudyPlatform) {
-<<<<<<< HEAD
-  const Study::Platform platforms[] = {Study::PLATFORM_WINDOWS,
-                                       Study::PLATFORM_MAC,
-                                       Study::PLATFORM_LINUX,
-                                       Study::PLATFORM_CHROMEOS,
-                                       Study::PLATFORM_CHROMEOS_LACROS,
-                                       Study::PLATFORM_ANDROID,
-                                       Study::PLATFORM_IOS,
-                                       Study::PLATFORM_ANDROID_WEBLAYER,
-                                       Study::PLATFORM_FUCHSIA,
-                                       Study::PLATFORM_ANDROID_WEBVIEW};
-  static_assert(std::size(platforms) == Study::Platform_ARRAYSIZE,
-                "|platforms| must include all platforms.");
-  bool platform_added[std::size(platforms)] = {false};
-
-  Study::Filter filter;
-
-  // Check in the forwarded order. The loop cond is <= std::size(platforms)
-  // instead of < so that the result of adding the last platform gets checked.
-  for (size_t i = 0; i <= std::size(platforms); ++i) {
-    for (size_t j = 0; j < std::size(platforms); ++j) {
-=======
   constexpr auto platforms = std::to_array<Study::Platform>(
       {Study::PLATFORM_WINDOWS, Study::PLATFORM_MAC, Study::PLATFORM_LINUX,
        Study::PLATFORM_CHROMEOS, Study::PLATFORM_CHROMEOS_LACROS,
@@ -345,17 +243,12 @@
   // instead of < so that the result of adding the last platform gets checked.
   for (size_t i = 0; i <= platforms.size(); ++i) {
     for (size_t j = 0; j < platforms.size(); ++j) {
->>>>>>> 626889fb
       const bool expected = platform_added[j];
       const bool result = internal::CheckStudyPlatform(filter, platforms[j]);
       EXPECT_EQ(expected, result) << "Case " << i << "," << j << " failed!";
     }
 
-<<<<<<< HEAD
-    if (i < std::size(platforms)) {
-=======
     if (i < platforms.size()) {
->>>>>>> 626889fb
       filter.add_platform(platforms[i]);
       platform_added[i] = true;
     }
@@ -363,27 +256,16 @@
 
   // Do the same check in the reverse order.
   filter.clear_platform();
-<<<<<<< HEAD
-  memset(&platform_added, 0, sizeof(platform_added));
-  for (size_t i = 0; i <= std::size(platforms); ++i) {
-    for (size_t j = 0; j < std::size(platforms); ++j) {
-=======
   std::ranges::fill(platform_added, false);
   for (size_t i = 0; i <= platforms.size(); ++i) {
     for (size_t j = 0; j < platforms.size(); ++j) {
->>>>>>> 626889fb
       const bool expected = platform_added[j];
       const bool result = internal::CheckStudyPlatform(filter, platforms[j]);
       EXPECT_EQ(expected, result) << "Case " << i << "," << j << " failed!";
     }
 
-<<<<<<< HEAD
-    if (i < std::size(platforms)) {
-      const int index = std::size(platforms) - i - 1;
-=======
     if (i < platforms.size()) {
       const int index = platforms.size() - i - 1;
->>>>>>> 626889fb
       filter.add_platform(platforms[index]);
       platform_added[index] = true;
     }
@@ -492,11 +374,7 @@
   // Start date not set should result in true.
   EXPECT_TRUE(internal::CheckStudyStartDate(filter, now));
 
-<<<<<<< HEAD
-  for (size_t i = 0; i < std::size(start_test_cases); ++i) {
-=======
   for (size_t i = 0; i < start_test_cases.size(); ++i) {
->>>>>>> 626889fb
     filter.set_start_date(TimeToProtoTime(start_test_cases[i].start_date));
     const bool result = internal::CheckStudyStartDate(filter, now);
     EXPECT_EQ(start_test_cases[i].expected_result, result)
@@ -521,11 +399,7 @@
   // End date not set should result in true.
   EXPECT_TRUE(internal::CheckStudyEndDate(filter, now));
 
-<<<<<<< HEAD
-  for (size_t i = 0; i < std::size(start_test_cases); ++i) {
-=======
   for (size_t i = 0; i < start_test_cases.size(); ++i) {
->>>>>>> 626889fb
     filter.set_end_date(TimeToProtoTime(start_test_cases[i].end_date));
     const bool result = internal::CheckStudyEndDate(filter, now);
     EXPECT_EQ(start_test_cases[i].expected_result, result) << "Case " << i
@@ -538,138 +412,7 @@
     const char* min_os_version;
     const char* os_version;
     bool expected_result;
-<<<<<<< HEAD
-  } min_test_cases[] = {
-=======
   } min_test_cases_raw[] = {
->>>>>>> 626889fb
-      {"1.2.2", "1.2.3", true},
-      {"1.2.3", "1.2.3", true},
-      {"1.2.4", "1.2.3", false},
-      {"1.3.2", "1.2.3", false},
-      {"2.1.2", "1.2.3", false},
-      {"0.3.4", "1.2.3", true},
-      // Wildcards.
-      {"1.*", "1.2.3", true},
-      {"1.2.*", "1.2.3", true},
-      {"1.2.3.*", "1.2.3", true},
-      {"1.2.4.*", "1.2.3", false},
-      {"2.*", "1.2.3", false},
-      {"0.3.*", "1.2.3", true},
-  };
-<<<<<<< HEAD
-=======
-  const auto min_test_cases = base::span(min_test_cases_raw);
->>>>>>> 626889fb
-
-  const struct {
-    const char* max_os_version;
-    const char* os_version;
-    bool expected_result;
-<<<<<<< HEAD
-  } max_test_cases[] = {
-=======
-  } max_test_cases_raw[] = {
->>>>>>> 626889fb
-      {"1.2.2", "1.2.3", false},
-      {"1.2.3", "1.2.3", true},
-      {"1.2.4", "1.2.3", true},
-      {"2.1.1", "1.2.3", true},
-      {"2.1.1", "2.3.4", false},
-      // Wildcards
-      {"2.1.*", "2.3.4", false},
-      {"2.*", "2.3.4", true},
-      {"2.3.*", "2.3.4", true},
-      {"2.3.4.*", "2.3.4", true},
-      {"2.3.4.0.*", "2.3.4", true},
-      {"2.4.*", "2.3.4", true},
-      {"1.3.*", "2.3.4", false},
-      {"1.*", "2.3.4", false},
-  };
-<<<<<<< HEAD
-=======
-  const auto max_test_cases = base::span(max_test_cases_raw);
->>>>>>> 626889fb
-
-  Study::Filter filter;
-
-  // Min/max version not set should result in true.
-  EXPECT_TRUE(internal::CheckStudyOSVersion(filter, base::Version("1.2.3")));
-
-<<<<<<< HEAD
-  for (size_t i = 0; i < std::size(min_test_cases); ++i) {
-=======
-  for (size_t i = 0; i < min_test_cases.size(); ++i) {
->>>>>>> 626889fb
-    filter.set_min_os_version(min_test_cases[i].min_os_version);
-    const bool result = internal::CheckStudyOSVersion(
-        filter, base::Version(min_test_cases[i].os_version));
-    EXPECT_EQ(min_test_cases[i].expected_result, result)
-        << "Min OS version case " << i << " failed!";
-  }
-  filter.clear_min_os_version();
-
-<<<<<<< HEAD
-  for (size_t i = 0; i < std::size(max_test_cases); ++i) {
-=======
-  for (size_t i = 0; i < max_test_cases.size(); ++i) {
->>>>>>> 626889fb
-    filter.set_max_os_version(max_test_cases[i].max_os_version);
-    const bool result = internal::CheckStudyOSVersion(
-        filter, base::Version(max_test_cases[i].os_version));
-    EXPECT_EQ(max_test_cases[i].expected_result, result)
-        << "Max OS version case " << i << " failed!";
-  }
-
-  // Check intersection semantics.
-<<<<<<< HEAD
-  for (size_t i = 0; i < std::size(min_test_cases); ++i) {
-    for (size_t j = 0; j < std::size(max_test_cases); ++j) {
-=======
-  for (size_t i = 0; i < min_test_cases.size(); ++i) {
-    for (size_t j = 0; j < max_test_cases.size(); ++j) {
->>>>>>> 626889fb
-      filter.set_min_os_version(min_test_cases[i].min_os_version);
-      filter.set_max_os_version(max_test_cases[j].max_os_version);
-
-      if (!min_test_cases[i].expected_result) {
-        const bool result = internal::CheckStudyOSVersion(
-            filter, base::Version(min_test_cases[i].os_version));
-        EXPECT_FALSE(result) << "Case " << i << "," << j << " failed!";
-      }
-
-      if (!max_test_cases[j].expected_result) {
-        const bool result = internal::CheckStudyOSVersion(
-            filter, base::Version(max_test_cases[j].os_version));
-        EXPECT_FALSE(result) << "Case " << i << "," << j << " failed!";
-      }
-    }
-  }
-}
-
-TEST(VariationsStudyFilteringTest, CheckStudyMalformedOSVersion) {
-  Study::Filter filter;
-
-  filter.set_min_os_version("1.2.0");
-  EXPECT_FALSE(internal::CheckStudyOSVersion(filter, base::Version("1.2.a")));
-  EXPECT_TRUE(internal::CheckStudyOSVersion(filter, base::Version("1.2.3")));
-  filter.clear_min_os_version();
-
-  filter.set_max_os_version("1.2.3");
-  EXPECT_FALSE(internal::CheckStudyOSVersion(filter, base::Version("1.2.a")));
-  EXPECT_TRUE(internal::CheckStudyOSVersion(filter, base::Version("1.2.3")));
-}
-
-TEST(VariationsStudyFilteringTest, CheckStudyVersion) {
-  const struct {
-    const char* min_version;
-    const char* version;
-    bool expected_result;
-<<<<<<< HEAD
-  } min_test_cases[] = {
-=======
-  } min_test_cases_raw[] = {
->>>>>>> 626889fb
       {"1.2.2", "1.2.3", true},
       {"1.2.3", "1.2.3", true},
       {"1.2.4", "1.2.3", false},
@@ -687,14 +430,10 @@
   const auto min_test_cases = base::span(min_test_cases_raw);
 
   const struct {
-    const char* max_version;
-    const char* version;
+    const char* max_os_version;
+    const char* os_version;
     bool expected_result;
-<<<<<<< HEAD
-  } max_test_cases[] = {
-=======
   } max_test_cases_raw[] = {
->>>>>>> 626889fb
       {"1.2.2", "1.2.3", false},
       {"1.2.3", "1.2.3", true},
       {"1.2.4", "1.2.3", true},
@@ -715,13 +454,109 @@
   Study::Filter filter;
 
   // Min/max version not set should result in true.
+  EXPECT_TRUE(internal::CheckStudyOSVersion(filter, base::Version("1.2.3")));
+
+  for (size_t i = 0; i < min_test_cases.size(); ++i) {
+    filter.set_min_os_version(min_test_cases[i].min_os_version);
+    const bool result = internal::CheckStudyOSVersion(
+        filter, base::Version(min_test_cases[i].os_version));
+    EXPECT_EQ(min_test_cases[i].expected_result, result)
+        << "Min OS version case " << i << " failed!";
+  }
+  filter.clear_min_os_version();
+
+  for (size_t i = 0; i < max_test_cases.size(); ++i) {
+    filter.set_max_os_version(max_test_cases[i].max_os_version);
+    const bool result = internal::CheckStudyOSVersion(
+        filter, base::Version(max_test_cases[i].os_version));
+    EXPECT_EQ(max_test_cases[i].expected_result, result)
+        << "Max OS version case " << i << " failed!";
+  }
+
+  // Check intersection semantics.
+  for (size_t i = 0; i < min_test_cases.size(); ++i) {
+    for (size_t j = 0; j < max_test_cases.size(); ++j) {
+      filter.set_min_os_version(min_test_cases[i].min_os_version);
+      filter.set_max_os_version(max_test_cases[j].max_os_version);
+
+      if (!min_test_cases[i].expected_result) {
+        const bool result = internal::CheckStudyOSVersion(
+            filter, base::Version(min_test_cases[i].os_version));
+        EXPECT_FALSE(result) << "Case " << i << "," << j << " failed!";
+      }
+
+      if (!max_test_cases[j].expected_result) {
+        const bool result = internal::CheckStudyOSVersion(
+            filter, base::Version(max_test_cases[j].os_version));
+        EXPECT_FALSE(result) << "Case " << i << "," << j << " failed!";
+      }
+    }
+  }
+}
+
+TEST(VariationsStudyFilteringTest, CheckStudyMalformedOSVersion) {
+  Study::Filter filter;
+
+  filter.set_min_os_version("1.2.0");
+  EXPECT_FALSE(internal::CheckStudyOSVersion(filter, base::Version("1.2.a")));
+  EXPECT_TRUE(internal::CheckStudyOSVersion(filter, base::Version("1.2.3")));
+  filter.clear_min_os_version();
+
+  filter.set_max_os_version("1.2.3");
+  EXPECT_FALSE(internal::CheckStudyOSVersion(filter, base::Version("1.2.a")));
+  EXPECT_TRUE(internal::CheckStudyOSVersion(filter, base::Version("1.2.3")));
+}
+
+TEST(VariationsStudyFilteringTest, CheckStudyVersion) {
+  const struct {
+    const char* min_version;
+    const char* version;
+    bool expected_result;
+  } min_test_cases_raw[] = {
+      {"1.2.2", "1.2.3", true},
+      {"1.2.3", "1.2.3", true},
+      {"1.2.4", "1.2.3", false},
+      {"1.3.2", "1.2.3", false},
+      {"2.1.2", "1.2.3", false},
+      {"0.3.4", "1.2.3", true},
+      // Wildcards.
+      {"1.*", "1.2.3", true},
+      {"1.2.*", "1.2.3", true},
+      {"1.2.3.*", "1.2.3", true},
+      {"1.2.4.*", "1.2.3", false},
+      {"2.*", "1.2.3", false},
+      {"0.3.*", "1.2.3", true},
+  };
+  const auto min_test_cases = base::span(min_test_cases_raw);
+
+  const struct {
+    const char* max_version;
+    const char* version;
+    bool expected_result;
+  } max_test_cases_raw[] = {
+      {"1.2.2", "1.2.3", false},
+      {"1.2.3", "1.2.3", true},
+      {"1.2.4", "1.2.3", true},
+      {"2.1.1", "1.2.3", true},
+      {"2.1.1", "2.3.4", false},
+      // Wildcards
+      {"2.1.*", "2.3.4", false},
+      {"2.*", "2.3.4", true},
+      {"2.3.*", "2.3.4", true},
+      {"2.3.4.*", "2.3.4", true},
+      {"2.3.4.0.*", "2.3.4", true},
+      {"2.4.*", "2.3.4", true},
+      {"1.3.*", "2.3.4", false},
+      {"1.*", "2.3.4", false},
+  };
+  const auto max_test_cases = base::span(max_test_cases_raw);
+
+  Study::Filter filter;
+
+  // Min/max version not set should result in true.
   EXPECT_TRUE(internal::CheckStudyVersion(filter, base::Version("1.2.3")));
 
-<<<<<<< HEAD
-  for (size_t i = 0; i < std::size(min_test_cases); ++i) {
-=======
   for (size_t i = 0; i < min_test_cases.size(); ++i) {
->>>>>>> 626889fb
     filter.set_min_version(min_test_cases[i].min_version);
     const bool result = internal::CheckStudyVersion(
         filter, base::Version(min_test_cases[i].version));
@@ -730,11 +565,7 @@
   }
   filter.clear_min_version();
 
-<<<<<<< HEAD
-  for (size_t i = 0; i < std::size(max_test_cases); ++i) {
-=======
   for (size_t i = 0; i < max_test_cases.size(); ++i) {
->>>>>>> 626889fb
     filter.set_max_version(max_test_cases[i].max_version);
     const bool result = internal::CheckStudyVersion(
         filter, base::Version(max_test_cases[i].version));
@@ -743,13 +574,8 @@
   }
 
   // Check intersection semantics.
-<<<<<<< HEAD
-  for (size_t i = 0; i < std::size(min_test_cases); ++i) {
-    for (size_t j = 0; j < std::size(max_test_cases); ++j) {
-=======
   for (size_t i = 0; i < min_test_cases.size(); ++i) {
     for (size_t j = 0; j < max_test_cases.size(); ++j) {
->>>>>>> 626889fb
       filter.set_min_version(min_test_cases[i].min_version);
       filter.set_max_version(max_test_cases[j].max_version);
 
@@ -928,11 +754,7 @@
   EXPECT_FALSE(internal::CheckStudyGoogleGroup(
       filter,
       ClientFilterableStateForGoogleGroups(base::flat_set<uint64_t>())));
-<<<<<<< HEAD
-  EXPECT_FALSE(internal::CheckStudyGoogleGroup(
-=======
   EXPECT_TRUE(internal::CheckStudyGoogleGroup(
->>>>>>> 626889fb
       filter,
       ClientFilterableStateForGoogleGroups(base::flat_set<uint64_t>({1}))));
   EXPECT_FALSE(internal::CheckStudyGoogleGroup(
@@ -985,17 +807,8 @@
 }
 
 TEST(VariationsStudyFilteringTest, FilterAndValidateStudiesWithBadFilters) {
-<<<<<<< HEAD
-  const char* versions[] = {
-      "invalid",
-      "1.invalid.0",
-      "0.invalid.0",
-      "\001\000\000\003",
-  };
-=======
   constexpr auto versions = std::to_array<const char*>(
       {"invalid", "1.invalid.0", "0.invalid.0", "\001\000\000\003"});
->>>>>>> 626889fb
   VariationsSeed seed;
 
   Study baseStudy;
