--- conflicted
+++ resolved
@@ -6,10 +6,6 @@
 
 #include <utility>
 
-<<<<<<< HEAD
-#include "base/feature_list.h"
-=======
->>>>>>> 626889fb
 #include "base/functional/bind.h"
 #include "base/memory/raw_ptr.h"
 #include "base/metrics/histogram_functions.h"
@@ -17,10 +13,6 @@
 #include "base/strings/string_util.h"
 #include "build/build_config.h"
 #include "components/google/core/common/google_util.h"
-<<<<<<< HEAD
-#include "components/variations/net/omnibox_http_headers.h"
-=======
->>>>>>> 626889fb
 #include "components/variations/variations_features.h"
 #include "components/variations/variations_ids_provider.h"
 #include "net/base/isolation_info.h"
@@ -155,7 +147,6 @@
     // chrome://newtab/ for App Launcher resources.
     LogRequestContextHistogram(kInternalChromePageInitiated);
     return true;
-<<<<<<< HEAD
   }
   if (GetUrlValidationResult(request_initiator_url) !=
       URLValidationResult::kShouldAppend) {
@@ -170,22 +161,6 @@
     LogRequestContextHistogram(kGooglePageInitiated);
     return true;
   }
-=======
-  }
-  if (GetUrlValidationResult(request_initiator_url) !=
-      URLValidationResult::kShouldAppend) {
-    // The request was initiated by a non-Google-associated page, e.g. a request
-    // from https://www.bbc.com/.
-    LogRequestContextHistogram(kNonGooglePageInitiated);
-    return false;
-  }
-  if (resource_request.is_outermost_main_frame) {
-    // The request is from a Google-associated page--not a subframe--e.g. a
-    // request from https://calendar.google.com/.
-    LogRequestContextHistogram(kGooglePageInitiated);
-    return true;
-  }
->>>>>>> 626889fb
   // |is_outermost_main_frame| is false, so the request was initiated by a
   // subframe (or embedded main frame like a fenced frame), and we need to
   // determine whether the top-level page in which the frame is embedded is a
@@ -198,11 +173,7 @@
         &resource_request.trusted_params->isolation_info;
 
     if (isolation_info->IsEmpty()) {
-<<<<<<< HEAD
-      // TODO(crbug/1094303): If TrustedParams are present, it appears that
-=======
       // TODO(crbug.com/40135370): If TrustedParams are present, it appears that
->>>>>>> 626889fb
       // IsolationInfo is too. Maybe deprecate kNoIsolationInfo if this bucket
       // is never used.
       LogRequestContextHistogram(kNoIsolationInfo);
@@ -277,11 +248,6 @@
   VariationsHeaderHelper& operator=(const VariationsHeaderHelper&) = delete;
 
   bool AppendHeaderIfNeeded(const GURL& url, InIncognito incognito) {
-<<<<<<< HEAD
-    AppendOmniboxOnDeviceSuggestionsHeaderIfNeeded(url, resource_request_);
-
-=======
->>>>>>> 626889fb
     // Note the criteria for attaching client experiment headers:
     // 1. We only transmit to Google owned domains which can evaluate
     // experiments.
@@ -335,16 +301,11 @@
                             InIncognito incognito,
                             SignedIn signed_in,
                             network::ResourceRequest* request) {
-<<<<<<< HEAD
-  // TODO(crbug.com/1094303): Consider passing the Owner if we can get it.
-=======
   // TODO(crbug.com/40135370): Consider passing the Owner if we can get it.
->>>>>>> 626889fb
   // However, we really only care about having the owner for requests initiated
   // on the renderer side.
   return VariationsHeaderHelper(signed_in, request)
       .AppendHeaderIfNeeded(url, incognito);
-<<<<<<< HEAD
 }
 
 bool AppendVariationsHeaderWithCustomValue(
@@ -362,27 +323,7 @@
 bool AppendVariationsHeaderUnknownSignedIn(const GURL& url,
                                            InIncognito incognito,
                                            network::ResourceRequest* request) {
-  // TODO(crbug.com/1094303): Consider passing the Owner if we can get it.
-=======
-}
-
-bool AppendVariationsHeaderWithCustomValue(
-    const GURL& url,
-    InIncognito incognito,
-    variations::mojom::VariationsHeadersPtr variations_headers,
-    Owner owner,
-    network::ResourceRequest* request) {
-  const std::string& header =
-      SelectVariationsHeader(std::move(variations_headers), owner, *request);
-  return VariationsHeaderHelper(header, request)
-      .AppendHeaderIfNeeded(url, incognito);
-}
-
-bool AppendVariationsHeaderUnknownSignedIn(const GURL& url,
-                                           InIncognito incognito,
-                                           network::ResourceRequest* request) {
   // TODO(crbug.com/40135370): Consider passing the Owner if we can get it.
->>>>>>> 626889fb
   // However, we really only care about having the owner for requests initiated
   // on the renderer side.
   return VariationsHeaderHelper(SignedIn::kNo, request)
@@ -436,8 +377,12 @@
 
 bool GetVariationsHeader(const network::ResourceRequest& request,
                          std::string* out) {
-<<<<<<< HEAD
-  return request.cors_exempt_headers.GetHeader(kClientDataHeader, out);
+  std::optional<std::string> header_value =
+      request.cors_exempt_headers.GetHeader(kClientDataHeader);
+  if (header_value) {
+    out->swap(header_value.value());
+  }
+  return header_value.has_value();
 }
 
 bool ShouldAppendVariationsHeaderForTesting(
@@ -449,30 +394,6 @@
 void UpdateCorsExemptHeaderForVariations(
     network::mojom::NetworkContextParams* params) {
   params->cors_exempt_header_list.push_back(kClientDataHeader);
-
-  if (base::FeatureList::IsEnabled(kReportOmniboxOnDeviceSuggestionsHeader)) {
-    params->cors_exempt_header_list.push_back(
-        kOmniboxOnDeviceSuggestionsHeader);
-  }
-=======
-  std::optional<std::string> header_value =
-      request.cors_exempt_headers.GetHeader(kClientDataHeader);
-  if (header_value) {
-    out->swap(header_value.value());
-  }
-  return header_value.has_value();
-}
-
-bool ShouldAppendVariationsHeaderForTesting(
-    const GURL& url,
-    const std::string& histogram_suffix) {
-  return ShouldAppendVariationsHeader(url, histogram_suffix);
-}
-
-void UpdateCorsExemptHeaderForVariations(
-    network::mojom::NetworkContextParams* params) {
-  params->cors_exempt_header_list.push_back(kClientDataHeader);
->>>>>>> 626889fb
 }
 
 }  // namespace variations