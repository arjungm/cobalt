// Copyright 2017 The Chromium Authors
// Use of this source code is governed by a BSD-style license that can be
// found in the LICENSE file.

#ifndef COMPONENTS_VARIATIONS_SYNTHETIC_TRIALS_ACTIVE_GROUP_ID_PROVIDER_H_
#define COMPONENTS_VARIATIONS_SYNTHETIC_TRIALS_ACTIVE_GROUP_ID_PROVIDER_H_

#include <vector>

#include "base/component_export.h"
#include "base/synchronization/lock.h"
#include "base/thread_annotations.h"
#include "components/variations/active_field_trials.h"
#include "components/variations/synthetic_trials.h"

namespace base {
template <typename T>
struct DefaultSingletonTraits;
}

namespace variations {

// This is a helper class which can observe the creation of SyntheticTrialGroups
// and later provide a list of active group IDs to be included in the crash
// reports. This class is a thread-safe singleton.
class COMPONENT_EXPORT(VARIATIONS) SyntheticTrialsActiveGroupIdProvider
    : public SyntheticTrialObserver {
 public:
  static SyntheticTrialsActiveGroupIdProvider* GetInstance();

  SyntheticTrialsActiveGroupIdProvider(
      const SyntheticTrialsActiveGroupIdProvider&) = delete;
  SyntheticTrialsActiveGroupIdProvider& operator=(
      const SyntheticTrialsActiveGroupIdProvider&) = delete;

<<<<<<< HEAD
  // Populates |output| with currently active synthetic trial groups. |output|
  // cannot be nullptr.
  void GetActiveGroupIds(std::vector<ActiveGroupId>* output);
=======
  // Returns currently active synthetic trial group IDs.
  std::vector<ActiveGroupId> GetActiveGroupIds();

#if !defined(NDEBUG)
  // In debug mode, not only the group IDs are tracked but also the full group
  // info, to display the names unhashed in chrome://version.
  std::vector<SyntheticTrialGroup> GetGroups();
#endif  // !defined(NDEBUG)
>>>>>>> 626889fb

  // Clears state for testing.
  void ResetForTesting();

 private:
  friend struct base::DefaultSingletonTraits<
      SyntheticTrialsActiveGroupIdProvider>;

  SyntheticTrialsActiveGroupIdProvider();
  ~SyntheticTrialsActiveGroupIdProvider() override;

  // metrics::SyntheticTrialObserver:
  void OnSyntheticTrialsChanged(
      const std::vector<SyntheticTrialGroup>& trials_updated,
      const std::vector<SyntheticTrialGroup>& trials_removed,
      const std::vector<SyntheticTrialGroup>& groups) override;

  base::Lock lock_;
<<<<<<< HEAD
=======
  std::vector<ActiveGroupId> group_ids_;  // GUARDED_BY(lock_);
#if !defined(NDEBUG)
  // In debug builds, keep the full group information to be able to display it
  // in chrome://version.
  std::vector<SyntheticTrialGroup> groups_;  // GUARDED_BY(lock_);
#endif                                       // !defined(NDEBUG)
>>>>>>> 626889fb
};

}  // namespace variations

#endif  // COMPONENTS_VARIATIONS_SYNTHETIC_TRIALS_ACTIVE_GROUP_ID_PROVIDER_H_<|MERGE_RESOLUTION|>--- conflicted
+++ resolved
@@ -33,11 +33,6 @@
   SyntheticTrialsActiveGroupIdProvider& operator=(
       const SyntheticTrialsActiveGroupIdProvider&) = delete;
 
-<<<<<<< HEAD
-  // Populates |output| with currently active synthetic trial groups. |output|
-  // cannot be nullptr.
-  void GetActiveGroupIds(std::vector<ActiveGroupId>* output);
-=======
   // Returns currently active synthetic trial group IDs.
   std::vector<ActiveGroupId> GetActiveGroupIds();
 
@@ -46,7 +41,6 @@
   // info, to display the names unhashed in chrome://version.
   std::vector<SyntheticTrialGroup> GetGroups();
 #endif  // !defined(NDEBUG)
->>>>>>> 626889fb
 
   // Clears state for testing.
   void ResetForTesting();
@@ -65,15 +59,12 @@
       const std::vector<SyntheticTrialGroup>& groups) override;
 
   base::Lock lock_;
-<<<<<<< HEAD
-=======
   std::vector<ActiveGroupId> group_ids_;  // GUARDED_BY(lock_);
 #if !defined(NDEBUG)
   // In debug builds, keep the full group information to be able to display it
   // in chrome://version.
   std::vector<SyntheticTrialGroup> groups_;  // GUARDED_BY(lock_);
 #endif                                       // !defined(NDEBUG)
->>>>>>> 626889fb
 };
 
 }  // namespace variations
