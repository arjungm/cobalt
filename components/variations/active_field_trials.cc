// Copyright 2014 The Chromium Authors
// Use of this source code is governed by a BSD-style license that can be
// found in the LICENSE file.

#include "components/variations/active_field_trials.h"

#include <stddef.h>

#include <algorithm>
#include <string_view>
#include <vector>

<<<<<<< HEAD
#include "base/containers/contains.h"
#include "base/no_destructor.h"
#include "base/ranges/algorithm.h"
#include "base/strings/string_piece.h"
=======
#include "base/command_line.h"
#include "base/containers/contains.h"
#include "base/metrics/field_trial.h"
#include "base/no_destructor.h"
#include "base/process/launch.h"
#include "base/strings/strcat.h"
>>>>>>> 626889fb
#include "base/strings/string_util.h"
#include "base/strings/stringprintf.h"
#include "base/strings/utf_string_conversions.h"
#include "components/variations/hashing.h"
#include "components/variations/synthetic_trials_active_group_id_provider.h"
#include "components/variations/variations_crash_keys.h"
#include "components/variations/variations_switches.h"

namespace variations {

namespace {

std::string& GetSeedVersionInternal() {
  static base::NoDestructor<std::string> seed_version;
  return *seed_version;
}

void AppendActiveGroupIdsAsStrings(
    const std::vector<ActiveGroupId> name_group_ids,
    std::vector<std::string>* output) {
  for (const auto& active_group_id : name_group_ids) {
    output->push_back(base::StringPrintf("%x-%x", active_group_id.name,
                                         active_group_id.group));
  }
}

uint32_t HashNameAndSuffix(std::string_view base_name,
                           std::string_view optional_suffix) {
  // Note that most of the time, suffixes are empty, so this avoids creating new
  // strings if not necessary.
  if (optional_suffix.empty()) {
    return HashName(base_name);
  }
  return HashName(base::StrCat({base_name, optional_suffix}));
}

uint32_t HashNameAndSuffix(std::string_view base_name,
                           std::string_view optional_suffix,
                           std::string_view optional_suffix2) {
  if (optional_suffix.empty() && optional_suffix2.empty()) {
    return HashName(base_name);
  }
  return HashName(base::StrCat({base_name, optional_suffix, optional_suffix2}));
}

ActiveGroupId MakeActiveGroupIdWithSuffix(std::string_view trial_name,
                                          std::string_view group_name,
                                          std::string_view optional_suffix,
                                          bool is_overridden) {
  ActiveGroupId id;
  id.name = HashNameAndSuffix(trial_name, optional_suffix);
  id.group =
      HashNameAndSuffix(group_name, optional_suffix,
                        is_overridden ? kOverrideSuffix : std::string_view());
  return id;
}

}  // namespace

ActiveGroupId MakeActiveGroupId(std::string_view trial_name,
                                std::string_view group_name) {
  return MakeActiveGroupId(trial_name, group_name, /*is_overridden=*/false);
}

ActiveGroupId MakeActiveGroupId(std::string_view trial_name,
                                std::string_view group_name,
                                bool is_overridden) {
  ActiveGroupId id;
  id.name = HashName(trial_name);
  id.group = !is_overridden ? HashName(group_name)
                            : HashNameAndSuffix(group_name, kOverrideSuffix);

  return id;
}

void GetFieldTrialActiveGroupIdsForActiveGroups(
<<<<<<< HEAD
    base::StringPiece suffix,
=======
    std::string_view suffix,
>>>>>>> 626889fb
    const base::FieldTrial::ActiveGroups& active_groups,
    std::vector<ActiveGroupId>* name_group_ids) {
  DCHECK(name_group_ids->empty());
  for (const auto& active_group : active_groups) {
<<<<<<< HEAD
    name_group_ids->push_back(
        MakeActiveGroupId(active_group.trial_name + std::string(suffix),
                          active_group.group_name + std::string(suffix)));
  }
}

void GetFieldTrialActiveGroupIds(base::StringPiece suffix,
=======
    ActiveGroupId group_id = MakeActiveGroupIdWithSuffix(
        active_group.trial_name, active_group.group_name, suffix,
        active_group.is_overridden);
    name_group_ids->push_back(std::move(group_id));
  }
}

void GetFieldTrialActiveGroupIds(std::string_view suffix,
>>>>>>> 626889fb
                                 std::vector<ActiveGroupId>* name_group_ids) {
  DCHECK(name_group_ids->empty());
  // A note on thread safety: Since GetActiveFieldTrialGroups() is thread
  // safe, and we operate on a separate list of that data, this function is
  // technically thread safe as well, with respect to the FieldTrialList data.
  base::FieldTrial::ActiveGroups active_groups;
  base::FieldTrialList::GetActiveFieldTrialGroups(&active_groups);
  GetFieldTrialActiveGroupIdsForActiveGroups(suffix, active_groups,
                                             name_group_ids);
}

void GetFieldTrialActiveGroupIds(
<<<<<<< HEAD
    base::StringPiece suffix,
=======
    std::string_view suffix,
>>>>>>> 626889fb
    const base::FieldTrial::ActiveGroups& active_groups,
    std::vector<ActiveGroupId>* name_group_ids) {
  DCHECK(name_group_ids->empty());
  GetFieldTrialActiveGroupIdsForActiveGroups(suffix, active_groups,
                                             name_group_ids);
}

<<<<<<< HEAD
void GetFieldTrialActiveGroupIdsAsStrings(base::StringPiece suffix,
=======
void GetFieldTrialActiveGroupIdsAsStrings(std::string_view suffix,
>>>>>>> 626889fb
                                          std::vector<std::string>* output) {
  DCHECK(output->empty());
  std::vector<ActiveGroupId> name_group_ids;
  GetFieldTrialActiveGroupIds(suffix, &name_group_ids);
  AppendActiveGroupIdsAsStrings(name_group_ids, output);
}

void GetFieldTrialActiveGroupIdsAsStrings(
<<<<<<< HEAD
    base::StringPiece suffix,
    const base::FieldTrial::ActiveGroups& active_groups,
    std::vector<std::string>* output) {
  DCHECK(output->empty());
  std::vector<ActiveGroupId> name_group_ids;
  GetFieldTrialActiveGroupIds(suffix, active_groups, &name_group_ids);
  AppendActiveGroupIdsAsStrings(name_group_ids, output);
}

void GetSyntheticTrialGroupIdsAsString(std::vector<std::string>* output) {
=======
    std::string_view suffix,
    const base::FieldTrial::ActiveGroups& active_groups,
    std::vector<std::string>* output) {
  DCHECK(output->empty());
>>>>>>> 626889fb
  std::vector<ActiveGroupId> name_group_ids;
  GetFieldTrialActiveGroupIds(suffix, active_groups, &name_group_ids);
  AppendActiveGroupIdsAsStrings(name_group_ids, output);
}

<<<<<<< HEAD
bool HasSyntheticTrial(const std::string& trial_name) {
  std::vector<std::string> synthetic_trials;
  variations::GetSyntheticTrialGroupIdsAsString(&synthetic_trials);
  std::string trial_hash =
      base::StringPrintf("%x", variations::HashName(trial_name));
  return base::ranges::any_of(synthetic_trials, [trial_hash](
                                                    const auto& trial) {
=======
void GetSyntheticTrialGroupIdsAsString(std::vector<std::string>* output) {
  std::vector<ActiveGroupId> name_group_ids =
      SyntheticTrialsActiveGroupIdProvider::GetInstance()->GetActiveGroupIds();
  AppendActiveGroupIdsAsStrings(name_group_ids, output);
}

bool HasSyntheticTrial(const std::string& trial_name) {
  std::vector<std::string> synthetic_trials;
  variations::GetSyntheticTrialGroupIdsAsString(&synthetic_trials);
  std::string trial_hash = variations::HashNameAsHexString(trial_name);
  return std::ranges::any_of(synthetic_trials, [&trial_hash](
                                                   const auto& trial) {
>>>>>>> 626889fb
    return base::StartsWith(trial, trial_hash, base::CompareCase::SENSITIVE);
  });
}

bool IsInSyntheticTrialGroup(const std::string& trial_name,
                             const std::string& trial_group) {
  std::vector<std::string> synthetic_trials;
  GetSyntheticTrialGroupIdsAsString(&synthetic_trials);
  return base::Contains(
      synthetic_trials,
      base::StringPrintf("%x-%x", HashName(trial_name), HashName(trial_group)));
}

void SetSeedVersion(const std::string& seed_version) {
  GetSeedVersionInternal() = seed_version;
<<<<<<< HEAD
=======
  SetVariationsSeedVersionCrashKey(seed_version);
>>>>>>> 626889fb
}

const std::string& GetSeedVersion() {
  return GetSeedVersionInternal();
}

<<<<<<< HEAD
=======
#if BUILDFLAG(USE_BLINK)
void PopulateLaunchOptionsWithVariationsInfo(
#if BUILDFLAG(IS_POSIX) && !BUILDFLAG(IS_APPLE)
    base::GlobalDescriptors::Key descriptor_key,
    base::ScopedFD& descriptor_to_share,
#endif
    base::CommandLine* command_line,
    base::LaunchOptions* launch_options) {
  base::FieldTrialList::PopulateLaunchOptionsWithFieldTrialState(
#if BUILDFLAG(IS_POSIX) && !BUILDFLAG(IS_APPLE)
      descriptor_key, descriptor_to_share,
#endif
      command_line, launch_options);
  command_line->AppendSwitchASCII(switches::kVariationsSeedVersion,
                                  GetSeedVersion());
}
#endif  // !BUILDFLAG(USE_BLINK)

>>>>>>> 626889fb
namespace testing {

void TestGetFieldTrialActiveGroupIds(
    std::string_view suffix,
    const base::FieldTrial::ActiveGroups& active_groups,
    std::vector<ActiveGroupId>* name_group_ids) {
  GetFieldTrialActiveGroupIdsForActiveGroups(suffix, active_groups,
                                             name_group_ids);
}

}  // namespace testing

}  // namespace variations<|MERGE_RESOLUTION|>--- conflicted
+++ resolved
@@ -10,19 +10,12 @@
 #include <string_view>
 #include <vector>
 
-<<<<<<< HEAD
-#include "base/containers/contains.h"
-#include "base/no_destructor.h"
-#include "base/ranges/algorithm.h"
-#include "base/strings/string_piece.h"
-=======
 #include "base/command_line.h"
 #include "base/containers/contains.h"
 #include "base/metrics/field_trial.h"
 #include "base/no_destructor.h"
 #include "base/process/launch.h"
 #include "base/strings/strcat.h"
->>>>>>> 626889fb
 #include "base/strings/string_util.h"
 #include "base/strings/stringprintf.h"
 #include "base/strings/utf_string_conversions.h"
@@ -99,24 +92,11 @@
 }
 
 void GetFieldTrialActiveGroupIdsForActiveGroups(
-<<<<<<< HEAD
-    base::StringPiece suffix,
-=======
-    std::string_view suffix,
->>>>>>> 626889fb
+    std::string_view suffix,
     const base::FieldTrial::ActiveGroups& active_groups,
     std::vector<ActiveGroupId>* name_group_ids) {
   DCHECK(name_group_ids->empty());
   for (const auto& active_group : active_groups) {
-<<<<<<< HEAD
-    name_group_ids->push_back(
-        MakeActiveGroupId(active_group.trial_name + std::string(suffix),
-                          active_group.group_name + std::string(suffix)));
-  }
-}
-
-void GetFieldTrialActiveGroupIds(base::StringPiece suffix,
-=======
     ActiveGroupId group_id = MakeActiveGroupIdWithSuffix(
         active_group.trial_name, active_group.group_name, suffix,
         active_group.is_overridden);
@@ -125,7 +105,6 @@
 }
 
 void GetFieldTrialActiveGroupIds(std::string_view suffix,
->>>>>>> 626889fb
                                  std::vector<ActiveGroupId>* name_group_ids) {
   DCHECK(name_group_ids->empty());
   // A note on thread safety: Since GetActiveFieldTrialGroups() is thread
@@ -138,11 +117,7 @@
 }
 
 void GetFieldTrialActiveGroupIds(
-<<<<<<< HEAD
-    base::StringPiece suffix,
-=======
-    std::string_view suffix,
->>>>>>> 626889fb
+    std::string_view suffix,
     const base::FieldTrial::ActiveGroups& active_groups,
     std::vector<ActiveGroupId>* name_group_ids) {
   DCHECK(name_group_ids->empty());
@@ -150,11 +125,7 @@
                                              name_group_ids);
 }
 
-<<<<<<< HEAD
-void GetFieldTrialActiveGroupIdsAsStrings(base::StringPiece suffix,
-=======
 void GetFieldTrialActiveGroupIdsAsStrings(std::string_view suffix,
->>>>>>> 626889fb
                                           std::vector<std::string>* output) {
   DCHECK(output->empty());
   std::vector<ActiveGroupId> name_group_ids;
@@ -163,8 +134,7 @@
 }
 
 void GetFieldTrialActiveGroupIdsAsStrings(
-<<<<<<< HEAD
-    base::StringPiece suffix,
+    std::string_view suffix,
     const base::FieldTrial::ActiveGroups& active_groups,
     std::vector<std::string>* output) {
   DCHECK(output->empty());
@@ -173,27 +143,6 @@
   AppendActiveGroupIdsAsStrings(name_group_ids, output);
 }
 
-void GetSyntheticTrialGroupIdsAsString(std::vector<std::string>* output) {
-=======
-    std::string_view suffix,
-    const base::FieldTrial::ActiveGroups& active_groups,
-    std::vector<std::string>* output) {
-  DCHECK(output->empty());
->>>>>>> 626889fb
-  std::vector<ActiveGroupId> name_group_ids;
-  GetFieldTrialActiveGroupIds(suffix, active_groups, &name_group_ids);
-  AppendActiveGroupIdsAsStrings(name_group_ids, output);
-}
-
-<<<<<<< HEAD
-bool HasSyntheticTrial(const std::string& trial_name) {
-  std::vector<std::string> synthetic_trials;
-  variations::GetSyntheticTrialGroupIdsAsString(&synthetic_trials);
-  std::string trial_hash =
-      base::StringPrintf("%x", variations::HashName(trial_name));
-  return base::ranges::any_of(synthetic_trials, [trial_hash](
-                                                    const auto& trial) {
-=======
 void GetSyntheticTrialGroupIdsAsString(std::vector<std::string>* output) {
   std::vector<ActiveGroupId> name_group_ids =
       SyntheticTrialsActiveGroupIdProvider::GetInstance()->GetActiveGroupIds();
@@ -206,7 +155,6 @@
   std::string trial_hash = variations::HashNameAsHexString(trial_name);
   return std::ranges::any_of(synthetic_trials, [&trial_hash](
                                                    const auto& trial) {
->>>>>>> 626889fb
     return base::StartsWith(trial, trial_hash, base::CompareCase::SENSITIVE);
   });
 }
@@ -222,18 +170,13 @@
 
 void SetSeedVersion(const std::string& seed_version) {
   GetSeedVersionInternal() = seed_version;
-<<<<<<< HEAD
-=======
   SetVariationsSeedVersionCrashKey(seed_version);
->>>>>>> 626889fb
 }
 
 const std::string& GetSeedVersion() {
   return GetSeedVersionInternal();
 }
 
-<<<<<<< HEAD
-=======
 #if BUILDFLAG(USE_BLINK)
 void PopulateLaunchOptionsWithVariationsInfo(
 #if BUILDFLAG(IS_POSIX) && !BUILDFLAG(IS_APPLE)
@@ -252,7 +195,6 @@
 }
 #endif  // !BUILDFLAG(USE_BLINK)
 
->>>>>>> 626889fb
 namespace testing {
 
 void TestGetFieldTrialActiveGroupIds(
