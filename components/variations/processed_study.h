--- conflicted
+++ resolved
@@ -37,8 +37,6 @@
 };
 
 class Study;
-class EntropyProviders;
-class VariationsLayers;
 
 // Wrapper over Study with extra information computed during pre-processing,
 // such as whether the study is expired and its total probability.
@@ -64,28 +62,13 @@
     return all_assignments_to_one_group_;
   }
 
-<<<<<<< HEAD
-  bool ShouldStudyUseLowEntropy() const;
-
-  // Returns the entropy provider that should be used to select a group for
-  // this study.
-  const base::FieldTrial::EntropyProvider& SelectEntropyProviderForStudy(
-      const EntropyProviders& entropy_providers,
-      const VariationsLayers& layers) const;
-
-=======
->>>>>>> 626889fb
   // Gets the index of the experiment with the given |name|. Returns -1 if no
   // experiment is found.
   int GetExperimentIndexByName(const std::string& name) const;
 
   // Gets the default experiment name for the study, or a generic one if none is
   // specified.
-<<<<<<< HEAD
-  const base::StringPiece GetDefaultExperimentName() const;
-=======
   const std::string_view GetDefaultExperimentName() const;
->>>>>>> 626889fb
 
  private:
   // Corresponding Study object. Weak reference.
