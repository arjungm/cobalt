--- conflicted
+++ resolved
@@ -24,9 +24,6 @@
 namespace internal {
 // The trial group selected when a study specifies a feature that is already
 // associated with another trial. Exposed in the header file for testing.
-<<<<<<< HEAD
-COMPONENT_EXPORT(VARIATIONS) extern const char kFeatureConflictGroupName[];
-=======
 COMPONENT_EXPORT(VARIATIONS)
 extern const char kFeatureConflictGroupName[];
 
@@ -39,7 +36,6 @@
 // for the feature parameter.
 COMPONENT_EXPORT(VARIATIONS)
 extern const char kGoogleGroupFeatureParamSeparator[];
->>>>>>> 626889fb
 }  // namespace internal
 
 class ProcessedStudy;
@@ -69,10 +65,7 @@
                             const ClientFilterableState& client_state,
                             const UIStringOverrideCallback& override_callback,
                             const EntropyProviders& entropy_providers,
-<<<<<<< HEAD
-=======
                             const VariationsLayers& layers,
->>>>>>> 626889fb
                             base::FeatureList* feature_list);
 
  private:
