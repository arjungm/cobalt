// Copyright 2017 The Chromium Authors
// Use of this source code is governed by a BSD-style license that can be
// found in the LICENSE file.

#ifndef COMPONENTS_VARIATIONS_SYNTHETIC_TRIAL_REGISTRY_H_
#define COMPONENTS_VARIATIONS_SYNTHETIC_TRIAL_REGISTRY_H_

#include <vector>
#include <string_view>

#include "base/component_export.h"
#include "base/feature_list.h"
#include "base/gtest_prod_util.h"
#include "base/metrics/field_trial_params.h"
#include "base/observer_list.h"
#include "base/scoped_observation_traits.h"
#include "components/variations/synthetic_trials.h"

namespace metrics {
class MetricsServiceAccessor;
}  // namespace metrics

namespace content {
class SyntheticTrialSyncer;
}  // namespace content

namespace variations {

struct ActiveGroupId;
class FieldTrialsProvider;
class FieldTrialsProviderTest;
<<<<<<< HEAD
class SyntheticTrialRegistryTest;

namespace internal {
COMPONENT_EXPORT(VARIATIONS) BASE_DECLARE_FEATURE(kExternalExperimentAllowlist);
}  // namespace internal

=======
class LimitedEntropySyntheticTrial;
class SyntheticTrialRegistryTest;

namespace internal {
COMPONENT_EXPORT(VARIATIONS) BASE_DECLARE_FEATURE(kExternalExperimentAllowlist);
}  // namespace internal

>>>>>>> 626889fb
class COMPONENT_EXPORT(VARIATIONS) SyntheticTrialRegistry {
 public:
  // Constructor that specifies whether the SyntheticTrialRegistry should use
  // an allowlist for external experiments. Some embedders such as WebLayer
  // do not run as Chrome and do not use the allowlist.
  // Note: The allowlist is enabled only if |kExternalExperimentAllowlist| is
  // also enabled, even if the parameter value is true. The default constructor
  // defaults to the feature state.
  explicit SyntheticTrialRegistry(bool enable_external_experiment_allowlist);

  SyntheticTrialRegistry();
  ~SyntheticTrialRegistry();

  // Adds an observer to be notified when the synthetic trials list changes.
  void AddObserver(SyntheticTrialObserver* observer);

  // Removes an existing observer of synthetic trials list changes.
  void RemoveObserver(SyntheticTrialObserver* observer);

  // Specifies the mode of RegisterExternalExperiments() operation.
  enum OverrideMode {
    // Previously-registered external experiment ids are overridden (replaced)
    // with the new list.
    kOverrideExistingIds,
    // Previously-registered external experiment ids are not overridden, but
    // new experiment ids may be added.
    kDoNotOverrideExistingIds,
  };

  // Registers a list of experiment ids coming from an external application.
  // The input ids are in the VariationID format.
  //
  // The supplied ids must have corresponding entries in the
  // "ExternalExperimentAllowlist" (coming via a feature param) to be applied.
  // The allowlist also supplies the corresponding trial name that should be
  // used for reporting to UMA.
  //
  // If |mode| is kOverrideExistingIds, this API clears previously-registered
  // external experiment ids, replacing them with the new list (which may be
  // empty). If |mode| is kDoNotOverrideExistingIds, any new ids that are not
  // already registered will be added, but existing ones will not be replaced.
  void RegisterExternalExperiments(const std::vector<int>& experiment_ids,
                                   OverrideMode mode);

  // Exposed publicly for testing purposes, it returns a full list of synthetic
  // field trials that are either in the past or specify |kCurrentLog| as
  // |annotation_mode|.
  std::vector<ActiveGroupId> GetCurrentSyntheticFieldTrialsForTest() const;

  // Specifies the mode of RegisterExternalExperiments() operation.
  enum OverrideMode {
    // Previously-registered external experiment ids are overridden (replaced)
    // with the new list.
    kOverrideExistingIds,
    // Previously-registered external experiment ids are not overridden, but
    // new experiment ids may be added.
    kDoNotOverrideExistingIds,
  };

  // Registers a list of experiment ids coming from an external application.
  // The input ids are in the VariationID format.
  //
  // When |enable_external_experiment_allowlist| is true, the supplied ids must
  // have corresponding entries in the "ExternalExperimentAllowlist" (coming via
  // a feature param) to be applied. The allowlist also supplies the
  // corresponding trial name that should be used for reporting to UMA.
  //
  // When |enable_external_experiment_allowlist| is false, |fallback_study_name|
  // will be used as the trial name for all provided experiment ids.
  //
  // If |mode| is kOverrideExistingIds, this API clears previously-registered
  // external experiment ids, replacing them with the new list (which may be
  // empty). If |mode| is kDoNotOverrideExistingIds, any new ids that are not
  // already registered will be added, but existing ones will not be replaced.
  void RegisterExternalExperiments(const std::string& fallback_study_name,
                                   const std::vector<int>& experiment_ids,
                                   OverrideMode mode);

 private:
  friend metrics::MetricsServiceAccessor;
  friend LimitedEntropySyntheticTrial;
  friend FieldTrialsProvider;
  friend FieldTrialsProviderTest;
  friend SyntheticTrialRegistryTest;
<<<<<<< HEAD
=======
  friend content::SyntheticTrialSyncer;
>>>>>>> 626889fb
  FRIEND_TEST_ALL_PREFIXES(SyntheticTrialRegistryTest, RegisterSyntheticTrial);
  FRIEND_TEST_ALL_PREFIXES(SyntheticTrialRegistryTest,
                           GetSyntheticFieldTrialsOlderThanSuffix);
  FRIEND_TEST_ALL_PREFIXES(SyntheticTrialRegistryTest,
                           GetSyntheticFieldTrialActiveGroups);
  FRIEND_TEST_ALL_PREFIXES(SyntheticTrialRegistryTest, NotifyObserver);
  FRIEND_TEST_ALL_PREFIXES(VariationsCrashKeysTest, BasicFunctionality);
<<<<<<< HEAD
  FRIEND_TEST_ALL_PREFIXES(SyntheticTrialRegistryTest, NotifyObserver);
=======
>>>>>>> 626889fb

  // Registers a field trial name and group to be used to annotate UMA and UKM
  // reports with a particular Chrome configuration state.
  //
  // If the |trial_group|'s |annotation_mode| is set to |kNextLog|, then reports
  // will be annotated with this trial group if and only if all events in the
  // report were created after the trial's registration. If the
  // |annotation_mode| is set to |kCurrentLog|, then reports will be annotated
  // with this trial group even if there are events in the report that were
  // created before this trial's registration.
  //
  // Only one group name may be registered at a time for a given trial name.
  // Only the last group name that is registered for a given trial name will be
  // recorded. The values passed in must not correspond to any real field trial
  // in the code.
  //
  // Synthetic trials are not automatically re-registered after a restart.
  //
  // Note: Should not be used to replace trials that were registered with
  // RegisterExternalExperiments().
  void RegisterSyntheticFieldTrial(const SyntheticTrialGroup& trial_group);

  // Returns the study name corresponding to |experiment_id| from the allowlist
<<<<<<< HEAD
  // contained in |params| if the allowlist is enabled, otherwise returns
  // |fallback_study_name|. An empty string piece is returned when the
  // experiment is not in the allowlist.
  base::StringPiece GetStudyNameForExpId(const std::string& fallback_study_name,
                                         const base::FieldTrialParams& params,
                                         const std::string& experiment_id);
=======
  // contained in |params|. An empty string view is returned when the
  // experiment is not in the allowlist.
  std::string_view GetStudyNameForExpId(const base::FieldTrialParams& params,
                                        const std::string& experiment_id);
>>>>>>> 626889fb

  // Returns a list of synthetic field trials that are either (1) older than
  // |time|, or (2) specify |kCurrentLog| as |annotation_mode|. The trial and
  // group names are suffixed with |suffix| before being hashed.
  void GetSyntheticFieldTrialsOlderThan(
      base::TimeTicks time,
      std::vector<ActiveGroupId>* synthetic_trials,
<<<<<<< HEAD
      base::StringPiece suffix = "") const;
=======
      std::string_view suffix = "") const;

  // SyntheticTrialSyncer needs to know all current synthetic trial
  // groups after launching new child processes.
  const std::vector<SyntheticTrialGroup>& GetSyntheticTrialGroups() const {
    return synthetic_trial_groups_;
  }
>>>>>>> 626889fb

  // Notifies observers on a synthetic trial list change.
  void NotifySyntheticTrialObservers(
      const std::vector<SyntheticTrialGroup>& trials_updated,
      const std::vector<SyntheticTrialGroup>& trials_removed);
<<<<<<< HEAD

  // Whether the allowlist is enabled. Some configurations, like WebLayer
  // do not use the allowlist.
  bool enable_external_experiment_allowlist_ = true;
=======
>>>>>>> 626889fb

  // Field trial groups that map to Chrome configuration states.
  std::vector<SyntheticTrialGroup> synthetic_trial_groups_;

  // List of observers of |synthetic_trial_groups_| changes.
  base::ObserverList<SyntheticTrialObserver>::Unchecked
      synthetic_trial_observer_list_;
};

}  // namespace variations

namespace base {

// TODO(crbug.com/1430486): the methods in SyntheticTrialRegistry to remove
// these traits.
template <>
struct ScopedObservationTraits<variations::SyntheticTrialRegistry,
                               variations::SyntheticTrialObserver> {
  static void AddObserver(variations::SyntheticTrialRegistry* source,
                          variations::SyntheticTrialObserver* observer) {
    source->AddSyntheticTrialObserver(observer);
  }
  static void RemoveObserver(variations::SyntheticTrialRegistry* source,
                             variations::SyntheticTrialObserver* observer) {
    source->RemoveSyntheticTrialObserver(observer);
  }
};

}  // namespace base

#endif  // COMPONENTS_VARIATIONS_SYNTHETIC_TRIAL_REGISTRY_H_<|MERGE_RESOLUTION|>--- conflicted
+++ resolved
@@ -13,7 +13,6 @@
 #include "base/gtest_prod_util.h"
 #include "base/metrics/field_trial_params.h"
 #include "base/observer_list.h"
-#include "base/scoped_observation_traits.h"
 #include "components/variations/synthetic_trials.h"
 
 namespace metrics {
@@ -29,14 +28,6 @@
 struct ActiveGroupId;
 class FieldTrialsProvider;
 class FieldTrialsProviderTest;
-<<<<<<< HEAD
-class SyntheticTrialRegistryTest;
-
-namespace internal {
-COMPONENT_EXPORT(VARIATIONS) BASE_DECLARE_FEATURE(kExternalExperimentAllowlist);
-}  // namespace internal
-
-=======
 class LimitedEntropySyntheticTrial;
 class SyntheticTrialRegistryTest;
 
@@ -44,17 +35,8 @@
 COMPONENT_EXPORT(VARIATIONS) BASE_DECLARE_FEATURE(kExternalExperimentAllowlist);
 }  // namespace internal
 
->>>>>>> 626889fb
 class COMPONENT_EXPORT(VARIATIONS) SyntheticTrialRegistry {
  public:
-  // Constructor that specifies whether the SyntheticTrialRegistry should use
-  // an allowlist for external experiments. Some embedders such as WebLayer
-  // do not run as Chrome and do not use the allowlist.
-  // Note: The allowlist is enabled only if |kExternalExperimentAllowlist| is
-  // also enabled, even if the parameter value is true. The default constructor
-  // defaults to the feature state.
-  explicit SyntheticTrialRegistry(bool enable_external_experiment_allowlist);
-
   SyntheticTrialRegistry();
   ~SyntheticTrialRegistry();
 
@@ -94,45 +76,13 @@
   // |annotation_mode|.
   std::vector<ActiveGroupId> GetCurrentSyntheticFieldTrialsForTest() const;
 
-  // Specifies the mode of RegisterExternalExperiments() operation.
-  enum OverrideMode {
-    // Previously-registered external experiment ids are overridden (replaced)
-    // with the new list.
-    kOverrideExistingIds,
-    // Previously-registered external experiment ids are not overridden, but
-    // new experiment ids may be added.
-    kDoNotOverrideExistingIds,
-  };
-
-  // Registers a list of experiment ids coming from an external application.
-  // The input ids are in the VariationID format.
-  //
-  // When |enable_external_experiment_allowlist| is true, the supplied ids must
-  // have corresponding entries in the "ExternalExperimentAllowlist" (coming via
-  // a feature param) to be applied. The allowlist also supplies the
-  // corresponding trial name that should be used for reporting to UMA.
-  //
-  // When |enable_external_experiment_allowlist| is false, |fallback_study_name|
-  // will be used as the trial name for all provided experiment ids.
-  //
-  // If |mode| is kOverrideExistingIds, this API clears previously-registered
-  // external experiment ids, replacing them with the new list (which may be
-  // empty). If |mode| is kDoNotOverrideExistingIds, any new ids that are not
-  // already registered will be added, but existing ones will not be replaced.
-  void RegisterExternalExperiments(const std::string& fallback_study_name,
-                                   const std::vector<int>& experiment_ids,
-                                   OverrideMode mode);
-
  private:
   friend metrics::MetricsServiceAccessor;
   friend LimitedEntropySyntheticTrial;
   friend FieldTrialsProvider;
   friend FieldTrialsProviderTest;
   friend SyntheticTrialRegistryTest;
-<<<<<<< HEAD
-=======
   friend content::SyntheticTrialSyncer;
->>>>>>> 626889fb
   FRIEND_TEST_ALL_PREFIXES(SyntheticTrialRegistryTest, RegisterSyntheticTrial);
   FRIEND_TEST_ALL_PREFIXES(SyntheticTrialRegistryTest,
                            GetSyntheticFieldTrialsOlderThanSuffix);
@@ -140,10 +90,6 @@
                            GetSyntheticFieldTrialActiveGroups);
   FRIEND_TEST_ALL_PREFIXES(SyntheticTrialRegistryTest, NotifyObserver);
   FRIEND_TEST_ALL_PREFIXES(VariationsCrashKeysTest, BasicFunctionality);
-<<<<<<< HEAD
-  FRIEND_TEST_ALL_PREFIXES(SyntheticTrialRegistryTest, NotifyObserver);
-=======
->>>>>>> 626889fb
 
   // Registers a field trial name and group to be used to annotate UMA and UKM
   // reports with a particular Chrome configuration state.
@@ -167,19 +113,10 @@
   void RegisterSyntheticFieldTrial(const SyntheticTrialGroup& trial_group);
 
   // Returns the study name corresponding to |experiment_id| from the allowlist
-<<<<<<< HEAD
-  // contained in |params| if the allowlist is enabled, otherwise returns
-  // |fallback_study_name|. An empty string piece is returned when the
-  // experiment is not in the allowlist.
-  base::StringPiece GetStudyNameForExpId(const std::string& fallback_study_name,
-                                         const base::FieldTrialParams& params,
-                                         const std::string& experiment_id);
-=======
   // contained in |params|. An empty string view is returned when the
   // experiment is not in the allowlist.
   std::string_view GetStudyNameForExpId(const base::FieldTrialParams& params,
                                         const std::string& experiment_id);
->>>>>>> 626889fb
 
   // Returns a list of synthetic field trials that are either (1) older than
   // |time|, or (2) specify |kCurrentLog| as |annotation_mode|. The trial and
@@ -187,9 +124,6 @@
   void GetSyntheticFieldTrialsOlderThan(
       base::TimeTicks time,
       std::vector<ActiveGroupId>* synthetic_trials,
-<<<<<<< HEAD
-      base::StringPiece suffix = "") const;
-=======
       std::string_view suffix = "") const;
 
   // SyntheticTrialSyncer needs to know all current synthetic trial
@@ -197,19 +131,11 @@
   const std::vector<SyntheticTrialGroup>& GetSyntheticTrialGroups() const {
     return synthetic_trial_groups_;
   }
->>>>>>> 626889fb
 
   // Notifies observers on a synthetic trial list change.
   void NotifySyntheticTrialObservers(
       const std::vector<SyntheticTrialGroup>& trials_updated,
       const std::vector<SyntheticTrialGroup>& trials_removed);
-<<<<<<< HEAD
-
-  // Whether the allowlist is enabled. Some configurations, like WebLayer
-  // do not use the allowlist.
-  bool enable_external_experiment_allowlist_ = true;
-=======
->>>>>>> 626889fb
 
   // Field trial groups that map to Chrome configuration states.
   std::vector<SyntheticTrialGroup> synthetic_trial_groups_;
@@ -221,23 +147,4 @@
 
 }  // namespace variations
 
-namespace base {
-
-// TODO(crbug.com/1430486): the methods in SyntheticTrialRegistry to remove
-// these traits.
-template <>
-struct ScopedObservationTraits<variations::SyntheticTrialRegistry,
-                               variations::SyntheticTrialObserver> {
-  static void AddObserver(variations::SyntheticTrialRegistry* source,
-                          variations::SyntheticTrialObserver* observer) {
-    source->AddSyntheticTrialObserver(observer);
-  }
-  static void RemoveObserver(variations::SyntheticTrialRegistry* source,
-                             variations::SyntheticTrialObserver* observer) {
-    source->RemoveSyntheticTrialObserver(observer);
-  }
-};
-
-}  // namespace base
-
 #endif  // COMPONENTS_VARIATIONS_SYNTHETIC_TRIAL_REGISTRY_H_