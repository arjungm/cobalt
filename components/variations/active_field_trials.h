// Copyright 2014 The Chromium Authors
// Use of this source code is governed by a BSD-style license that can be
// found in the LICENSE file.

#ifndef COMPONENTS_VARIATIONS_ACTIVE_FIELD_TRIALS_H_
#define COMPONENTS_VARIATIONS_ACTIVE_FIELD_TRIALS_H_

#include <stdint.h>

#include <string>
#include <string_view>

<<<<<<< HEAD
=======
#include "base/command_line.h"
>>>>>>> 626889fb
#include "base/component_export.h"
#include "base/metrics/field_trial.h"
#include "base/process/launch.h"

#if BUILDFLAG(IS_POSIX) && !BUILDFLAG(IS_APPLE)
#include "base/files/platform_file.h"
#include "base/posix/global_descriptors.h"
#endif

namespace variations {

// Suffix added to field trial group names when they are manually forced with
// command line flags or internals page. Using a suffix ensures that consumers
// of these names (or hashes of the names) treat manually forced groups distinct
// from non-forced groups.
inline constexpr std::string_view kOverrideSuffix = "_MANUALLY_FORCED";

// The Unique ID of a trial and its active group, where the name and group
// identifiers are hashes of the trial and group name strings.
struct COMPONENT_EXPORT(VARIATIONS) ActiveGroupId {
  uint32_t name;
  uint32_t group;
};

// Returns an ActiveGroupId struct for the given trial and group names.
COMPONENT_EXPORT(VARIATIONS)
<<<<<<< HEAD
ActiveGroupId MakeActiveGroupId(base::StringPiece trial_name,
                                base::StringPiece group_name);
=======
ActiveGroupId MakeActiveGroupId(std::string_view trial_name,
                                std::string_view group_name);
COMPONENT_EXPORT(VARIATIONS)
ActiveGroupId MakeActiveGroupId(std::string_view trial_name,
                                std::string_view group_name,
                                bool is_overridden);
>>>>>>> 626889fb

// We need to supply a Compare class for templates since ActiveGroupId is a
// user-defined type.
struct COMPONENT_EXPORT(VARIATIONS) ActiveGroupIdCompare {
  bool operator() (const ActiveGroupId& lhs, const ActiveGroupId& rhs) const {
    // The group and name fields are just SHA-1 Hashes, so we just need to treat
    // them as IDs and do a less-than comparison. We test group first, since
    // name is more likely to collide.
    if (lhs.group != rhs.group)
      return lhs.group < rhs.group;
    return lhs.name < rhs.name;
  }
};

// Populates |name_group_ids| based on |active_groups|. Field trial names are
// suffixed with |suffix| before hashing is executed.
COMPONENT_EXPORT(VARIATIONS)
void GetFieldTrialActiveGroupIdsForActiveGroups(
<<<<<<< HEAD
    base::StringPiece suffix,
=======
    std::string_view suffix,
>>>>>>> 626889fb
    const base::FieldTrial::ActiveGroups& active_groups,
    std::vector<ActiveGroupId>* name_group_ids);

// Fills the supplied vector |name_group_ids| (which must be empty when called)
// with unique ActiveGroupIds for each Field Trial that has a chosen group.
// Field Trials for which a group has not been chosen yet are NOT returned in
// this list. Field trial names are suffixed with |suffix| before hashing is
// executed.
//
// This does not return low anonymity field trials; call sites that require
// them can use the version of |GetFieldTrialActiveGroupIds()| below that takes
// the active groups as an input.
COMPONENT_EXPORT(VARIATIONS)
<<<<<<< HEAD
void GetFieldTrialActiveGroupIds(base::StringPiece suffix,
=======
void GetFieldTrialActiveGroupIds(std::string_view suffix,
>>>>>>> 626889fb
                                 std::vector<ActiveGroupId>* name_group_ids);

// Fills the supplied vector |name_group_ids| (which must be empty when called)
// with unique ActiveGroupIds for the provided |active_groups|.
// Field trial names are suffixed with |suffix| before hashing is executed.
COMPONENT_EXPORT(VARIATIONS)
void GetFieldTrialActiveGroupIds(
<<<<<<< HEAD
    base::StringPiece suffix,
=======
    std::string_view suffix,
>>>>>>> 626889fb
    const base::FieldTrial::ActiveGroups& active_groups,
    std::vector<ActiveGroupId>* name_group_ids);

// Fills the supplied vector |output| (which must be empty when called) with
// unique string representations of ActiveGroupIds for each Field Trial that
// has a chosen group. The strings are formatted as "<TrialName>-<GroupName>",
// with the names as hex strings. Field Trials for which a group has not been
// chosen yet are NOT returned in this list. Field trial names are suffixed with
// |suffix| before hashing is executed.
//
// This does not return low anonymity field trials; call sites that require
// them can use the version of |GetFieldTrialActiveGroupIdsAsStrings()| below
// that takes the active groups as an input.
COMPONENT_EXPORT(VARIATIONS)
<<<<<<< HEAD
void GetFieldTrialActiveGroupIdsAsStrings(base::StringPiece suffix,
=======
void GetFieldTrialActiveGroupIdsAsStrings(std::string_view suffix,
>>>>>>> 626889fb
                                          std::vector<std::string>* output);

// Fills the supplied vector |output| (which must be empty when called) with
// unique string representations of ActiveGroupIds for for the provided
// |active_groups|.
// The strings are formatted as "<TrialName>-<GroupName>", with the names as hex
// strings. Field trial names are suffixed with |suffix| before hashing is
// executed.
COMPONENT_EXPORT(VARIATIONS)
void GetFieldTrialActiveGroupIdsAsStrings(
<<<<<<< HEAD
    base::StringPiece suffix,
=======
    std::string_view suffix,
>>>>>>> 626889fb
    const base::FieldTrial::ActiveGroups& active_groups,
    std::vector<std::string>* output);

// TODO(rkaplow): Support suffixing for synthetic trials.
// Fills the supplied vector |output| (which must be empty when called) with
// unique string representations of ActiveGroupIds for each Syntehtic Trial
// group. The strings are formatted as "<TrialName>-<GroupName>",
// with the names as hex strings. Synthetic Field Trials for which a group
// which hasn't been chosen yet are NOT returned in this list.
COMPONENT_EXPORT(VARIATIONS)
void GetSyntheticTrialGroupIdsAsString(std::vector<std::string>* output);

// Returns true if a synthetic trial with the name `trial_name` is currently
// active, i.e. the named trial has chosen a group. Returns false otherwise.
COMPONENT_EXPORT(VARIATIONS)
bool HasSyntheticTrial(const std::string& trial_name);

// Returns true if a synthetic trial with the name `trial_name` is active
// with its chosen group matching `trial_group`. Returns false otherwise.
COMPONENT_EXPORT(VARIATIONS)
bool IsInSyntheticTrialGroup(const std::string& trial_name,
                             const std::string& trial_group);

// Sets the version of the seed that the current set of FieldTrials was
// generated from.
<<<<<<< HEAD
// TODO(crbug/507665): Move this to field_trials_provider once it moves
=======
// TODO(crbug.com/41187035): Move this to field_trials_provider once it moves
>>>>>>> 626889fb
// into components/variations
COMPONENT_EXPORT(VARIATIONS)
void SetSeedVersion(const std::string& seed_version);

// Gets the version of the seed that the current set of FieldTrials was
// generated from.
// Only works on the browser process; returns the empty string from other
// processes.
<<<<<<< HEAD
// TODO(crbug/507665): Move this to field_trials_provider once it moves
=======
// TODO(crbug.com/41187035): Move this to field_trials_provider once it moves
>>>>>>> 626889fb
// into components/variations
COMPONENT_EXPORT(VARIATIONS)
const std::string& GetSeedVersion();

<<<<<<< HEAD
=======
#if BUILDFLAG(USE_BLINK)
// Populates |command_line| and |launch_options| with the handles and command
// line arguments necessary for a child process to get the needed variations
// info.
COMPONENT_EXPORT(VARIATIONS)
void PopulateLaunchOptionsWithVariationsInfo(
#if BUILDFLAG(IS_POSIX) && !BUILDFLAG(IS_APPLE)
    base::GlobalDescriptors::Key descriptor_key,
    base::ScopedFD& descriptor_to_share,
#endif
    base::CommandLine* command_line,
    base::LaunchOptions* launch_options);
#endif  // !BUILDFLAG(USE_BLINK)

>>>>>>> 626889fb
// Expose some functions for testing. These functions just wrap functionality
// that is implemented above.
namespace testing {

COMPONENT_EXPORT(VARIATIONS)
void TestGetFieldTrialActiveGroupIds(
    std::string_view suffix,
    const base::FieldTrial::ActiveGroups& active_groups,
    std::vector<ActiveGroupId>* name_group_ids);

}  // namespace testing

}  // namespace variations

#endif  // COMPONENTS_VARIATIONS_ACTIVE_FIELD_TRIALS_H_<|MERGE_RESOLUTION|>--- conflicted
+++ resolved
@@ -10,10 +10,7 @@
 #include <string>
 #include <string_view>
 
-<<<<<<< HEAD
-=======
 #include "base/command_line.h"
->>>>>>> 626889fb
 #include "base/component_export.h"
 #include "base/metrics/field_trial.h"
 #include "base/process/launch.h"
@@ -40,17 +37,12 @@
 
 // Returns an ActiveGroupId struct for the given trial and group names.
 COMPONENT_EXPORT(VARIATIONS)
-<<<<<<< HEAD
-ActiveGroupId MakeActiveGroupId(base::StringPiece trial_name,
-                                base::StringPiece group_name);
-=======
 ActiveGroupId MakeActiveGroupId(std::string_view trial_name,
                                 std::string_view group_name);
 COMPONENT_EXPORT(VARIATIONS)
 ActiveGroupId MakeActiveGroupId(std::string_view trial_name,
                                 std::string_view group_name,
                                 bool is_overridden);
->>>>>>> 626889fb
 
 // We need to supply a Compare class for templates since ActiveGroupId is a
 // user-defined type.
@@ -69,11 +61,7 @@
 // suffixed with |suffix| before hashing is executed.
 COMPONENT_EXPORT(VARIATIONS)
 void GetFieldTrialActiveGroupIdsForActiveGroups(
-<<<<<<< HEAD
-    base::StringPiece suffix,
-=======
     std::string_view suffix,
->>>>>>> 626889fb
     const base::FieldTrial::ActiveGroups& active_groups,
     std::vector<ActiveGroupId>* name_group_ids);
 
@@ -87,11 +75,7 @@
 // them can use the version of |GetFieldTrialActiveGroupIds()| below that takes
 // the active groups as an input.
 COMPONENT_EXPORT(VARIATIONS)
-<<<<<<< HEAD
-void GetFieldTrialActiveGroupIds(base::StringPiece suffix,
-=======
 void GetFieldTrialActiveGroupIds(std::string_view suffix,
->>>>>>> 626889fb
                                  std::vector<ActiveGroupId>* name_group_ids);
 
 // Fills the supplied vector |name_group_ids| (which must be empty when called)
@@ -99,11 +83,7 @@
 // Field trial names are suffixed with |suffix| before hashing is executed.
 COMPONENT_EXPORT(VARIATIONS)
 void GetFieldTrialActiveGroupIds(
-<<<<<<< HEAD
-    base::StringPiece suffix,
-=======
     std::string_view suffix,
->>>>>>> 626889fb
     const base::FieldTrial::ActiveGroups& active_groups,
     std::vector<ActiveGroupId>* name_group_ids);
 
@@ -118,11 +98,7 @@
 // them can use the version of |GetFieldTrialActiveGroupIdsAsStrings()| below
 // that takes the active groups as an input.
 COMPONENT_EXPORT(VARIATIONS)
-<<<<<<< HEAD
-void GetFieldTrialActiveGroupIdsAsStrings(base::StringPiece suffix,
-=======
 void GetFieldTrialActiveGroupIdsAsStrings(std::string_view suffix,
->>>>>>> 626889fb
                                           std::vector<std::string>* output);
 
 // Fills the supplied vector |output| (which must be empty when called) with
@@ -133,11 +109,7 @@
 // executed.
 COMPONENT_EXPORT(VARIATIONS)
 void GetFieldTrialActiveGroupIdsAsStrings(
-<<<<<<< HEAD
-    base::StringPiece suffix,
-=======
     std::string_view suffix,
->>>>>>> 626889fb
     const base::FieldTrial::ActiveGroups& active_groups,
     std::vector<std::string>* output);
 
@@ -163,11 +135,7 @@
 
 // Sets the version of the seed that the current set of FieldTrials was
 // generated from.
-<<<<<<< HEAD
-// TODO(crbug/507665): Move this to field_trials_provider once it moves
-=======
 // TODO(crbug.com/41187035): Move this to field_trials_provider once it moves
->>>>>>> 626889fb
 // into components/variations
 COMPONENT_EXPORT(VARIATIONS)
 void SetSeedVersion(const std::string& seed_version);
@@ -176,17 +144,11 @@
 // generated from.
 // Only works on the browser process; returns the empty string from other
 // processes.
-<<<<<<< HEAD
-// TODO(crbug/507665): Move this to field_trials_provider once it moves
-=======
 // TODO(crbug.com/41187035): Move this to field_trials_provider once it moves
->>>>>>> 626889fb
 // into components/variations
 COMPONENT_EXPORT(VARIATIONS)
 const std::string& GetSeedVersion();
 
-<<<<<<< HEAD
-=======
 #if BUILDFLAG(USE_BLINK)
 // Populates |command_line| and |launch_options| with the handles and command
 // line arguments necessary for a child process to get the needed variations
@@ -201,7 +163,6 @@
     base::LaunchOptions* launch_options);
 #endif  // !BUILDFLAG(USE_BLINK)
 
->>>>>>> 626889fb
 // Expose some functions for testing. These functions just wrap functionality
 // that is implemented above.
 namespace testing {
