# Copyright 2014 The Chromium Authors
# Use of this source code is governed by a BSD-style license that can be
# found in the LICENSE file.

import("//build/buildflag_header.gni")
<<<<<<< HEAD
import("//build/config/chromecast_build.gni")
=======
import("//build/config/cast.gni")
>>>>>>> 626889fb
import("//mojo/public/tools/bindings/mojom.gni")
import("//testing/libfuzzer/fuzzer_test.gni")
import("//testing/test.gni")
import("//third_party/libprotobuf-mutator/fuzzable_proto_library.gni")

mojom("variations_mojom") {
  sources = [ "variations.mojom" ]
}

if (is_android) {
  import("//build/config/android/rules.gni")
}

<<<<<<< HEAD
large_variation_key_size_enabled =
    is_castos || is_cast_android || is_chromeos_lacros
=======
large_variation_key_size_enabled = is_castos || is_cast_android
>>>>>>> 626889fb

buildflag_header("buildflags") {
  header = "buildflags.h"
  flags = [ "LARGE_VARIATION_KEY_SIZE=$large_variation_key_size_enabled" ]
}

component("variations_features") {
  output_name = "variations_features"

  defines = [ "IS_VARIATIONS_FEATURES_IMPL" ]

  sources = [
    "variations_features.cc",
    "variations_features.h",
  ]

  deps = [ "//base" ]
}

component("variations") {
  sources = [
    "active_field_trials.cc",
    "active_field_trials.h",
    "child_process_field_trial_syncer.cc",
    "child_process_field_trial_syncer.h",
    "client_filterable_state.cc",
    "client_filterable_state.h",
    "entropy_provider.cc",
    "entropy_provider.h",
    "fake_crash.cc",
    "fake_crash.h",
<<<<<<< HEAD
=======
    "field_trial_internals_utils.cc",
    "field_trial_internals_utils.h",
>>>>>>> 626889fb
    "hashing.cc",
    "hashing.h",
    "limited_entropy_mode_gate.cc",
    "limited_entropy_mode_gate.h",
    "limited_layer_entropy_cost_tracker.cc",
    "limited_layer_entropy_cost_tracker.h",
    "metrics.cc",
    "metrics.h",
    "platform_field_trials.h",
    "pref_names.cc",
    "pref_names.h",
    "processed_study.cc",
    "processed_study.h",
<<<<<<< HEAD
=======
    "seed_reader_writer.cc",
    "seed_reader_writer.h",
>>>>>>> 626889fb
    "seed_response.cc",
    "seed_response.h",
    "study_filtering.cc",
    "study_filtering.h",
    "synthetic_trial_registry.cc",
    "synthetic_trial_registry.h",
    "synthetic_trials.cc",
    "synthetic_trials.h",
    "synthetic_trials_active_group_id_provider.cc",
    "synthetic_trials_active_group_id_provider.h",
    "variations_associated_data.cc",
    "variations_associated_data.h",
    "variations_client.h",
    "variations_crash_keys.cc",
    "variations_crash_keys.h",
    "variations_ids_provider.cc",
    "variations_ids_provider.h",
    "variations_layers.cc",
    "variations_layers.h",
    "variations_murmur_hash.cc",
    "variations_murmur_hash.h",
    "variations_request_scheduler.cc",
    "variations_request_scheduler.h",
    "variations_safe_seed_store.h",
    "variations_safe_seed_store_local_state.cc",
    "variations_safe_seed_store_local_state.h",
    "variations_seed_processor.cc",
    "variations_seed_processor.h",
    "variations_seed_simulator.cc",
    "variations_seed_simulator.h",
    "variations_seed_store.cc",
    "variations_seed_store.h",
    "variations_switches.cc",
    "variations_switches.h",
    "variations_url_constants.cc",
    "variations_url_constants.h",
  ]

  # Needed for exporting functions (because the target type is a component).
  defines = [ "IS_VARIATIONS_IMPL" ]
<<<<<<< HEAD

  if (is_android || is_ios) {
    sources += [
      "variations_request_scheduler_mobile.cc",
      "variations_request_scheduler_mobile.h",
    ]
  }

  if (is_android) {
    sources += [
      "android/variations_associated_data_android.cc",
      "android/variations_seed_bridge.cc",
      "android/variations_seed_bridge.h",
    ]
  }

  if (is_chromeos_ash) {
=======

  if (is_android || is_ios) {
    sources += [
      "variations_request_scheduler_mobile.cc",
      "variations_request_scheduler_mobile.h",
    ]
  }

  if (is_chromeos) {
>>>>>>> 626889fb
    sources += [
      "variations_crash_keys_chromeos.cc",
      "variations_crash_keys_chromeos.h",
    ]
  }

  public_deps = [
    ":variations_features",
    "proto",
    "//base",
  ]

  deps = [
    ":buildflags",
    ":variations_mojom",
    "proto",
<<<<<<< HEAD
    "//build:chromeos_buildflags",
=======
>>>>>>> 626889fb
    "//components/crash/core/common:crash_key",
    "//components/prefs",
    "//components/version_info",
    "//crypto",
    "//third_party/protobuf:protobuf_lite",
    "//third_party/zlib/google:compression_utils",
  ]

  if (is_android) {
<<<<<<< HEAD
    deps += [ ":jni" ]
=======
    sources += [
      "android/variations_seed_bridge.cc",
      "android/variations_seed_bridge.h",
      "variations_crash_keys_android.cc",
      "variations_crash_keys_android.h",
    ]
    deps += [
      "//components/crash/android:anr_collector_jni_headers",
      "//components/crash/android:anr_build_id_provider",
      "//components/variations/android:variations_seed_jni",
    ]
  }

  if (is_chromeos) {
    deps += [
      "//chromeos/ash/components/dbus/featured",
      "//chromeos/ash/components/dbus/featured:proto",
    ]
>>>>>>> 626889fb
  }
}

if (is_android) {
<<<<<<< HEAD
  generate_jni("jni") {
    sources = [
      "android/java/src/org/chromium/components/variations/VariationsAssociatedData.java",
      "android/java/src/org/chromium/components/variations/firstrun/VariationsSeedBridge.java",
=======
  static_library("variations_associated_data") {
    sources = [ "android/variations_associated_data_android.cc" ]
    deps = [
      ":variations",
      "//components/variations/android:variations_data_jni",
      "//components/variations/net",
>>>>>>> 626889fb
    ]
  }

  java_cpp_strings("java_switches_srcjar") {
    # External code should depend on ":variations_java" instead.
    visibility = [ ":*" ]
    sources = [ "variations_switches.cc" ]
    template = "//components/variations/android/java_templates/VariationsSwitches.java.tmpl"
  }

  android_library("variations_java") {
    srcjar_deps = [
      ":java_switches_srcjar",
      ":variations_enum_srcjar",
    ]
    deps = [ "//third_party/androidx:androidx_annotation_annotation_java" ]
  }

  java_cpp_enum("variations_enum_srcjar") {
    # External code should depend on ":variations_java" instead.
    visibility = [ ":*" ]
    sources = [
      "metrics.h",
      "synthetic_trials.h",
    ]
  }
}

static_library("test_support") {
  testonly = true
  sources = [
    "scoped_variations_ids_provider.cc",
    "scoped_variations_ids_provider.h",
<<<<<<< HEAD
    "variations_params_manager.cc",
    "variations_params_manager.h",
=======
    "service/test_variations_service.cc",
    "service/test_variations_service.h",
>>>>>>> 626889fb
    "variations_test_utils.cc",
    "variations_test_utils.h",
  ]

  public_deps = [
    ":variations",
    ":variations_mojom",
  ]

  deps = [
    "field_trial_config:field_trial_config",
    "proto",
    "//base/test:test_support",
    "//components/metrics",
    "//components/prefs:prefs",
<<<<<<< HEAD
=======
    "//components/variations/service",
    "//components/web_resource:test_support",
    "//services/network:test_support",
    "//services/network/public/cpp:cpp",
>>>>>>> 626889fb
    "//third_party/zlib/google:compression_utils",
  ]
}

source_set("unit_tests") {
  testonly = true
  sources = [
    "active_field_trials_unittest.cc",
    "antishuffle_unittest.cc",
    "child_process_field_trial_syncer_unittest.cc",
    "client_filterable_state_unittest.cc",
    "entropy_provider_unittest.cc",
<<<<<<< HEAD
=======
    "field_trial_internals_utils_unittest.cc",
>>>>>>> 626889fb
    "hashing_unittest.cc",
    "limited_layer_entropy_cost_tracker_unittest.cc",
    "net/variations_command_line_unittest.cc",
    "net/variations_http_headers_unittest.cc",
    "processed_study_unittest.cc",
<<<<<<< HEAD
=======
    "seed_reader_writer_unittest.cc",
>>>>>>> 626889fb
    "simulate_for_crosstalk_unittest.cc",
    "study_filtering_unittest.cc",
    "synthetic_trial_registry_unittest.cc",
    "uniformity_unittest.cc",
    "variations_associated_data_unittest.cc",
    "variations_ids_provider_unittest.cc",
<<<<<<< HEAD
=======
    "variations_layers_unittest.cc",
>>>>>>> 626889fb
    "variations_murmur_hash_unittest.cc",
    "variations_request_scheduler_unittest.cc",
    "variations_seed_processor_unittest.cc",
    "variations_seed_simulator_unittest.cc",
    "variations_seed_store_unittest.cc",
    "variations_test_utils_unittest.cc",
  ]

  if (is_android || is_ios) {
    sources += [ "variations_request_scheduler_mobile_unittest.cc" ]
  }

<<<<<<< HEAD
  if (is_chromeos_ash) {
=======
  if (is_chromeos) {
>>>>>>> 626889fb
    sources += [ "variations_crash_keys_chromeos_unittest.cc" ]
  }

  # This test uses crash_reporter::GetCrashKeyValue(), which in a component
  # build returns the crash keys in the unit-test, not the "variations"
  # target. The test verifies the keys in the "variations" target, not the
  # test. As such, it fails in component builds.
<<<<<<< HEAD
  # TODO(crbug.com/1186718): Enable this unittest for is_fuchsia when crash keys
=======
  # TODO(crbug.com/40172607): Enable this unittest for is_fuchsia when crash keys
>>>>>>> 626889fb
  # are supported on Fuchsia.
  if (!is_component_build && !is_fuchsia) {
    sources += [ "variations_crash_keys_unittest.cc" ]
  }

  deps = [
    ":test_support",
    ":variations",
    ":variations_features",
    ":variations_mojom",
    "net",
    "proto",
    "//base/test:test_support",
    "//base/version_info:channel",
    "//components/crash/core/common:crash_key",
    "//components/prefs:test_support",
    "//components/variations/field_trial_config:field_trial_config",
    "//services/network/public/cpp:cpp_base",
    "//testing/gmock",
    "//testing/gtest",
    "//third_party/smhasher:murmurhash3",
    "//third_party/zlib/google:compression_utils",
    "//url",
  ]

  if (is_chromeos) {
    deps += [
      "//chromeos/ash/components/dbus/featured",
      "//chromeos/ash/components/dbus/featured:proto",
    ]
  }
}

# Convenience testing target
test("variations_unittests") {
  sources = [ "//components/test/run_all_unittests.cc" ]
  deps = [
    ":unit_tests",
    "//components/test:test_support",
    "//components/variations/field_trial_config:unit_tests",
    "//components/variations/service:unit_tests",
  ]
}

if (use_fuzzing_engine_with_lpm) {
  fuzzable_proto_library("test_cases_proto") {
    sources = [ "fuzzers/create_trials_from_seed_test_case.proto" ]

    import_dirs = [ "//components/variations/proto" ]

<<<<<<< HEAD
    proto_deps = [ "//components/variations/proto" ]
    link_deps = [ "//components/variations/proto" ]
=======
    deps = [ "//components/variations/proto" ]
>>>>>>> 626889fb
  }
  fuzzer_test("create_trial_from_study_fuzzer") {
    sources = [ "fuzzers/create_trial_from_study_fuzzer.cc" ]
    deps = [
      ":variations",
      "proto",
      "//base/test:test_support",
      "//third_party/libprotobuf-mutator",
    ]
  }
  fuzzer_test("create_trials_from_seed_fuzzer") {
    sources = [ "fuzzers/create_trials_from_seed_fuzzer.cc" ]
    deps = [
      ":test_support",
      ":variations",
      "proto",
      "//base/test:test_support",
      "//third_party/libprotobuf-mutator",
    ]
  }
  fuzzer_test("create_trials_from_seed_fuzzer_v2") {
    sources = [ "fuzzers/create_trials_from_seed_fuzzer_v2.cc" ]
    deps = [
      ":test_cases_proto",
      ":test_support",
      ":variations",
      "proto",
      "//base/test:test_support",
      "//third_party/libprotobuf-mutator",
    ]
    seed_corpus = "fuzzers/testcases/create_trials_from_seed/"
  }
}<|MERGE_RESOLUTION|>--- conflicted
+++ resolved
@@ -3,11 +3,7 @@
 # found in the LICENSE file.
 
 import("//build/buildflag_header.gni")
-<<<<<<< HEAD
-import("//build/config/chromecast_build.gni")
-=======
 import("//build/config/cast.gni")
->>>>>>> 626889fb
 import("//mojo/public/tools/bindings/mojom.gni")
 import("//testing/libfuzzer/fuzzer_test.gni")
 import("//testing/test.gni")
@@ -21,12 +17,7 @@
   import("//build/config/android/rules.gni")
 }
 
-<<<<<<< HEAD
-large_variation_key_size_enabled =
-    is_castos || is_cast_android || is_chromeos_lacros
-=======
 large_variation_key_size_enabled = is_castos || is_cast_android
->>>>>>> 626889fb
 
 buildflag_header("buildflags") {
   header = "buildflags.h"
@@ -58,11 +49,8 @@
     "entropy_provider.h",
     "fake_crash.cc",
     "fake_crash.h",
-<<<<<<< HEAD
-=======
     "field_trial_internals_utils.cc",
     "field_trial_internals_utils.h",
->>>>>>> 626889fb
     "hashing.cc",
     "hashing.h",
     "limited_entropy_mode_gate.cc",
@@ -76,11 +64,8 @@
     "pref_names.h",
     "processed_study.cc",
     "processed_study.h",
-<<<<<<< HEAD
-=======
     "seed_reader_writer.cc",
     "seed_reader_writer.h",
->>>>>>> 626889fb
     "seed_response.cc",
     "seed_response.h",
     "study_filtering.cc",
@@ -121,7 +106,6 @@
 
   # Needed for exporting functions (because the target type is a component).
   defines = [ "IS_VARIATIONS_IMPL" ]
-<<<<<<< HEAD
 
   if (is_android || is_ios) {
     sources += [
@@ -130,26 +114,7 @@
     ]
   }
 
-  if (is_android) {
-    sources += [
-      "android/variations_associated_data_android.cc",
-      "android/variations_seed_bridge.cc",
-      "android/variations_seed_bridge.h",
-    ]
-  }
-
-  if (is_chromeos_ash) {
-=======
-
-  if (is_android || is_ios) {
-    sources += [
-      "variations_request_scheduler_mobile.cc",
-      "variations_request_scheduler_mobile.h",
-    ]
-  }
-
   if (is_chromeos) {
->>>>>>> 626889fb
     sources += [
       "variations_crash_keys_chromeos.cc",
       "variations_crash_keys_chromeos.h",
@@ -166,10 +131,6 @@
     ":buildflags",
     ":variations_mojom",
     "proto",
-<<<<<<< HEAD
-    "//build:chromeos_buildflags",
-=======
->>>>>>> 626889fb
     "//components/crash/core/common:crash_key",
     "//components/prefs",
     "//components/version_info",
@@ -179,9 +140,6 @@
   ]
 
   if (is_android) {
-<<<<<<< HEAD
-    deps += [ ":jni" ]
-=======
     sources += [
       "android/variations_seed_bridge.cc",
       "android/variations_seed_bridge.h",
@@ -200,24 +158,16 @@
       "//chromeos/ash/components/dbus/featured",
       "//chromeos/ash/components/dbus/featured:proto",
     ]
->>>>>>> 626889fb
   }
 }
 
 if (is_android) {
-<<<<<<< HEAD
-  generate_jni("jni") {
-    sources = [
-      "android/java/src/org/chromium/components/variations/VariationsAssociatedData.java",
-      "android/java/src/org/chromium/components/variations/firstrun/VariationsSeedBridge.java",
-=======
   static_library("variations_associated_data") {
     sources = [ "android/variations_associated_data_android.cc" ]
     deps = [
       ":variations",
       "//components/variations/android:variations_data_jni",
       "//components/variations/net",
->>>>>>> 626889fb
     ]
   }
 
@@ -251,13 +201,8 @@
   sources = [
     "scoped_variations_ids_provider.cc",
     "scoped_variations_ids_provider.h",
-<<<<<<< HEAD
-    "variations_params_manager.cc",
-    "variations_params_manager.h",
-=======
     "service/test_variations_service.cc",
     "service/test_variations_service.h",
->>>>>>> 626889fb
     "variations_test_utils.cc",
     "variations_test_utils.h",
   ]
@@ -273,13 +218,10 @@
     "//base/test:test_support",
     "//components/metrics",
     "//components/prefs:prefs",
-<<<<<<< HEAD
-=======
     "//components/variations/service",
     "//components/web_resource:test_support",
     "//services/network:test_support",
     "//services/network/public/cpp:cpp",
->>>>>>> 626889fb
     "//third_party/zlib/google:compression_utils",
   ]
 }
@@ -292,29 +234,20 @@
     "child_process_field_trial_syncer_unittest.cc",
     "client_filterable_state_unittest.cc",
     "entropy_provider_unittest.cc",
-<<<<<<< HEAD
-=======
     "field_trial_internals_utils_unittest.cc",
->>>>>>> 626889fb
     "hashing_unittest.cc",
     "limited_layer_entropy_cost_tracker_unittest.cc",
     "net/variations_command_line_unittest.cc",
     "net/variations_http_headers_unittest.cc",
     "processed_study_unittest.cc",
-<<<<<<< HEAD
-=======
     "seed_reader_writer_unittest.cc",
->>>>>>> 626889fb
     "simulate_for_crosstalk_unittest.cc",
     "study_filtering_unittest.cc",
     "synthetic_trial_registry_unittest.cc",
     "uniformity_unittest.cc",
     "variations_associated_data_unittest.cc",
     "variations_ids_provider_unittest.cc",
-<<<<<<< HEAD
-=======
     "variations_layers_unittest.cc",
->>>>>>> 626889fb
     "variations_murmur_hash_unittest.cc",
     "variations_request_scheduler_unittest.cc",
     "variations_seed_processor_unittest.cc",
@@ -327,11 +260,7 @@
     sources += [ "variations_request_scheduler_mobile_unittest.cc" ]
   }
 
-<<<<<<< HEAD
-  if (is_chromeos_ash) {
-=======
   if (is_chromeos) {
->>>>>>> 626889fb
     sources += [ "variations_crash_keys_chromeos_unittest.cc" ]
   }
 
@@ -339,11 +268,7 @@
   # build returns the crash keys in the unit-test, not the "variations"
   # target. The test verifies the keys in the "variations" target, not the
   # test. As such, it fails in component builds.
-<<<<<<< HEAD
-  # TODO(crbug.com/1186718): Enable this unittest for is_fuchsia when crash keys
-=======
   # TODO(crbug.com/40172607): Enable this unittest for is_fuchsia when crash keys
->>>>>>> 626889fb
   # are supported on Fuchsia.
   if (!is_component_build && !is_fuchsia) {
     sources += [ "variations_crash_keys_unittest.cc" ]
@@ -394,12 +319,7 @@
 
     import_dirs = [ "//components/variations/proto" ]
 
-<<<<<<< HEAD
-    proto_deps = [ "//components/variations/proto" ]
-    link_deps = [ "//components/variations/proto" ]
-=======
     deps = [ "//components/variations/proto" ]
->>>>>>> 626889fb
   }
   fuzzer_test("create_trial_from_study_fuzzer") {
     sources = [ "fuzzers/create_trial_from_study_fuzzer.cc" ]
