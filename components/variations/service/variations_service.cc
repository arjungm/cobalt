// Copyright 2012 The Chromium Authors
// Use of this source code is governed by a BSD-style license that can be
// found in the LICENSE file.

#include "components/variations/service/variations_service.h"

#include <stddef.h>
#include <stdint.h>

#include <algorithm>
#include <optional>
#include <string_view>
#include <utility>
#include <vector>

#include "base/base64.h"
#include "base/command_line.h"
#include "base/feature_list.h"
#include "base/functional/bind.h"
#include "base/functional/callback.h"
<<<<<<< HEAD
=======
#include "base/memory/ptr_util.h"
>>>>>>> 626889fb
#include "base/memory/raw_ptr.h"
#include "base/metrics/histogram_functions.h"
#include "base/metrics/histogram_macros.h"
#include "base/observer_list.h"
<<<<<<< HEAD
#include "base/ranges/algorithm.h"
=======
>>>>>>> 626889fb
#include "base/strings/string_util.h"
#include "base/trace_event/trace_event.h"
#include "base/values.h"
#include "base/version.h"
<<<<<<< HEAD
#include "build/branding_buildflags.h"
#include "build/build_config.h"
#include "build/chromeos_buildflags.h"
=======
#include "base/version_info/version_info.h"
#include "build/branding_buildflags.h"
#include "build/build_config.h"
>>>>>>> 626889fb
#include "components/encrypted_messages/encrypted_message.pb.h"
#include "components/encrypted_messages/message_encrypter.h"
#include "components/metrics/metrics_state_manager.h"
#include "components/network_time/network_time_tracker.h"
#include "components/pref_registry/pref_registry_syncable.h"
#include "components/prefs/pref_registry_simple.h"
#include "components/prefs/pref_service.h"
#include "components/variations/field_trial_internals_utils.h"
#include "components/variations/pref_names.h"
#include "components/variations/proto/variations_seed.pb.h"
#include "components/variations/seed_response.h"
<<<<<<< HEAD
=======
#include "components/variations/service/limited_entropy_synthetic_trial.h"
#include "components/variations/synthetic_trial_registry.h"
#include "components/variations/variations_safe_seed_store_local_state.h"
>>>>>>> 626889fb
#include "components/variations/variations_seed_simulator.h"
#include "components/variations/variations_switches.h"
#include "components/variations/variations_url_constants.h"
#include "components/version_info/channel.h"
#include "components/version_info/version_info.h"
#include "net/base/net_errors.h"
#include "net/base/url_util.h"
#include "net/http/http_response_headers.h"
#include "net/http/http_status_code.h"
#include "net/traffic_annotation/network_traffic_annotation.h"
#include "services/network/public/cpp/resource_request.h"
#include "services/network/public/cpp/shared_url_loader_factory.h"
#include "services/network/public/cpp/simple_url_loader.h"
#include "services/network/public/mojom/url_response_head.mojom.h"
#include "url/gurl.h"

namespace variations {
namespace {

// Constants used for encrypting the if-none-match header if we are retrieving a
// seed over http.
const char kEncryptedMessageLabel[] = "chrome variations";

// TODO(crbug.com/41359527): Change this key to a unique VariationsService one,
// once the matching private key is changed server side.
// Key is used to encrypt headers in seed retrieval requests that happen over
// HTTP connections (when retrying after an unsuccessful HTTPS retrieval
// attempt).
const uint8_t kServerPublicKey[] = {
    0x51, 0xcc, 0x52, 0x67, 0x42, 0x47, 0x3b, 0x10, 0xe8, 0x63, 0x18,
    0x3c, 0x61, 0xa7, 0x96, 0x76, 0x86, 0x91, 0x40, 0x71, 0x39, 0x5f,
    0x31, 0x1a, 0x39, 0x5b, 0x76, 0xb1, 0x6b, 0x3d, 0x6a, 0x2b};

const uint32_t kServerPublicKeyVersion = 1;

// For the HTTP date headers, the resolution of the server time is 1 second.
const uint32_t kServerTimeResolutionInSeconds = 1;

// Whether the VariationsService should fetch the seed for testing.
bool g_should_fetch_for_testing = false;

// Returns a string that will be used for the value of the 'osname' URL param
// to the variations server.
std::string GetPlatformString() {
#if BUILDFLAG(IS_WIN)
  return "win";
#elif BUILDFLAG(IS_IOS)
  return "ios";
#elif BUILDFLAG(IS_MAC)
  return "mac";
<<<<<<< HEAD
#elif BUILDFLAG(IS_CHROMEOS_ASH)
  return "chromeos";
#elif BUILDFLAG(IS_CHROMEOS_LACROS)
  return "chromeos_lacros";
=======
#elif BUILDFLAG(IS_CHROMEOS)
  return "chromeos";
>>>>>>> 626889fb
#elif BUILDFLAG(IS_ANDROID)
  return "android";
#elif BUILDFLAG(IS_FUCHSIA)
  return "fuchsia";
#elif BUILDFLAG(IS_LINUX) || BUILDFLAG(IS_BSD) || BUILDFLAG(IS_SOLARIS)
  // Default BSD and SOLARIS to Linux to not break those builds, although these
  // platforms are not officially supported by Chrome.
  return "linux";
#else
#error Unknown platform
#endif
}

// Gets the restrict parameter from either the passed override, the client or
// |policy_pref_service|.
std::string GetRestrictParameterValue(const std::string& restrict_mode_override,
                                      VariationsServiceClient* client,
                                      PrefService* policy_pref_service) {
<<<<<<< HEAD
  if (!restrict_mode_override.empty())
    return restrict_mode_override;
=======
  if (!restrict_mode_override.empty()) {
    return restrict_mode_override;
  }
>>>>>>> 626889fb

  std::string parameter;
  if (client->OverridesRestrictParameter(&parameter) || !policy_pref_service) {
    return parameter;
  }

  return policy_pref_service->GetString(prefs::kVariationsRestrictParameter);
}

// Reported to UMA, keep in sync with enums.xml and don't renumber entries.
enum ResourceRequestsAllowedState {
  RESOURCE_REQUESTS_ALLOWED,
  RESOURCE_REQUESTS_NOT_ALLOWED,
  RESOURCE_REQUESTS_ALLOWED_NOTIFIED,
  RESOURCE_REQUESTS_NOT_ALLOWED_EULA_NOT_ACCEPTED,
  RESOURCE_REQUESTS_NOT_ALLOWED_NETWORK_DOWN,
  RESOURCE_REQUESTS_NOT_ALLOWED_COMMAND_LINE_DISABLED,
  RESOURCE_REQUESTS_NOT_ALLOWED_NETWORK_STATE_NOT_INITIALIZED,
  RESOURCE_REQUESTS_ALLOWED_ENUM_SIZE,
};

// Records UMA histogram with the current resource requests allowed state.
void RecordRequestsAllowedHistogram(ResourceRequestsAllowedState state) {
  UMA_HISTOGRAM_ENUMERATION("Variations.ResourceRequestsAllowed", state,
                            RESOURCE_REQUESTS_ALLOWED_ENUM_SIZE);
}

// Converts ResourceRequestAllowedNotifier::State to the corresponding
// ResourceRequestsAllowedState value.
ResourceRequestsAllowedState ResourceRequestStateToHistogramValue(
    web_resource::ResourceRequestAllowedNotifier::State state) {
  using web_resource::ResourceRequestAllowedNotifier;
  switch (state) {
    case ResourceRequestAllowedNotifier::DISALLOWED_EULA_NOT_ACCEPTED:
      return RESOURCE_REQUESTS_NOT_ALLOWED_EULA_NOT_ACCEPTED;
    case ResourceRequestAllowedNotifier::DISALLOWED_NETWORK_DOWN:
      return RESOURCE_REQUESTS_NOT_ALLOWED_NETWORK_DOWN;
    case ResourceRequestAllowedNotifier::DISALLOWED_COMMAND_LINE_DISABLED:
      return RESOURCE_REQUESTS_NOT_ALLOWED_COMMAND_LINE_DISABLED;
    case ResourceRequestAllowedNotifier::
        DISALLOWED_NETWORK_STATE_NOT_INITIALIZED:
      return RESOURCE_REQUESTS_NOT_ALLOWED_NETWORK_STATE_NOT_INITIALIZED;
    case ResourceRequestAllowedNotifier::ALLOWED:
      return RESOURCE_REQUESTS_ALLOWED;
  }
  NOTREACHED();
}

// Returns the header value for |name| from |headers| or an empty string_view if
// not set.
std::string_view GetHeaderValue(const net::HttpResponseHeaders* headers,
                                std::string_view name) {
  return headers->EnumerateHeader(nullptr, name).value_or(std::string_view());
}

// Returns the list of values for |name| from |headers|. If the header in not
// set, return an empty list.
std::vector<std::string> GetHeaderValuesList(
    const net::HttpResponseHeaders* headers,
    std::string_view name) {
  std::vector<std::string> values;
  size_t iter = 0;
  while (std::optional<std::string_view> value =
             headers->EnumerateHeader(&iter, name)) {
    values.emplace_back(*value);
  }
  return values;
}

// Looks for delta and gzip compression instance manipulation flags set by the
// server in |headers|. Checks the order of flags and presence of unknown
// instance manipulations. If successful, |is_delta_compressed| and
// |is_gzip_compressed| contain compression flags and true is returned.
bool GetInstanceManipulations(const net::HttpResponseHeaders* headers,
                              bool* is_delta_compressed,
                              bool* is_gzip_compressed) {
  std::vector<std::string> ims = GetHeaderValuesList(headers, "IM");
<<<<<<< HEAD
  const auto delta_im = base::ranges::find(ims, "x-bm");
  const auto gzip_im = base::ranges::find(ims, "gzip");
=======
  const auto delta_im = std::ranges::find(ims, "x-bm");
  const auto gzip_im = std::ranges::find(ims, "gzip");
>>>>>>> 626889fb
  *is_delta_compressed = delta_im != ims.end();
  *is_gzip_compressed = gzip_im != ims.end();

  // The IM field should not have anything but x-bm and gzip.
  size_t im_count =
      (*is_delta_compressed ? 1 : 0) + (*is_gzip_compressed ? 1 : 0);
  if (im_count != ims.size()) {
    DVLOG(1) << "Unrecognized instance manipulations in "
             << base::JoinString(ims, ",")
             << "; only x-bm and gzip are supported";
    return false;
  }

  // The IM field defines order in which instance manipulations were applied.
  // The client requests and supports gzip-compressed delta-compressed seeds,
  // but not vice versa.
  if (*is_delta_compressed && *is_gzip_compressed && delta_im > gzip_im) {
    DVLOG(1) << "Unsupported instance manipulations order: "
             << "requested x-bm,gzip but received gzip,x-bm";
    return false;
  }

  return true;
}

// Variations seed fetching is only enabled in official Chrome builds, if a URL
// is specified on the command line, and for testing.
bool IsFetchingEnabled() {
<<<<<<< HEAD
#if !BUILDFLAG(GOOGLE_CHROME_BRANDING)
=======
#if BUILDFLAG(GOOGLE_CHROME_BRANDING)
  if (base::CommandLine::ForCurrentProcess()->HasSwitch(
          switches::kDisableVariationsSeedFetch)) {
    return false;
  }
#else
>>>>>>> 626889fb
  if (!base::CommandLine::ForCurrentProcess()->HasSwitch(
          switches::kVariationsServerURL) &&
      !g_should_fetch_for_testing) {
    DVLOG(1)
        << "Not performing repeated fetching in unofficial build without --"
        << switches::kVariationsServerURL << " specified.";
    return false;
  }
#endif  // BUILDFLAG(GOOGLE_CHROME_BRANDING)
  return true;
}

// Returns the already downloaded first run seed, and clear the seed from the
// native-side prefs. At this point, the seed has already been fetched from the
// native seed storage, so it's no longer needed there. This is done regardless
// if we fail or succeed below - since if we succeed, we're good to go and if we
// fail, we probably don't want to keep around the bad content anyway.
std::unique_ptr<SeedResponse> MaybeImportFirstRunSeed(
    VariationsServiceClient* client,
    PrefService* local_state) {
  if (!local_state->HasPrefPath(prefs::kVariationsSeedSignature)) {
    DVLOG(1) << "Importing first run seed from native preferences.";
    return client->TakeSeedFromNativeVariationsSeedStore();
  }
  return nullptr;
}

}  // namespace

<<<<<<< HEAD
#if BUILDFLAG(IS_CHROMEOS_ASH)
// This is a utility which syncs the policy-managed value of
// |prefs::kDeviceVariationsRestrictionsByPolicy| into
// |prefs::kVariationsRestrictionsByPolicy|.
// TODO(crbug.com/1060224): Remove this workaround and implement a better long
=======
#if BUILDFLAG(IS_CHROMEOS)
// This is a utility which syncs the policy-managed value of
// |prefs::kDeviceVariationsRestrictionsByPolicy| into
// |prefs::kVariationsRestrictionsByPolicy|.
// TODO(crbug.com/40121933): Remove this workaround and implement a better long
>>>>>>> 626889fb
// term solution.
class DeviceVariationsRestrictionByPolicyApplicator {
 public:
  DeviceVariationsRestrictionByPolicyApplicator(
      PrefService* policy_pref_service)
      : policy_pref_service_(policy_pref_service) {
    DCHECK(policy_pref_service_);
    const PrefService::PrefInitializationStatus prefs_init_status =
        policy_pref_service_->GetAllPrefStoresInitializationStatus();
    if (prefs_init_status == PrefService::INITIALIZATION_STATUS_WAITING) {
      policy_pref_service_->AddPrefInitObserver(
          base::BindOnce(&DeviceVariationsRestrictionByPolicyApplicator::
                             OnPolicyPrefServiceInitialized,
                         weak_ptr_factory_.GetWeakPtr()));
      return;
    }
    OnPolicyPrefServiceInitialized(prefs_init_status ==
                                   PrefService::INITIALIZATION_STATUS_SUCCESS);
  }

  ~DeviceVariationsRestrictionByPolicyApplicator() = default;

  DeviceVariationsRestrictionByPolicyApplicator(
      const DeviceVariationsRestrictionByPolicyApplicator& other) = delete;
  DeviceVariationsRestrictionByPolicyApplicator& operator=(
      const DeviceVariationsRestrictionByPolicyApplicator& other) = delete;

 private:
  void OnPolicyPrefServiceInitialized(bool successful) {
    // If PrefService initialization was not successful, another component will
    // display an error message to the user.
<<<<<<< HEAD
    if (!successful)
      return;
=======
    if (!successful) {
      return;
    }
>>>>>>> 626889fb

    pref_change_registrar_ = std::make_unique<PrefChangeRegistrar>();
    pref_change_registrar_->Init(policy_pref_service_);
    pref_change_registrar_->Add(
        prefs::kDeviceVariationsRestrictionsByPolicy,
        base::BindRepeating(&DeviceVariationsRestrictionByPolicyApplicator::
                                OnDevicePolicyChange,
                            weak_ptr_factory_.GetWeakPtr()));
    // Also process the initial value.
    OnDevicePolicyChange();
  }

  // Observes the changes in prefs::kDeviceVariationsRestrictionsByPolicy,
  // and saves and retrieve its local state value, then sets
  // prefs::kVariationsRestrictParameter with that new value. That's to
  // reflect the changes of chromeos policy into the user policy.
<<<<<<< HEAD
  // TODO(crbug.com/1060224): Remove that workaround, and make a better long
=======
  // TODO(crbug.com/40121933): Remove that workaround, and make a better long
>>>>>>> 626889fb
  // term solution.
  void OnDevicePolicyChange() {
    const std::string& device_policy =
        prefs::kDeviceVariationsRestrictionsByPolicy;
    const std::string& user_policy = prefs::kVariationsRestrictionsByPolicy;

    if (policy_pref_service_->IsManagedPreference(device_policy)) {
      const int device_value = policy_pref_service_->GetInteger(device_policy);
      policy_pref_service_->SetInteger(user_policy, device_value);
    } else {
      policy_pref_service_->ClearPref(user_policy);
    }
  }

<<<<<<< HEAD
  const raw_ptr<PrefService, ExperimentalAsh> policy_pref_service_;
=======
  const raw_ptr<PrefService> policy_pref_service_;
>>>>>>> 626889fb

  // Watch the changes of the variations prefs.
  std::unique_ptr<PrefChangeRegistrar> pref_change_registrar_;

  base::WeakPtrFactory<DeviceVariationsRestrictionByPolicyApplicator>
      weak_ptr_factory_{this};
};
<<<<<<< HEAD
#endif  // BUILDFLAG(IS_CHROMEOS_ASH)
=======
#endif  // BUILDFLAG(IS_CHROMEOS)
>>>>>>> 626889fb

VariationsService::VariationsService(
    std::unique_ptr<VariationsServiceClient> client,
    std::unique_ptr<web_resource::ResourceRequestAllowedNotifier> notifier,
    PrefService* local_state,
    metrics::MetricsStateManager* state_manager,
    const UIStringOverrider& ui_string_overrider,
    SyntheticTrialRegistry* synthetic_trial_registry)
    : client_(std::move(client)),
      local_state_(local_state),
      synthetic_trial_registry_(synthetic_trial_registry),
      state_manager_(state_manager),
      limited_entropy_synthetic_trial_(
          local_state,
          client_.get()->GetChannelForVariations()),
      policy_pref_service_(local_state),
      resource_request_allowed_notifier_(std::move(notifier)),
      safe_seed_manager_(local_state),
<<<<<<< HEAD
=======
      entropy_providers_(state_manager_->CreateEntropyProviders(
          VariationsFieldTrialCreatorBase::
              IsLimitedEntropyRandomizationSourceEnabled(
                  client_->GetChannelForVariations(),
                  &limited_entropy_synthetic_trial_))),
>>>>>>> 626889fb
      field_trial_creator_(
          client_.get(),
          std::make_unique<VariationsSeedStore>(
              local_state,
              MaybeImportFirstRunSeed(client_.get(), local_state),
<<<<<<< HEAD
              /*signature_verification_enabled=*/true),
          ui_string_overrider) {
  DCHECK(client_);
  DCHECK(resource_request_allowed_notifier_);

#if BUILDFLAG(IS_CHROMEOS_ASH)
=======
              /*signature_verification_enabled=*/true,
              std::make_unique<VariationsSafeSeedStoreLocalState>(
                  local_state,
                  client_.get()->GetVariationsSeedFileDir(),
                  client_.get()->GetChannelForVariations(),
                  entropy_providers_.get()),
              client_.get()->GetChannelForVariations(),
              client_.get()->GetVariationsSeedFileDir(),
              entropy_providers_.get()),
          ui_string_overrider,
          &limited_entropy_synthetic_trial_) {
  DCHECK(client_);
  DCHECK(resource_request_allowed_notifier_);

#if BUILDFLAG(IS_CHROMEOS)
>>>>>>> 626889fb
  device_variations_restrictions_by_policy_applicator_ =
      std::make_unique<DeviceVariationsRestrictionByPolicyApplicator>(
          policy_pref_service_);
#endif
}

VariationsService::~VariationsService() = default;

void VariationsService::PerformPreMainMessageLoopStartup() {
  DCHECK_CALLED_ON_VALID_SEQUENCE(sequence_checker_);
  DCHECK(field_trial_creator_.IsOverrideResourceMapEmpty());

  InitResourceRequestedAllowedNotifier();

// Android instead calls OnAppEnterForeground() which then calls
// StartRepeatedVariationsSeedFetch(). This is too early to do it on Android
// because at this point the |restrict_mode_| hasn't been set yet. See also
// the CHECK in SetRestrictMode().
#if !BUILDFLAG(IS_ANDROID)
<<<<<<< HEAD
  if (!IsFetchingEnabled())
=======
  if (!IsFetchingEnabled()) {
>>>>>>> 626889fb
    return;
  }

  StartRepeatedVariationsSeedFetch();
#endif  // !BUILDFLAG(IS_ANDROID)
<<<<<<< HEAD
}

std::string VariationsService::LoadPermanentConsistencyCountry(
    const base::Version& version,
    const std::string& latest_country) {
  return field_trial_creator_.LoadPermanentConsistencyCountry(version,
                                                              latest_country);
=======
>>>>>>> 626889fb
}

bool VariationsService::EncryptString(const std::string& plaintext,
                                      std::string* encrypted) {
  encrypted_messages::EncryptedMessage encrypted_message;
  if (!encrypted_messages::EncryptSerializedMessage(
          kServerPublicKey, kServerPublicKeyVersion, kEncryptedMessageLabel,
          plaintext, &encrypted_message) ||
      !encrypted_message.SerializeToString(encrypted)) {
    return false;
  }
  return true;
}

void VariationsService::AddObserver(Observer* observer) {
  DCHECK_CALLED_ON_VALID_SEQUENCE(sequence_checker_);
  observer_list_.AddObserver(observer);
}

void VariationsService::RemoveObserver(Observer* observer) {
  DCHECK_CALLED_ON_VALID_SEQUENCE(sequence_checker_);
  observer_list_.RemoveObserver(observer);
}

void VariationsService::OnAppEnterForeground() {
  DCHECK_CALLED_ON_VALID_SEQUENCE(sequence_checker_);

  if (!IsFetchingEnabled()) {
    return;
  }

  // On mobile platforms, initialize the fetch scheduler when we receive the
  // first app foreground notification.
  if (!request_scheduler_) {
    StartRepeatedVariationsSeedFetch();
  }
  request_scheduler_->OnAppEnterForeground();
}

void VariationsService::SetRestrictMode(const std::string& restrict_mode) {
  DCHECK_CALLED_ON_VALID_SEQUENCE(sequence_checker_);

  // This should be called before the server URL has been computed. Note: This
  // uses a CHECK because this is relevant for the behavior in release official
  // builds that talk to the variations server - which don't enable DCHECKs.
  CHECK(variations_server_url_.is_empty());
  restrict_mode_ = restrict_mode;
}

<<<<<<< HEAD
=======
bool VariationsService::IsLikelyDogfoodClient() const {
  // The param is typically only set for dogfood clients, though in principle it
  // could be set in other rare contexts as well.
  const std::string restrict_mode = GetRestrictParameterValue(
      restrict_mode_, client_.get(), policy_pref_service_);
  return !restrict_mode.empty();
}

void VariationsService::SetIsLikelyDogfoodClientForTesting(
    bool is_dogfood_client) {
  // Any non-empty value for the `restrict_mode_` is treated as a dogfood client
  // (see above).
  if (is_dogfood_client) {
    restrict_mode_ = "nonempty";
  } else {
    restrict_mode_ = std::string();
  }
}

>>>>>>> 626889fb
GURL VariationsService::GetVariationsServerURL(HttpOptions http_options) {
  const bool secure = http_options == USE_HTTPS;
  const std::string restrict_mode = GetRestrictParameterValue(
      restrict_mode_, client_.get(), policy_pref_service_);

  // If there's a restrict mode, we don't want to fall back to HTTP to avoid
  // toggling restrict mode state.
<<<<<<< HEAD
  if (!secure && !restrict_mode.empty())
    return GURL();
=======
  if (!secure && !restrict_mode.empty()) {
    return GURL();
  }
>>>>>>> 626889fb

  std::string server_url_string(
      base::CommandLine::ForCurrentProcess()->GetSwitchValueASCII(
          secure ? switches::kVariationsServerURL
                 : switches::kVariationsInsecureServerURL));
  if (server_url_string.empty()) {
    server_url_string = secure ? kDefaultServerUrl : kDefaultInsecureServerUrl;
  }
  GURL server_url = GURL(server_url_string);
  if (!restrict_mode.empty()) {
    DCHECK(secure);
    server_url = net::AppendOrReplaceQueryParameter(server_url, "restrict",
                                                    restrict_mode);
  }
  server_url = net::AppendOrReplaceQueryParameter(
      server_url, "osname",
      osname_server_param_override_.empty() ? GetPlatformString()
                                            : osname_server_param_override_);

  // Add channel to the request URL.
  version_info::Channel channel = client_->GetChannelForVariations();
  if (channel != version_info::Channel::UNKNOWN) {
    server_url = net::AppendOrReplaceQueryParameter(
        server_url, "channel", version_info::GetChannelString(channel));
  }

  // Add milestone to the request URL.
  const std::string milestone = version_info::GetMajorVersionNumber();
  if (!milestone.empty()) {
    server_url =
        net::AppendOrReplaceQueryParameter(server_url, "milestone", milestone);
  }

  DCHECK(server_url.is_valid());
  return server_url;
}

void VariationsService::EnsureLocaleEquals(const std::string& locale) {
<<<<<<< HEAD
#if BUILDFLAG(IS_CHROMEOS_ASH)
=======
#if BUILDFLAG(IS_CHROMEOS)
>>>>>>> 626889fb
  // Chrome OS may switch language on the fly.
  return;
#else

#if BUILDFLAG(IS_ANDROID)
  // TODO(asvitkine): Speculative early return to silence CHECK failures on
  // Android, see crbug.com/912320.
<<<<<<< HEAD
  if (locale.empty())
    return;
=======
  if (locale.empty()) {
    return;
  }
>>>>>>> 626889fb
#endif

  // Uses a CHECK rather than a DCHECK to ensure that issues are caught since
  // problems in this area may only appear in the wild due to official builds
  // and end user machines.
  if (locale != field_trial_creator_.application_locale()) {
<<<<<<< HEAD
    // TODO(crbug.com/912320): Report the two values in crash keys.
=======
    // TODO(crbug.com/41430274): Report the two values in crash keys.
>>>>>>> 626889fb
    static auto* lhs_key = base::debug::AllocateCrashKeyString(
        "mismatched_locale_lhs", base::debug::CrashKeySize::Size256);
    static auto* rhs_key = base::debug::AllocateCrashKeyString(
        "mismatched_locale_rhs", base::debug::CrashKeySize::Size256);
    base::debug::ScopedCrashKeyString scoped_lhs(lhs_key, locale);
    base::debug::ScopedCrashKeyString scoped_rhs(
        rhs_key, field_trial_creator_.application_locale());
    CHECK_EQ(locale, field_trial_creator_.application_locale());
  }
#endif
}

// static
std::string VariationsService::GetDefaultVariationsServerURLForTesting() {
  return kDefaultServerUrl;
}

// static
void VariationsService::RegisterPrefs(PrefRegistrySimple* registry) {
  SafeSeedManager::RegisterPrefs(registry);
  VariationsSeedStore::RegisterPrefs(registry);
<<<<<<< HEAD
=======
  LimitedEntropySyntheticTrial::RegisterPrefs(registry);
  RegisterFieldTrialInternalsPrefs(*registry);
>>>>>>> 626889fb

  registry->RegisterIntegerPref(
      prefs::kDeviceVariationsRestrictionsByPolicy,
      static_cast<int>(RestrictionPolicy::NO_RESTRICTIONS));
  registry->RegisterDictionaryPref(
      prefs::kVariationsGoogleGroups,
      static_cast<int>(RestrictionPolicy::NO_RESTRICTIONS));
  // This preference keeps track of the country code used to filter
  // permanent-consistency studies.
  registry->RegisterListPref(prefs::kVariationsPermanentConsistencyCountry);
  // This preference is used to override the variations country code which is
  // consistent across different chrome version.
  registry->RegisterStringPref(prefs::kVariationsPermanentOverriddenCountry,
                               std::string());
  // This preference keeps track of ChromeVariations enum policy which
  // allows the admin to restrict the set of variations applied.
  registry->RegisterIntegerPref(
      prefs::kVariationsRestrictionsByPolicy,
      static_cast<int>(RestrictionPolicy::NO_RESTRICTIONS));
  // This preference will only be written by the policy service, which will fill
  // it according to a value stored in the User Policy.
  registry->RegisterStringPref(prefs::kVariationsRestrictParameter,
                               std::string());
}

// static
void VariationsService::RegisterProfilePrefs(
    user_prefs::PrefRegistrySyncable* registry) {
  // This preference will only be written by the policy service, which will fill
  // it according to a value stored in the User Policy.
  registry->RegisterStringPref(prefs::kVariationsRestrictParameter,
                               std::string());
}

// static
std::unique_ptr<VariationsService> VariationsService::Create(
    std::unique_ptr<VariationsServiceClient> client,
    PrefService* local_state,
    metrics::MetricsStateManager* state_manager,
    const char* disable_network_switch,
    const UIStringOverrider& ui_string_overrider,
    web_resource::ResourceRequestAllowedNotifier::NetworkConnectionTrackerGetter
<<<<<<< HEAD
        network_connection_tracker_getter) {
  std::unique_ptr<VariationsService> result;
  result.reset(new VariationsService(
=======
        network_connection_tracker_getter,
    SyntheticTrialRegistry* synthetic_trial_registry) {
  return base::WrapUnique(new VariationsService(
>>>>>>> 626889fb
      std::move(client),
      std::make_unique<web_resource::ResourceRequestAllowedNotifier>(
          local_state, disable_network_switch,
          std::move(network_connection_tracker_getter)),
<<<<<<< HEAD
      local_state, state_manager, ui_string_overrider));
  return result;
=======
      local_state, state_manager, ui_string_overrider,
      synthetic_trial_registry));
>>>>>>> 626889fb
}

// static
void VariationsService::EnableFetchForTesting() {
  g_should_fetch_for_testing = true;
}

void VariationsService::DoActualFetch() {
  DoFetchFromURL(variations_server_url_, false);
}

const std::string& VariationsService::GetLatestSerialNumber() {
  return field_trial_creator_.seed_store()->GetLatestSerialNumber();
}

bool VariationsService::DoFetchFromURL(const GURL& url, bool is_http_retry) {
  DCHECK_CALLED_ON_VALID_SEQUENCE(sequence_checker_);
  DCHECK(IsFetchingEnabled());

  safe_seed_manager_.RecordFetchStarted();

  // Normally, there shouldn't be a |pending_seed_request_| when this fires.
  // However it's not impossible - for example if Chrome was paused (e.g. in a
  // debugger or if the machine was suspended) and OnURLFetchComplete() hasn't
  // had a chance to run yet from the previous request. In this case, don't
  // start a new request and just let the previous one finish.
<<<<<<< HEAD
  if (pending_seed_request_)
=======
  if (pending_seed_request_) {
>>>>>>> 626889fb
    return false;
  }

  last_request_was_http_retry_ = is_http_retry;

  last_request_was_http_retry_ = is_http_retry;

  net::NetworkTrafficAnnotationTag traffic_annotation =
      net::DefineNetworkTrafficAnnotation("chrome_variations_service", R"(
        semantics {
          sender: "Chrome Variations Service"
          description:
            "Retrieves the list of Google Chrome's Variations from the server, "
            "which will apply to the next Chrome session upon a restart."
          trigger:
            "Requests are made periodically while Google Chrome is running."
          data: "The operating system name."
          destination: GOOGLE_OWNED_SERVICE
        }
        policy {
          cookies_allowed: NO
          setting: "This feature cannot be disabled by settings."
          policy_exception_justification:
            "The ChromeVariations policy prevents Variations from applying, "
            "but Google Chrome still downloads Variations from the server "
            "periodically. This way, the downloaded Variations apply "
            "immediately on restart if you unset the ChromeVariations policy."
        })");
  auto resource_request = std::make_unique<network::ResourceRequest>();
  resource_request->url = url;
  resource_request->credentials_mode = network::mojom::CredentialsMode::kOmit;
  std::string serial_number = GetLatestSerialNumber();
  if (!serial_number.empty()) {
    // Get the seed only if its serial number doesn't match what we have.
    // If the fetch is an HTTP retry, encrypt the If-None-Match header.
    if (is_http_retry) {
      if (!EncryptString(serial_number, &serial_number)) {
        return false;
      }
      serial_number = base::Base64Encode(serial_number);
    }
    resource_request->headers.SetHeader("If-None-Match", serial_number);
  }
  const bool enable_deltas =
      !serial_number.empty() && !delta_error_since_last_success_;
  // Tell the server that delta-compressed and gzipped seeds are supported.
  const char* supported_im = enable_deltas ? "x-bm,gzip" : "gzip";
  resource_request->headers.SetHeader("A-IM", supported_im);

  pending_seed_request_ = network::SimpleURLLoader::Create(
      std::move(resource_request), traffic_annotation);
  // Ensure our callback is called even with "304 Not Modified" responses.
  pending_seed_request_->SetAllowHttpErrorResults(true);
  pending_seed_request_->DownloadToStringOfUnboundedSizeUntilCrashAndDie(
      client_->GetURLLoaderFactory().get(),
      base::BindOnce(&VariationsService::OnSimpleLoaderComplete,
                     weak_ptr_factory_.GetWeakPtr()));

  const base::TimeTicks now = base::TimeTicks::Now();
  base::TimeDelta time_since_last_fetch;
  // Record a time delta of 0 (default value) if there was no previous fetch.
  if (!last_request_started_time_.is_null()) {
    time_since_last_fetch = now - last_request_started_time_;
  }
  UMA_HISTOGRAM_CUSTOM_COUNTS("Variations.TimeSinceLastFetchAttempt",
                              time_since_last_fetch.InMinutes(), 1,
                              base::Days(7).InMinutes(), 50);
  ++request_count_;
  last_request_started_time_ = now;
  delta_error_since_last_success_ = false;
  return true;
}

void VariationsService::StoreSeed(std::string seed_data,
                                  std::string seed_signature,
                                  std::string country_code,
                                  base::Time date_fetched,
                                  bool is_delta_compressed,
                                  bool is_gzip_compressed) {
  DCHECK_CALLED_ON_VALID_SEQUENCE(sequence_checker_);

  base::OnceCallback<void(bool, VariationsSeed)> done_callback =
      base::BindOnce(&VariationsService::OnSeedStoreResult,
                     weak_ptr_factory_.GetWeakPtr(), is_delta_compressed);
  field_trial_creator_.seed_store()->StoreSeedData(
      std::move(seed_data), std::move(seed_signature), std::move(country_code),
      date_fetched, is_delta_compressed, is_gzip_compressed,
      std::move(done_callback));
}
<<<<<<< HEAD

void VariationsService::OnSeedStoreResult(bool is_delta_compressed,
                                          bool store_success,
                                          VariationsSeed seed) {
  DCHECK_CALLED_ON_VALID_SEQUENCE(sequence_checker_);

  if (!store_success && is_delta_compressed) {
    delta_error_since_last_success_ = true;
    // |request_scheduler_| will be null during unit tests.
    if (request_scheduler_)
      request_scheduler_->ScheduleFetchShortly();
=======

void VariationsService::OnSeedStoreResult(bool is_delta_compressed,
                                          bool store_success,
                                          VariationsSeed seed) {
  DCHECK_CALLED_ON_VALID_SEQUENCE(sequence_checker_);

  if (!store_success && is_delta_compressed) {
    delta_error_since_last_success_ = true;
    // |request_scheduler_| will be null during unit tests.
    if (request_scheduler_) {
      request_scheduler_->ScheduleFetchShortly();
    }
>>>>>>> 626889fb
  }

  if (store_success) {
    RecordSuccessfulFetch();

    // Now, do simulation to determine if there are any kill-switches that were
    // activated by this seed.
    PerformSimulationWithVersion(seed, client_->GetVersionForSimulation());
  }
}

void VariationsService::InitResourceRequestedAllowedNotifier() {
  // ResourceRequestAllowedNotifier does not install an observer if there is no
  // NetworkChangeNotifier, which results in never being notified of changes to
  // network status.
<<<<<<< HEAD
  resource_request_allowed_notifier_->Init(this, false /* leaky */);
=======
  resource_request_allowed_notifier_->Init(this, /*leaky=*/false,
                                           /*wait_for_eula=*/false);
>>>>>>> 626889fb
}

void VariationsService::StartRepeatedVariationsSeedFetch() {
  DCHECK_CALLED_ON_VALID_SEQUENCE(sequence_checker_);

  // Initialize Variations server URLs.
  variations_server_url_ = GetVariationsServerURL(USE_HTTPS);
  insecure_variations_server_url_ = GetVariationsServerURL(USE_HTTP);

  DCHECK(!request_scheduler_);
  request_scheduler_.reset(VariationsRequestScheduler::Create(
      base::BindRepeating(&VariationsService::FetchVariationsSeed,
                          weak_ptr_factory_.GetWeakPtr()),
      local_state_));
  // Note that the act of starting the scheduler will start the fetch, if the
  // scheduler deems appropriate.
  request_scheduler_->Start();
}

void VariationsService::FetchVariationsSeed() {
  DCHECK_CALLED_ON_VALID_SEQUENCE(sequence_checker_);

  const web_resource::ResourceRequestAllowedNotifier::State state =
      resource_request_allowed_notifier_->GetResourceRequestsAllowedState();
  RecordRequestsAllowedHistogram(ResourceRequestStateToHistogramValue(state));
  if (state != web_resource::ResourceRequestAllowedNotifier::ALLOWED) {
    DVLOG(1) << "Resource requests were not allowed. Waiting for notification.";
    return;
  }

  DoActualFetch();
}

void VariationsService::NotifyObservers(const SeedSimulationResult& result) {
  DCHECK_CALLED_ON_VALID_SEQUENCE(sequence_checker_);

  if (result.kill_critical_group_change_count > 0) {
    for (auto& observer : observer_list_) {
      observer.OnExperimentChangesDetected(Observer::CRITICAL);
    }
  } else if (result.kill_best_effort_group_change_count > 0) {
    for (auto& observer : observer_list_) {
      observer.OnExperimentChangesDetected(Observer::BEST_EFFORT);
    }
  }
}

void VariationsService::OnSimpleLoaderComplete(
    std::unique_ptr<std::string> response_body) {
  DCHECK_CALLED_ON_VALID_SEQUENCE(sequence_checker_);
  TRACE_EVENT0("browser", "VariationsService::OnSimpleLoaderComplete");

  const bool is_first_request = !initial_request_completed_;
  initial_request_completed_ = true;

  const base::TimeTicks now = base::TimeTicks::Now();
  if (is_first_request &&
      !local_state_->HasPrefPath(prefs::kVariationsSeedSignature)) {
    base::UmaHistogramTimes("Variations.SeedFetchTimeOnFirstRun",
                            now - last_request_started_time_);
  }

  const network::mojom::URLResponseHead* response_info =
      pending_seed_request_->ResponseInfo();
  const scoped_refptr<net::HttpResponseHeaders> headers =
      response_info ? response_info->headers : nullptr;
  const int response_code = headers ? headers->response_code() : -1;
  const int net_error = pending_seed_request_->NetError();
  const bool is_success = headers && response_body && (net_error == net::OK);

  pending_seed_request_.reset();
  if (last_request_was_http_retry_) {
    base::UmaHistogramSparse("Variations.SeedFetchResponseOrErrorCode.HTTP",
                             is_success ? response_code : net_error);
  } else {
    base::UmaHistogramSparse("Variations.SeedFetchResponseOrErrorCode",
                             is_success ? response_code : net_error);
  }
  if (!is_success) {
    DVLOG(1) << "Variations server request failed with error: " << net_error
             << ": " << net::ErrorToString(net_error);
    // It's common for the very first fetch attempt to fail (e.g. the network
    // may not yet be available). In such a case, try again soon, rather than
    // waiting the full time interval.
    // |request_scheduler_| will be null during unit tests.
    if (is_first_request && request_scheduler_) {
      request_scheduler_->ScheduleFetchShortly();
      return;
    }

    if (MaybeRetryOverHTTP()) {
      // If the retry was successfully started, return immediately,
      // OnSimpleLoaderComplete will be called again when the new fetch
      // finishes.
      return;
    }
<<<<<<< HEAD
  }

  // Return if there was a failure. Note that we check both |is_success| which
  // is set above and the response code. There could be a case where there's a
  // HTTP_OK response code but |is_success| is false, for example if the fetch
  // download was interrupted after having been started.
  if (!is_success || (response_code != net::HTTP_OK &&
                      response_code != net::HTTP_NOT_MODIFIED)) {
    DVLOG(1) << "Variations server request failed: is_success=" << is_success
             << " response_code=" << response_code
             << " net_error=" << net_error;
    return;
  }
  // At this point, |headers| and |response_body| should exist.
  DCHECK(headers);
  DCHECK(response_body);

  base::Time response_date;
  if (headers->GetDateValue(&response_date)) {
    DCHECK(!response_date.is_null());

    const base::TimeDelta latency = now - last_request_started_time_;
    client_->GetNetworkTimeTracker()->UpdateNetworkTime(
        response_date, base::Seconds(kServerTimeResolutionInSeconds), latency,
        now);
  }

=======
  }

  // Return if there was a failure. Note that we check both |is_success| which
  // is set above and the response code. There could be a case where there's a
  // HTTP_OK response code but |is_success| is false, for example if the fetch
  // download was interrupted after having been started.
  if (!is_success || (response_code != net::HTTP_OK &&
                      response_code != net::HTTP_NOT_MODIFIED)) {
    DVLOG(1) << "Variations server request failed: is_success=" << is_success
             << " response_code=" << response_code
             << " net_error=" << net_error;
    return;
  }
  // At this point, |headers| and |response_body| should exist.
  DCHECK(headers);
  DCHECK(response_body);

  std::optional<base::Time> response_date = headers->GetDateValue();
  // If the seed was fetched securely, opportunistically update the network time
  // tracker with the headers time.
  if (response_date && !last_request_was_http_retry_) {
    DCHECK(!response_date->is_null());

    const base::TimeDelta latency = now - last_request_started_time_;
    client_->GetNetworkTimeTracker()->UpdateNetworkTime(
        response_date.value(), base::Seconds(kServerTimeResolutionInSeconds),
        latency, now);
  }

>>>>>>> 626889fb
  if (response_code == net::HTTP_NOT_MODIFIED) {
    RecordSuccessfulFetch();

    // Update the seed date value in local state (used for expiry check on
    // next start up), since 304 is a successful response. Note that the
    // serial number included in the request is always that of the latest
    // seed, even when running in safe mode, so it's appropriate to always
    // modify the latest seed's date.
    field_trial_creator_.seed_store()->UpdateSeedDateAndLogDayChange(
<<<<<<< HEAD
        response_date);
=======
        response_date.value_or(base::Time()));
>>>>>>> 626889fb
    return;
  }

  // We're now handling the HTTP_OK success case.
  DCHECK_EQ(response_code, net::HTTP_OK);

  bool is_delta_compressed;
  bool is_gzip_compressed;
  if (!GetInstanceManipulations(headers.get(), &is_delta_compressed,
                                &is_gzip_compressed)) {
    // The header does not specify supported instance manipulations, unable to
    // process data. Details of errors were logged by GetInstanceManipulations.
    ReportUnsupportedSeedFormatError();
    return;
  }

<<<<<<< HEAD
  std::string signature = GetHeaderValue(headers.get(), "X-Seed-Signature");
  std::string country_code = GetHeaderValue(headers.get(), "X-Country");
  StoreSeed(std::move(*response_body), std::move(signature),
            std::move(country_code), response_date, is_delta_compressed,
            is_gzip_compressed);
=======
  std::string_view signature =
      GetHeaderValue(headers.get(), "X-Seed-Signature");
  std::string_view country_code = GetHeaderValue(headers.get(), "X-Country");
  StoreSeed(std::move(*response_body), std::string(signature),
            std::string(country_code), response_date.value_or(base::Time()),
            is_delta_compressed, is_gzip_compressed);
>>>>>>> 626889fb
}

bool VariationsService::MaybeRetryOverHTTP() {
  // If the current fetch attempt was over an HTTPS connection, retry the
  // fetch immediately over an HTTP connection. We only do this if an insecure
  // variations URL is set and its scheme is HTTP.
  if (!last_request_was_http_retry_ &&
      !insecure_variations_server_url_.is_empty() &&
      insecure_variations_server_url_.SchemeIs(url::kHttpScheme)) {
    return DoFetchFromURL(insecure_variations_server_url_, true);
  }
  return false;
}

void VariationsService::OnResourceRequestsAllowed() {
  DCHECK_CALLED_ON_VALID_SEQUENCE(sequence_checker_);

  // Note that this only attempts to fetch the seed at most once per period
  // (kSeedFetchPeriodHours). This works because
  // |resource_request_allowed_notifier_| only calls this method if an
  // attempt was made earlier that fails (which implies that the period had
  // elapsed). After a successful attempt is made, the notifier will know not
  // to call this method again until another failed attempt occurs.
  RecordRequestsAllowedHistogram(RESOURCE_REQUESTS_ALLOWED_NOTIFIED);
  DVLOG(1) << "Retrying fetch.";
  DoActualFetch();

  // This service must have created a scheduler in order for this to be called.
  DCHECK(request_scheduler_);
  request_scheduler_->Reset();
}

void VariationsService::PerformSimulationWithVersion(
    const VariationsSeed& seed,
    const base::Version& version) {
  DCHECK_CALLED_ON_VALID_SEQUENCE(sequence_checker_);

  if (!version.IsValid()) {
    return;
<<<<<<< HEAD

  auto entropy_providers = state_manager_->CreateEntropyProviders();

  std::unique_ptr<ClientFilterableState> client_state =
      field_trial_creator_.GetClientFilterableStateForVersion(version);
  auto result = SimulateSeedStudies(seed, *client_state, *entropy_providers);
=======
  }

  std::unique_ptr<ClientFilterableState> client_state =
      field_trial_creator_.GetClientFilterableStateForVersion(version);
  auto result = SimulateSeedStudies(seed, *client_state, *entropy_providers_);
>>>>>>> 626889fb

  NotifyObservers(result);
}

bool VariationsService::CallMaybeRetryOverHTTPForTesting() {
  return MaybeRetryOverHTTP();
}

void VariationsService::RecordSuccessfulFetch() {
  field_trial_creator_.seed_store()->RecordLastFetchTime(base::Time::Now());
  safe_seed_manager_.RecordSuccessfulFetch(field_trial_creator_.seed_store());
}

<<<<<<< HEAD
=======
VariationsSeedStore* VariationsService::GetSeedStoreForTesting() {
  return field_trial_creator_.seed_store();
}

>>>>>>> 626889fb
std::unique_ptr<ClientFilterableState>
VariationsService::GetClientFilterableStateForVersion() {
  const base::Version current_version(version_info::GetVersionNumber());
  DCHECK(current_version.IsValid());
  return field_trial_creator_.GetClientFilterableStateForVersion(
      current_version);
}

std::string VariationsService::GetLatestCountry() const {
  return field_trial_creator_.GetLatestCountry();
}

bool VariationsService::SetUpFieldTrials(
    const std::vector<std::string>& variation_ids,
    const std::string& command_line_variation_ids,
    const std::vector<base::FeatureList::FeatureOverrideInfo>& extra_overrides,
    std::unique_ptr<base::FeatureList> feature_list,
    PlatformFieldTrials* platform_field_trials) {
<<<<<<< HEAD
  return field_trial_creator_.SetUpFieldTrials(
      variation_ids, command_line_variation_ids, extra_overrides,
      std::move(feature_list), state_manager_, platform_field_trials,
      &safe_seed_manager_, /*add_entropy_source_to_variations_ids=*/true);
}

SeedType VariationsService::GetSeedType() const {
  return field_trial_creator_.seed_type();
}

void VariationsService::OverrideCachedUIStrings() {
  field_trial_creator_.OverrideCachedUIStrings();
}

void VariationsService::CancelCurrentRequestForTesting() {
  pending_seed_request_.reset();
}

void VariationsService::StartRepeatedVariationsSeedFetchForTesting() {
  InitResourceRequestedAllowedNotifier();
  return StartRepeatedVariationsSeedFetch();
}

void VariationsService::OverridePlatform(
    Study::Platform platform,
    const std::string& osname_server_param_override) {
  field_trial_creator_.OverrideVariationsPlatform(platform);
  osname_server_param_override_ = osname_server_param_override;
}

std::string VariationsService::GetOverriddenPermanentCountry() {
  return local_state_->GetString(prefs::kVariationsPermanentOverriddenCountry);
}

std::string VariationsService::GetStoredPermanentCountry() {
  const std::string variations_overridden_country =
      GetOverriddenPermanentCountry();
  if (!variations_overridden_country.empty())
    return variations_overridden_country;

  const auto& list_value =
      local_state_->GetList(prefs::kVariationsPermanentConsistencyCountry);
  std::string stored_country;

  if (list_value.size() == 2 && list_value[1].is_string()) {
    stored_country = list_value[1].GetString();
=======
  ForceTrialsAtStartup(*local_state_);

  return field_trial_creator_.SetUpFieldTrials(
      variation_ids, command_line_variation_ids, extra_overrides,
      std::move(feature_list), state_manager_, synthetic_trial_registry_,
      platform_field_trials, &safe_seed_manager_,
      /*add_entropy_source_to_variations_ids=*/true, *entropy_providers_);
}

std::vector<StudyGroupNames> VariationsService::GetStudiesAvailableToForce() {
  VariationsSeed seed;
  std::string seed_data;
  std::string base64_seed_signature;
  if (!field_trial_creator_.seed_store()->LoadSeed(&seed, &seed_data,
                                                   &base64_seed_signature)) {
    return {};
>>>>>>> 626889fb
  }

  // TODO(crbug.com/41492213): chrome://field-trial-internals will not support
  // studies that are constrained to a layer with LIMITED entropy mode before
  // limited entropy randomization fully lands.
  auto entropy_providers = state_manager_->CreateEntropyProviders(
      /*enable_limited_entropy_mode=*/false);
  return variations::GetStudiesAvailableToForce(
      std::move(seed), *entropy_providers,
      *GetClientFilterableStateForVersion());
}

SeedType VariationsService::GetSeedType() const {
  return field_trial_creator_.seed_type();
}

void VariationsService::OverrideCachedUIStrings() {
  field_trial_creator_.OverrideCachedUIStrings();
}

void VariationsService::CancelCurrentRequestForTesting() {
  pending_seed_request_.reset();
}

void VariationsService::StartRepeatedVariationsSeedFetchForTesting() {
  InitResourceRequestedAllowedNotifier();
  return StartRepeatedVariationsSeedFetch();
}

void VariationsService::OverridePlatform(
    Study::Platform platform,
    const std::string& osname_server_param_override) {
  field_trial_creator_.OverrideVariationsPlatform(platform);
  osname_server_param_override_ = osname_server_param_override;
}

std::string VariationsService::GetOverriddenPermanentCountry() const {
  return local_state_->GetString(prefs::kVariationsPermanentOverriddenCountry);
}

std::string VariationsService::GetStoredPermanentCountry() const {
  return field_trial_creator_.GetPermanentConsistencyCountry();
}

bool VariationsService::OverrideStoredPermanentCountry(
    const std::string& country_override) {
  DCHECK_CALLED_ON_VALID_SEQUENCE(sequence_checker_);

<<<<<<< HEAD
  const std::string stored_country =
      local_state_->GetString(prefs::kVariationsPermanentOverriddenCountry);

  if (stored_country == country_override)
=======
  const std::string country_override_lowercase =
      base::ToLowerASCII(country_override);
  const std::string stored_country =
      local_state_->GetString(prefs::kVariationsPermanentOverriddenCountry);

  if (stored_country == country_override_lowercase) {
>>>>>>> 626889fb
    return false;
  }

<<<<<<< HEAD
  field_trial_creator_.StoreVariationsOverriddenCountry(country_override);
=======
  field_trial_creator_.StoreVariationsOverriddenCountry(
      country_override_lowercase);
>>>>>>> 626889fb
  return true;
}

}  // namespace variations<|MERGE_RESOLUTION|>--- conflicted
+++ resolved
@@ -18,31 +18,18 @@
 #include "base/feature_list.h"
 #include "base/functional/bind.h"
 #include "base/functional/callback.h"
-<<<<<<< HEAD
-=======
 #include "base/memory/ptr_util.h"
->>>>>>> 626889fb
 #include "base/memory/raw_ptr.h"
 #include "base/metrics/histogram_functions.h"
 #include "base/metrics/histogram_macros.h"
 #include "base/observer_list.h"
-<<<<<<< HEAD
-#include "base/ranges/algorithm.h"
-=======
->>>>>>> 626889fb
 #include "base/strings/string_util.h"
 #include "base/trace_event/trace_event.h"
 #include "base/values.h"
 #include "base/version.h"
-<<<<<<< HEAD
-#include "build/branding_buildflags.h"
-#include "build/build_config.h"
-#include "build/chromeos_buildflags.h"
-=======
 #include "base/version_info/version_info.h"
 #include "build/branding_buildflags.h"
 #include "build/build_config.h"
->>>>>>> 626889fb
 #include "components/encrypted_messages/encrypted_message.pb.h"
 #include "components/encrypted_messages/message_encrypter.h"
 #include "components/metrics/metrics_state_manager.h"
@@ -54,12 +41,9 @@
 #include "components/variations/pref_names.h"
 #include "components/variations/proto/variations_seed.pb.h"
 #include "components/variations/seed_response.h"
-<<<<<<< HEAD
-=======
 #include "components/variations/service/limited_entropy_synthetic_trial.h"
 #include "components/variations/synthetic_trial_registry.h"
 #include "components/variations/variations_safe_seed_store_local_state.h"
->>>>>>> 626889fb
 #include "components/variations/variations_seed_simulator.h"
 #include "components/variations/variations_switches.h"
 #include "components/variations/variations_url_constants.h"
@@ -110,15 +94,8 @@
   return "ios";
 #elif BUILDFLAG(IS_MAC)
   return "mac";
-<<<<<<< HEAD
-#elif BUILDFLAG(IS_CHROMEOS_ASH)
-  return "chromeos";
-#elif BUILDFLAG(IS_CHROMEOS_LACROS)
-  return "chromeos_lacros";
-=======
 #elif BUILDFLAG(IS_CHROMEOS)
   return "chromeos";
->>>>>>> 626889fb
 #elif BUILDFLAG(IS_ANDROID)
   return "android";
 #elif BUILDFLAG(IS_FUCHSIA)
@@ -137,14 +114,9 @@
 std::string GetRestrictParameterValue(const std::string& restrict_mode_override,
                                       VariationsServiceClient* client,
                                       PrefService* policy_pref_service) {
-<<<<<<< HEAD
-  if (!restrict_mode_override.empty())
-    return restrict_mode_override;
-=======
   if (!restrict_mode_override.empty()) {
     return restrict_mode_override;
   }
->>>>>>> 626889fb
 
   std::string parameter;
   if (client->OverridesRestrictParameter(&parameter) || !policy_pref_service) {
@@ -222,13 +194,8 @@
                               bool* is_delta_compressed,
                               bool* is_gzip_compressed) {
   std::vector<std::string> ims = GetHeaderValuesList(headers, "IM");
-<<<<<<< HEAD
-  const auto delta_im = base::ranges::find(ims, "x-bm");
-  const auto gzip_im = base::ranges::find(ims, "gzip");
-=======
   const auto delta_im = std::ranges::find(ims, "x-bm");
   const auto gzip_im = std::ranges::find(ims, "gzip");
->>>>>>> 626889fb
   *is_delta_compressed = delta_im != ims.end();
   *is_gzip_compressed = gzip_im != ims.end();
 
@@ -257,16 +224,12 @@
 // Variations seed fetching is only enabled in official Chrome builds, if a URL
 // is specified on the command line, and for testing.
 bool IsFetchingEnabled() {
-<<<<<<< HEAD
-#if !BUILDFLAG(GOOGLE_CHROME_BRANDING)
-=======
 #if BUILDFLAG(GOOGLE_CHROME_BRANDING)
   if (base::CommandLine::ForCurrentProcess()->HasSwitch(
           switches::kDisableVariationsSeedFetch)) {
     return false;
   }
 #else
->>>>>>> 626889fb
   if (!base::CommandLine::ForCurrentProcess()->HasSwitch(
           switches::kVariationsServerURL) &&
       !g_should_fetch_for_testing) {
@@ -296,19 +259,11 @@
 
 }  // namespace
 
-<<<<<<< HEAD
-#if BUILDFLAG(IS_CHROMEOS_ASH)
-// This is a utility which syncs the policy-managed value of
-// |prefs::kDeviceVariationsRestrictionsByPolicy| into
-// |prefs::kVariationsRestrictionsByPolicy|.
-// TODO(crbug.com/1060224): Remove this workaround and implement a better long
-=======
 #if BUILDFLAG(IS_CHROMEOS)
 // This is a utility which syncs the policy-managed value of
 // |prefs::kDeviceVariationsRestrictionsByPolicy| into
 // |prefs::kVariationsRestrictionsByPolicy|.
 // TODO(crbug.com/40121933): Remove this workaround and implement a better long
->>>>>>> 626889fb
 // term solution.
 class DeviceVariationsRestrictionByPolicyApplicator {
  public:
@@ -340,14 +295,9 @@
   void OnPolicyPrefServiceInitialized(bool successful) {
     // If PrefService initialization was not successful, another component will
     // display an error message to the user.
-<<<<<<< HEAD
-    if (!successful)
-      return;
-=======
     if (!successful) {
       return;
     }
->>>>>>> 626889fb
 
     pref_change_registrar_ = std::make_unique<PrefChangeRegistrar>();
     pref_change_registrar_->Init(policy_pref_service_);
@@ -364,11 +314,7 @@
   // and saves and retrieve its local state value, then sets
   // prefs::kVariationsRestrictParameter with that new value. That's to
   // reflect the changes of chromeos policy into the user policy.
-<<<<<<< HEAD
-  // TODO(crbug.com/1060224): Remove that workaround, and make a better long
-=======
   // TODO(crbug.com/40121933): Remove that workaround, and make a better long
->>>>>>> 626889fb
   // term solution.
   void OnDevicePolicyChange() {
     const std::string& device_policy =
@@ -383,11 +329,7 @@
     }
   }
 
-<<<<<<< HEAD
-  const raw_ptr<PrefService, ExperimentalAsh> policy_pref_service_;
-=======
   const raw_ptr<PrefService> policy_pref_service_;
->>>>>>> 626889fb
 
   // Watch the changes of the variations prefs.
   std::unique_ptr<PrefChangeRegistrar> pref_change_registrar_;
@@ -395,11 +337,7 @@
   base::WeakPtrFactory<DeviceVariationsRestrictionByPolicyApplicator>
       weak_ptr_factory_{this};
 };
-<<<<<<< HEAD
-#endif  // BUILDFLAG(IS_CHROMEOS_ASH)
-=======
 #endif  // BUILDFLAG(IS_CHROMEOS)
->>>>>>> 626889fb
 
 VariationsService::VariationsService(
     std::unique_ptr<VariationsServiceClient> client,
@@ -418,27 +356,16 @@
       policy_pref_service_(local_state),
       resource_request_allowed_notifier_(std::move(notifier)),
       safe_seed_manager_(local_state),
-<<<<<<< HEAD
-=======
       entropy_providers_(state_manager_->CreateEntropyProviders(
           VariationsFieldTrialCreatorBase::
               IsLimitedEntropyRandomizationSourceEnabled(
                   client_->GetChannelForVariations(),
                   &limited_entropy_synthetic_trial_))),
->>>>>>> 626889fb
       field_trial_creator_(
           client_.get(),
           std::make_unique<VariationsSeedStore>(
               local_state,
               MaybeImportFirstRunSeed(client_.get(), local_state),
-<<<<<<< HEAD
-              /*signature_verification_enabled=*/true),
-          ui_string_overrider) {
-  DCHECK(client_);
-  DCHECK(resource_request_allowed_notifier_);
-
-#if BUILDFLAG(IS_CHROMEOS_ASH)
-=======
               /*signature_verification_enabled=*/true,
               std::make_unique<VariationsSafeSeedStoreLocalState>(
                   local_state,
@@ -454,7 +381,6 @@
   DCHECK(resource_request_allowed_notifier_);
 
 #if BUILDFLAG(IS_CHROMEOS)
->>>>>>> 626889fb
   device_variations_restrictions_by_policy_applicator_ =
       std::make_unique<DeviceVariationsRestrictionByPolicyApplicator>(
           policy_pref_service_);
@@ -474,26 +400,12 @@
 // because at this point the |restrict_mode_| hasn't been set yet. See also
 // the CHECK in SetRestrictMode().
 #if !BUILDFLAG(IS_ANDROID)
-<<<<<<< HEAD
-  if (!IsFetchingEnabled())
-=======
   if (!IsFetchingEnabled()) {
->>>>>>> 626889fb
     return;
   }
 
   StartRepeatedVariationsSeedFetch();
 #endif  // !BUILDFLAG(IS_ANDROID)
-<<<<<<< HEAD
-}
-
-std::string VariationsService::LoadPermanentConsistencyCountry(
-    const base::Version& version,
-    const std::string& latest_country) {
-  return field_trial_creator_.LoadPermanentConsistencyCountry(version,
-                                                              latest_country);
-=======
->>>>>>> 626889fb
 }
 
 bool VariationsService::EncryptString(const std::string& plaintext,
@@ -543,8 +455,6 @@
   restrict_mode_ = restrict_mode;
 }
 
-<<<<<<< HEAD
-=======
 bool VariationsService::IsLikelyDogfoodClient() const {
   // The param is typically only set for dogfood clients, though in principle it
   // could be set in other rare contexts as well.
@@ -564,7 +474,6 @@
   }
 }
 
->>>>>>> 626889fb
 GURL VariationsService::GetVariationsServerURL(HttpOptions http_options) {
   const bool secure = http_options == USE_HTTPS;
   const std::string restrict_mode = GetRestrictParameterValue(
@@ -572,14 +481,9 @@
 
   // If there's a restrict mode, we don't want to fall back to HTTP to avoid
   // toggling restrict mode state.
-<<<<<<< HEAD
-  if (!secure && !restrict_mode.empty())
-    return GURL();
-=======
   if (!secure && !restrict_mode.empty()) {
     return GURL();
   }
->>>>>>> 626889fb
 
   std::string server_url_string(
       base::CommandLine::ForCurrentProcess()->GetSwitchValueASCII(
@@ -618,11 +522,7 @@
 }
 
 void VariationsService::EnsureLocaleEquals(const std::string& locale) {
-<<<<<<< HEAD
-#if BUILDFLAG(IS_CHROMEOS_ASH)
-=======
 #if BUILDFLAG(IS_CHROMEOS)
->>>>>>> 626889fb
   // Chrome OS may switch language on the fly.
   return;
 #else
@@ -630,25 +530,16 @@
 #if BUILDFLAG(IS_ANDROID)
   // TODO(asvitkine): Speculative early return to silence CHECK failures on
   // Android, see crbug.com/912320.
-<<<<<<< HEAD
-  if (locale.empty())
-    return;
-=======
   if (locale.empty()) {
     return;
   }
->>>>>>> 626889fb
 #endif
 
   // Uses a CHECK rather than a DCHECK to ensure that issues are caught since
   // problems in this area may only appear in the wild due to official builds
   // and end user machines.
   if (locale != field_trial_creator_.application_locale()) {
-<<<<<<< HEAD
-    // TODO(crbug.com/912320): Report the two values in crash keys.
-=======
     // TODO(crbug.com/41430274): Report the two values in crash keys.
->>>>>>> 626889fb
     static auto* lhs_key = base::debug::AllocateCrashKeyString(
         "mismatched_locale_lhs", base::debug::CrashKeySize::Size256);
     static auto* rhs_key = base::debug::AllocateCrashKeyString(
@@ -670,11 +561,8 @@
 void VariationsService::RegisterPrefs(PrefRegistrySimple* registry) {
   SafeSeedManager::RegisterPrefs(registry);
   VariationsSeedStore::RegisterPrefs(registry);
-<<<<<<< HEAD
-=======
   LimitedEntropySyntheticTrial::RegisterPrefs(registry);
   RegisterFieldTrialInternalsPrefs(*registry);
->>>>>>> 626889fb
 
   registry->RegisterIntegerPref(
       prefs::kDeviceVariationsRestrictionsByPolicy,
@@ -717,26 +605,15 @@
     const char* disable_network_switch,
     const UIStringOverrider& ui_string_overrider,
     web_resource::ResourceRequestAllowedNotifier::NetworkConnectionTrackerGetter
-<<<<<<< HEAD
-        network_connection_tracker_getter) {
-  std::unique_ptr<VariationsService> result;
-  result.reset(new VariationsService(
-=======
         network_connection_tracker_getter,
     SyntheticTrialRegistry* synthetic_trial_registry) {
   return base::WrapUnique(new VariationsService(
->>>>>>> 626889fb
       std::move(client),
       std::make_unique<web_resource::ResourceRequestAllowedNotifier>(
           local_state, disable_network_switch,
           std::move(network_connection_tracker_getter)),
-<<<<<<< HEAD
-      local_state, state_manager, ui_string_overrider));
-  return result;
-=======
       local_state, state_manager, ui_string_overrider,
       synthetic_trial_registry));
->>>>>>> 626889fb
 }
 
 // static
@@ -763,15 +640,9 @@
   // debugger or if the machine was suspended) and OnURLFetchComplete() hasn't
   // had a chance to run yet from the previous request. In this case, don't
   // start a new request and just let the previous one finish.
-<<<<<<< HEAD
-  if (pending_seed_request_)
-=======
   if (pending_seed_request_) {
->>>>>>> 626889fb
     return false;
   }
-
-  last_request_was_http_retry_ = is_http_retry;
 
   last_request_was_http_retry_ = is_http_retry;
 
@@ -857,19 +728,6 @@
       date_fetched, is_delta_compressed, is_gzip_compressed,
       std::move(done_callback));
 }
-<<<<<<< HEAD
-
-void VariationsService::OnSeedStoreResult(bool is_delta_compressed,
-                                          bool store_success,
-                                          VariationsSeed seed) {
-  DCHECK_CALLED_ON_VALID_SEQUENCE(sequence_checker_);
-
-  if (!store_success && is_delta_compressed) {
-    delta_error_since_last_success_ = true;
-    // |request_scheduler_| will be null during unit tests.
-    if (request_scheduler_)
-      request_scheduler_->ScheduleFetchShortly();
-=======
 
 void VariationsService::OnSeedStoreResult(bool is_delta_compressed,
                                           bool store_success,
@@ -882,7 +740,6 @@
     if (request_scheduler_) {
       request_scheduler_->ScheduleFetchShortly();
     }
->>>>>>> 626889fb
   }
 
   if (store_success) {
@@ -898,12 +755,8 @@
   // ResourceRequestAllowedNotifier does not install an observer if there is no
   // NetworkChangeNotifier, which results in never being notified of changes to
   // network status.
-<<<<<<< HEAD
-  resource_request_allowed_notifier_->Init(this, false /* leaky */);
-=======
   resource_request_allowed_notifier_->Init(this, /*leaky=*/false,
                                            /*wait_for_eula=*/false);
->>>>>>> 626889fb
 }
 
 void VariationsService::StartRepeatedVariationsSeedFetch() {
@@ -1000,7 +853,6 @@
       // finishes.
       return;
     }
-<<<<<<< HEAD
   }
 
   // Return if there was a failure. Note that we check both |is_success| which
@@ -1018,34 +870,6 @@
   DCHECK(headers);
   DCHECK(response_body);
 
-  base::Time response_date;
-  if (headers->GetDateValue(&response_date)) {
-    DCHECK(!response_date.is_null());
-
-    const base::TimeDelta latency = now - last_request_started_time_;
-    client_->GetNetworkTimeTracker()->UpdateNetworkTime(
-        response_date, base::Seconds(kServerTimeResolutionInSeconds), latency,
-        now);
-  }
-
-=======
-  }
-
-  // Return if there was a failure. Note that we check both |is_success| which
-  // is set above and the response code. There could be a case where there's a
-  // HTTP_OK response code but |is_success| is false, for example if the fetch
-  // download was interrupted after having been started.
-  if (!is_success || (response_code != net::HTTP_OK &&
-                      response_code != net::HTTP_NOT_MODIFIED)) {
-    DVLOG(1) << "Variations server request failed: is_success=" << is_success
-             << " response_code=" << response_code
-             << " net_error=" << net_error;
-    return;
-  }
-  // At this point, |headers| and |response_body| should exist.
-  DCHECK(headers);
-  DCHECK(response_body);
-
   std::optional<base::Time> response_date = headers->GetDateValue();
   // If the seed was fetched securely, opportunistically update the network time
   // tracker with the headers time.
@@ -1058,7 +882,6 @@
         latency, now);
   }
 
->>>>>>> 626889fb
   if (response_code == net::HTTP_NOT_MODIFIED) {
     RecordSuccessfulFetch();
 
@@ -1068,11 +891,7 @@
     // seed, even when running in safe mode, so it's appropriate to always
     // modify the latest seed's date.
     field_trial_creator_.seed_store()->UpdateSeedDateAndLogDayChange(
-<<<<<<< HEAD
-        response_date);
-=======
         response_date.value_or(base::Time()));
->>>>>>> 626889fb
     return;
   }
 
@@ -1089,20 +908,12 @@
     return;
   }
 
-<<<<<<< HEAD
-  std::string signature = GetHeaderValue(headers.get(), "X-Seed-Signature");
-  std::string country_code = GetHeaderValue(headers.get(), "X-Country");
-  StoreSeed(std::move(*response_body), std::move(signature),
-            std::move(country_code), response_date, is_delta_compressed,
-            is_gzip_compressed);
-=======
   std::string_view signature =
       GetHeaderValue(headers.get(), "X-Seed-Signature");
   std::string_view country_code = GetHeaderValue(headers.get(), "X-Country");
   StoreSeed(std::move(*response_body), std::string(signature),
             std::string(country_code), response_date.value_or(base::Time()),
             is_delta_compressed, is_gzip_compressed);
->>>>>>> 626889fb
 }
 
 bool VariationsService::MaybeRetryOverHTTP() {
@@ -1142,20 +953,11 @@
 
   if (!version.IsValid()) {
     return;
-<<<<<<< HEAD
-
-  auto entropy_providers = state_manager_->CreateEntropyProviders();
-
-  std::unique_ptr<ClientFilterableState> client_state =
-      field_trial_creator_.GetClientFilterableStateForVersion(version);
-  auto result = SimulateSeedStudies(seed, *client_state, *entropy_providers);
-=======
   }
 
   std::unique_ptr<ClientFilterableState> client_state =
       field_trial_creator_.GetClientFilterableStateForVersion(version);
   auto result = SimulateSeedStudies(seed, *client_state, *entropy_providers_);
->>>>>>> 626889fb
 
   NotifyObservers(result);
 }
@@ -1169,13 +971,10 @@
   safe_seed_manager_.RecordSuccessfulFetch(field_trial_creator_.seed_store());
 }
 
-<<<<<<< HEAD
-=======
 VariationsSeedStore* VariationsService::GetSeedStoreForTesting() {
   return field_trial_creator_.seed_store();
 }
 
->>>>>>> 626889fb
 std::unique_ptr<ClientFilterableState>
 VariationsService::GetClientFilterableStateForVersion() {
   const base::Version current_version(version_info::GetVersionNumber());
@@ -1194,54 +993,6 @@
     const std::vector<base::FeatureList::FeatureOverrideInfo>& extra_overrides,
     std::unique_ptr<base::FeatureList> feature_list,
     PlatformFieldTrials* platform_field_trials) {
-<<<<<<< HEAD
-  return field_trial_creator_.SetUpFieldTrials(
-      variation_ids, command_line_variation_ids, extra_overrides,
-      std::move(feature_list), state_manager_, platform_field_trials,
-      &safe_seed_manager_, /*add_entropy_source_to_variations_ids=*/true);
-}
-
-SeedType VariationsService::GetSeedType() const {
-  return field_trial_creator_.seed_type();
-}
-
-void VariationsService::OverrideCachedUIStrings() {
-  field_trial_creator_.OverrideCachedUIStrings();
-}
-
-void VariationsService::CancelCurrentRequestForTesting() {
-  pending_seed_request_.reset();
-}
-
-void VariationsService::StartRepeatedVariationsSeedFetchForTesting() {
-  InitResourceRequestedAllowedNotifier();
-  return StartRepeatedVariationsSeedFetch();
-}
-
-void VariationsService::OverridePlatform(
-    Study::Platform platform,
-    const std::string& osname_server_param_override) {
-  field_trial_creator_.OverrideVariationsPlatform(platform);
-  osname_server_param_override_ = osname_server_param_override;
-}
-
-std::string VariationsService::GetOverriddenPermanentCountry() {
-  return local_state_->GetString(prefs::kVariationsPermanentOverriddenCountry);
-}
-
-std::string VariationsService::GetStoredPermanentCountry() {
-  const std::string variations_overridden_country =
-      GetOverriddenPermanentCountry();
-  if (!variations_overridden_country.empty())
-    return variations_overridden_country;
-
-  const auto& list_value =
-      local_state_->GetList(prefs::kVariationsPermanentConsistencyCountry);
-  std::string stored_country;
-
-  if (list_value.size() == 2 && list_value[1].is_string()) {
-    stored_country = list_value[1].GetString();
-=======
   ForceTrialsAtStartup(*local_state_);
 
   return field_trial_creator_.SetUpFieldTrials(
@@ -1258,7 +1009,6 @@
   if (!field_trial_creator_.seed_store()->LoadSeed(&seed, &seed_data,
                                                    &base64_seed_signature)) {
     return {};
->>>>>>> 626889fb
   }
 
   // TODO(crbug.com/41492213): chrome://field-trial-internals will not support
@@ -1307,28 +1057,17 @@
     const std::string& country_override) {
   DCHECK_CALLED_ON_VALID_SEQUENCE(sequence_checker_);
 
-<<<<<<< HEAD
-  const std::string stored_country =
-      local_state_->GetString(prefs::kVariationsPermanentOverriddenCountry);
-
-  if (stored_country == country_override)
-=======
   const std::string country_override_lowercase =
       base::ToLowerASCII(country_override);
   const std::string stored_country =
       local_state_->GetString(prefs::kVariationsPermanentOverriddenCountry);
 
   if (stored_country == country_override_lowercase) {
->>>>>>> 626889fb
     return false;
   }
 
-<<<<<<< HEAD
-  field_trial_creator_.StoreVariationsOverriddenCountry(country_override);
-=======
   field_trial_creator_.StoreVariationsOverriddenCountry(
       country_override_lowercase);
->>>>>>> 626889fb
   return true;
 }
 
