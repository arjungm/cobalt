--- conflicted
+++ resolved
@@ -15,10 +15,6 @@
 #include "base/feature_list.h"
 #include "base/files/file_path.h"
 #include "base/functional/bind.h"
-<<<<<<< HEAD
-#include "base/json/json_string_value_serializer.h"
-=======
->>>>>>> 626889fb
 #include "base/memory/raw_ptr.h"
 #include "base/run_loop.h"
 #include "base/strings/string_number_conversions.h"
@@ -39,14 +35,10 @@
 #include "components/variations/proto/study.pb.h"
 #include "components/variations/proto/variations_seed.pb.h"
 #include "components/variations/scoped_variations_ids_provider.h"
-<<<<<<< HEAD
-#include "components/variations/variations_seed_simulator.h"
-=======
 #include "components/variations/service/variations_service.h"
 #include "components/variations/synthetic_trial_registry.h"
 #include "components/variations/variations_seed_simulator.h"
 #include "components/variations/variations_switches.h"
->>>>>>> 626889fb
 #include "components/version_info/channel.h"
 #include "components/web_resource/resource_request_allowed_notifier_test_util.h"
 #include "net/base/mock_network_change_notifier.h"
@@ -77,11 +69,7 @@
     "MEQCIDD1IVxjzWYncun+9IGzqYjZvqxxujQEayJULTlbTGA/AiAr0oVmEgVUQZBYq5VLOSvy"
     "96JkMYgzTkHPwbv7K/CmgA==";
 
-<<<<<<< HEAD
-// TODO(crbug.com/1167566): Remove when fake VariationsServiceClient created.
-=======
 // TODO(crbug.com/40742801): Remove when fake VariationsServiceClient created.
->>>>>>> 626889fb
 class TestVariationsServiceClient : public VariationsServiceClient {
  public:
   TestVariationsServiceClient() {
@@ -94,11 +82,7 @@
   TestVariationsServiceClient& operator=(const TestVariationsServiceClient&) =
       delete;
 
-<<<<<<< HEAD
-  ~TestVariationsServiceClient() override {}
-=======
   ~TestVariationsServiceClient() override = default;
->>>>>>> 626889fb
 
   // VariationsServiceClient:
   base::Version GetVersionForSimulation() override { return base::Version(); }
@@ -146,12 +130,8 @@
       std::unique_ptr<web_resource::TestRequestAllowedNotifier> test_notifier,
       PrefService* local_state,
       metrics::MetricsStateManager* state_manager,
-<<<<<<< HEAD
-      bool use_secure_url)
-=======
       bool use_secure_url,
       SyntheticTrialRegistry* synthetic_trial_registry)
->>>>>>> 626889fb
       : VariationsService(std::make_unique<TestVariationsServiceClient>(),
                           std::move(test_notifier),
                           local_state,
@@ -173,27 +153,16 @@
   TestVariationsService(const TestVariationsService&) = delete;
   TestVariationsService& operator=(const TestVariationsService&) = delete;
 
-<<<<<<< HEAD
-  ~TestVariationsService() override {}
-=======
   ~TestVariationsService() override = default;
->>>>>>> 626889fb
 
   GURL interception_url() { return interception_url_; }
   void set_intercepts_fetch(bool value) { intercepts_fetch_ = value; }
   void set_insecure_url(const GURL& url) {
     set_insecure_variations_server_url(url);
-<<<<<<< HEAD
   }
   void set_last_request_was_retry(bool was_retry) {
     set_last_request_was_http_retry(was_retry);
   }
-=======
-  }
-  void set_last_request_was_retry(bool was_retry) {
-    set_last_request_was_http_retry(was_retry);
-  }
->>>>>>> 626889fb
   void set_latest_serial_number(const std::string& serial_number) {
     latest_serial_number_ = serial_number;
   }
@@ -276,11 +245,7 @@
   TestVariationsServiceObserver& operator=(
       const TestVariationsServiceObserver&) = delete;
 
-<<<<<<< HEAD
-  ~TestVariationsServiceObserver() override {}
-=======
   ~TestVariationsServiceObserver() override = default;
->>>>>>> 626889fb
 
   void OnExperimentChangesDetected(Severity severity) override {
     switch (severity) {
@@ -336,15 +301,6 @@
   return serialized_seed;
 }
 
-<<<<<<< HEAD
-// Converts |list| to a string, to make it easier for debugging.
-std::string ListToString(const base::Value::List& list) {
-  std::string json;
-  JSONStringValueSerializer serializer(&json);
-  serializer.set_pretty_print(true);
-  serializer.Serialize(list);
-  return json;
-=======
 // Adds an OK response to the test_url_loader_factory with IM headers.
 void AddOKResponseWithIM(
     const GURL& interception_url,
@@ -361,25 +317,6 @@
   status.decoded_body_length = body.size();
   test_url_loader_factory->AddResponse(interception_url, std::move(head), body,
                                        status);
->>>>>>> 626889fb
-}
-
-// Adds an OK response to the test_url_loader_factory with IM headers.
-void AddOKResponseWithIM(
-    const GURL& interception_url,
-    const std::string& body,
-    const std::string& im,
-    network::TestURLLoaderFactory* test_url_loader_factory) {
-  std::string headers("HTTP/1.1 200 OK\n\n");
-  auto head = network::mojom::URLResponseHead::New();
-  head->headers = base::MakeRefCounted<net::HttpResponseHeaders>(
-      net::HttpUtil::AssembleRawHeaders(headers));
-  if (!im.empty())
-    head->headers->SetHeader("IM", im);
-  network::URLLoaderCompletionStatus status;
-  status.decoded_body_length = body.size();
-  test_url_loader_factory->AddResponse(interception_url, std::move(head), body,
-                                       status);
 }
 
 }  // namespace
@@ -435,12 +372,8 @@
       std::move(client),
       std::make_unique<web_resource::TestRequestAllowedNotifier>(
           &prefs_, network_tracker_),
-<<<<<<< HEAD
-      &prefs_, GetMetricsStateManager(), UIStringOverrider());
-=======
       &prefs_, GetMetricsStateManager(), UIStringOverrider(),
       &synthetic_trial_registry);
->>>>>>> 626889fb
   GURL url = service.GetVariationsServerURL(TestVariationsService::USE_HTTPS);
   EXPECT_TRUE(base::StartsWith(url.spec(), default_variations_url,
                                base::CompareCase::SENSITIVE));
@@ -492,12 +425,8 @@
       std::move(client),
       std::make_unique<web_resource::TestRequestAllowedNotifier>(
           &prefs_, network_tracker_),
-<<<<<<< HEAD
-      &prefs_, GetMetricsStateManager(), UIStringOverrider());
-=======
       &prefs_, GetMetricsStateManager(), UIStringOverrider(),
       &synthetic_trial_registry);
->>>>>>> 626889fb
   raw_client->set_channel(version_info::Channel::UNKNOWN);
   GURL url = service.GetVariationsServerURL(TestVariationsService::USE_HTTPS);
 
@@ -568,11 +497,7 @@
   TestVariationsService service(
       std::make_unique<web_resource::TestRequestAllowedNotifier>(
           &prefs_, network_tracker_),
-<<<<<<< HEAD
-      &prefs_, GetMetricsStateManager(), true);
-=======
-      &prefs_, GetMetricsStateManager(), true, &synthetic_trial_registry);
->>>>>>> 626889fb
+      &prefs_, GetMetricsStateManager(), true, &synthetic_trial_registry);
 
   EXPECT_FALSE(service.seed_stored());
 
@@ -597,15 +522,9 @@
   TestVariationsService service(
       std::make_unique<web_resource::TestRequestAllowedNotifier>(
           &prefs_, network_tracker_),
-<<<<<<< HEAD
-      &prefs_, GetMetricsStateManager(), true);
-  service.set_intercepts_fetch(false);
-  for (size_t i = 0; i < std::size(non_ok_status_codes); ++i) {
-=======
       &prefs_, GetMetricsStateManager(), true, &synthetic_trial_registry);
   service.set_intercepts_fetch(false);
   for (const net::HttpStatusCode code : non_ok_status_codes) {
->>>>>>> 626889fb
     EXPECT_TRUE(prefs_.FindPreference(prefs::kVariationsCompressedSeed)
                     ->IsDefaultValue());
     service.test_url_loader_factory()->ClearResponses();
@@ -625,11 +544,7 @@
   TestVariationsService service(
       std::make_unique<web_resource::TestRequestAllowedNotifier>(
           &prefs_, network_tracker_),
-<<<<<<< HEAD
-      &prefs_, GetMetricsStateManager(), true);
-=======
-      &prefs_, GetMetricsStateManager(), true, &synthetic_trial_registry);
->>>>>>> 626889fb
+      &prefs_, GetMetricsStateManager(), true, &synthetic_trial_registry);
   service.set_intercepts_fetch(false);
   net::HttpRequestHeaders intercepted_headers;
   service.test_url_loader_factory()->AddResponse(
@@ -688,52 +603,6 @@
   // It should still provide the serial number.
   EXPECT_THAT(intercepted_headers.GetHeader("If-None-Match"),
               ::testing::Optional(std::string("abc")));
-}
-
-TEST_F(VariationsServiceTest, RequestDeltaCompressedSeed) {
-  VariationsService::EnableFetchForTesting();
-
-  std::string serialized_seed = SerializeSeed(CreateTestSeed());
-
-  TestVariationsService service(
-      std::make_unique<web_resource::TestRequestAllowedNotifier>(
-          &prefs_, network_tracker_),
-      &prefs_, GetMetricsStateManager(), true);
-  service.set_intercepts_fetch(false);
-  net::HttpRequestHeaders intercepted_headers;
-  service.test_url_loader_factory()->SetInterceptor(
-      base::BindLambdaForTesting([&](const network::ResourceRequest& request) {
-        intercepted_headers = request.headers;
-      }));
-
-  // Set a serial number to allow delta compression.
-  service.set_latest_serial_number("abc");
-
-  // Prepare a delta response that fails to store.
-  service.set_seed_stores_succeed(false);
-  AddOKResponseWithIM(service.interception_url(), serialized_seed, "x-bm",
-                      service.test_url_loader_factory());
-  service.DoActualFetch();
-
-  // Make sure the initial request was generated with correct delta headers.
-  std::string field;
-  ASSERT_TRUE(intercepted_headers.GetHeader("A-IM", &field));
-  EXPECT_EQ("x-bm,gzip", field);
-  ASSERT_TRUE(intercepted_headers.GetHeader("If-None-Match", &field));
-  EXPECT_EQ("abc", field);
-
-  // Do a retry.
-  service.set_seed_stores_succeed(true);
-  AddOKResponseWithIM(service.interception_url(), serialized_seed, "",
-                      service.test_url_loader_factory());
-  service.DoActualFetch();
-
-  // The retry request should not request delta compression.
-  ASSERT_TRUE(intercepted_headers.GetHeader("A-IM", &field));
-  EXPECT_EQ("gzip", field);
-  // It should still provide the serial number.
-  ASSERT_TRUE(intercepted_headers.GetHeader("If-None-Match", &field));
-  EXPECT_EQ("abc", field);
 }
 
 TEST_F(VariationsServiceTest, InstanceManipulations) {
@@ -754,17 +623,6 @@
 
   std::string serialized_seed = SerializeSeed(CreateTestSeed());
   VariationsService::EnableFetchForTesting();
-<<<<<<< HEAD
-  for (size_t i = 0; i < std::size(cases); ++i) {
-    TestVariationsService service(
-        std::make_unique<web_resource::TestRequestAllowedNotifier>(
-            &prefs_, network_tracker_),
-        &prefs_, GetMetricsStateManager(), true);
-    service.set_intercepts_fetch(false);
-
-    AddOKResponseWithIM(service.interception_url(), serialized_seed,
-                        cases[i].im, service.test_url_loader_factory());
-=======
   SyntheticTrialRegistry synthetic_trial_registry;
   for (const auto& test_case : cases) {
     TestVariationsService service(
@@ -775,7 +633,6 @@
 
     AddOKResponseWithIM(service.interception_url(), serialized_seed,
                         test_case.im, service.test_url_loader_factory());
->>>>>>> 626889fb
 
     service.DoActualFetch();
 
@@ -793,11 +650,7 @@
   TestVariationsService service(
       std::make_unique<web_resource::TestRequestAllowedNotifier>(
           &prefs_, network_tracker_),
-<<<<<<< HEAD
-      &prefs_, GetMetricsStateManager(), true);
-=======
-      &prefs_, GetMetricsStateManager(), true, &synthetic_trial_registry);
->>>>>>> 626889fb
+      &prefs_, GetMetricsStateManager(), true, &synthetic_trial_registry);
   EXPECT_FALSE(service.seed_stored());
   service.set_intercepts_fetch(false);
 
@@ -823,12 +676,8 @@
       std::make_unique<TestVariationsServiceClient>(),
       std::make_unique<web_resource::TestRequestAllowedNotifier>(
           &prefs_, network_tracker_),
-<<<<<<< HEAD
-      &prefs_, GetMetricsStateManager(), UIStringOverrider());
-=======
       &prefs_, GetMetricsStateManager(), UIStringOverrider(),
       &synthetic_trial_registry);
->>>>>>> 626889fb
 
   struct TestCase {
     int normal_count;
@@ -842,28 +691,11 @@
       {1, 1, 1, 0, 1},  {1, 1, 0, 1, 0}, {1, 0, 1, 0, 1},
   };
 
-<<<<<<< HEAD
-  for (size_t i = 0; i < std::size(cases); ++i) {
-=======
   for (const TestCase& test_case : cases) {
->>>>>>> 626889fb
     TestVariationsServiceObserver observer;
     service.AddObserver(&observer);
 
     SeedSimulationResult result;
-<<<<<<< HEAD
-    result.normal_group_change_count = cases[i].normal_count;
-    result.kill_best_effort_group_change_count = cases[i].best_effort_count;
-    result.kill_critical_group_change_count = cases[i].critical_count;
-    service.NotifyObservers(result);
-
-    EXPECT_EQ(cases[i].expected_best_effort_notifications,
-              observer.best_effort_changes_notified())
-        << i;
-    EXPECT_EQ(cases[i].expected_crtical_notifications,
-              observer.crticial_changes_notified())
-        << i;
-=======
     result.normal_group_change_count = test_case.normal_count;
     result.kill_best_effort_group_change_count = test_case.best_effort_count;
     result.kill_critical_group_change_count = test_case.critical_count;
@@ -873,7 +705,6 @@
               observer.best_effort_changes_notified());
     EXPECT_EQ(test_case.expected_crtical_notifications,
               observer.crticial_changes_notified());
->>>>>>> 626889fb
 
     service.RemoveObserver(&observer);
   }
@@ -881,64 +712,6 @@
 
 TEST_F(VariationsServiceTest, GetStoredPermanentCountry) {
   struct {
-<<<<<<< HEAD
-    const char* permanent_overridden_country_before;
-    // Comma separated list, NULL if the pref isn't set initially.
-    const char* permanent_consistency_country_before;
-    const char* version;
-    // NULL indicates that no latest country code is present.
-    const char* latest_country_code;
-    // Comma separated list.
-    const char* permanent_consistency_country_after;
-    std::string expected_country;
-    LoadPermanentConsistencyCountryResult expected_result;
-  } test_cases[] = {
-      // Existing permanent overridden country.
-      {"ca", "20.0.0.0,us", "20.0.0.0", "us", "20.0.0.0,us", "ca",
-       LOAD_COUNTRY_HAS_PERMANENT_OVERRIDDEN_COUNTRY},
-      {"us", "20.0.0.0,us", "20.0.0.0", "us", "20.0.0.0,us", "us",
-       LOAD_COUNTRY_HAS_PERMANENT_OVERRIDDEN_COUNTRY},
-      {"ca", "", "20.0.0.0", "", "", "ca",
-       LOAD_COUNTRY_HAS_PERMANENT_OVERRIDDEN_COUNTRY},
-
-      // Existing pref value present for this version.
-      {"", "20.0.0.0,us", "20.0.0.0", "ca", "20.0.0.0,us", "us",
-       LOAD_COUNTRY_HAS_BOTH_VERSION_EQ_COUNTRY_NEQ},
-      {"", "20.0.0.0,us", "20.0.0.0", "us", "20.0.0.0,us", "us",
-       LOAD_COUNTRY_HAS_BOTH_VERSION_EQ_COUNTRY_EQ},
-      {"", "20.0.0.0,us", "20.0.0.0", "", "20.0.0.0,us", "us",
-       LOAD_COUNTRY_HAS_PREF_NO_SEED_VERSION_EQ},
-
-      // Existing pref value present for a different version.
-      {"", "19.0.0.0,ca", "20.0.0.0", "us", "20.0.0.0,us", "us",
-       LOAD_COUNTRY_HAS_BOTH_VERSION_NEQ_COUNTRY_NEQ},
-      {"", "19.0.0.0,us", "20.0.0.0", "us", "20.0.0.0,us", "us",
-       LOAD_COUNTRY_HAS_BOTH_VERSION_NEQ_COUNTRY_EQ},
-      {"", "19.0.0.0,ca", "20.0.0.0", "", "19.0.0.0,ca", "",
-       LOAD_COUNTRY_HAS_PREF_NO_SEED_VERSION_NEQ},
-
-      // No existing pref value present.
-      {"", "", "20.0.0.0", "us", "20.0.0.0,us", "us",
-       LOAD_COUNTRY_NO_PREF_HAS_SEED},
-      {"", "", "20.0.0.0", "", "", "", LOAD_COUNTRY_NO_PREF_NO_SEED},
-      {"", "", "20.0.0.0", "us", "20.0.0.0,us", "us",
-       LOAD_COUNTRY_NO_PREF_HAS_SEED},
-      {"", "", "20.0.0.0", "", "", "", LOAD_COUNTRY_NO_PREF_NO_SEED},
-
-      // Invalid existing pref value.
-      {"", "20.0.0.0", "20.0.0.0", "us", "20.0.0.0,us", "us",
-       LOAD_COUNTRY_INVALID_PREF_HAS_SEED},
-      {"", "20.0.0.0", "20.0.0.0", "", "", "",
-       LOAD_COUNTRY_INVALID_PREF_NO_SEED},
-      {"", "20.0.0.0,us,element3", "20.0.0.0", "us", "20.0.0.0,us", "us",
-       LOAD_COUNTRY_INVALID_PREF_HAS_SEED},
-      {"", "20.0.0.0,us,element3", "20.0.0.0", "", "", "",
-       LOAD_COUNTRY_INVALID_PREF_NO_SEED},
-      {"", "badversion,ca", "20.0.0.0", "us", "20.0.0.0,us", "us",
-       LOAD_COUNTRY_INVALID_PREF_HAS_SEED},
-      {"", "badversion,ca", "20.0.0.0", "", "", "",
-       LOAD_COUNTRY_INVALID_PREF_NO_SEED},
-=======
     // The command line overridden country, empty if the
     // kVariationsOverrideCountry switch isn't passed in
     const std::string override_country;
@@ -956,20 +729,10 @@
       {"gb", "us", "<VERSION>,us", "gb"},
       {"gb", "ca", "<VERSION>,us", "gb"},
       {"gb", "ca", "", "gb"},
->>>>>>> 626889fb
   };
 
   SyntheticTrialRegistry synthetic_trial_registry;
   for (const auto& test : test_cases) {
-<<<<<<< HEAD
-    VariationsService service(
-        std::make_unique<TestVariationsServiceClient>(),
-        std::make_unique<web_resource::TestRequestAllowedNotifier>(
-            &prefs_, network_tracker_),
-        &prefs_, GetMetricsStateManager(), UIStringOverrider());
-
-    if (!test.permanent_overridden_country_before) {
-=======
     TestVariationsService service(
         std::make_unique<web_resource::TestRequestAllowedNotifier>(
             &prefs_, network_tracker_),
@@ -981,126 +744,38 @@
     }
 
     if (test.permanent_overridden_country_before.empty()) {
->>>>>>> 626889fb
       prefs_.ClearPref(prefs::kVariationsPermanentOverriddenCountry);
     } else {
       prefs_.SetString(prefs::kVariationsPermanentOverriddenCountry,
                        test.permanent_overridden_country_before);
     }
 
-<<<<<<< HEAD
-    if (!test.permanent_consistency_country_before) {
-      prefs_.ClearPref(prefs::kVariationsPermanentConsistencyCountry);
-    } else {
-=======
     if (test.permanent_consistency_country_before.empty()) {
       prefs_.ClearPref(prefs::kVariationsPermanentConsistencyCountry);
     } else {
       std::string version_number(version_info::GetVersionNumber());
->>>>>>> 626889fb
       base::Value::List list_value;
       for (const std::string& component :
            base::SplitString(test.permanent_consistency_country_before, ",",
                              base::TRIM_WHITESPACE, base::SPLIT_WANT_ALL)) {
-<<<<<<< HEAD
-        list_value.Append(component);
-=======
         if (component == "<VERSION>") {
           // Replace version placeholder
           list_value.Append(version_number);
         } else {
           list_value.Append(component);
         }
->>>>>>> 626889fb
       }
       prefs_.SetList(prefs::kVariationsPermanentConsistencyCountry,
                      std::move(list_value));
     }
 
     VariationsSeed seed(CreateTestSeed());
-<<<<<<< HEAD
-    std::string latest_country;
-    if (test.latest_country_code)
-      latest_country = test.latest_country_code;
-
-    base::HistogramTester histogram_tester;
-    EXPECT_EQ(test.expected_country,
-              service.LoadPermanentConsistencyCountry(
-                  base::Version(test.version), latest_country))
-        << test.permanent_consistency_country_before << ", " << test.version
-        << ", " << test.latest_country_code;
-
-    base::Value::List expected_list;
-    for (const std::string& component :
-         base::SplitString(test.permanent_consistency_country_after, ",",
-                           base::TRIM_WHITESPACE, base::SPLIT_WANT_ALL)) {
-      expected_list.Append(component);
-    }
-    const base::Value::List& pref_list =
-        prefs_.GetList(prefs::kVariationsPermanentConsistencyCountry);
-    EXPECT_EQ(ListToString(expected_list), ListToString(pref_list))
-        << test.permanent_consistency_country_before << ", " << test.version
-        << ", " << test.latest_country_code;
-
-    histogram_tester.ExpectUniqueSample(
-        "Variations.LoadPermanentConsistencyCountryResult",
-        test.expected_result, 1);
-=======
     // GetClientFilterableStateForVersion needs to be called before
     // service.GetStoredPermanentCountry can be used in tests.
     service.GetClientFilterableStateForVersion();
 
     EXPECT_EQ(test.expected_country, service.GetStoredPermanentCountry())
         << test.override_country << ", "
-        << test.permanent_overridden_country_before << ", "
-        << test.permanent_consistency_country_before;
->>>>>>> 626889fb
-  }
-}
-
-TEST_F(VariationsServiceTest, GetStoredPermanentCountry) {
-  struct {
-    // The old overridden country, empty string if the pref isn't set initially.
-    const std::string permanent_overridden_country_before;
-    // Comma separated list, NULL if the pref isn't set initially.
-    const std::string permanent_consistency_country_before;
-    const std::string expected_country;
-  } test_cases[] = {
-      {"", "20.0.0.0,us", "us"},
-      {"us", "20.0.0.0,us", "us"},
-      {"ca", "20.0.0.0,us", "ca"},
-      {"ca", "", "ca"},
-  };
-
-  for (const auto& test : test_cases) {
-    TestVariationsService service(
-        std::make_unique<web_resource::TestRequestAllowedNotifier>(
-            &prefs_, network_tracker_),
-        &prefs_, GetMetricsStateManager(), true);
-
-    if (test.permanent_overridden_country_before.empty()) {
-      prefs_.ClearPref(prefs::kVariationsPermanentOverriddenCountry);
-    } else {
-      prefs_.SetString(prefs::kVariationsPermanentOverriddenCountry,
-                       test.permanent_overridden_country_before);
-    }
-
-    if (test.permanent_consistency_country_before.empty()) {
-      prefs_.ClearPref(prefs::kVariationsPermanentConsistencyCountry);
-    } else {
-      base::Value::List list_value;
-      for (const std::string& component :
-           base::SplitString(test.permanent_consistency_country_before, ",",
-                             base::TRIM_WHITESPACE, base::SPLIT_WANT_ALL)) {
-        list_value.Append(component);
-      }
-      prefs_.SetList(prefs::kVariationsPermanentConsistencyCountry,
-                     std::move(list_value));
-    }
-
-    VariationsSeed seed(CreateTestSeed());
-
-    EXPECT_EQ(test.expected_country, service.GetStoredPermanentCountry())
         << test.permanent_overridden_country_before << ", "
         << test.permanent_consistency_country_before;
   }
@@ -1119,14 +794,8 @@
     // Is the pref expected to be updated or not.
     const bool has_updated;
   } test_cases[] = {
-<<<<<<< HEAD
-      {kPrefUs, "ca", kPrefCa, true},
-      {kPrefUs, "us", kPrefUs, false},
-      {kPrefUs, "", "", true},
-=======
       {kPrefUs, "ca", kPrefCa, true},  {kPrefUs, "CA", kPrefCa, true},
       {kPrefUs, "us", kPrefUs, false}, {kPrefUs, "", "", true},
->>>>>>> 626889fb
       {"", "ca", kPrefCa, true},
   };
 
@@ -1135,11 +804,7 @@
     TestVariationsService service(
         std::make_unique<web_resource::TestRequestAllowedNotifier>(
             &prefs_, network_tracker_),
-<<<<<<< HEAD
-        &prefs_, GetMetricsStateManager(), true);
-=======
         &prefs_, GetMetricsStateManager(), true, &synthetic_trial_registry);
->>>>>>> 626889fb
 
     if (test.pref_value_before.empty()) {
       prefs_.ClearPref(prefs::kVariationsPermanentOverriddenCountry);
@@ -1171,11 +836,7 @@
   TestVariationsService service(
       std::make_unique<web_resource::TestRequestAllowedNotifier>(
           &prefs_, network_tracker_),
-<<<<<<< HEAD
-      &prefs_, GetMetricsStateManager(), true);
-=======
-      &prefs_, GetMetricsStateManager(), true, &synthetic_trial_registry);
->>>>>>> 626889fb
+      &prefs_, GetMetricsStateManager(), true, &synthetic_trial_registry);
   service.set_intercepts_fetch(false);
   service.DoActualFetch();
 
@@ -1190,20 +851,13 @@
 
   std::unique_ptr<net::test::MockNetworkChangeNotifier>
       network_change_notifier = net::test::MockNetworkChangeNotifier::Create();
-<<<<<<< HEAD
-=======
-  SyntheticTrialRegistry synthetic_trial_registry;
->>>>>>> 626889fb
+  SyntheticTrialRegistry synthetic_trial_registry;
 
   // Create a variations service and perform a successful fetch.
   TestVariationsService service(
       std::make_unique<web_resource::TestRequestAllowedNotifier>(
           &prefs_, network_tracker_),
-<<<<<<< HEAD
-      &prefs_, GetMetricsStateManager(), true);
-=======
-      &prefs_, GetMetricsStateManager(), true, &synthetic_trial_registry);
->>>>>>> 626889fb
+      &prefs_, GetMetricsStateManager(), true, &synthetic_trial_registry);
   service.set_intercepts_fetch(false);
 
   std::string response;
@@ -1237,11 +891,7 @@
   TestVariationsService service(
       std::make_unique<web_resource::TestRequestAllowedNotifier>(
           &prefs_, network_tracker_),
-<<<<<<< HEAD
-      &prefs_, GetMetricsStateManager(), true);
-=======
-      &prefs_, GetMetricsStateManager(), true, &synthetic_trial_registry);
->>>>>>> 626889fb
+      &prefs_, GetMetricsStateManager(), true, &synthetic_trial_registry);
   service.set_intercepts_fetch(false);
 
   std::string headers("HTTP/1.1 304 Not Modified\n\n");
@@ -1263,11 +913,7 @@
   TestVariationsService service(
       std::make_unique<web_resource::TestRequestAllowedNotifier>(
           &prefs_, network_tracker_),
-<<<<<<< HEAD
-      &prefs_, GetMetricsStateManager(), true);
-=======
-      &prefs_, GetMetricsStateManager(), true, &synthetic_trial_registry);
->>>>>>> 626889fb
+      &prefs_, GetMetricsStateManager(), true, &synthetic_trial_registry);
 
   // Call will crash in service's VariationsFieldTrialCreator if not initialized
   // correctly.
@@ -1275,18 +921,11 @@
 }
 
 TEST_F(VariationsServiceTest, RetryOverHTTPIfURLisSet) {
-<<<<<<< HEAD
-  TestVariationsService service(
-      std::make_unique<web_resource::TestRequestAllowedNotifier>(
-          &prefs_, network_tracker_),
-      &prefs_, GetMetricsStateManager(), true);
-=======
-  SyntheticTrialRegistry synthetic_trial_registry;
-  TestVariationsService service(
-      std::make_unique<web_resource::TestRequestAllowedNotifier>(
-          &prefs_, network_tracker_),
-      &prefs_, GetMetricsStateManager(), true, &synthetic_trial_registry);
->>>>>>> 626889fb
+  SyntheticTrialRegistry synthetic_trial_registry;
+  TestVariationsService service(
+      std::make_unique<web_resource::TestRequestAllowedNotifier>(
+          &prefs_, network_tracker_),
+      &prefs_, GetMetricsStateManager(), true, &synthetic_trial_registry);
   service.set_intercepts_fetch(true);
   service.set_last_request_was_retry(false);
   service.set_insecure_url(GURL("http://example.test"));
@@ -1295,18 +934,11 @@
 }
 
 TEST_F(VariationsServiceTest, DoNotRetryAfterARetry) {
-<<<<<<< HEAD
-  TestVariationsService service(
-      std::make_unique<web_resource::TestRequestAllowedNotifier>(
-          &prefs_, network_tracker_),
-      &prefs_, GetMetricsStateManager(), true);
-=======
-  SyntheticTrialRegistry synthetic_trial_registry;
-  TestVariationsService service(
-      std::make_unique<web_resource::TestRequestAllowedNotifier>(
-          &prefs_, network_tracker_),
-      &prefs_, GetMetricsStateManager(), true, &synthetic_trial_registry);
->>>>>>> 626889fb
+  SyntheticTrialRegistry synthetic_trial_registry;
+  TestVariationsService service(
+      std::make_unique<web_resource::TestRequestAllowedNotifier>(
+          &prefs_, network_tracker_),
+      &prefs_, GetMetricsStateManager(), true, &synthetic_trial_registry);
   service.set_intercepts_fetch(true);
   service.set_last_request_was_retry(true);
   service.set_insecure_url(GURL("http://example.test"));
@@ -1315,18 +947,11 @@
 }
 
 TEST_F(VariationsServiceTest, DoNotRetryIfInsecureURLIsHTTPS) {
-<<<<<<< HEAD
-  TestVariationsService service(
-      std::make_unique<web_resource::TestRequestAllowedNotifier>(
-          &prefs_, network_tracker_),
-      &prefs_, GetMetricsStateManager(), true);
-=======
-  SyntheticTrialRegistry synthetic_trial_registry;
-  TestVariationsService service(
-      std::make_unique<web_resource::TestRequestAllowedNotifier>(
-          &prefs_, network_tracker_),
-      &prefs_, GetMetricsStateManager(), true, &synthetic_trial_registry);
->>>>>>> 626889fb
+  SyntheticTrialRegistry synthetic_trial_registry;
+  TestVariationsService service(
+      std::make_unique<web_resource::TestRequestAllowedNotifier>(
+          &prefs_, network_tracker_),
+      &prefs_, GetMetricsStateManager(), true, &synthetic_trial_registry);
   service.set_intercepts_fetch(true);
   service.set_last_request_was_retry(false);
   service.set_insecure_url(GURL("https://example.test"));
@@ -1337,18 +962,11 @@
 TEST_F(VariationsServiceTest, SeedStoredWhenRedirected) {
   VariationsService::EnableFetchForTesting();
 
-<<<<<<< HEAD
-  TestVariationsService service(
-      std::make_unique<web_resource::TestRequestAllowedNotifier>(
-          &prefs_, network_tracker_),
-      &prefs_, GetMetricsStateManager(), true);
-=======
-  SyntheticTrialRegistry synthetic_trial_registry;
-  TestVariationsService service(
-      std::make_unique<web_resource::TestRequestAllowedNotifier>(
-          &prefs_, network_tracker_),
-      &prefs_, GetMetricsStateManager(), true, &synthetic_trial_registry);
->>>>>>> 626889fb
+  SyntheticTrialRegistry synthetic_trial_registry;
+  TestVariationsService service(
+      std::make_unique<web_resource::TestRequestAllowedNotifier>(
+          &prefs_, network_tracker_),
+      &prefs_, GetMetricsStateManager(), true, &synthetic_trial_registry);
 
   EXPECT_FALSE(service.seed_stored());
 
@@ -1373,18 +991,11 @@
 TEST_F(VariationsServiceTest, NullResponseReceivedWithHTTPOk) {
   VariationsService::EnableFetchForTesting();
 
-<<<<<<< HEAD
-  TestVariationsService service(
-      std::make_unique<web_resource::TestRequestAllowedNotifier>(
-          &prefs_, network_tracker_),
-      &prefs_, GetMetricsStateManager(), true);
-=======
-  SyntheticTrialRegistry synthetic_trial_registry;
-  TestVariationsService service(
-      std::make_unique<web_resource::TestRequestAllowedNotifier>(
-          &prefs_, network_tracker_),
-      &prefs_, GetMetricsStateManager(), true, &synthetic_trial_registry);
->>>>>>> 626889fb
+  SyntheticTrialRegistry synthetic_trial_registry;
+  TestVariationsService service(
+      std::make_unique<web_resource::TestRequestAllowedNotifier>(
+          &prefs_, network_tracker_),
+      &prefs_, GetMetricsStateManager(), true, &synthetic_trial_registry);
   service.set_intercepts_fetch(false);
 
   std::string response;
@@ -1420,18 +1031,11 @@
   VariationsService::EnableFetchForTesting();
   network_tracker_->SetConnectionType(
       network::mojom::ConnectionType::CONNECTION_NONE);
-<<<<<<< HEAD
-  TestVariationsService service(
-      std::make_unique<web_resource::TestRequestAllowedNotifier>(
-          &prefs_, network_tracker_),
-      &prefs_, GetMetricsStateManager(), true);
-=======
-  SyntheticTrialRegistry synthetic_trial_registry;
-  TestVariationsService service(
-      std::make_unique<web_resource::TestRequestAllowedNotifier>(
-          &prefs_, network_tracker_),
-      &prefs_, GetMetricsStateManager(), true, &synthetic_trial_registry);
->>>>>>> 626889fb
+  SyntheticTrialRegistry synthetic_trial_registry;
+  TestVariationsService service(
+      std::make_unique<web_resource::TestRequestAllowedNotifier>(
+          &prefs_, network_tracker_),
+      &prefs_, GetMetricsStateManager(), true, &synthetic_trial_registry);
   service.set_intercepts_fetch(false);
   service.CancelCurrentRequestForTesting();
   base::RunLoop().RunUntilIdle();
