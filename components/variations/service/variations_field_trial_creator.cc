--- conflicted
+++ resolved
@@ -13,381 +13,19 @@
 #include <set>
 #include <utility>
 
-<<<<<<< HEAD
-#include "base/base_switches.h"
-#include "base/build_time.h"
-#include "base/command_line.h"
-#include "base/files/file_path.h"
-#include "base/functional/bind.h"
-#include "base/json/json_file_value_serializer.h"
-#include "base/memory/scoped_refptr.h"
-#include "base/metrics/histogram_functions.h"
-#include "base/metrics/histogram_macros.h"
-#include "base/strings/pattern.h"
-#include "base/strings/string_number_conversions.h"
-#include "base/strings/stringprintf.h"
-#include "base/system/sys_info.h"
-#include "base/trace_event/trace_event.h"
-#include "base/version.h"
-#include "build/branding_buildflags.h"
-#include "build/build_config.h"
-#include "build/chromeos_buildflags.h"
-#include "components/language/core/browser/locale_util.h"
-#include "components/metrics/metrics_state_manager.h"
-#include "components/prefs/pref_service.h"
-#include "components/variations/field_trial_config/field_trial_util.h"
-#include "components/variations/platform_field_trials.h"
-#include "components/variations/pref_names.h"
-#include "components/variations/proto/variations_seed.pb.h"
-#include "components/variations/service/buildflags.h"
-#include "components/variations/service/safe_seed_manager.h"
-#include "components/variations/service/variations_service_client.h"
-#include "components/variations/service/variations_service_utils.h"
-#include "components/variations/variations_ids_provider.h"
-#include "components/variations/variations_seed_processor.h"
-#include "components/variations/variations_switches.h"
-#include "components/version_info/version_info.h"
-#include "ui/base/device_form_factor.h"
-=======
 #include "base/functional/bind.h"
 #include "components/language/core/browser/locale_util.h"
 #include "components/prefs/pref_service.h"
 #include "components/variations/service/safe_seed_manager.h"
 #include "components/variations/service/variations_service_client.h"
->>>>>>> 626889fb
 #include "ui/base/l10n/l10n_util.h"
 #include "ui/base/resource/resource_bundle.h"
 
 namespace variations {
-<<<<<<< HEAD
-namespace {
-
-// Returns the date that should be used by the VariationsSeedProcessor to do
-// expiry and start date checks.
-base::Time GetReferenceDateForExpiryChecks(PrefService* local_state) {
-  const base::Time seed_date = local_state->GetTime(prefs::kVariationsSeedDate);
-  const base::Time build_time = base::GetBuildTime();
-  // Use the build time for date checks if either the seed date is invalid or
-  // the build time is newer than the seed date.
-  base::Time reference_date = seed_date;
-  if (seed_date.is_null() || seed_date < build_time)
-    reference_date = build_time;
-  return reference_date;
-}
-
-// Records the loaded seed's expiry status.
-void RecordSeedExpiry(bool is_safe_seed, VariationsSeedExpiry seed_expiry) {
-  const std::string histogram_name =
-      is_safe_seed ? "Variations.SafeMode.CreateTrials.SeedExpiry"
-                   : "Variations.CreateTrials.SeedExpiry";
-  base::UmaHistogramEnumeration(histogram_name, seed_expiry);
-}
-
-// Records the loaded seed's age.
-void RecordSeedFreshness(base::TimeDelta seed_age) {
-  UMA_HISTOGRAM_CUSTOM_COUNTS("Variations.SeedFreshness", seed_age.InMinutes(),
-                              1, base::Days(30).InMinutes(), 50);
-}
-
-// Records details about Chrome's attempt to apply a variations seed.
-void RecordVariationsSeedUsage(SeedUsage usage) {
-  VLOG(1) << "VariationsSeedUsage:" << static_cast<int>(usage);
-  base::UmaHistogramEnumeration("Variations.SeedUsage", usage);
-}
-
-// If an invalid command-line to force field trials was specified, exit the
-// browser with a helpful error message, so that the user can correct their
-// mistake.
-void ExitWithMessage(const std::string& message) {
-  puts(message.c_str());
-  exit(1);
-}
-
-// Retrieves the value of the policy converted to the RestrictionPolicyValues.
-RestrictionPolicy GetVariationPolicyRestriction(PrefService* local_state) {
-  int value = local_state->GetInteger(prefs::kVariationsRestrictionsByPolicy);
-
-  // If the value form the pref is invalid use the default value.
-  if (value < 0 || value > static_cast<int>(RestrictionPolicy::kMaxValue))
-    return RestrictionPolicy::NO_RESTRICTIONS;
-
-  return static_cast<RestrictionPolicy>(value);
-}
-
-Study::CpuArchitecture GetCurrentCpuArchitecture() {
-  std::string process_arch = base::SysInfo::ProcessCPUArchitecture();
-  if (process_arch == "ARM_64")
-    return Study::ARM64;
-  if (process_arch == "ARM")
-    return Study::ARM32;
-  if (process_arch == "x86")
-    return Study::X86_32;
-  if (process_arch == "x86_64") {
-    std::string os_arch = base::SysInfo::OperatingSystemArchitecture();
-    if (base::StartsWith(os_arch, "arm",
-                         base::CompareCase::INSENSITIVE_ASCII) ||
-        base::EqualsCaseInsensitiveASCII(os_arch, "aarch64")) {
-      // x86-64 binary running on an arm64 host via the Rosetta 2 binary
-      // translator.
-      return Study::TRANSLATED_X86_64;
-    }
-    return Study::X86_64;
-  }
-  NOTREACHED();
-  return Study::X86_64;
-}
-
-#if BUILDFLAG(FIELDTRIAL_TESTING_ENABLED)
-// Determines whether the field trial testing config defined in
-// testing/variations/fieldtrial_testing_config.json should be applied. If the
-// "disable_fieldtrial_testing_config" GN flag is set to true, then the testing
-// config should never be applied. Otherwise, if the build is a Chrome-branded
-// build, then the testing config should only be applied if the
-// "--enable-field-trial-config" switch is passed. For non-Chrome branded
-// builds, by default, the testing config is applied, unless the
-// "--disable-field-trial-config", "--force-fieldtrials", and/or
-// "--variations-server-url" switches are passed. It is however possible to
-// apply the testing config as well as specify additional field trials (using
-// "--force-fieldtrials") by using the "--enable-field-trial-config" switch.
-bool ShouldUseFieldTrialTestingConfig(const base::CommandLine* command_line) {
-#if BUILDFLAG(GOOGLE_CHROME_BRANDING)
-  return command_line->HasSwitch(switches::kEnableFieldTrialTestingConfig);
-#else
-  return command_line->HasSwitch(switches::kEnableFieldTrialTestingConfig) ||
-         (!command_line->HasSwitch(switches::kDisableFieldTrialTestingConfig) &&
-          !command_line->HasSwitch(::switches::kForceFieldTrials) &&
-          !command_line->HasSwitch(switches::kVariationsServerURL));
-#endif  // BUILDFLAG(GOOGLE_CHROME_BRANDING)
-}
-#endif  // BUILDFLAG(FIELDTRIAL_TESTING_ENABLED)
-
-// Causes Chrome to start watching for browser crashes if the following
-// conditions are met:
-// 1. This is not a background session.
-// 2. Extended Variations Safe Mode is supported on this platform.
-void MaybeExtendVariationsSafeMode(
-    metrics::MetricsStateManager* metrics_state_manager) {
-  if (metrics_state_manager->is_background_session()) {
-    // If the session is expected to be a background session, then do not start
-    // watching for browser crashes here. This monitoring is not desired in
-    // background sessions, whose terminations should never be considered
-    // crashes.
-    return;
-  }
-  if (!metrics_state_manager->IsExtendedSafeModeSupported())
-    return;
-
-  metrics_state_manager->LogHasSessionShutdownCleanly(
-      /*has_session_shutdown_cleanly=*/false,
-      /*is_extended_safe_mode=*/true);
-}
-
-}  // namespace
-
-BASE_FEATURE(kForceFieldTrialSetupCrashForTesting,
-             "ForceFieldTrialSetupCrashForTesting",
-             base::FEATURE_DISABLED_BY_DEFAULT);
-
-Study::Channel ConvertProductChannelToStudyChannel(
-    version_info::Channel product_channel) {
-  switch (product_channel) {
-    case version_info::Channel::CANARY:
-      return Study::CANARY;
-    case version_info::Channel::DEV:
-      return Study::DEV;
-    case version_info::Channel::BETA:
-      return Study::BETA;
-    case version_info::Channel::STABLE:
-      return Study::STABLE;
-    case version_info::Channel::UNKNOWN:
-      return Study::UNKNOWN;
-  }
-  NOTREACHED();
-  return Study::UNKNOWN;
-}
-=======
->>>>>>> 626889fb
 
 VariationsFieldTrialCreator::VariationsFieldTrialCreator(
     VariationsServiceClient* client,
     std::unique_ptr<VariationsSeedStore> seed_store,
-<<<<<<< HEAD
-    const UIStringOverrider& ui_string_overrider)
-    : client_(client),
-      ui_string_overrider_(ui_string_overrider),
-      seed_store_(std::move(seed_store)),
-      create_trials_from_seed_called_(false),
-      application_locale_(
-          language::GetApplicationLocale(seed_store_->local_state())),
-      has_platform_override_(false),
-      platform_override_(Study::PLATFORM_WINDOWS) {}
-
-VariationsFieldTrialCreator::~VariationsFieldTrialCreator() {}
-
-std::string VariationsFieldTrialCreator::GetLatestCountry() const {
-  const std::string override_country =
-      base::CommandLine::ForCurrentProcess()->GetSwitchValueASCII(
-          switches::kVariationsOverrideCountry);
-  return !override_country.empty()
-             ? override_country
-             : local_state()->GetString(prefs::kVariationsCountry);
-}
-
-bool VariationsFieldTrialCreator::SetUpFieldTrials(
-    const std::vector<std::string>& variation_ids,
-    const std::string& command_line_variation_ids,
-    const std::vector<base::FeatureList::FeatureOverrideInfo>& extra_overrides,
-    std::unique_ptr<base::FeatureList> feature_list,
-    metrics::MetricsStateManager* metrics_state_manager,
-    PlatformFieldTrials* platform_field_trials,
-    SafeSeedManager* safe_seed_manager,
-    bool add_entropy_source_to_variations_ids) {
-  DCHECK(feature_list);
-  DCHECK(metrics_state_manager);
-  DCHECK(platform_field_trials);
-  DCHECK(safe_seed_manager);
-
-  MaybeExtendVariationsSafeMode(metrics_state_manager);
-
-  // TODO(crbug/1257204): Some FieldTrial-setup-related code is here and some is
-  // in MetricsStateManager::InstantiateFieldTrialList(). It's not ideal that
-  // it's in two places.
-  VariationsIdsProvider* http_header_provider =
-      VariationsIdsProvider::GetInstance();
-
-  if (add_entropy_source_to_variations_ids) {
-    http_header_provider->SetLowEntropySourceValue(
-        metrics_state_manager->GetLowEntropySource());
-  }
-  // Force the variation ids selected in chrome://flags and/or specified using
-  // the command-line flag.
-  auto result = http_header_provider->ForceVariationIds(
-      variation_ids, command_line_variation_ids);
-
-  switch (result) {
-    case VariationsIdsProvider::ForceIdsResult::INVALID_SWITCH_ENTRY:
-      ExitWithMessage(base::StringPrintf("Invalid --%s list specified.",
-                                         switches::kForceVariationIds));
-      break;
-    case VariationsIdsProvider::ForceIdsResult::INVALID_VECTOR_ENTRY:
-      // It should not be possible to have invalid variation ids from the
-      // vector param (which corresponds to chrome://flags).
-      NOTREACHED();
-      break;
-    case VariationsIdsProvider::ForceIdsResult::SUCCESS:
-      break;
-  }
-
-  const base::CommandLine* command_line =
-      base::CommandLine::ForCurrentProcess();
-  bool success = http_header_provider->ForceDisableVariationIds(
-      command_line->GetSwitchValueASCII(switches::kForceDisableVariationIds));
-  if (!success) {
-    ExitWithMessage(base::StringPrintf("Invalid --%s list specified.",
-                                       switches::kForceDisableVariationIds));
-  }
-
-  feature_list->InitializeFromCommandLine(
-      command_line->GetSwitchValueASCII(::switches::kEnableFeatures),
-      command_line->GetSwitchValueASCII(::switches::kDisableFeatures));
-
-  // This needs to happen here: After the InitializeFromCommandLine() call,
-  // because the explicit cmdline --disable-features and --enable-features
-  // should take precedence over these extra overrides. Before the call to
-  // SetInstance(), because overrides cannot be registered after the FeatureList
-  // instance is set.
-  feature_list->RegisterExtraFeatureOverrides(extra_overrides);
-
-  bool used_testing_config = false;
-  // TODO(crbug/1342057): Remove this code path.
-#if BUILDFLAG(FIELDTRIAL_TESTING_ENABLED)
-  if (ShouldUseFieldTrialTestingConfig(command_line)) {
-    ApplyFieldTrialTestingConfig(feature_list.get());
-    used_testing_config = true;
-  }
-#else
-  if (command_line->HasSwitch(switches::kEnableFieldTrialTestingConfig)) {
-    ExitWithMessage(
-        base::StringPrintf("--%s was passed, but the field trial testing "
-                           "config was excluded from the build.",
-                           switches::kEnableFieldTrialTestingConfig));
-  }
-#endif  // BUILDFLAG(FIELDTRIAL_TESTING_ENABLED)
-  if (command_line->HasSwitch(switches::kVariationsTestSeedPath)) {
-    LoadSeedFromFile(
-        command_line->GetSwitchValuePath(switches::kVariationsTestSeedPath));
-  }
-
-  auto entropy_providers = metrics_state_manager->CreateEntropyProviders();
-
-  bool used_seed = false;
-  if (!used_testing_config) {
-    used_seed = CreateTrialsFromSeed(*entropy_providers, feature_list.get(),
-                                     safe_seed_manager);
-  }
-
-  platform_field_trials->SetUpClientSideFieldTrials(
-      used_seed, *entropy_providers, feature_list.get());
-
-  base::FeatureList::SetInstance(std::move(feature_list));
-
-  // For testing Variations Safe Mode, maybe crash here.
-  if (base::FeatureList::IsEnabled(kForceFieldTrialSetupCrashForTesting)) {
-    // We log a recognizable token for the crash condition, to allow tests to
-    // recognize the crash location in the test output. See:
-    // VariationsSafeModeEndToEndBrowserTest.ExtendedSafeSeedEndToEnd
-    LOG(ERROR) << "crash_for_testing";
-    abort();
-  }
-
-  // This must be called after |local_state_| is initialized.
-  platform_field_trials->OnVariationsSetupComplete();
-
-  VLOG(1) << "VariationsSetupComplete";
-
-  return used_seed;
-}
-
-std::unique_ptr<ClientFilterableState>
-VariationsFieldTrialCreator::GetClientFilterableStateForVersion(
-    const base::Version& version) {
-  // Note that passing base::Unretained(client_) is safe here because |client_|
-  // lives until Chrome exits.
-  auto IsEnterpriseCallback = base::BindRepeating(
-      &VariationsServiceClient::IsEnterprise, base::Unretained(client_));
-  auto GoogleGroupsCallback = base::BindRepeating(
-      &VariationsFieldTrialCreator::GetGoogleGroupsFromPrefs,
-      base::Unretained(this));
-  std::unique_ptr<ClientFilterableState> state =
-      std::make_unique<ClientFilterableState>(IsEnterpriseCallback,
-                                              GoogleGroupsCallback);
-  state->locale = application_locale_;
-  state->reference_date = GetReferenceDateForExpiryChecks(local_state());
-  state->version = version;
-  state->os_version = ClientFilterableState::GetOSVersion();
-  state->channel =
-      ConvertProductChannelToStudyChannel(client_->GetChannelForVariations());
-  state->form_factor = GetCurrentFormFactor();
-  state->cpu_architecture = GetCurrentCpuArchitecture();
-  state->platform = GetPlatform();
-  // TODO(crbug/1111131): Expand to other platforms.
-#if BUILDFLAG(IS_CHROMEOS_ASH) || BUILDFLAG(IS_ANDROID)
-  state->hardware_class = base::SysInfo::HardwareModelName();
-#endif
-#if BUILDFLAG(IS_ANDROID)
-  // This is set on Android only currently, because the IsLowEndDevice() API
-  // on other platforms has no intrinsic meaning outside of a field trial that
-  // controls its value. Since this is before server-side field trials are
-  // evaluated, that field trial would not be able to apply for this case.
-  state->is_low_end_device = base::SysInfo::IsLowEndDevice();
-#endif
-  state->session_consistency_country = GetLatestCountry();
-  state->permanent_consistency_country = LoadPermanentConsistencyCountry(
-      version, state->session_consistency_country);
-  state->policy_restriction = GetVariationPolicyRestriction(local_state());
-  return state;
-}
-=======
     const UIStringOverrider& ui_string_overrider,
     LimitedEntropySyntheticTrial* limited_entropy_synthetic_trial)
     : VariationsFieldTrialCreatorBase(
@@ -398,139 +36,12 @@
           }),
           limited_entropy_synthetic_trial),
       ui_string_overrider_(ui_string_overrider) {}
->>>>>>> 626889fb
 
 VariationsFieldTrialCreator::~VariationsFieldTrialCreator() = default;
 
 void VariationsFieldTrialCreator::OverrideCachedUIStrings() {
   DCHECK(ui::ResourceBundle::HasSharedInstance());
 
-<<<<<<< HEAD
-  const std::string permanent_overridden_country =
-      local_state()->GetString(prefs::kVariationsPermanentOverriddenCountry);
-
-  if (!permanent_overridden_country.empty()) {
-    base::UmaHistogramEnumeration(
-        "Variations.LoadPermanentConsistencyCountryResult",
-        LOAD_COUNTRY_HAS_PERMANENT_OVERRIDDEN_COUNTRY, LOAD_COUNTRY_MAX);
-    return permanent_overridden_country;
-  }
-
-  const base::Value::List& list_value =
-      local_state()->GetList(prefs::kVariationsPermanentConsistencyCountry);
-  const std::string* stored_version_string = nullptr;
-  const std::string* stored_country = nullptr;
-
-  // Determine if the saved pref value is present and valid.
-  const bool is_pref_empty = list_value.empty();
-  const bool is_pref_valid =
-      list_value.size() == 2 &&
-      (stored_version_string = list_value[0].GetIfString()) &&
-      (stored_country = list_value[1].GetIfString()) &&
-      base::Version(*stored_version_string).IsValid();
-
-  // Determine if the version from the saved pref matches |version|.
-  const bool does_version_match =
-      is_pref_valid && version == base::Version(*stored_version_string);
-
-  // Determine if the country in the saved pref matches the country in
-  // |latest_country|.
-  const bool does_country_match = is_pref_valid && !latest_country.empty() &&
-                                  *stored_country == latest_country;
-
-  // Record a histogram for how the saved pref value compares to the current
-  // version and the country code in the variations seed.
-  LoadPermanentConsistencyCountryResult result;
-  if (is_pref_empty) {
-    result = !latest_country.empty() ? LOAD_COUNTRY_NO_PREF_HAS_SEED
-                                     : LOAD_COUNTRY_NO_PREF_NO_SEED;
-  } else if (!is_pref_valid) {
-    result = !latest_country.empty() ? LOAD_COUNTRY_INVALID_PREF_HAS_SEED
-                                     : LOAD_COUNTRY_INVALID_PREF_NO_SEED;
-  } else if (latest_country.empty()) {
-    result = does_version_match ? LOAD_COUNTRY_HAS_PREF_NO_SEED_VERSION_EQ
-                                : LOAD_COUNTRY_HAS_PREF_NO_SEED_VERSION_NEQ;
-  } else if (does_version_match) {
-    result = does_country_match ? LOAD_COUNTRY_HAS_BOTH_VERSION_EQ_COUNTRY_EQ
-                                : LOAD_COUNTRY_HAS_BOTH_VERSION_EQ_COUNTRY_NEQ;
-  } else {
-    result = does_country_match ? LOAD_COUNTRY_HAS_BOTH_VERSION_NEQ_COUNTRY_EQ
-                                : LOAD_COUNTRY_HAS_BOTH_VERSION_NEQ_COUNTRY_NEQ;
-  }
-  UMA_HISTOGRAM_ENUMERATION("Variations.LoadPermanentConsistencyCountryResult",
-                            result, LOAD_COUNTRY_MAX);
-
-  // Use the stored country if one is available and was fetched since the last
-  // time Chrome was updated.
-  if (does_version_match)
-    return *stored_country;
-
-  if (latest_country.empty()) {
-    if (!is_pref_valid)
-      local_state()->ClearPref(prefs::kVariationsPermanentConsistencyCountry);
-    // If we've never received a country code from the server, use an empty
-    // country so that it won't pass any filters that specifically include
-    // countries, but so that it will pass any filters that specifically exclude
-    // countries.
-    return std::string();
-  }
-
-  // Otherwise, update the pref with the current Chrome version and country.
-  StorePermanentCountry(version, latest_country);
-  return latest_country;
-}
-
-void VariationsFieldTrialCreator::StorePermanentCountry(
-    const base::Version& version,
-    const std::string& country) {
-  base::Value::List new_list_value;
-  new_list_value.Append(version.GetString());
-  new_list_value.Append(country);
-  local_state()->SetList(prefs::kVariationsPermanentConsistencyCountry,
-                         std::move(new_list_value));
-}
-
-void VariationsFieldTrialCreator::StoreVariationsOverriddenCountry(
-    const std::string& country) {
-  local_state()->SetString(prefs::kVariationsPermanentOverriddenCountry,
-                           country);
-}
-
-void VariationsFieldTrialCreator::OverrideVariationsPlatform(
-    Study::Platform platform_override) {
-  has_platform_override_ = true;
-  platform_override_ = platform_override;
-}
-
-void VariationsFieldTrialCreator::OverrideCachedUIStrings() {
-  DCHECK(ui::ResourceBundle::HasSharedInstance());
-
-  ui::ResourceBundle* bundle = &ui::ResourceBundle::GetSharedInstance();
-  bundle->CheckCanOverrideStringResources();
-
-  for (auto const& it : overridden_strings_map_)
-    bundle->OverrideLocaleStringResource(it.first, it.second);
-
-  overridden_strings_map_.clear();
-}
-
-bool VariationsFieldTrialCreator::IsOverrideResourceMapEmpty() {
-  return overridden_strings_map_.empty();
-}
-
-Study::Platform VariationsFieldTrialCreator::GetPlatform() {
-  if (has_platform_override_)
-    return platform_override_;
-  return ClientFilterableState::GetCurrentPlatform();
-}
-
-void VariationsFieldTrialCreator::OverrideUIString(uint32_t resource_hash,
-                                                   const std::u16string& str) {
-  int resource_id = ui_string_overrider_.GetResourceIndex(resource_hash);
-  if (resource_id == -1)
-    return;
-
-=======
   ui::ResourceBundle* bundle = &ui::ResourceBundle::GetSharedInstance();
   bundle->CheckCanOverrideStringResources();
 
@@ -550,7 +61,6 @@
   if (resource_id == -1)
     return;
 
->>>>>>> 626889fb
   // This function may be called before the resource bundle is initialized. So
   // we cache the UI strings and override them after the full browser starts.
   if (!ui::ResourceBundle::HasSharedInstance()) {
@@ -560,245 +70,6 @@
 
   ui::ResourceBundle::GetSharedInstance().OverrideLocaleStringResource(
       resource_id, str);
-<<<<<<< HEAD
-}
-
-Study::FormFactor VariationsFieldTrialCreator::GetCurrentFormFactor() {
-  return client_->GetCurrentFormFactor();
-}
-
-#if BUILDFLAG(FIELDTRIAL_TESTING_ENABLED)
-void VariationsFieldTrialCreator::ApplyFieldTrialTestingConfig(
-    base::FeatureList* feature_list) {
-  VLOG(1) << "Applying FieldTrialTestingConfig";
-  // Note that passing base::Unretained(this) below is safe because the callback
-  // is executed synchronously.
-  AssociateDefaultFieldTrialConfig(
-      base::BindRepeating(&VariationsFieldTrialCreator::OverrideUIString,
-                          base::Unretained(this)),
-      GetPlatform(), GetCurrentFormFactor(), feature_list);
-}
-#endif  // BUILDFLAG(FIELDTRIAL_TESTING_ENABLED)
-
-bool VariationsFieldTrialCreator::HasSeedExpired(bool is_safe_seed) {
-  const base::Time fetch_time = is_safe_seed
-                                    ? GetSeedStore()->GetSafeSeedFetchTime()
-                                    : GetSeedStore()->GetLastFetchTime();
-
-  // If the fetch time is null, skip the expiry check. If the seed is a regular
-  // seed (i.e. not a safe seed) and the fetch time is missing, then this must
-  // be the first run of Chrome. If the seed is a safe seed, the fetch time may
-  // be missing because the pref was added about a milestone later than most of
-  // the other safe seed prefs.
-  if (fetch_time.is_null()) {
-    RecordSeedExpiry(is_safe_seed, VariationsSeedExpiry::kFetchTimeMissing);
-    if (!is_safe_seed) {
-      // Store the current time as the last fetch time for Chrome's first run.
-      GetSeedStore()->RecordLastFetchTime(base::Time::Now());
-      // Record freshness of "0", since we expect a first run seed to be fresh.
-      RecordSeedFreshness(base::TimeDelta());
-    }
-    return false;
-  }
-  bool has_seed_expired = HasSeedExpiredSinceTime(fetch_time);
-  if (!has_seed_expired)
-    RecordSeedFreshness(base::Time::Now() - fetch_time);
-  RecordSeedExpiry(is_safe_seed, has_seed_expired
-                                     ? VariationsSeedExpiry::kExpired
-                                     : VariationsSeedExpiry::kNotExpired);
-  return has_seed_expired;
-}
-
-bool VariationsFieldTrialCreator::IsSeedForFutureMilestone(bool is_safe_seed) {
-  const std::string milestone_pref = is_safe_seed
-                                         ? prefs::kVariationsSafeSeedMilestone
-                                         : prefs::kVariationsSeedMilestone;
-
-  // The regular and safe seed milestone prefs were added in M97, so the prefs
-  // are not populated for seeds stored before then.
-  int seed_milestone = local_state()->GetInteger(milestone_pref);
-  if (!seed_milestone)
-    return false;
-
-  int client_milestone = version_info::GetMajorVersionNumberAsInt();
-  return seed_milestone > client_milestone;
-}
-
-base::flat_set<uint64_t>
-VariationsFieldTrialCreator::GetGoogleGroupsFromPrefs() {
-  // Before using Google groups information, ensure that there any information
-  // for already-deleted profiles has been removed.
-  //
-  // TODO(b/264838828): move this call to be done in SetUpFieldTrials().  The
-  // reason it is currently done here is simply to allow a safer gradual
-  // rollout of the initial feature, as this code is only run if there is at
-  // least one study that filters by Google group membership.
-  client_->RemoveGoogleGroupsFromPrefsForDeletedProfiles(local_state());
-
-  base::flat_set<uint64_t> groups = base::flat_set<uint64_t>();
-
-  const base::Value::Dict& profiles_dict =
-      local_state()->GetDict(prefs::kVariationsGoogleGroups);
-  for (const auto profile : profiles_dict) {
-    const base::Value::List& profile_groups = profile.second.GetList();
-    for (const auto& group_value : profile_groups) {
-      const std::string* group = group_value.GetIfString();
-      if (!group || group->empty()) {
-        continue;
-      }
-      uint64_t group_id;
-      if (!base::StringToUint64(*group, &group_id)) {
-        continue;
-      }
-      groups.insert(group_id);
-    }
-  }
-  return groups;
-}
-
-bool VariationsFieldTrialCreator::CreateTrialsFromSeed(
-    const EntropyProviders& entropy_providers,
-    base::FeatureList* feature_list,
-    SafeSeedManager* safe_seed_manager) {
-  TRACE_EVENT0("startup", "VariationsFieldTrialCreator::CreateTrialsFromSeed");
-  DCHECK_CALLED_ON_VALID_SEQUENCE(sequence_checker_);
-  CHECK(!create_trials_from_seed_called_);
-  create_trials_from_seed_called_ = true;
-
-  base::TimeTicks start_time = base::TimeTicks::Now();
-
-  const base::Version& current_version = version_info::GetVersion();
-  if (!current_version.IsValid()) {
-    return false;
-  }
-
-  std::unique_ptr<ClientFilterableState> client_filterable_state =
-      GetClientFilterableStateForVersion(current_version);
-  base::UmaHistogramSparse("Variations.UserChannel",
-                           client_filterable_state->channel);
-  base::UmaHistogramEnumeration("Variations.PolicyRestriction",
-                                client_filterable_state->policy_restriction);
-
-  seed_type_ = safe_seed_manager->GetSeedType();
-  // If we have tried safe seed and we still get crashes, try null seed.
-  if (seed_type_ == SeedType::kNullSeed) {
-    RecordVariationsSeedUsage(SeedUsage::kNullSeedUsed);
-    return false;
-  }
-
-  VariationsSeed seed;
-
-  std::string seed_data;              // Only set if not in safe mode.
-  std::string base64_seed_signature;  // Only set if not in safe mode.
-  const bool run_in_safe_mode = seed_type_ == SeedType::kSafeSeed;
-  const bool seed_loaded =
-      run_in_safe_mode
-          ? GetSeedStore()->LoadSafeSeed(&seed, client_filterable_state.get())
-          : GetSeedStore()->LoadSeed(&seed, &seed_data, &base64_seed_signature);
-  if (!seed_loaded) {
-    // If Chrome should run in safe mode but the safe seed was not successfully
-    // loaded, then do not apply a seed. Fall back to client-side defaults.
-    RecordVariationsSeedUsage(run_in_safe_mode
-                                  ? SeedUsage::kUnloadableSafeSeedNotUsed
-                                  : SeedUsage::kUnloadableRegularSeedNotUsed);
-    return false;
-  }
-  if (HasSeedExpired(/*is_safe_seed=*/run_in_safe_mode)) {
-    RecordVariationsSeedUsage(run_in_safe_mode
-                                  ? SeedUsage::kExpiredSafeSeedNotUsed
-                                  : SeedUsage::kExpiredRegularSeedNotUsed);
-    return false;
-  }
-  if (IsSeedForFutureMilestone(/*is_safe_seed=*/run_in_safe_mode)) {
-    RecordVariationsSeedUsage(
-        run_in_safe_mode ? SeedUsage::kSafeSeedForFutureMilestoneNotUsed
-                         : SeedUsage::kRegularSeedForFutureMilestoneNotUsed);
-    return false;
-  }
-  RecordVariationsSeedUsage(run_in_safe_mode ? SeedUsage::kSafeSeedUsed
-                                             : SeedUsage::kRegularSeedUsed);
-
-  // Note that passing base::Unretained(this) below is safe because the callback
-  // is executed synchronously. It is not possible to pass UIStringOverrider
-  // directly to VariationsSeedProcessor (which is in components/variations and
-  // not components/variations/service) as the variations component should not
-  // depend on //ui/base.
-  VariationsSeedProcessor().CreateTrialsFromSeed(
-      seed, *client_filterable_state,
-      base::BindRepeating(&VariationsFieldTrialCreator::OverrideUIString,
-                          base::Unretained(this)),
-      entropy_providers, feature_list);
-
-  VLOG(1) << "CreateTrialsFromSeed complete with "
-          << "seed.version='" << seed.version() << "'";
-
-  // Store into the |safe_seed_manager| the combined server and client data used
-  // to create the field trials. But, as an optimization, skip this step when
-  // running in safe mode – once running in safe mode, there can never be a need
-  // to save the active state to the safe seed prefs.
-  if (!run_in_safe_mode) {
-    safe_seed_manager->SetActiveSeedState(
-        seed_data, base64_seed_signature,
-        local_state()->GetInteger(prefs::kVariationsSeedMilestone),
-        std::move(client_filterable_state), seed_store_->GetLastFetchTime());
-  }
-
-  base::UmaHistogramCounts1M("Variations.AppliedSeed.Size", seed_data.size());
-  base::UmaHistogramTimes("Variations.SeedProcessingTime",
-                          base::TimeTicks::Now() - start_time);
-  return true;
-}
-
-void VariationsFieldTrialCreator::LoadSeedFromFile(
-    const base::FilePath& seed_path) {
-  VLOG(1) << "Loading seed from file:" << seed_path;
-  JSONFileValueDeserializer file_deserializer(seed_path);
-  int error_code;
-  std::string error_message;
-  std::unique_ptr<base::Value> json_contents =
-      file_deserializer.Deserialize(&error_code, &error_message);
-
-  if (!json_contents) {
-    ExitWithMessage(base::StringPrintf("Failed to load \"%s\" %s (%i)",
-                                       seed_path.AsUTF8Unsafe().c_str(),
-                                       error_message.c_str(), error_code));
-  }
-
-  const base::Value* seed_data =
-      json_contents->GetDict().Find(prefs::kVariationsCompressedSeed);
-  const base::Value* seed_signature =
-      json_contents->GetDict().Find(prefs::kVariationsSeedSignature);
-
-  if (!seed_data || !seed_data->is_string()) {
-    ExitWithMessage(
-        base::StringPrintf("Missing or invalid seed data in contents of \"%s\"",
-                           seed_path.AsUTF8Unsafe().c_str()));
-  }
-
-  if (!seed_signature || !seed_signature->is_string()) {
-    ExitWithMessage(base::StringPrintf(
-        "Missing or invalid seed signature in contents of \"%s\"",
-        seed_path.AsUTF8Unsafe().c_str()));
-  }
-
-  // Set fail counters to 0 to make sure Chrome doesn't run in variations safe
-  // mode. This ensures that Chrome won't use the safe seed.
-  local_state()->SetInteger(prefs::kVariationsCrashStreak, 0);
-  local_state()->SetInteger(prefs::kVariationsFailedToFetchSeedStreak, 0);
-
-  // Override Local State seed prefs.
-  local_state()->SetString(prefs::kVariationsCompressedSeed,
-                           seed_data->GetString());
-  local_state()->SetString(prefs::kVariationsSeedSignature,
-                           seed_signature->GetString());
-
-  local_state()->CommitPendingWrite();  // Schedule a write to Local State.
-}
-
-VariationsSeedStore* VariationsFieldTrialCreator::GetSeedStore() {
-  return seed_store_.get();
-=======
->>>>>>> 626889fb
 }
 
 }  // namespace variations