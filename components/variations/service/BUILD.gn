--- conflicted
+++ resolved
@@ -4,10 +4,6 @@
 
 import("//build/buildflag_header.gni")
 import("//build/config/chrome_build.gni")
-<<<<<<< HEAD
-import("//build/config/chromeos/ui_mode.gni")
-=======
->>>>>>> 626889fb
 
 declare_args() {
   # Set to true make a build that disables activation of field trial tests
@@ -37,10 +33,6 @@
 
 static_library("service") {
   sources = [
-<<<<<<< HEAD
-    "google_groups_updater_service.cc",
-    "google_groups_updater_service.h",
-=======
     "google_groups_manager.cc",
     "google_groups_manager.h",
     "google_groups_manager_prefs.h",
@@ -48,7 +40,6 @@
     "limited_entropy_randomization.h",
     "limited_entropy_synthetic_trial.cc",
     "limited_entropy_synthetic_trial.h",
->>>>>>> 626889fb
     "safe_seed_manager.cc",
     "safe_seed_manager.h",
     "safe_seed_manager_base.cc",
@@ -70,17 +61,10 @@
   public_deps = [ "//base" ]
   deps = [
     ":buildflags",
-<<<<<<< HEAD
-    "//base",
-    "//build:branding_buildflags",
-    "//build:chromeos_buildflags",
-    "//build/config/chromebox_for_meetings:buildflags",
-=======
     "//base/version_info:channel",
     "//build:branding_buildflags",
     "//build/config/chromebox_for_meetings:buildflags",
     "//components/country_codes",
->>>>>>> 626889fb
     "//components/encrypted_messages",
     "//components/keyed_service/core",
     "//components/language/core/browser",
@@ -98,25 +82,14 @@
     "//services/network/public/cpp",
     "//ui/base",
   ]
-
-  if (is_chromeos_ash) {
-    deps += [
-      "//chromeos/ash/components/dbus/featured",
-      "//components/variations/cros:proto",
-    ]
-  }
 }
 
 source_set("unit_tests") {
   testonly = true
   sources = [
-<<<<<<< HEAD
-    "google_groups_updater_service_unittest.cc",
-=======
     "google_groups_manager_unittest.cc",
     "limited_entropy_randomization_unittest.cc",
     "limited_entropy_synthetic_trial_unittest.cc",
->>>>>>> 626889fb
     "safe_seed_manager_unittest.cc",
     "ui_string_overrider_unittest.cc",
     "variations_field_trial_creator_unittest.cc",
@@ -133,10 +106,7 @@
     "//components/metrics",
     "//components/metrics:test_support",
     "//components/prefs:test_support",
-<<<<<<< HEAD
-=======
     "//components/sync:test_support",
->>>>>>> 626889fb
     "//components/sync_preferences:test_support",
     "//components/variations",
     "//components/variations:test_support",
@@ -150,11 +120,4 @@
     "//services/network/public/cpp",
     "//testing/gtest",
   ]
-
-  if (is_chromeos_ash) {
-    deps += [
-      "//chromeos/ash/components/dbus/featured",
-      "//components/variations/cros:proto",
-    ]
-  }
 }