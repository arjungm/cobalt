// Copyright 2017 The Chromium Authors
// Use of this source code is governed by a BSD-style license that can be
// found in the LICENSE file.

#ifndef COMPONENTS_VARIATIONS_SERVICE_SAFE_SEED_MANAGER_H_
#define COMPONENTS_VARIATIONS_SERVICE_SAFE_SEED_MANAGER_H_

<<<<<<< HEAD
#include <memory>
#include <string>

#include "base/gtest_prod_util.h"
#include "base/memory/raw_ptr.h"
#include "base/memory/weak_ptr.h"
#include "base/time/time.h"
#include "build/chromeos_buildflags.h"

#if BUILDFLAG(IS_CHROMEOS_ASH)
#include "components/variations/cros/featured.pb.h"
#endif  // BUILDFLAG(IS_CHROMEOS_ASH)
=======
#include "base/memory/raw_ptr.h"
#include "base/time/time.h"
#include "components/variations/service/safe_seed_manager_base.h"
>>>>>>> 626889fb

class PrefRegistrySimple;
class PrefService;

namespace variations {

class VariationsSeedStore;

// As of January 2018, users at the 99.5th percentile, across all platforms,
// tend to experience fewer than 3 consecutive crashes: [1], [2], [3], [4].
// Note, however, that this is less true for the less-stable channels on some
// platforms.
// [1] All platforms, stable channel (consistently stable):
//     https://uma.googleplex.com/timeline_v2?sid=90ac80f4573249fb341a8e49501bfcfd
// [2] Most platforms, all channels (consistently stable other than occasional
//     spikes on Canary):
//     https://uma.googleplex.com/timeline_v2?sid=7af5ba1969db76689a401f982a1db539
// [3] A less stable platform, all channels:
//     https://uma.googleplex.com/timeline_v2?sid=07dbc8e4fa9f08e332fb609309a21882
// [4] Another less stable platform, all channels:
//     https://uma.googleplex.com/timeline_v2?sid=a7b529ef5d52863fae2d216e963c4cbc
// Overall, the only {platform, channel} combinations that spike above 3
// consecutive crashes are ones with very few users, plus Canary. It's probably
// not realistic to avoid false positives for these less-stable configurations.
constexpr int kCrashStreakSafeSeedThreshold = 3;
<<<<<<< HEAD
constexpr int kCrashStreakNullSeedThreshold = 6;

enum class SeedType {
  kRegularSeed,
  kSafeSeed,
  kNullSeed,
};
=======
constexpr int kCrashStreakNullSeedThreshold = 4;
>>>>>>> 626889fb

// The primary class that encapsulates state for managing the safe seed.
class SafeSeedManager : public SafeSeedManagerBase {
 public:
  // Creates a SafeSeedManager instance and updates a safe mode pref,
  // kVariationsFailedToFetchSeedStreak, for bookkeeping.
  explicit SafeSeedManager(PrefService* local_state);
<<<<<<< HEAD

  SafeSeedManager(const SafeSeedManager&) = delete;
  SafeSeedManager& operator=(const SafeSeedManager&) = delete;

  virtual ~SafeSeedManager();

  // Registers safe mode prefs in Local State.
  static void RegisterPrefs(PrefRegistrySimple* registry);

  // Returns the type of seed the client should use.  Uses Regular seed by
  // default, but will use Safe seed, and Null seed after continual crashes or
  // network fetch failures.
  // Virtual for testing.
  virtual SeedType GetSeedType() const;

  // Stores the combined server and client state that control the active
  // variations state. May be called at most once per Chrome app launch. As an
  // optimization, should not be called when running in safe mode.
  // Virtual for testing.
  virtual void SetActiveSeedState(
      const std::string& seed_data,
      const std::string& base64_seed_signature,
      int seed_milestone,
      std::unique_ptr<ClientFilterableState> client_filterable_state,
      base::Time seed_fetch_time);
=======

  SafeSeedManager(const SafeSeedManager&) = delete;
  SafeSeedManager& operator=(const SafeSeedManager&) = delete;

  ~SafeSeedManager() override;

  // Registers safe mode prefs in Local State.
  static void RegisterPrefs(PrefRegistrySimple* registry);

  // Returns the type of seed the client should use.  Uses Regular seed by
  // default, but will use Safe seed, and Null seed after continual crashes or
  // network fetch failures.
  SeedType GetSeedType() const override;
>>>>>>> 626889fb

  // Records that a fetch has started: pessimistically increments the
  // corresponding failure streak for safe mode.
  void RecordFetchStarted() override;

  // Records a successful fetch: resets the failure streaks for safe mode.
  // Writes the currently active seed to the |seed_store| as a safe seed, if
  // appropriate.
  void RecordSuccessfulFetch(VariationsSeedStore* seed_store) override;

 private:
<<<<<<< HEAD
  FRIEND_TEST_ALL_PREFIXES(SafeSeedManagerTest, GetSafeSeedStateForPlatform);

  // The combined server and client state needed to save an active seed as a
  // safe seed. Not set when running in safe mode.
  struct ActiveSeedState {
    ActiveSeedState(
        const std::string& seed_data,
        const std::string& base64_seed_signature,
        int seed_milestone,
        std::unique_ptr<ClientFilterableState> client_filterable_state,
        base::Time seed_fetch_time);
    ~ActiveSeedState();

    // The serialized variations seed data.
    const std::string seed_data;

    // The base64-encoded signature for the seed data.
    const std::string base64_seed_signature;

    // The milestone with which the active seed was fetched.
    const int seed_milestone;

    // The client state which is used for filtering studies.
    const std::unique_ptr<ClientFilterableState> client_filterable_state;

    // The latest timestamp at which this seed was fetched. This is always a
    // client-side timestamp, never a server-provided timestamp.
    const base::Time seed_fetch_time;
  };
  std::unique_ptr<ActiveSeedState> active_seed_state_;

  // The active seed state must never be set more than once.
  bool has_set_active_seed_state_ = false;

  // The pref service used to persist the variations seed. Weak reference; must
  // outlive |this| instance.
  raw_ptr<PrefService> local_state_;

#if BUILDFLAG(IS_CHROMEOS_ASH)
  // Gets the combined server and client state used for early boot variations
  // platform disaster recovery.
  featured::SeedDetails GetSafeSeedStateForPlatform();

  // Retries sending the safe seed to platform. Does not retry after two failed
  // attempts.
  void MaybeRetrySendSafeSeed(const featured::SeedDetails& safe_seed,
                              bool success);

  // Sends the safe seed to the platform.
  void SendSafeSeedToPlatform(const featured::SeedDetails& safe_seed);

  // A counter that keeps track of how many times the current safe seed is sent
  // to platform.
  size_t send_seed_to_platform_attempts_ = 0;

  // Note: This should remain the last member so it'll be destroyed and
  // invalidate its weak pointers before any other members are destroyed.
  base::WeakPtrFactory<SafeSeedManager> weak_ptr_factory_{this};
#endif  // BUILDFLAG(IS_CHROMEOS_ASH)
=======
  // The pref service used to persist the variations seed. Weak reference; must
  // outlive |this| instance.
  raw_ptr<PrefService> local_state_;
>>>>>>> 626889fb
};

}  // namespace variations

#endif  // COMPONENTS_VARIATIONS_SERVICE_SAFE_SEED_MANAGER_H_<|MERGE_RESOLUTION|>--- conflicted
+++ resolved
@@ -5,24 +5,9 @@
 #ifndef COMPONENTS_VARIATIONS_SERVICE_SAFE_SEED_MANAGER_H_
 #define COMPONENTS_VARIATIONS_SERVICE_SAFE_SEED_MANAGER_H_
 
-<<<<<<< HEAD
-#include <memory>
-#include <string>
-
-#include "base/gtest_prod_util.h"
-#include "base/memory/raw_ptr.h"
-#include "base/memory/weak_ptr.h"
-#include "base/time/time.h"
-#include "build/chromeos_buildflags.h"
-
-#if BUILDFLAG(IS_CHROMEOS_ASH)
-#include "components/variations/cros/featured.pb.h"
-#endif  // BUILDFLAG(IS_CHROMEOS_ASH)
-=======
 #include "base/memory/raw_ptr.h"
 #include "base/time/time.h"
 #include "components/variations/service/safe_seed_manager_base.h"
->>>>>>> 626889fb
 
 class PrefRegistrySimple;
 class PrefService;
@@ -48,17 +33,7 @@
 // consecutive crashes are ones with very few users, plus Canary. It's probably
 // not realistic to avoid false positives for these less-stable configurations.
 constexpr int kCrashStreakSafeSeedThreshold = 3;
-<<<<<<< HEAD
-constexpr int kCrashStreakNullSeedThreshold = 6;
-
-enum class SeedType {
-  kRegularSeed,
-  kSafeSeed,
-  kNullSeed,
-};
-=======
 constexpr int kCrashStreakNullSeedThreshold = 4;
->>>>>>> 626889fb
 
 // The primary class that encapsulates state for managing the safe seed.
 class SafeSeedManager : public SafeSeedManagerBase {
@@ -66,33 +41,6 @@
   // Creates a SafeSeedManager instance and updates a safe mode pref,
   // kVariationsFailedToFetchSeedStreak, for bookkeeping.
   explicit SafeSeedManager(PrefService* local_state);
-<<<<<<< HEAD
-
-  SafeSeedManager(const SafeSeedManager&) = delete;
-  SafeSeedManager& operator=(const SafeSeedManager&) = delete;
-
-  virtual ~SafeSeedManager();
-
-  // Registers safe mode prefs in Local State.
-  static void RegisterPrefs(PrefRegistrySimple* registry);
-
-  // Returns the type of seed the client should use.  Uses Regular seed by
-  // default, but will use Safe seed, and Null seed after continual crashes or
-  // network fetch failures.
-  // Virtual for testing.
-  virtual SeedType GetSeedType() const;
-
-  // Stores the combined server and client state that control the active
-  // variations state. May be called at most once per Chrome app launch. As an
-  // optimization, should not be called when running in safe mode.
-  // Virtual for testing.
-  virtual void SetActiveSeedState(
-      const std::string& seed_data,
-      const std::string& base64_seed_signature,
-      int seed_milestone,
-      std::unique_ptr<ClientFilterableState> client_filterable_state,
-      base::Time seed_fetch_time);
-=======
 
   SafeSeedManager(const SafeSeedManager&) = delete;
   SafeSeedManager& operator=(const SafeSeedManager&) = delete;
@@ -106,7 +54,6 @@
   // default, but will use Safe seed, and Null seed after continual crashes or
   // network fetch failures.
   SeedType GetSeedType() const override;
->>>>>>> 626889fb
 
   // Records that a fetch has started: pessimistically increments the
   // corresponding failure streak for safe mode.
@@ -118,71 +65,9 @@
   void RecordSuccessfulFetch(VariationsSeedStore* seed_store) override;
 
  private:
-<<<<<<< HEAD
-  FRIEND_TEST_ALL_PREFIXES(SafeSeedManagerTest, GetSafeSeedStateForPlatform);
-
-  // The combined server and client state needed to save an active seed as a
-  // safe seed. Not set when running in safe mode.
-  struct ActiveSeedState {
-    ActiveSeedState(
-        const std::string& seed_data,
-        const std::string& base64_seed_signature,
-        int seed_milestone,
-        std::unique_ptr<ClientFilterableState> client_filterable_state,
-        base::Time seed_fetch_time);
-    ~ActiveSeedState();
-
-    // The serialized variations seed data.
-    const std::string seed_data;
-
-    // The base64-encoded signature for the seed data.
-    const std::string base64_seed_signature;
-
-    // The milestone with which the active seed was fetched.
-    const int seed_milestone;
-
-    // The client state which is used for filtering studies.
-    const std::unique_ptr<ClientFilterableState> client_filterable_state;
-
-    // The latest timestamp at which this seed was fetched. This is always a
-    // client-side timestamp, never a server-provided timestamp.
-    const base::Time seed_fetch_time;
-  };
-  std::unique_ptr<ActiveSeedState> active_seed_state_;
-
-  // The active seed state must never be set more than once.
-  bool has_set_active_seed_state_ = false;
-
   // The pref service used to persist the variations seed. Weak reference; must
   // outlive |this| instance.
   raw_ptr<PrefService> local_state_;
-
-#if BUILDFLAG(IS_CHROMEOS_ASH)
-  // Gets the combined server and client state used for early boot variations
-  // platform disaster recovery.
-  featured::SeedDetails GetSafeSeedStateForPlatform();
-
-  // Retries sending the safe seed to platform. Does not retry after two failed
-  // attempts.
-  void MaybeRetrySendSafeSeed(const featured::SeedDetails& safe_seed,
-                              bool success);
-
-  // Sends the safe seed to the platform.
-  void SendSafeSeedToPlatform(const featured::SeedDetails& safe_seed);
-
-  // A counter that keeps track of how many times the current safe seed is sent
-  // to platform.
-  size_t send_seed_to_platform_attempts_ = 0;
-
-  // Note: This should remain the last member so it'll be destroyed and
-  // invalidate its weak pointers before any other members are destroyed.
-  base::WeakPtrFactory<SafeSeedManager> weak_ptr_factory_{this};
-#endif  // BUILDFLAG(IS_CHROMEOS_ASH)
-=======
-  // The pref service used to persist the variations seed. Weak reference; must
-  // outlive |this| instance.
-  raw_ptr<PrefService> local_state_;
->>>>>>> 626889fb
 };
 
 }  // namespace variations
