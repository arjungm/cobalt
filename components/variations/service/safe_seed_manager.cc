// Copyright 2017 The Chromium Authors
// Use of this source code is governed by a BSD-style license that can be
// found in the LICENSE file.

#include "components/variations/service/safe_seed_manager.h"

#include <algorithm>

#include "base/base_switches.h"
#include "base/command_line.h"
#include "base/logging.h"
#include "base/metrics/histogram_functions.h"
#include "base/metrics/histogram_macros.h"
<<<<<<< HEAD
#include "build/chromeos_buildflags.h"
=======
>>>>>>> 626889fb
#include "components/prefs/pref_registry.h"
#include "components/prefs/pref_registry_simple.h"
#include "components/prefs/pref_service.h"
#include "components/variations/client_filterable_state.h"
#include "components/variations/pref_names.h"
#include "components/variations/variations_seed_store.h"
#include "components/variations/variations_switches.h"

#if BUILDFLAG(IS_CHROMEOS_ASH)
#include "base/functional/callback.h"
#include "chromeos/ash/components/dbus/featured/featured_client.h"
#include "components/variations/cros/featured.pb.h"
#endif  // BUILDFLAG(IS_CHROMEOS_ASH)

<<<<<<< HEAD
namespace variations {

=======
>>>>>>> 626889fb
// Consecutive seed fetch failures are, unfortunately, a bit more common. As of
// January 2018, users at the 99.5th percentile tend to see fewer than 4
// consecutive fetch failures on mobile platforms; and users at the 99th
// percentile tend to see fewer than 5 or 6 consecutive failures on desktop
// platforms. It makes sense that the characteristics differ on mobile
// vs. desktop platforms, given that the two use different scheduling algorithms
// for the fetches. Graphs:
// [1] Android, all channels (consistently connected):
//     https://uma.googleplex.com/timeline_v2?sid=99d1d4c2490c60bcbde7afeb77c12a28
// [2] High-connectivity platforms, Stable and Beta channel (consistently
//     connected):
//     https://uma.googleplex.com/timeline_v2?sid=2db5b7278dad41cbf349f5f2cb30efd9
// [3] Other platforms, Stable and Beta channel (slightly less connected):
//     https://uma.googleplex.com/timeline_v2?sid=d4ba2f3751d211898f8e69214147c2ec
// [4] All platforms, Dev (even less connected):
//     https://uma.googleplex.com/timeline_v2?sid=5740fb22b17faa823822adfd8e00ec1a
// [5] All platforms, Canary (actually fairly well-connected!):
//     https://uma.googleplex.com/timeline_v2?sid=3e14d3e4887792bb614db9f3f2c1d48c
// Note the all of the graphs show a spike on a particular day, presumably due
// to server-side instability. Moreover, the Dev channel on desktop is an
// outlier – users on the Dev channel can experience just shy of 9 consecutive
// failures on some platforms.
// Decision: There is not an obvious threshold that both achieves a low
// false-positive rate and provides good coverage for true positives. For now,
// set a threshold that should minimize false-positives.
// TODO(isherman): Check in with the networking team about their thoughts on how
// to find a better balance here.
constexpr int kFetchFailureStreakSafeSeedThreshold = 25;
constexpr int kFetchFailureStreakNullSeedThreshold = 50;

<<<<<<< HEAD
#if BUILDFLAG(IS_CHROMEOS_ASH)
// Number of attempts to send the safe seed from Chrome to CrOS platforms before
// giving up.
constexpr int kSendPlatformSafeSeedMaxAttempts = 2;
#endif  // BUILDFLAG(IS_CHROMEOS_ASH)

=======
>>>>>>> 626889fb
SafeSeedManager::SafeSeedManager(PrefService* local_state)
    : local_state_(local_state) {
  int num_failed_fetches =
      local_state_->GetInteger(prefs::kVariationsFailedToFetchSeedStreak);
  base::UmaHistogramSparse("Variations.SafeMode.Streak.FetchFailures",
                           std::clamp(num_failed_fetches, 0, 100));
}

SafeSeedManager::~SafeSeedManager() = default;

// static
void SafeSeedManager::RegisterPrefs(PrefRegistrySimple* registry) {
  // Verify that the crash streak pref has already been registered.
  DCHECK(
      registry->defaults()->GetValue(prefs::kVariationsCrashStreak, nullptr));

  // Registers one of two prefs used for tracking variations-seed-related
  // failures. The other pref, kVariationsCrashStreak, is registered in
  // CleanExitBeacon::RegisterPrefs(). See components/metrics/
  // clean_exit_beacon.cc for more details.
  registry->RegisterIntegerPref(prefs::kVariationsFailedToFetchSeedStreak, 0);
}

SeedType SafeSeedManager::GetSeedType() const {
  // Ignore any number of failures if the --disable-variations-safe-mode flag is
  // set.
  if (base::CommandLine::ForCurrentProcess()->HasSwitch(
          switches::kDisableVariationsSafeMode)) {
    return SeedType::kRegularSeed;
  }
  int num_crashes = local_state_->GetInteger(prefs::kVariationsCrashStreak);
  int num_failed_fetches =
      local_state_->GetInteger(prefs::kVariationsFailedToFetchSeedStreak);
  if (num_crashes >= kCrashStreakNullSeedThreshold ||
      num_failed_fetches >= kFetchFailureStreakNullSeedThreshold) {
#if BUILDFLAG(IS_CHROMEOS)
    // Logging is useful in listnr reports for ChromeOS (http://b/277650823).
    LOG(ERROR) << "Using finch safe mode null seed: num_crashes=" << num_crashes
               << ", num_failed_fetches=" << num_failed_fetches;
#endif  // BUILDFLAG(IS_CHROMEOS)
    return SeedType::kNullSeed;
  }
  if (num_crashes >= kCrashStreakSafeSeedThreshold ||
      num_failed_fetches >= kFetchFailureStreakSafeSeedThreshold) {
#if BUILDFLAG(IS_CHROMEOS)
    LOG(ERROR) << "Using finch safe mode safe seed: num_crashes=" << num_crashes
               << ", num_failed_fetches=" << num_failed_fetches;
#endif  // BUILDFLAG(IS_CHROMEOS)
    return SeedType::kSafeSeed;
  }
  return SeedType::kRegularSeed;
<<<<<<< HEAD
}

void SafeSeedManager::SetActiveSeedState(
    const std::string& seed_data,
    const std::string& base64_seed_signature,
    int seed_milestone,
    std::unique_ptr<ClientFilterableState> client_filterable_state,
    base::Time seed_fetch_time) {
  DCHECK(!has_set_active_seed_state_);
  has_set_active_seed_state_ = true;

  active_seed_state_ = std::make_unique<ActiveSeedState>(
      seed_data, base64_seed_signature, seed_milestone,
      std::move(client_filterable_state), seed_fetch_time);
=======
>>>>>>> 626889fb
}

void SafeSeedManager::RecordFetchStarted() {
  // Pessimistically assume the fetch will fail. The failure streak will be
  // reset upon success.
  int num_failures_to_fetch =
      local_state_->GetInteger(prefs::kVariationsFailedToFetchSeedStreak);
  local_state_->SetInteger(prefs::kVariationsFailedToFetchSeedStreak,
                           num_failures_to_fetch + 1);
}

void SafeSeedManager::RecordSuccessfulFetch(VariationsSeedStore* seed_store) {
  // The first time a fetch succeeds for a given run of Chrome, save the active
  // seed+filter configuration as safe. Note that it's sufficient to do this
  // only on the first successful fetch because the active configuration does
  // not change while Chrome is running. Also, note that it's fine to do this
  // even if running in safe mode, as the saved seed in that case will just be
  // the existing safe seed.
<<<<<<< HEAD
  if (active_seed_state_) {
    seed_store->StoreSafeSeed(active_seed_state_->seed_data,
                              active_seed_state_->base64_seed_signature,
                              active_seed_state_->seed_milestone,
                              *active_seed_state_->client_filterable_state,
                              active_seed_state_->seed_fetch_time);
#if BUILDFLAG(IS_CHROMEOS_ASH)
    // `SendSafeSeedToPlatform` will send the safe seed at most twice.
    // This is a best effort attempt and it is possible that the safe seed for
    // platform and Chrome are different if sending the safe seed fails twice.
    send_seed_to_platform_attempts_ = 0;
    SendSafeSeedToPlatform(GetSafeSeedStateForPlatform());
#endif  // BUILDFLAG(IS_CHROMEOS_ASH)

=======
  const std::optional<ActiveSeedState>& active_seed_state =
      GetActiveSeedState();
  if (active_seed_state) {
    seed_store->StoreSafeSeed(active_seed_state->seed_data,
                              active_seed_state->base64_seed_signature,
                              active_seed_state->seed_milestone,
                              *active_seed_state->client_filterable_state,
                              active_seed_state->seed_fetch_time);
>>>>>>> 626889fb
    // The active seed state is only needed for the first time this code path is
    // reached, so free up its memory once the data is no longer needed.
    ClearActiveSeedState();
  }

  // Note: It's important to clear the crash streak as well as the fetch
  // failures streak. Crashes that occur after a successful seed fetch do not
  // prevent updating to a new seed, and therefore do not necessitate falling
  // back to a safe seed.
  local_state_->SetInteger(prefs::kVariationsCrashStreak, 0);
  local_state_->SetInteger(prefs::kVariationsFailedToFetchSeedStreak, 0);
}

<<<<<<< HEAD
SafeSeedManager::ActiveSeedState::ActiveSeedState(
    const std::string& seed_data,
    const std::string& base64_seed_signature,
    int seed_milestone,
    std::unique_ptr<ClientFilterableState> client_filterable_state,
    base::Time seed_fetch_time)
    : seed_data(seed_data),
      base64_seed_signature(base64_seed_signature),
      seed_milestone(seed_milestone),
      client_filterable_state(std::move(client_filterable_state)),
      seed_fetch_time(seed_fetch_time) {}

SafeSeedManager::ActiveSeedState::~ActiveSeedState() = default;

#if BUILDFLAG(IS_CHROMEOS_ASH)
featured::SeedDetails SafeSeedManager::GetSafeSeedStateForPlatform() {
  featured::SeedDetails safe_seed;
  safe_seed.set_compressed_data(active_seed_state_->seed_data);
  safe_seed.set_locale(active_seed_state_->client_filterable_state->locale);
  safe_seed.set_milestone(active_seed_state_->seed_milestone);
  safe_seed.set_permanent_consistency_country(
      active_seed_state_->client_filterable_state
          ->permanent_consistency_country);
  safe_seed.set_session_consistency_country(
      active_seed_state_->client_filterable_state->session_consistency_country);
  safe_seed.set_signature(active_seed_state_->base64_seed_signature);
  safe_seed.set_date(active_seed_state_->client_filterable_state->reference_date
                         .ToDeltaSinceWindowsEpoch()
                         .InMilliseconds());
  safe_seed.set_fetch_time(
      active_seed_state_->seed_fetch_time.ToDeltaSinceWindowsEpoch()
          .InMilliseconds());

  return safe_seed;
}

void SafeSeedManager::MaybeRetrySendSafeSeed(
    const featured::SeedDetails& safe_seed,
    bool success) {
  // Do not retry after two failed attempts.
  if (!success &&
      send_seed_to_platform_attempts_ < kSendPlatformSafeSeedMaxAttempts) {
    SendSafeSeedToPlatform(safe_seed);
  }
}

void SafeSeedManager::SendSafeSeedToPlatform(
    const featured::SeedDetails& safe_seed) {
  send_seed_to_platform_attempts_++;
  ash::featured::FeaturedClient* client = ash::featured::FeaturedClient::Get();
  if (client) {
    client->HandleSeedFetched(
        safe_seed, base::BindOnce(&SafeSeedManager::MaybeRetrySendSafeSeed,
                                  weak_ptr_factory_.GetWeakPtr(), safe_seed));
  }
}
#endif  // BUILDFLAG(IS_CHROMEOS_ASH)

=======
>>>>>>> 626889fb
}  // namespace variations<|MERGE_RESOLUTION|>--- conflicted
+++ resolved
@@ -11,10 +11,6 @@
 #include "base/logging.h"
 #include "base/metrics/histogram_functions.h"
 #include "base/metrics/histogram_macros.h"
-<<<<<<< HEAD
-#include "build/chromeos_buildflags.h"
-=======
->>>>>>> 626889fb
 #include "components/prefs/pref_registry.h"
 #include "components/prefs/pref_registry_simple.h"
 #include "components/prefs/pref_service.h"
@@ -23,17 +19,8 @@
 #include "components/variations/variations_seed_store.h"
 #include "components/variations/variations_switches.h"
 
-#if BUILDFLAG(IS_CHROMEOS_ASH)
-#include "base/functional/callback.h"
-#include "chromeos/ash/components/dbus/featured/featured_client.h"
-#include "components/variations/cros/featured.pb.h"
-#endif  // BUILDFLAG(IS_CHROMEOS_ASH)
-
-<<<<<<< HEAD
 namespace variations {
 
-=======
->>>>>>> 626889fb
 // Consecutive seed fetch failures are, unfortunately, a bit more common. As of
 // January 2018, users at the 99.5th percentile tend to see fewer than 4
 // consecutive fetch failures on mobile platforms; and users at the 99th
@@ -64,15 +51,6 @@
 constexpr int kFetchFailureStreakSafeSeedThreshold = 25;
 constexpr int kFetchFailureStreakNullSeedThreshold = 50;
 
-<<<<<<< HEAD
-#if BUILDFLAG(IS_CHROMEOS_ASH)
-// Number of attempts to send the safe seed from Chrome to CrOS platforms before
-// giving up.
-constexpr int kSendPlatformSafeSeedMaxAttempts = 2;
-#endif  // BUILDFLAG(IS_CHROMEOS_ASH)
-
-=======
->>>>>>> 626889fb
 SafeSeedManager::SafeSeedManager(PrefService* local_state)
     : local_state_(local_state) {
   int num_failed_fetches =
@@ -124,23 +102,6 @@
     return SeedType::kSafeSeed;
   }
   return SeedType::kRegularSeed;
-<<<<<<< HEAD
-}
-
-void SafeSeedManager::SetActiveSeedState(
-    const std::string& seed_data,
-    const std::string& base64_seed_signature,
-    int seed_milestone,
-    std::unique_ptr<ClientFilterableState> client_filterable_state,
-    base::Time seed_fetch_time) {
-  DCHECK(!has_set_active_seed_state_);
-  has_set_active_seed_state_ = true;
-
-  active_seed_state_ = std::make_unique<ActiveSeedState>(
-      seed_data, base64_seed_signature, seed_milestone,
-      std::move(client_filterable_state), seed_fetch_time);
-=======
->>>>>>> 626889fb
 }
 
 void SafeSeedManager::RecordFetchStarted() {
@@ -159,22 +120,6 @@
   // not change while Chrome is running. Also, note that it's fine to do this
   // even if running in safe mode, as the saved seed in that case will just be
   // the existing safe seed.
-<<<<<<< HEAD
-  if (active_seed_state_) {
-    seed_store->StoreSafeSeed(active_seed_state_->seed_data,
-                              active_seed_state_->base64_seed_signature,
-                              active_seed_state_->seed_milestone,
-                              *active_seed_state_->client_filterable_state,
-                              active_seed_state_->seed_fetch_time);
-#if BUILDFLAG(IS_CHROMEOS_ASH)
-    // `SendSafeSeedToPlatform` will send the safe seed at most twice.
-    // This is a best effort attempt and it is possible that the safe seed for
-    // platform and Chrome are different if sending the safe seed fails twice.
-    send_seed_to_platform_attempts_ = 0;
-    SendSafeSeedToPlatform(GetSafeSeedStateForPlatform());
-#endif  // BUILDFLAG(IS_CHROMEOS_ASH)
-
-=======
   const std::optional<ActiveSeedState>& active_seed_state =
       GetActiveSeedState();
   if (active_seed_state) {
@@ -183,7 +128,6 @@
                               active_seed_state->seed_milestone,
                               *active_seed_state->client_filterable_state,
                               active_seed_state->seed_fetch_time);
->>>>>>> 626889fb
     // The active seed state is only needed for the first time this code path is
     // reached, so free up its memory once the data is no longer needed.
     ClearActiveSeedState();
@@ -197,65 +141,4 @@
   local_state_->SetInteger(prefs::kVariationsFailedToFetchSeedStreak, 0);
 }
 
-<<<<<<< HEAD
-SafeSeedManager::ActiveSeedState::ActiveSeedState(
-    const std::string& seed_data,
-    const std::string& base64_seed_signature,
-    int seed_milestone,
-    std::unique_ptr<ClientFilterableState> client_filterable_state,
-    base::Time seed_fetch_time)
-    : seed_data(seed_data),
-      base64_seed_signature(base64_seed_signature),
-      seed_milestone(seed_milestone),
-      client_filterable_state(std::move(client_filterable_state)),
-      seed_fetch_time(seed_fetch_time) {}
-
-SafeSeedManager::ActiveSeedState::~ActiveSeedState() = default;
-
-#if BUILDFLAG(IS_CHROMEOS_ASH)
-featured::SeedDetails SafeSeedManager::GetSafeSeedStateForPlatform() {
-  featured::SeedDetails safe_seed;
-  safe_seed.set_compressed_data(active_seed_state_->seed_data);
-  safe_seed.set_locale(active_seed_state_->client_filterable_state->locale);
-  safe_seed.set_milestone(active_seed_state_->seed_milestone);
-  safe_seed.set_permanent_consistency_country(
-      active_seed_state_->client_filterable_state
-          ->permanent_consistency_country);
-  safe_seed.set_session_consistency_country(
-      active_seed_state_->client_filterable_state->session_consistency_country);
-  safe_seed.set_signature(active_seed_state_->base64_seed_signature);
-  safe_seed.set_date(active_seed_state_->client_filterable_state->reference_date
-                         .ToDeltaSinceWindowsEpoch()
-                         .InMilliseconds());
-  safe_seed.set_fetch_time(
-      active_seed_state_->seed_fetch_time.ToDeltaSinceWindowsEpoch()
-          .InMilliseconds());
-
-  return safe_seed;
-}
-
-void SafeSeedManager::MaybeRetrySendSafeSeed(
-    const featured::SeedDetails& safe_seed,
-    bool success) {
-  // Do not retry after two failed attempts.
-  if (!success &&
-      send_seed_to_platform_attempts_ < kSendPlatformSafeSeedMaxAttempts) {
-    SendSafeSeedToPlatform(safe_seed);
-  }
-}
-
-void SafeSeedManager::SendSafeSeedToPlatform(
-    const featured::SeedDetails& safe_seed) {
-  send_seed_to_platform_attempts_++;
-  ash::featured::FeaturedClient* client = ash::featured::FeaturedClient::Get();
-  if (client) {
-    client->HandleSeedFetched(
-        safe_seed, base::BindOnce(&SafeSeedManager::MaybeRetrySendSafeSeed,
-                                  weak_ptr_factory_.GetWeakPtr(), safe_seed));
-  }
-}
-#endif  // BUILDFLAG(IS_CHROMEOS_ASH)
-
-=======
->>>>>>> 626889fb
 }  // namespace variations