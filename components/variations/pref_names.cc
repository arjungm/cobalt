--- conflicted
+++ resolved
@@ -85,11 +85,6 @@
 
 // The serialized base::Time used for safe seed expiry checks. This is usually
 // the time at which the last known "safe" seed was received; however, it could
-<<<<<<< HEAD
-// be a build timestamp if the received date is unknown. An empty
-// (default-constructed) base::Time if there is no known "safe" seed. This is a
-// server-provided timestamp.
-=======
 // be one of the following:
 // (A) A build timestamp if the received date is unknown.
 // (B) A client-provided timestamp set during the FRE on select platforms in
@@ -100,7 +95,6 @@
 //     seed.
 //
 // This is a server-provided timestamp unless it stores (B).
->>>>>>> 626889fb
 const char kVariationsSafeSeedDate[] = "variations_safe_seed_date";
 
 // The serialized base::Time from the fetch corresponding to the safe seed, i.e.
@@ -119,8 +113,6 @@
 // The milestone with which the "safe" seed was fetched.
 const char kVariationsSafeSeedMilestone[] = "variations_safe_seed_milestone";
 
-<<<<<<< HEAD
-=======
 // The seed that is used to randomize the limited entropy synthetic trial.
 // Previously this was called "variations_limited_entropy_synthetic_trial_seed".
 // It was renamed to fix an imbalance in the `LimitedEntropySyntheticTrial`.
@@ -129,7 +121,6 @@
 const char kVariationsLimitedEntropySyntheticTrialSeed[] =
     "variations_limited_entropy_synthetic_trial_seed_v2";
 
->>>>>>> 626889fb
 // A saved copy of |kVariationsPermanentConsistencyCountry|. The saved value is
 // the most recent value that was successfully used by the VariationsService for
 // evaluating permanent consistency studies.
