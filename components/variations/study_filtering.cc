// Copyright 2014 The Chromium Authors
// Use of this source code is governed by a BSD-style license that can be
// found in the LICENSE file.

#include "components/variations/study_filtering.h"

#include <stddef.h>
#include <stdint.h>

#include <cstdint>
<<<<<<< HEAD
=======
#include <functional>
>>>>>>> 626889fb
#include <set>
#include <string_view>

#include "base/containers/contains.h"
#include "base/logging.h"
<<<<<<< HEAD
#include "base/ranges/algorithm.h"
#include "base/strings/string_util.h"
=======
#include "base/strings/string_util.h"
#include "components/variations/variations_layers.h"
>>>>>>> 626889fb
#include "components/variations/variations_seed_processor.h"

namespace variations {
namespace {

// Converts |date_time| in Study date format to base::Time.
base::Time ConvertStudyDateToBaseTime(int64_t date_time) {
  return base::Time::UnixEpoch() + base::Seconds(date_time);
}

// Similar to base::Contains(), but specifically for ASCII strings and
// case-insensitive comparison.
template <typename Collection>
bool ContainsStringIgnoreCaseASCII(const Collection& collection,
                                   const std::string& value) {
<<<<<<< HEAD
  return base::ranges::any_of(collection, [&value](const std::string& s) {
=======
  return std::ranges::any_of(collection, [&value](const std::string& s) {
>>>>>>> 626889fb
    return base::EqualsCaseInsensitiveASCII(s, value);
  });
}

}  // namespace

namespace internal {

bool CheckStudyChannel(const Study::Filter& filter, Study::Channel channel) {
  // An empty channel list matches all channels.
  if (filter.channel_size() == 0)
    return true;

  return base::Contains(filter.channel(), channel);
}

bool CheckStudyFormFactor(const Study::Filter& filter,
                          Study::FormFactor form_factor) {
  // If both filters are empty, match all values.
  if (filter.form_factor_size() == 0 && filter.exclude_form_factor_size() == 0)
    return true;

  // Allow the |form_factor| if it's in the allowlist.
  // Note if both are specified, the excludelist is ignored. We do not expect
  // both to be present for Chrome due to server-side checks.
  if (filter.form_factor_size() > 0)
    return base::Contains(filter.form_factor(), form_factor);

  // Omit if there is a matching excludelist entry.
  return !base::Contains(filter.exclude_form_factor(), form_factor);
}

bool CheckStudyCpuArchitecture(const Study::Filter& filter,
                               Study::CpuArchitecture cpu_architecture) {
  // If both filters are empty, match all values.
  if (filter.cpu_architecture_size() == 0 &&
      filter.exclude_cpu_architecture_size() == 0) {
    return true;
  }

  // Allow the |cpu_architecture| if it's in the allowlist.
  // Note if both are specified, the excludelist is ignored. We do not expect
  // both to be present for Chrome due to server-side checks.
  if (filter.cpu_architecture_size() > 0)
    return base::Contains(filter.cpu_architecture(), cpu_architecture);

  // Omit if there is a matching excludelist entry.
  return !base::Contains(filter.exclude_cpu_architecture(), cpu_architecture);
}

bool CheckStudyHardwareClass(const Study::Filter& filter,
                             const std::string& hardware_class) {
  // If both filters are empty, match all values.
  if (filter.hardware_class_size() == 0 &&
      filter.exclude_hardware_class_size() == 0) {
    return true;
  }

  // Note: This logic changed in M66. Prior to M66, this used substring
  // comparison logic to match hardware classes. In M66, it was made consistent
  // with other filters.

  // Allow the |hardware_class| if it's in the allowlist.
  // Note if both are specified, the excludelist is ignored. We do not expect
  // both to be present for Chrome due to server-side checks.
  if (filter.hardware_class_size() > 0) {
    return ContainsStringIgnoreCaseASCII(filter.hardware_class(),
                                         hardware_class);
  }

  // Omit if there is a matching excludelist entry.
  return !ContainsStringIgnoreCaseASCII(filter.exclude_hardware_class(),
                                        hardware_class);
}

bool CheckStudyLocale(const Study::Filter& filter, const std::string& locale) {
  // If both filters are empty, match all values.
  if (filter.locale_size() == 0 && filter.exclude_locale_size() == 0)
    return true;

  // Allow the |locale| if it's in the allowlist.
  // Note if both are specified, the excludelist is ignored. We do not expect
  // both to be present for Chrome due to server-side checks.
  if (filter.locale_size() > 0)
    return base::Contains(filter.locale(), locale);

  // Omit if there is a matching excludelist entry.
  return !base::Contains(filter.exclude_locale(), locale);
}

bool CheckStudyCountry(const Study::Filter& filter,
                       const std::string& country) {
  // If both filters are empty, match all values.
  if (filter.country_size() == 0 && filter.exclude_country_size() == 0)
    return true;

  // Allow the |country| if it's in the allowlist.
  // Note if both are specified, the excludelist is ignored. We do not expect
  // both to be present for Chrome due to server-side checks.
  if (filter.country_size() > 0)
    return base::Contains(filter.country(), country);

  // Omit if there is a matching excludelist entry.
  return !base::Contains(filter.exclude_country(), country);
}

bool CheckStudyPlatform(const Study::Filter& filter, Study::Platform platform) {
  for (int i = 0; i < filter.platform_size(); ++i) {
    if (filter.platform(i) == platform)
      return true;
  }
  return false;
}

bool CheckStudyLowEndDevice(const Study::Filter& filter,
                            bool is_low_end_device) {
  return !filter.has_is_low_end_device() ||
         filter.is_low_end_device() == is_low_end_device;
}

bool CheckStudyPolicyRestriction(const Study::Filter& filter,
                                 RestrictionPolicy policy_restriction) {
  switch (policy_restriction) {
    // If the policy is set to no restrictions let any study that is not
    // specifically designated for clients requesting critical studies only.
    case RestrictionPolicy::NO_RESTRICTIONS:
      return filter.policy_restriction() != Study::CRITICAL_ONLY;
    // If the policy is set to only allow critical studies than make sure they
    // have that restriction applied on their Filter.
    case RestrictionPolicy::CRITICAL_ONLY:
      return filter.policy_restriction() != Study::NONE;
    // If the policy is set to not allow any variations then return false
    // regardless of the actual Filter.
    case RestrictionPolicy::ALL:
      return false;
  }
}

bool CheckStudyStartDate(const Study::Filter& filter,
                         const base::Time& date_time) {
  if (filter.has_start_date()) {
    const base::Time start_date =
        ConvertStudyDateToBaseTime(filter.start_date());
    return date_time >= start_date;
  }

  return true;
}

bool CheckStudyEndDate(const Study::Filter& filter,
                       const base::Time& date_time) {
  if (filter.has_end_date()) {
    const base::Time end_date = ConvertStudyDateToBaseTime(filter.end_date());
    return end_date >= date_time;
  }

  return true;
}

bool CheckStudyVersion(const Study::Filter& filter,
                       const base::Version& version) {
  if (filter.has_min_version()) {
    if (version.CompareToWildcardString(filter.min_version()) < 0)
      return false;
  }

  if (filter.has_max_version()) {
    if (version.CompareToWildcardString(filter.max_version()) > 0)
      return false;
  }

  return true;
}

bool CheckStudyOSVersion(const Study::Filter& filter,
                         const base::Version& version) {
  if (filter.has_min_os_version()) {
    if (!version.IsValid() ||
        version.CompareToWildcardString(filter.min_os_version()) < 0) {
      return false;
    }
  }

  if (filter.has_max_os_version()) {
    if (!version.IsValid() ||
        version.CompareToWildcardString(filter.max_os_version()) > 0) {
      return false;
    }
  }

  return true;
}

bool CheckStudyEnterprise(const Study::Filter& filter,
                          const ClientFilterableState& client_state) {
  return !filter.has_is_enterprise() ||
         filter.is_enterprise() == client_state.IsEnterprise();
}

bool CheckStudyGoogleGroup(const Study::Filter& filter,
                           const ClientFilterableState& client_state) {
  if (filter.google_group_size() == 0 &&
      filter.exclude_google_group_size() == 0) {
    // This study doesn't have any google group configuration, so break early.
    return true;
  }

  // Fetch the groups this client is a member of.
  base::flat_set<uint64_t> client_groups = client_state.GoogleGroups();

<<<<<<< HEAD
  if (filter.google_group_size() > 0 &&
      filter.exclude_google_group_size() > 0) {
    // This is an invalid configuration; reject the study.
    return false;
  }

  if (filter.google_group_size() > 0) {
    for (int64_t filter_group : filter.google_group()) {
      if (base::Contains(client_groups, filter_group)) {
        return true;
      }
    }
    return false;
  }

  if (filter.exclude_google_group_size() > 0) {
    for (int64_t filter_exclude_group : filter.exclude_google_group()) {
      if (base::Contains(client_groups, filter_exclude_group)) {
        return false;
      }
    }
    return true;
=======
  if (filter.google_group_size() > 0) {
    if (std::ranges::none_of(filter.google_group(),
                             [&client_groups](int64_t group) {
                               return base::Contains(client_groups, group);
                             })) {
      // A google_group filter was specified, and the client is not a member of
      // any of the groups.
      return false;
    }
  }

  if (filter.exclude_google_group_size() > 0) {
    if (std::ranges::any_of(filter.exclude_google_group(),
                            [&client_groups](int64_t group) {
                              return base::Contains(client_groups, group);
                            })) {
      // An exclude_google_group filter was specified, and the client is a
      // member of at least one of the groups.
      return false;
    }
>>>>>>> 626889fb
  }

  return true;
}

const std::string& GetClientCountryForStudy(
    const Study& study,
    const ClientFilterableState& client_state) {
  switch (study.consistency()) {
    case Study::SESSION:
      return client_state.session_consistency_country;
    case Study::PERMANENT:
      // Use the saved country for permanent consistency studies. This allows
      // Chrome to use the same country for filtering permanent consistency
      // studies between Chrome upgrades. Since some studies have user-visible
      // effects, this helps to avoid annoying users with experimental group
      // churn while traveling.
      return client_state.permanent_consistency_country;
  }

  // Unless otherwise specified, use an empty country that won't pass any
  // filters that specifically include countries, but will pass any filters
  // that specifically exclude countries.
  return base::EmptyString();
}

bool ShouldAddStudy(const ProcessedStudy& processed_study,
                    const ClientFilterableState& client_state,
                    const VariationsLayers& layers) {
  const Study& study = *processed_study.study();
  if (study.has_expiry_date()) {
    DVLOG(1) << "Filtered out study " << study.name()
             << " due to unsupported expiry_date field.";
    return false;
  }

  if (study.has_layer()) {
<<<<<<< HEAD
    if (!layers.IsLayerMemberActive(study.layer().layer_id(),
                                    study.layer().layer_member_id())) {
=======
    if (!layers.IsLayerMemberActive(study.layer())) {
>>>>>>> 626889fb
      DVLOG(1) << "Filtered out study " << study.name()
               << " due to layer member not being active.";
      return false;
    }

<<<<<<< HEAD
    if (processed_study.ShouldStudyUseLowEntropy() &&
        layers.ActiveLayerMemberDependsOnHighEntropy(
            study.layer().layer_id())) {
      DVLOG(1) << "Filtered out study " << study.name()
               << " due to requiring a low entropy source yet being a member "
                  "of a layer using the default entropy source.";
=======
    if (!VariationsLayers::AllowsHighEntropy(study) &&
        layers.ActiveLayerMemberDependsOnHighEntropy(
            study.layer().layer_id())) {
      DVLOG(1)
          << "Filtered out study " << study.name()
          << " due to not allowing a high entropy source yet being a member "
             "of a layer using the default (high) entropy source.";
>>>>>>> 626889fb
      return false;
    }
  }

  if (study.has_filter()) {
    if (!CheckStudyChannel(study.filter(), client_state.channel)) {
      DVLOG(1) << "Filtered out study " << study.name() << " due to channel.";
      return false;
    }

    if (!CheckStudyFormFactor(study.filter(), client_state.form_factor)) {
      DVLOG(1) << "Filtered out study " << study.name() <<
                  " due to form factor.";
      return false;
    }

    if (!CheckStudyCpuArchitecture(study.filter(),
                                   client_state.cpu_architecture)) {
      DVLOG(1) << "Filtered out study " << study.name()
               << " due to cpu architecture.";
      return false;
    }

    if (!CheckStudyLocale(study.filter(), client_state.locale)) {
      DVLOG(1) << "Filtered out study " << study.name() << " due to locale.";
      return false;
    }

    if (!CheckStudyPlatform(study.filter(), client_state.platform)) {
      DVLOG(1) << "Filtered out study " << study.name() << " due to platform.";
      return false;
    }

    if (!CheckStudyVersion(study.filter(), client_state.version)) {
      DVLOG(1) << "Filtered out study " << study.name() << " due to version.";
      return false;
    }

    if (!CheckStudyStartDate(study.filter(), client_state.reference_date)) {
      DVLOG(1) << "Filtered out study " << study.name() <<
                  " due to start date.";
      return false;
    }

    if (!CheckStudyEndDate(study.filter(), client_state.reference_date)) {
      DVLOG(1) << "Filtered out study " << study.name() << " due to end date.";
      return false;
    }

    if (!CheckStudyHardwareClass(study.filter(), client_state.hardware_class)) {
      DVLOG(1) << "Filtered out study " << study.name() <<
                  " due to hardware_class.";
      return false;
    }

    if (!CheckStudyLowEndDevice(study.filter(),
                                client_state.is_low_end_device)) {
      DVLOG(1) << "Filtered out study " << study.name()
               << " due to is_low_end_device.";
      return false;
    }

    if (!CheckStudyPolicyRestriction(study.filter(),
                                     client_state.policy_restriction)) {
      DVLOG(1) << "Filtered out study " << study.name()
               << " due to policy restriction.";
      return false;
    }

    if (!CheckStudyOSVersion(study.filter(), client_state.os_version)) {
      DVLOG(1) << "Filtered out study " << study.name()
               << " due to os_version.";
      return false;
    }

    const std::string& country = GetClientCountryForStudy(study, client_state);
    if (!CheckStudyCountry(study.filter(), country)) {
      DVLOG(1) << "Filtered out study " << study.name() << " due to country.";
      return false;
    }

    // Check for enterprise status last as checking whether the client is
    // enterprise can be slow.
    if (!CheckStudyEnterprise(study.filter(), client_state)) {
      DVLOG(1) << "Filtered out study " << study.name()
               << " due to enterprise state.";
      return false;
    }

    if (!CheckStudyGoogleGroup(study.filter(), client_state)) {
      DVLOG(1) << "Filtered out study " << study.name()
               << " due to Google groups membership checks.";
      return false;
    }
  }

  DVLOG(1) << "Kept study " << study.name() << ".";
  return true;
}

}  // namespace internal

std::vector<ProcessedStudy> FilterAndValidateStudies(
    const VariationsSeed& seed,
    const ClientFilterableState& client_state,
    const VariationsLayers& layers) {
  DCHECK(client_state.version.IsValid());

  std::vector<ProcessedStudy> filtered_studies;

  // Don't create two studies with the same name.
<<<<<<< HEAD
  std::set<std::string> created_studies;

  for (int i = 0; i < seed.study_size(); ++i) {
    const Study& study = seed.study(i);
=======
  // These `string_view`s contain pointers which point to memory owned by
  // `seed`.
  std::set<std::string_view, std::less<>> created_studies;

  for (const Study& study : seed.study()) {
>>>>>>> 626889fb
    ProcessedStudy processed_study;
    if (!processed_study.Init(&study))
      continue;

    if (!internal::ShouldAddStudy(processed_study, client_state, layers))
      continue;

<<<<<<< HEAD
    if (!base::Contains(created_studies, processed_study.study()->name())) {
      filtered_studies.push_back(processed_study);
      created_studies.insert(processed_study.study()->name());
=======
    auto [it, inserted] =
        created_studies.insert(processed_study.study()->name());
    if (!inserted) {
      // The study's name is already in `created_studies`, which means that a
      // study with the same name was already added to `filtered_studies`.
      continue;
>>>>>>> 626889fb
    }

    filtered_studies.push_back(processed_study);
  }
  return filtered_studies;
}

}  // namespace variations<|MERGE_RESOLUTION|>--- conflicted
+++ resolved
@@ -8,22 +8,14 @@
 #include <stdint.h>
 
 #include <cstdint>
-<<<<<<< HEAD
-=======
 #include <functional>
->>>>>>> 626889fb
 #include <set>
 #include <string_view>
 
 #include "base/containers/contains.h"
 #include "base/logging.h"
-<<<<<<< HEAD
-#include "base/ranges/algorithm.h"
-#include "base/strings/string_util.h"
-=======
 #include "base/strings/string_util.h"
 #include "components/variations/variations_layers.h"
->>>>>>> 626889fb
 #include "components/variations/variations_seed_processor.h"
 
 namespace variations {
@@ -39,11 +31,7 @@
 template <typename Collection>
 bool ContainsStringIgnoreCaseASCII(const Collection& collection,
                                    const std::string& value) {
-<<<<<<< HEAD
-  return base::ranges::any_of(collection, [&value](const std::string& s) {
-=======
   return std::ranges::any_of(collection, [&value](const std::string& s) {
->>>>>>> 626889fb
     return base::EqualsCaseInsensitiveASCII(s, value);
   });
 }
@@ -254,30 +242,6 @@
   // Fetch the groups this client is a member of.
   base::flat_set<uint64_t> client_groups = client_state.GoogleGroups();
 
-<<<<<<< HEAD
-  if (filter.google_group_size() > 0 &&
-      filter.exclude_google_group_size() > 0) {
-    // This is an invalid configuration; reject the study.
-    return false;
-  }
-
-  if (filter.google_group_size() > 0) {
-    for (int64_t filter_group : filter.google_group()) {
-      if (base::Contains(client_groups, filter_group)) {
-        return true;
-      }
-    }
-    return false;
-  }
-
-  if (filter.exclude_google_group_size() > 0) {
-    for (int64_t filter_exclude_group : filter.exclude_google_group()) {
-      if (base::Contains(client_groups, filter_exclude_group)) {
-        return false;
-      }
-    }
-    return true;
-=======
   if (filter.google_group_size() > 0) {
     if (std::ranges::none_of(filter.google_group(),
                              [&client_groups](int64_t group) {
@@ -298,7 +262,6 @@
       // member of at least one of the groups.
       return false;
     }
->>>>>>> 626889fb
   }
 
   return true;
@@ -336,25 +299,12 @@
   }
 
   if (study.has_layer()) {
-<<<<<<< HEAD
-    if (!layers.IsLayerMemberActive(study.layer().layer_id(),
-                                    study.layer().layer_member_id())) {
-=======
     if (!layers.IsLayerMemberActive(study.layer())) {
->>>>>>> 626889fb
       DVLOG(1) << "Filtered out study " << study.name()
                << " due to layer member not being active.";
       return false;
     }
 
-<<<<<<< HEAD
-    if (processed_study.ShouldStudyUseLowEntropy() &&
-        layers.ActiveLayerMemberDependsOnHighEntropy(
-            study.layer().layer_id())) {
-      DVLOG(1) << "Filtered out study " << study.name()
-               << " due to requiring a low entropy source yet being a member "
-                  "of a layer using the default entropy source.";
-=======
     if (!VariationsLayers::AllowsHighEntropy(study) &&
         layers.ActiveLayerMemberDependsOnHighEntropy(
             study.layer().layer_id())) {
@@ -362,7 +312,6 @@
           << "Filtered out study " << study.name()
           << " due to not allowing a high entropy source yet being a member "
              "of a layer using the default (high) entropy source.";
->>>>>>> 626889fb
       return false;
     }
   }
@@ -474,18 +423,11 @@
   std::vector<ProcessedStudy> filtered_studies;
 
   // Don't create two studies with the same name.
-<<<<<<< HEAD
-  std::set<std::string> created_studies;
-
-  for (int i = 0; i < seed.study_size(); ++i) {
-    const Study& study = seed.study(i);
-=======
   // These `string_view`s contain pointers which point to memory owned by
   // `seed`.
   std::set<std::string_view, std::less<>> created_studies;
 
   for (const Study& study : seed.study()) {
->>>>>>> 626889fb
     ProcessedStudy processed_study;
     if (!processed_study.Init(&study))
       continue;
@@ -493,18 +435,12 @@
     if (!internal::ShouldAddStudy(processed_study, client_state, layers))
       continue;
 
-<<<<<<< HEAD
-    if (!base::Contains(created_studies, processed_study.study()->name())) {
-      filtered_studies.push_back(processed_study);
-      created_studies.insert(processed_study.study()->name());
-=======
     auto [it, inserted] =
         created_studies.insert(processed_study.study()->name());
     if (!inserted) {
       // The study's name is already in `created_studies`, which means that a
       // study with the same name was already added to `filtered_studies`.
       continue;
->>>>>>> 626889fb
     }
 
     filtered_studies.push_back(processed_study);
