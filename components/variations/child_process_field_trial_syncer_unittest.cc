--- conflicted
+++ resolved
@@ -24,13 +24,6 @@
   // A, B and C, and checks EXPECT_EQ("*A/G1/B/G2/C/G3/", states_string).
   // So we need to create a new scope with empty feature and field trial lists.
   scoped_feature_list.InitWithEmptyFeatureAndFieldTrialLists();
-<<<<<<< HEAD
-
-  // We don't use the descriptor here anyways so it's ok to pass -1.
-  base::FieldTrialList::CreateTrialsFromCommandLine(
-      *base::CommandLine::ForCurrentProcess(), -1);
-=======
->>>>>>> 626889fb
 
   base::FieldTrial* trial1 = base::FieldTrialList::CreateFieldTrial("A", "G1");
   base::FieldTrial* trial2 = base::FieldTrialList::CreateFieldTrial("B", "G2");
@@ -40,14 +33,7 @@
 
   std::string states_string;
   base::FieldTrialList::AllStatesToString(&states_string);
-<<<<<<< HEAD
-
-  base::CommandLine::ForCurrentProcess()->AppendSwitchASCII(
-      switches::kForceFieldTrials, states_string);
-  EXPECT_EQ("*A/G1/B/G2/C/G3/", states_string);
-=======
   EXPECT_EQ("*A/G1/B/G2/C/G3", states_string);
->>>>>>> 626889fb
 
   // Active trial 2 before creating the syncer.
   trial2->Activate();
@@ -58,13 +44,6 @@
         observed_trial_names.push_back(trial_name);
       });
 
-<<<<<<< HEAD
-  ChildProcessFieldTrialSyncer::CreateInstance(callback);
-
-  // The callback should be invoked for activated trials that were not specified
-  // on the command line. In this case, trial 2. (Trial 1 was already active via
-  // command line and so its state shouldn't be notified.)
-=======
   std::set<std::string> initially_active_trials = {"A"};
   ChildProcessFieldTrialSyncer::CreateInstanceForTesting(
       initially_active_trials, callback);
@@ -72,7 +51,6 @@
   // The callback should be invoked for activated trials that were not initially
   // active, but were activated later. In this case, trial 2. (Trial 1 was
   // already active and so its state shouldn't be notified.)
->>>>>>> 626889fb
   EXPECT_THAT(observed_trial_names, testing::ElementsAre("B"));
 
   // Now, activate trial 3, which should also get reflected.
