// Copyright 2012 The Chromium Authors
// Use of this source code is governed by a BSD-style license that can be
// found in the LICENSE file.

#ifndef COMPONENTS_VARIATIONS_ENTROPY_PROVIDER_H_
#define COMPONENTS_VARIATIONS_ENTROPY_PROVIDER_H_

#include <stddef.h>
#include <stdint.h>

#include <cstdint>
<<<<<<< HEAD
#include <string>
=======
#include <optional>
#include <string>
#include <string_view>
>>>>>>> 626889fb

#include "base/component_export.h"
#include "base/metrics/field_trial.h"
#include "third_party/abseil-cpp/absl/types/optional.h"

namespace variations {

// SHA1EntropyProvider is an entropy provider suitable for high entropy sources.
// It works by taking the first 64 bits of the SHA1 hash of the entropy source
// concatenated with the trial name, or randomization seed and using that for
// the final entropy value.
class COMPONENT_EXPORT(VARIATIONS) SHA1EntropyProvider
    : public base::FieldTrial::EntropyProvider {
 public:
  // Creates a SHA1EntropyProvider with the given `entropy_source`, which
  // should contain a large amount of entropy - for example, a textual
  // representation of a persistent randomly-generated 128-bit value.
<<<<<<< HEAD
  explicit SHA1EntropyProvider(const std::string& entropy_source);
=======
  explicit SHA1EntropyProvider(std::string_view entropy_source);
>>>>>>> 626889fb

  SHA1EntropyProvider(const SHA1EntropyProvider&) = delete;
  SHA1EntropyProvider& operator=(const SHA1EntropyProvider&) = delete;

  ~SHA1EntropyProvider() override;

  // base::FieldTrial::EntropyProvider implementation:
  double GetEntropyForTrial(std::string_view trial_name,
                            uint32_t randomization_seed) const override;

 private:
  const std::string entropy_source_;
};

// A |value| in the range [0, range).
struct ValueInRange {
  uint32_t value;
  uint32_t range;
};

// NormalizedMurmurHashEntropyProvider is an entropy provider suitable for low
// entropy sources (below 16 bits). It uses MurmurHash3_32 to hash the study
// name along with all possible low entropy sources. It finds the index where
// the actual low entropy source's hash would fall in the sorted list of all
// those hashes, and uses that as the final value. For more info, see:
// https://docs.google.com/document/d/1cPF5PruriWNP2Z5gSkq4MBTm0wSZqLyIJkUO9ekibeo
//
// Note: this class should be kept consistent with
// NormalizedMurmurHashEntropyProvider on the Java side.
class COMPONENT_EXPORT(VARIATIONS) NormalizedMurmurHashEntropyProvider final
    : public base::FieldTrial::EntropyProvider {
 public:
<<<<<<< HEAD
  // Creates a provider with |entropy_value| in the range of possible values.
  explicit NormalizedMurmurHashEntropyProvider(ValueInRange entropy_value);
=======
  // Creates a provider with `entropy_source` in the range of possible values.
  explicit NormalizedMurmurHashEntropyProvider(ValueInRange entropy_source);
>>>>>>> 626889fb

  NormalizedMurmurHashEntropyProvider(
      const NormalizedMurmurHashEntropyProvider&) = default;

  ~NormalizedMurmurHashEntropyProvider() override;

  // base::FieldTrial::EntropyProvider:
<<<<<<< HEAD
  double GetEntropyForTrial(base::StringPiece trial_name,
                            uint32_t randomization_seed) const override;

  uint32_t entropy_value() const { return entropy_value_.value; }
  uint32_t entropy_domain() const { return entropy_value_.range; }

 private:
  const ValueInRange entropy_value_;
=======
  double GetEntropyForTrial(std::string_view trial_name,
                            uint32_t randomization_seed) const override;

  uint32_t entropy_source() const { return entropy_source_.value; }
  uint32_t entropy_domain() const { return entropy_source_.range; }

 private:
  const ValueInRange entropy_source_;
>>>>>>> 626889fb
};

class SessionEntropyProvider : public base::FieldTrial::EntropyProvider {
 public:
  SessionEntropyProvider() = default;
  ~SessionEntropyProvider() override;

<<<<<<< HEAD
  double GetEntropyForTrial(base::StringPiece trial_name,
=======
  double GetEntropyForTrial(std::string_view trial_name,
>>>>>>> 626889fb
                            uint32_t randomization_seed) const override;
};

class COMPONENT_EXPORT(VARIATIONS) EntropyProviders {
 public:
<<<<<<< HEAD
  // Construct providers from the given entropy sources.
  // If |high_entropy_source| is empty, no high entropy provider is created.
  // If |enable_benchmarking| is true, randomization should be suppressed.
  EntropyProviders(const std::string& high_entropy_value,
                   ValueInRange low_entropy_value,
                   bool enable_benchmarking = false);
=======
  // Construct providers from the given entropy sources. Note:
  //  - If `high_entropy_source` is empty, no high entropy provider is created.
  //  - A limited entropy provider is created when `limited_entropy_source` is a
  //    non-empty string. `limited_entropy_source` is a 128-bit GUID string.
  //    It is used to randomize any study that is constrained to a layer with
  //    LIMITED entropy mode.
  //  - The value of `enable_benchmarking` will be returned by
  //    benchmarking_enabled(). If true, the caller should suppress
  //    randomization.
  EntropyProviders(std::string_view high_entropy_source,
                   ValueInRange low_entropy_source,
                   std::string_view limited_entropy_source,
                   bool enable_benchmarking = false);

>>>>>>> 626889fb
  EntropyProviders(const EntropyProviders&) = delete;
  EntropyProviders& operator=(const EntropyProviders&) = delete;
  virtual ~EntropyProviders();

  // Accessors are virtual for testing purposes.

  // Gets the high entropy source, if available, otherwise returns low entropy.
  virtual const base::FieldTrial::EntropyProvider& default_entropy() const;
  // Gets the low entropy source.
  virtual const base::FieldTrial::EntropyProvider& low_entropy() const;
  virtual const base::FieldTrial::EntropyProvider& session_entropy() const;

<<<<<<< HEAD
=======
  // Returns the limited entropy provider.
  // NOTE: the caller should call has_limited_entropy() before calling this to
  // ensure the limited entropy provider is available. The limited entropy
  // provider can be constructed by supplying `limited_entropy_source` in the
  // constructor.
  virtual const base::FieldTrial::EntropyProvider& limited_entropy() const;

>>>>>>> 626889fb
  bool default_entropy_is_high_entropy() const {
    return high_entropy_.has_value();
  }

<<<<<<< HEAD
  size_t low_entropy_value() const { return low_entropy_.entropy_value(); }
=======
  // Whether a limited entropy source was created. A limited entropy source can
  // be created by instantiating with the `limited_entropy_randomization_source`
  // parameter.
  bool has_limited_entropy() const { return limited_entropy_.has_value(); }

  size_t low_entropy_source() const { return low_entropy_.entropy_source(); }
>>>>>>> 626889fb
  size_t low_entropy_domain() const { return low_entropy_.entropy_domain(); }

  bool benchmarking_enabled() const { return benchmarking_enabled_; }

 private:
<<<<<<< HEAD
  absl::optional<SHA1EntropyProvider> high_entropy_;
=======
  std::optional<SHA1EntropyProvider> high_entropy_;
  std::optional<SHA1EntropyProvider> limited_entropy_;
>>>>>>> 626889fb
  NormalizedMurmurHashEntropyProvider low_entropy_;
  SessionEntropyProvider session_entropy_;
  bool benchmarking_enabled_;
};

}  // namespace variations

#endif  // COMPONENTS_VARIATIONS_ENTROPY_PROVIDER_H_<|MERGE_RESOLUTION|>--- conflicted
+++ resolved
@@ -9,17 +9,12 @@
 #include <stdint.h>
 
 #include <cstdint>
-<<<<<<< HEAD
-#include <string>
-=======
 #include <optional>
 #include <string>
 #include <string_view>
->>>>>>> 626889fb
 
 #include "base/component_export.h"
 #include "base/metrics/field_trial.h"
-#include "third_party/abseil-cpp/absl/types/optional.h"
 
 namespace variations {
 
@@ -33,11 +28,7 @@
   // Creates a SHA1EntropyProvider with the given `entropy_source`, which
   // should contain a large amount of entropy - for example, a textual
   // representation of a persistent randomly-generated 128-bit value.
-<<<<<<< HEAD
-  explicit SHA1EntropyProvider(const std::string& entropy_source);
-=======
   explicit SHA1EntropyProvider(std::string_view entropy_source);
->>>>>>> 626889fb
 
   SHA1EntropyProvider(const SHA1EntropyProvider&) = delete;
   SHA1EntropyProvider& operator=(const SHA1EntropyProvider&) = delete;
@@ -70,13 +61,8 @@
 class COMPONENT_EXPORT(VARIATIONS) NormalizedMurmurHashEntropyProvider final
     : public base::FieldTrial::EntropyProvider {
  public:
-<<<<<<< HEAD
-  // Creates a provider with |entropy_value| in the range of possible values.
-  explicit NormalizedMurmurHashEntropyProvider(ValueInRange entropy_value);
-=======
   // Creates a provider with `entropy_source` in the range of possible values.
   explicit NormalizedMurmurHashEntropyProvider(ValueInRange entropy_source);
->>>>>>> 626889fb
 
   NormalizedMurmurHashEntropyProvider(
       const NormalizedMurmurHashEntropyProvider&) = default;
@@ -84,16 +70,6 @@
   ~NormalizedMurmurHashEntropyProvider() override;
 
   // base::FieldTrial::EntropyProvider:
-<<<<<<< HEAD
-  double GetEntropyForTrial(base::StringPiece trial_name,
-                            uint32_t randomization_seed) const override;
-
-  uint32_t entropy_value() const { return entropy_value_.value; }
-  uint32_t entropy_domain() const { return entropy_value_.range; }
-
- private:
-  const ValueInRange entropy_value_;
-=======
   double GetEntropyForTrial(std::string_view trial_name,
                             uint32_t randomization_seed) const override;
 
@@ -102,7 +78,6 @@
 
  private:
   const ValueInRange entropy_source_;
->>>>>>> 626889fb
 };
 
 class SessionEntropyProvider : public base::FieldTrial::EntropyProvider {
@@ -110,24 +85,12 @@
   SessionEntropyProvider() = default;
   ~SessionEntropyProvider() override;
 
-<<<<<<< HEAD
-  double GetEntropyForTrial(base::StringPiece trial_name,
-=======
   double GetEntropyForTrial(std::string_view trial_name,
->>>>>>> 626889fb
                             uint32_t randomization_seed) const override;
 };
 
 class COMPONENT_EXPORT(VARIATIONS) EntropyProviders {
  public:
-<<<<<<< HEAD
-  // Construct providers from the given entropy sources.
-  // If |high_entropy_source| is empty, no high entropy provider is created.
-  // If |enable_benchmarking| is true, randomization should be suppressed.
-  EntropyProviders(const std::string& high_entropy_value,
-                   ValueInRange low_entropy_value,
-                   bool enable_benchmarking = false);
-=======
   // Construct providers from the given entropy sources. Note:
   //  - If `high_entropy_source` is empty, no high entropy provider is created.
   //  - A limited entropy provider is created when `limited_entropy_source` is a
@@ -142,7 +105,6 @@
                    std::string_view limited_entropy_source,
                    bool enable_benchmarking = false);
 
->>>>>>> 626889fb
   EntropyProviders(const EntropyProviders&) = delete;
   EntropyProviders& operator=(const EntropyProviders&) = delete;
   virtual ~EntropyProviders();
@@ -155,8 +117,6 @@
   virtual const base::FieldTrial::EntropyProvider& low_entropy() const;
   virtual const base::FieldTrial::EntropyProvider& session_entropy() const;
 
-<<<<<<< HEAD
-=======
   // Returns the limited entropy provider.
   // NOTE: the caller should call has_limited_entropy() before calling this to
   // ensure the limited entropy provider is available. The limited entropy
@@ -164,32 +124,23 @@
   // constructor.
   virtual const base::FieldTrial::EntropyProvider& limited_entropy() const;
 
->>>>>>> 626889fb
   bool default_entropy_is_high_entropy() const {
     return high_entropy_.has_value();
   }
 
-<<<<<<< HEAD
-  size_t low_entropy_value() const { return low_entropy_.entropy_value(); }
-=======
   // Whether a limited entropy source was created. A limited entropy source can
   // be created by instantiating with the `limited_entropy_randomization_source`
   // parameter.
   bool has_limited_entropy() const { return limited_entropy_.has_value(); }
 
   size_t low_entropy_source() const { return low_entropy_.entropy_source(); }
->>>>>>> 626889fb
   size_t low_entropy_domain() const { return low_entropy_.entropy_domain(); }
 
   bool benchmarking_enabled() const { return benchmarking_enabled_; }
 
  private:
-<<<<<<< HEAD
-  absl::optional<SHA1EntropyProvider> high_entropy_;
-=======
   std::optional<SHA1EntropyProvider> high_entropy_;
   std::optional<SHA1EntropyProvider> limited_entropy_;
->>>>>>> 626889fb
   NormalizedMurmurHashEntropyProvider low_entropy_;
   SessionEntropyProvider session_entropy_;
   bool benchmarking_enabled_;
