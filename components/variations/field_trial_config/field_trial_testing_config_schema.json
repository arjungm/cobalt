// Copyright 2015 The Chromium Authors
// Use of this source code is governed by a BSD-style license that can be
// found in the LICENSE file.

// LINT.IfChange
{
  "type_name": "FieldTrialTestingConfig",
<<<<<<< HEAD
  "headers": ["third_party/abseil-cpp/absl/types/optional.h", "components/variations/proto/study.pb.h"],
=======
  "system-headers": [ "optional" ] ,
  "headers": [ "base/containers/span.h", "components/variations/proto/study.pb.h" ],
>>>>>>> 626889fb
  "schema": [{
    "field": "studies",
    "type": "array",
    "contents": {
      "type_name": "FieldTrialTestingStudy",
      "type": "struct",
      "fields": [
        {"field": "name", "type": "string"},
        {
          "field": "experiments",
          "type": "array",
          "contents": {
            "type_name": "FieldTrialTestingExperiment",
            "type": "struct",
            "fields": [
              {"field": "name", "type": "string"},
              {
                "field": "platforms",
                "type": "array",
                "contents": {"type": "enum", "ctype": "Study::Platform", "javatype":  "String"}
              },
              {
                "field": "form_factors",
                "type": "array",
                "contents": {"type": "enum", "ctype": "Study::FormFactor", "javatype":  "String"}
              },
              {
                "field": "is_low_end_device",
                "type": "class",
                "ctype": "std::optional<bool>",
                "javatype": "Boolean",
                "default": "std::nullopt",
                "java_default": "null",
                "optional": "True"
              },
              {
                "field": "disable_benchmarking",
                "type": "class",
                "ctype": "std::optional<bool>",
                "javatype": "Boolean",
                "default": "std::nullopt",
                "java_default": "null",
                "optional": "True"
              },
              {
                "field": "min_os_version",
                "type": "string"
              },
              {
                "field": "form_factors",
                "type": "array",
                "contents": {"type": "enum", "ctype": "Study::FormFactor"}
              },
              {
                "field": "is_low_end_device",
                "type": "class",
                "ctype": "absl::optional<bool>",
                "default": "absl::nullopt",
                "optional": "True"
              },
              {
                "field": "min_os_version",
                "type": "string"
              },
              {
                "field": "params",
                "type": "array",
                "contents": {
                  "type_name": "FieldTrialTestingExperimentParams",
                  "type": "struct",
                  "fields": [
                    {"field": "key", "type": "string"},
                    {"field": "value", "type": "string"}
                  ]
                }
              },
              {
                "field": "enable_features",
                "type": "array",
                "contents": { "type": "string"}
              },
              {
                "field": "disable_features",
                "type": "array",
                "contents": { "type": "string"}
              },
              {
                "field": "forcing_flag",
                "type": "string"
              },
              {
                "field": "override_ui_string",
                "type": "array",
                "contents": {
                  "type_name": "OverrideUIString",
                  "type": "struct",
                  "fields": [
                    {"field": "name_hash", "type": "int"},
                    {"field": "value", "type": "string"}
                  ]
                }
<<<<<<< HEAD
=======
              },
              {
                "field": "hardware_classes",
                "type": "array",
                "contents": { "type": "string"}
              },
              {
                "field": "exclude_hardware_classes",
                "type": "array",
                "contents": { "type": "string"}
>>>>>>> 626889fb
              }
            ]
          }
        }
      ]
    }
  }]
}
// LINT.ThenChange(/testing/variations/PRESUBMIT.py)<|MERGE_RESOLUTION|>--- conflicted
+++ resolved
@@ -5,12 +5,8 @@
 // LINT.IfChange
 {
   "type_name": "FieldTrialTestingConfig",
-<<<<<<< HEAD
-  "headers": ["third_party/abseil-cpp/absl/types/optional.h", "components/variations/proto/study.pb.h"],
-=======
   "system-headers": [ "optional" ] ,
   "headers": [ "base/containers/span.h", "components/variations/proto/study.pb.h" ],
->>>>>>> 626889fb
   "schema": [{
     "field": "studies",
     "type": "array",
@@ -60,22 +56,6 @@
                 "type": "string"
               },
               {
-                "field": "form_factors",
-                "type": "array",
-                "contents": {"type": "enum", "ctype": "Study::FormFactor"}
-              },
-              {
-                "field": "is_low_end_device",
-                "type": "class",
-                "ctype": "absl::optional<bool>",
-                "default": "absl::nullopt",
-                "optional": "True"
-              },
-              {
-                "field": "min_os_version",
-                "type": "string"
-              },
-              {
                 "field": "params",
                 "type": "array",
                 "contents": {
@@ -112,8 +92,6 @@
                     {"field": "value", "type": "string"}
                   ]
                 }
-<<<<<<< HEAD
-=======
               },
               {
                 "field": "hardware_classes",
@@ -124,7 +102,6 @@
                 "field": "exclude_hardware_classes",
                 "type": "array",
                 "contents": { "type": "string"}
->>>>>>> 626889fb
               }
             ]
           }
