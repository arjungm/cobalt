include_rules = [
  "+net/base",
]

<<<<<<< HEAD
# TODO(crbug.com/1167566): Remove when fake VariationsServiceClient created.
=======
# TODO(crbug.com/40742801): Remove when fake VariationsServiceClient created.
>>>>>>> 626889fb
specific_include_rules = {
  "field_trial_util_unittest\.cc" : [
      "+services/network/public/cpp/shared_url_loader_factory.h",
  ],
}<|MERGE_RESOLUTION|>--- conflicted
+++ resolved
@@ -2,11 +2,7 @@
   "+net/base",
 ]
 
-<<<<<<< HEAD
-# TODO(crbug.com/1167566): Remove when fake VariationsServiceClient created.
-=======
 # TODO(crbug.com/40742801): Remove when fake VariationsServiceClient created.
->>>>>>> 626889fb
 specific_include_rules = {
   "field_trial_util_unittest\.cc" : [
       "+services/network/public/cpp/shared_url_loader_factory.h",
