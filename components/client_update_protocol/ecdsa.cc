// Copyright 2016 The Chromium Authors
// Use of this source code is governed by a BSD-style license that can be
// found in the LICENSE file.

#include "components/client_update_protocol/ecdsa.h"

<<<<<<< HEAD
#include <stdint.h>

#include "base/base64url.h"
#include "base/logging.h"
#include "base/memory/ptr_util.h"
#include "base/ranges/algorithm.h"
=======
#include <algorithm>
#include <cstdint>
#include <string>
#include <string_view>
#include <vector>

#include "base/base64url.h"
#include "base/check.h"
#include "base/containers/to_vector.h"
#include "base/logging.h"
#include "base/memory/ptr_util.h"
>>>>>>> 626889fb
#include "base/strings/string_number_conversions.h"
#include "base/strings/string_util.h"
#include "base/strings/stringprintf.h"
#include "crypto/hash.h"
#include "crypto/random.h"
#include "crypto/sign.h"

namespace client_update_protocol {
namespace {

bool ParseETagHeader(std::string_view etag_header_value_in,
                     std::vector<uint8_t>* ecdsa_signature_out,
                     std::vector<uint8_t>* request_hash_out) {
  // The ETag value is a UTF-8 string, formatted as "S:H", where:
  // * S is the ECDSA signature in DER-encoded ASN.1 form, converted to hex.
  // * H is the SHA-256 hash of the observed request body, standard hex format.
  // A Weak ETag is formatted as W/"S:H". This function treats it the same as a
  // strong ETag.
  std::string_view etag_header_value(etag_header_value_in);

  // Remove the weak prefix, then remove the begin and the end quotes.
  const char kWeakETagPrefix[] = "W/";
<<<<<<< HEAD
  if (base::StartsWith(etag_header_value, kWeakETagPrefix))
    etag_header_value.remove_prefix(std::size(kWeakETagPrefix) - 1);
=======
  if (base::StartsWith(etag_header_value, kWeakETagPrefix)) {
    etag_header_value.remove_prefix(std::size(kWeakETagPrefix) - 1);
  }
>>>>>>> 626889fb
  if (etag_header_value.size() >= 2 &&
      base::StartsWith(etag_header_value, "\"") &&
      base::EndsWith(etag_header_value, "\"")) {
    etag_header_value.remove_prefix(1);
    etag_header_value.remove_suffix(1);
  }

  const std::string_view::size_type delim_pos = etag_header_value.find(':');
  if (delim_pos == std::string_view::npos || delim_pos == 0 ||
      delim_pos == etag_header_value.size() - 1) {
    return false;
  }

  const std::string_view sig_hex = etag_header_value.substr(0, delim_pos);
  const std::string_view hash_hex = etag_header_value.substr(delim_pos + 1);

  // Decode the ECDSA signature. Don't bother validating the contents of it;
  // the SignatureValidator class will handle the actual DER decoding and
  // ASN.1 parsing. Check for an expected size range only -- valid ECDSA
  // signatures are between 8 and 72 bytes.
  if (!base::HexStringToBytes(sig_hex, ecdsa_signature_out)) {
    return false;
  }
  if (ecdsa_signature_out->size() < 8 || ecdsa_signature_out->size() > 72) {
    return false;
  }

  // Decode the SHA-256 hash; it should be exactly 32 bytes, no more or less.
  if (!base::HexStringToBytes(hash_hex, request_hash_out)) {
    return false;
  }
  if (request_hash_out->size() != crypto::hash::kSha256Size) {
    return false;
  }

  return true;
}

}  // namespace

Ecdsa::Ecdsa(int key_version, base::span<const uint8_t> public_key)
    : pub_key_version_(key_version),
<<<<<<< HEAD
      public_key_(public_key.begin(), public_key.end()) {}

Ecdsa::~Ecdsa() = default;

std::unique_ptr<Ecdsa> Ecdsa::Create(int key_version,
                                     const base::StringPiece& public_key) {
  DCHECK_GT(key_version, 0);
  DCHECK(!public_key.empty());

  return base::WrapUnique(new Ecdsa(key_version, public_key));
=======
      // This will fail a CHECK if the public key is malformed. Since the public
      // key is hardcoded, that's fine.
      public_key_(
          *crypto::keypair::PublicKey::FromSubjectPublicKeyInfo(public_key)) {
  CHECK_GT(key_version, 0);
  CHECK(public_key_.IsEc());
>>>>>>> 626889fb
}

Ecdsa::~Ecdsa() = default;

void Ecdsa::OverrideNonceForTesting(int key_version, uint32_t nonce) {
  DCHECK(!request_query_cup2key_.empty());
  request_query_cup2key_ = base::StringPrintf("%d:%u", pub_key_version_, nonce);
}

void Ecdsa::SignRequest(std::string_view request_body,
                        std::string* query_params) {
  DCHECK(query_params);
  Ecdsa::RequestParameters request_parameters = SignRequest(request_body);
  *query_params = base::StringPrintf("cup2key=%s&cup2hreq=%s",
                                     request_parameters.query_cup2key.c_str(),
                                     request_parameters.hash_hex.c_str());
}

<<<<<<< HEAD
  Ecdsa::RequestParameters request_parameters = SignRequest(request_body);

  *query_params = base::StringPrintf("cup2key=%s&cup2hreq=%s",
                                     request_parameters.query_cup2key.c_str(),
                                     request_parameters.hash_hex.c_str());
}

Ecdsa::RequestParameters Ecdsa::SignRequest(
    const base::StringPiece& request_body) {
  // Generate a random nonce to use for freshness, build the cup2key query
  // string, and compute the SHA-256 hash of the request body. Set these
  // two pieces of data aside to use during ValidateResponse().
  uint8_t nonce[32] = {0};
  crypto::RandBytes(nonce);

  // The nonce is an opaque string to the server, so the exact encoding does not
  // matter. Use base64url as it is slightly more compact than hex.
  std::string nonce_b64;
  base::Base64UrlEncode(
      base::StringPiece(reinterpret_cast<const char*>(nonce), sizeof(nonce)),
      base::Base64UrlEncodePolicy::OMIT_PADDING, &nonce_b64);

  request_query_cup2key_ =
      base::StringPrintf("%d:%s", pub_key_version_, nonce_b64.c_str());
  request_hash_ = SHA256HashStr(request_body);
=======
Ecdsa::RequestParameters Ecdsa::SignRequest(std::string_view request_body) {
  // Generate a random nonce to use for freshness, build the cup2key query
  // string, and compute the SHA-256 hash of the request body. Set these
  // two pieces of data aside to use during ValidateResponse().
  std::array<uint8_t, 32> nonce;
  crypto::RandBytes(nonce);
>>>>>>> 626889fb

  // The nonce is an opaque string to the server, so the exact encoding does not
  // matter. Use base64url as it is slightly more compact than hex.
  std::string nonce_b64;
  base::Base64UrlEncode(nonce, base::Base64UrlEncodePolicy::OMIT_PADDING,
                        &nonce_b64);

<<<<<<< HEAD
  RequestParameters request_parameters;
  request_parameters.query_cup2key = request_query_cup2key_;
  request_parameters.hash_hex = request_hash_hex;
  return request_parameters;
=======
  request_query_cup2key_ =
      base::StringPrintf("%d:%s", pub_key_version_, nonce_b64);
  request_hash_ = crypto::hash::Sha256(base::as_byte_span(request_body));

  // Return the query string for the user to send with the request.
  return {.query_cup2key = request_query_cup2key_,
          .hash_hex = base::ToLowerASCII(base::HexEncode(request_hash_))};
>>>>>>> 626889fb
}

bool Ecdsa::ValidateResponse(std::string_view response_body,
                             std::string_view server_etag) {
  CHECK(!request_hash_.empty());
  CHECK(!request_query_cup2key_.empty());

  if (response_body.empty() || server_etag.empty()) {
    return false;
  }

  // Break the ETag into its two components (the ECDSA signature, and the
  // hash of the request that the server observed) and decode to byte buffers.
  std::vector<uint8_t> signature;
  std::vector<uint8_t> observed_request_hash;
  if (!ParseETagHeader(server_etag, &signature, &observed_request_hash)) {
    return false;
  }

  // Check that the server's observed request hash is equal to the original
  // request hash. (This is a quick rejection test; the signature test is
  // authoritative, but slower.)
<<<<<<< HEAD
  DCHECK_EQ(request_hash_.size(), crypto::kSHA256Length);
  if (!base::ranges::equal(observed_request_hash, request_hash_))
=======
  if (!std::ranges::equal(observed_request_hash, request_hash_)) {
>>>>>>> 626889fb
    return false;
  }

  // Next, build the buffer that the server will have signed on its end:
  //   hash( hash(request) | hash(response) | cup2key_query_string )
  // When building the client's version of the buffer, it's important to use
  // the original request hash that it attempted to send, and not the observed
  // request hash that the server sent back to us.
  crypto::hash::Hasher hasher(crypto::hash::HashKind::kSha256);
  hasher.Update(request_hash_);
  hasher.Update(crypto::hash::Sha256(base::as_byte_span(response_body)));
  hasher.Update(base::as_byte_span(request_query_cup2key_));
  std::array<uint8_t, crypto::hash::kSha256Size> inner_hash;
  hasher.Finish(inner_hash);

  // If the verification fails, that implies one of two outcomes:
  // * The signature was modified.
  // * The buffer that the server signed does not match the buffer that the
  //   client assembled -- implying that either request body or response body
  //   was modified, or a different nonce value was used.
  //
  // Note that the signature is taken over a hash of inner_hash (hence signature
  // kind ECDSA_SHA256).
  return crypto::sign::Verify(crypto::sign::SignatureKind::ECDSA_SHA256,
                              public_key_, inner_hash, signature);
}

}  // namespace client_update_protocol<|MERGE_RESOLUTION|>--- conflicted
+++ resolved
@@ -4,14 +4,6 @@
 
 #include "components/client_update_protocol/ecdsa.h"
 
-<<<<<<< HEAD
-#include <stdint.h>
-
-#include "base/base64url.h"
-#include "base/logging.h"
-#include "base/memory/ptr_util.h"
-#include "base/ranges/algorithm.h"
-=======
 #include <algorithm>
 #include <cstdint>
 #include <string>
@@ -23,7 +15,6 @@
 #include "base/containers/to_vector.h"
 #include "base/logging.h"
 #include "base/memory/ptr_util.h"
->>>>>>> 626889fb
 #include "base/strings/string_number_conversions.h"
 #include "base/strings/string_util.h"
 #include "base/strings/stringprintf.h"
@@ -46,14 +37,9 @@
 
   // Remove the weak prefix, then remove the begin and the end quotes.
   const char kWeakETagPrefix[] = "W/";
-<<<<<<< HEAD
-  if (base::StartsWith(etag_header_value, kWeakETagPrefix))
-    etag_header_value.remove_prefix(std::size(kWeakETagPrefix) - 1);
-=======
   if (base::StartsWith(etag_header_value, kWeakETagPrefix)) {
     etag_header_value.remove_prefix(std::size(kWeakETagPrefix) - 1);
   }
->>>>>>> 626889fb
   if (etag_header_value.size() >= 2 &&
       base::StartsWith(etag_header_value, "\"") &&
       base::EndsWith(etag_header_value, "\"")) {
@@ -96,25 +82,12 @@
 
 Ecdsa::Ecdsa(int key_version, base::span<const uint8_t> public_key)
     : pub_key_version_(key_version),
-<<<<<<< HEAD
-      public_key_(public_key.begin(), public_key.end()) {}
-
-Ecdsa::~Ecdsa() = default;
-
-std::unique_ptr<Ecdsa> Ecdsa::Create(int key_version,
-                                     const base::StringPiece& public_key) {
-  DCHECK_GT(key_version, 0);
-  DCHECK(!public_key.empty());
-
-  return base::WrapUnique(new Ecdsa(key_version, public_key));
-=======
       // This will fail a CHECK if the public key is malformed. Since the public
       // key is hardcoded, that's fine.
       public_key_(
           *crypto::keypair::PublicKey::FromSubjectPublicKeyInfo(public_key)) {
   CHECK_GT(key_version, 0);
   CHECK(public_key_.IsEc());
->>>>>>> 626889fb
 }
 
 Ecdsa::~Ecdsa() = default;
@@ -133,40 +106,12 @@
                                      request_parameters.hash_hex.c_str());
 }
 
-<<<<<<< HEAD
-  Ecdsa::RequestParameters request_parameters = SignRequest(request_body);
-
-  *query_params = base::StringPrintf("cup2key=%s&cup2hreq=%s",
-                                     request_parameters.query_cup2key.c_str(),
-                                     request_parameters.hash_hex.c_str());
-}
-
-Ecdsa::RequestParameters Ecdsa::SignRequest(
-    const base::StringPiece& request_body) {
-  // Generate a random nonce to use for freshness, build the cup2key query
-  // string, and compute the SHA-256 hash of the request body. Set these
-  // two pieces of data aside to use during ValidateResponse().
-  uint8_t nonce[32] = {0};
-  crypto::RandBytes(nonce);
-
-  // The nonce is an opaque string to the server, so the exact encoding does not
-  // matter. Use base64url as it is slightly more compact than hex.
-  std::string nonce_b64;
-  base::Base64UrlEncode(
-      base::StringPiece(reinterpret_cast<const char*>(nonce), sizeof(nonce)),
-      base::Base64UrlEncodePolicy::OMIT_PADDING, &nonce_b64);
-
-  request_query_cup2key_ =
-      base::StringPrintf("%d:%s", pub_key_version_, nonce_b64.c_str());
-  request_hash_ = SHA256HashStr(request_body);
-=======
 Ecdsa::RequestParameters Ecdsa::SignRequest(std::string_view request_body) {
   // Generate a random nonce to use for freshness, build the cup2key query
   // string, and compute the SHA-256 hash of the request body. Set these
   // two pieces of data aside to use during ValidateResponse().
   std::array<uint8_t, 32> nonce;
   crypto::RandBytes(nonce);
->>>>>>> 626889fb
 
   // The nonce is an opaque string to the server, so the exact encoding does not
   // matter. Use base64url as it is slightly more compact than hex.
@@ -174,12 +119,6 @@
   base::Base64UrlEncode(nonce, base::Base64UrlEncodePolicy::OMIT_PADDING,
                         &nonce_b64);
 
-<<<<<<< HEAD
-  RequestParameters request_parameters;
-  request_parameters.query_cup2key = request_query_cup2key_;
-  request_parameters.hash_hex = request_hash_hex;
-  return request_parameters;
-=======
   request_query_cup2key_ =
       base::StringPrintf("%d:%s", pub_key_version_, nonce_b64);
   request_hash_ = crypto::hash::Sha256(base::as_byte_span(request_body));
@@ -187,7 +126,6 @@
   // Return the query string for the user to send with the request.
   return {.query_cup2key = request_query_cup2key_,
           .hash_hex = base::ToLowerASCII(base::HexEncode(request_hash_))};
->>>>>>> 626889fb
 }
 
 bool Ecdsa::ValidateResponse(std::string_view response_body,
@@ -210,12 +148,7 @@
   // Check that the server's observed request hash is equal to the original
   // request hash. (This is a quick rejection test; the signature test is
   // authoritative, but slower.)
-<<<<<<< HEAD
-  DCHECK_EQ(request_hash_.size(), crypto::kSHA256Length);
-  if (!base::ranges::equal(observed_request_hash, request_hash_))
-=======
   if (!std::ranges::equal(observed_request_hash, request_hash_)) {
->>>>>>> 626889fb
     return false;
   }
 
