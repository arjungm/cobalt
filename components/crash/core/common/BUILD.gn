--- conflicted
+++ resolved
@@ -28,44 +28,23 @@
 }
 
 use_crashpad_annotation =
-<<<<<<< HEAD
-    (is_mac || (is_ios && use_blink && !is_official_build) || is_win ||
-     is_android || (is_linux && !is_castos)) && !use_crash_key_stubs
-
-# Causes both Crashpad and Breakpad crash keys to be used. Both key
-# implementations will be instantiated and set, doubling the storage
-# used for keys. This is intended to be used temporarily to test Crashpad
-# integrations without disabling Breakpad.
-use_combined_annotations =
-    ((is_ios && (!use_blink || is_official_build) && !is_cronet_build) ||
-     is_chromeos) && !use_crash_key_stubs
-=======
     (is_mac || is_ios || is_win || is_android || is_chromeos ||
      (is_linux && !is_castos)) && !use_crash_key_stubs
 
 # Make sure that breakpad use is limited to is_castos here so that there's no
 # unknown unenumerated target.
 assert(use_crash_key_stubs || use_crashpad_annotation || is_castos)
->>>>>>> 626889fb
 
 buildflag_header("crash_buildflags") {
   header = "crash_buildflags.h"
   flags = [
     "USE_CRASHPAD_ANNOTATION=$use_crashpad_annotation",
-    "USE_COMBINED_ANNOTATIONS=$use_combined_annotations",
     "USE_CRASH_KEY_STUBS=$use_crash_key_stubs",
   ]
 }
 
 group("crash_key") {
   public_deps = [ ":crash_key_lib" ]
-<<<<<<< HEAD
-
-  if (use_combined_annotations) {
-    public_deps += [ "//third_party/crashpad/crashpad/client" ]
-  }
-=======
->>>>>>> 626889fb
 }
 
 # Crashpad's annotation system can store data on a per-module basis (i.e.,
@@ -106,15 +85,9 @@
   }
 
   public_deps = [ ":crash_buildflags" ]
-<<<<<<< HEAD
 
   deps = [ "//base" ]
 
-=======
-
-  deps = [ "//base" ]
-
->>>>>>> 626889fb
   if (use_crash_key_stubs) {
     sources += [ "crash_key_stubs.cc" ]
   } else if (use_crashpad_annotation) {
@@ -123,32 +96,12 @@
   } else {
     include_dirs = [ "//third_party/breakpad/breakpad/src" ]
 
-<<<<<<< HEAD
-    if (is_ios) {
-      sources += [ "crash_key_breakpad_ios.mm" ]
-      deps += [
-        ":reporter_running_ios",
-        "//components/previous_session_info",
-      ]
-
-      configs += [ "//build/config/compiler:enable_arc" ]
-    } else {
-      sources += [
-        "crash_key_breakpad.cc",
-        "crash_key_internal.h",
-      ]
-    }
-=======
     sources += [
       "crash_key_breakpad.cc",
       "crash_key_internal.h",
     ]
->>>>>>> 626889fb
 
     deps += [ "//third_party/breakpad:client" ]
-    if (use_combined_annotations) {
-      public_deps += [ "//third_party/crashpad/crashpad/client" ]
-    }
   }
 }
 
@@ -225,24 +178,12 @@
     configs -= [ "//build/config/compiler:enable_arc" ]
   }
 
-<<<<<<< HEAD
-  if (is_ios && use_combined_annotations) {
-    sources += [ "crash_key_breakpad_ios_unittest.cc" ]
-    deps += [ "//third_party/breakpad:client" ]
-    include_dirs = [ "//third_party/breakpad/breakpad/src/" ]
-  } else if (is_castos || is_chromeos) {
-=======
   if (is_castos) {
->>>>>>> 626889fb
     include_dirs = [ "//third_party/breakpad/breakpad/src/" ]
     sources += [ "crash_key_breakpad_unittest.cc" ]
   }
 
-<<<<<<< HEAD
-  # TODO(crbug.com/1186718): Enable when crash keys are supported on Fuchsia.
-=======
   # TODO(crbug.com/40172607): Enable when crash keys are supported on Fuchsia.
->>>>>>> 626889fb
   if (is_fuchsia) {
     sources -= [
       "crash_key_unittest.cc",
