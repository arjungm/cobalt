// Copyright 2017 The Chromium Authors
// Use of this source code is governed by a BSD-style license that can be
// found in the LICENSE file.

#include "components/crash/core/common/crash_key.h"

#include "base/debug/crash_logging.h"
#include "base/debug/stack_trace.h"
#include "build/build_config.h"
#include "testing/gtest/include/gtest/gtest.h"

namespace crash_reporter {
namespace {

class CrashKeyStringTest : public testing::Test {
 public:
  void SetUp() override { InitializeCrashKeysForTesting(); }

  void TearDown() override { ResetCrashKeysForTesting(); }
};

TEST_F(CrashKeyStringTest, ScopedCrashKeyString) {
  static CrashKeyString<32> key("test-scope");

  EXPECT_FALSE(key.is_set());

  {
    ScopedCrashKeyString scoper(&key, "value");
    EXPECT_TRUE(key.is_set());
  }

  EXPECT_FALSE(key.is_set());
}

TEST_F(CrashKeyStringTest, FormatStackTrace) {
  const uintptr_t addresses[] = {
      0x0badbeef, 0x77778888, 0xabc, 0x000ddeeff, 0x12345678,
  };
<<<<<<< HEAD
  base::debug::StackTrace trace(reinterpret_cast<const void* const*>(addresses),
                                std::size(addresses));
=======
  base::debug::StackTrace trace(
      // SAFETY: The span uses the array's first element and size. We have to
      // use the unsafe constructor because of the cast which throws away the
      // size information from the type.
      UNSAFE_BUFFERS(base::span(reinterpret_cast<const void* const*>(addresses),
                                std::size(addresses))));
>>>>>>> 626889fb

  std::string too_small = internal::FormatStackTrace(trace, 3);
  EXPECT_EQ(0u, too_small.size());

  std::string one_value = internal::FormatStackTrace(trace, 16);
  EXPECT_EQ("0xbadbeef", one_value);

  std::string three_values = internal::FormatStackTrace(trace, 30);
  EXPECT_EQ("0xbadbeef 0x77778888 0xabc", three_values);

  std::string all_values = internal::FormatStackTrace(trace, 128);
  EXPECT_EQ("0xbadbeef 0x77778888 0xabc 0xddeeff 0x12345678", all_values);
}

#if defined(ARCH_CPU_64_BITS)
TEST_F(CrashKeyStringTest, FormatStackTrace64) {
  const uintptr_t addresses[] = {
      0xbaaaabaaaaba, 0x1000000000000000,
  };
<<<<<<< HEAD
  base::debug::StackTrace trace(reinterpret_cast<const void* const*>(addresses),
                                std::size(addresses));
=======
  base::debug::StackTrace trace(
      // SAFETY: The span uses the array's first element and size. We have to
      // use the unsafe constructor because of the cast which throws away the
      // size information from the type.
      UNSAFE_BUFFERS(base::span(reinterpret_cast<const void* const*>(addresses),
                                std::size(addresses))));
>>>>>>> 626889fb

  std::string too_small = internal::FormatStackTrace(trace, 8);
  EXPECT_EQ(0u, too_small.size());

  std::string one_value = internal::FormatStackTrace(trace, 20);
  EXPECT_EQ("0xbaaaabaaaaba", one_value);

  std::string all_values = internal::FormatStackTrace(trace, 35);
  EXPECT_EQ("0xbaaaabaaaaba 0x1000000000000000", all_values);
}
#endif

// In certain build configurations, StackTrace will produce an
// empty result, which will cause the test to fail.
#if !defined(OFFICIAL_BUILD) && !defined(NO_UNWIND_TABLES)
TEST_F(CrashKeyStringTest, SetStackTrace) {
  static CrashKeyString<1024> key("test-trace");

  EXPECT_FALSE(key.is_set());

  SetCrashKeyStringToStackTrace(&key, base::debug::StackTrace());

  EXPECT_TRUE(key.is_set());
}
#endif

TEST_F(CrashKeyStringTest, BaseSupport) {
  static base::debug::CrashKeyString* crash_key =
      base::debug::AllocateCrashKeyString("base-support",
                                          base::debug::CrashKeySize::Size64);

  EXPECT_TRUE(crash_key);

  base::debug::SetCrashKeyString(crash_key, "this is a test");

  base::debug::ClearCrashKeyString(crash_key);

  base::debug::SetCrashKeyString(crash_key, std::string(128, 'b'));
  base::debug::SetCrashKeyString(crash_key, std::string(64, 'a'));
}

TEST_F(CrashKeyStringTest, CArrayInitializer) {
  static CrashKeyString<8> keys[] = {
      {"test-1", CrashKeyString<8>::Tag::kArray},
      {"test-2", CrashKeyString<8>::Tag::kArray},
      {"test-3", CrashKeyString<8>::Tag::kArray},
  };

  EXPECT_FALSE(keys[0].is_set());
  EXPECT_FALSE(keys[1].is_set());
  EXPECT_FALSE(keys[2].is_set());

  keys[1].Set("test");

  EXPECT_FALSE(keys[0].is_set());
  EXPECT_TRUE(keys[1].is_set());
  EXPECT_FALSE(keys[2].is_set());
}

}  // namespace
}  // namespace crash_reporter<|MERGE_RESOLUTION|>--- conflicted
+++ resolved
@@ -36,17 +36,12 @@
   const uintptr_t addresses[] = {
       0x0badbeef, 0x77778888, 0xabc, 0x000ddeeff, 0x12345678,
   };
-<<<<<<< HEAD
-  base::debug::StackTrace trace(reinterpret_cast<const void* const*>(addresses),
-                                std::size(addresses));
-=======
   base::debug::StackTrace trace(
       // SAFETY: The span uses the array's first element and size. We have to
       // use the unsafe constructor because of the cast which throws away the
       // size information from the type.
       UNSAFE_BUFFERS(base::span(reinterpret_cast<const void* const*>(addresses),
                                 std::size(addresses))));
->>>>>>> 626889fb
 
   std::string too_small = internal::FormatStackTrace(trace, 3);
   EXPECT_EQ(0u, too_small.size());
@@ -66,17 +61,12 @@
   const uintptr_t addresses[] = {
       0xbaaaabaaaaba, 0x1000000000000000,
   };
-<<<<<<< HEAD
-  base::debug::StackTrace trace(reinterpret_cast<const void* const*>(addresses),
-                                std::size(addresses));
-=======
   base::debug::StackTrace trace(
       // SAFETY: The span uses the array's first element and size. We have to
       // use the unsafe constructor because of the cast which throws away the
       // size information from the type.
       UNSAFE_BUFFERS(base::span(reinterpret_cast<const void* const*>(addresses),
                                 std::size(addresses))));
->>>>>>> 626889fb
 
   std::string too_small = internal::FormatStackTrace(trace, 8);
   EXPECT_EQ(0u, too_small.size());
