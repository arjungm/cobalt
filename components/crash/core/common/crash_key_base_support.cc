--- conflicted
+++ resolved
@@ -6,22 +6,13 @@
 
 #include <memory>
 #include <ostream>
-<<<<<<< HEAD
-=======
 #include <string_view>
->>>>>>> 626889fb
 
 #include "base/check_op.h"
 #include "base/debug/crash_logging.h"
 #include "components/crash/core/common/crash_key.h"
 
-<<<<<<< HEAD
-#if (BUILDFLAG(USE_CRASHPAD_ANNOTATION) ||   \
-     BUILDFLAG(USE_COMBINED_ANNOTATIONS)) && \
-    !BUILDFLAG(USE_CRASH_KEY_STUBS)
-=======
 #if BUILDFLAG(USE_CRASHPAD_ANNOTATION)
->>>>>>> 626889fb
 #include "third_party/crashpad/crashpad/client/annotation_list.h"  // nogncheck
 #endif
 
@@ -83,16 +74,10 @@
   }
 
   void OutputCrashKeysToStream(std::ostream& out) override {
-<<<<<<< HEAD
-#if (BUILDFLAG(USE_CRASHPAD_ANNOTATION) ||   \
-     BUILDFLAG(USE_COMBINED_ANNOTATIONS)) && \
-    !BUILDFLAG(USE_CRASH_KEY_STUBS)
-=======
 #if defined(OFFICIAL_BUILD)
     out << "Crash key dumping is inherently thread-unsafe so it's disabled in "
            "official builds.";
 #elif BUILDFLAG(USE_CRASHPAD_ANNOTATION)
->>>>>>> 626889fb
     // TODO(lukasza): If phasing out breakpad takes a long time, then consider
     // a better way to abstract away difference between crashpad and breakpad.
     // For example, maybe the code below should be moved into
