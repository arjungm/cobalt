// Copyright 2015 The Chromium Authors
// Use of this source code is governed by a BSD-style license that can be
// found in the LICENSE file.

#ifndef COMPONENTS_CRASH_CORE_COMMON_CRASH_KEYS_H_
#define COMPONENTS_CRASH_CORE_COMMON_CRASH_KEYS_H_

#include <string>
#include <vector>

<<<<<<< HEAD
#include "base/strings/string_piece.h"
=======
>>>>>>> 626889fb
#include "components/crash/core/common/crash_export.h"

namespace base {
class CommandLine;
}  // namespace base

namespace crash_keys {

// Sets the ID (which may either be a full GUID or a GUID that was already
// stripped from its dashes -- in either case this method will strip remaining
// dashes before setting the crash key).
void SetMetricsClientIdFromGUID(const std::string& metrics_client_guid);
void ClearMetricsClientId();

// A function returning true if |flag| is a switch that should be filtered out
// of crash keys.
using SwitchFilterFunction = bool (*)(const std::string& flag);

// Sets the "num-switches" key and a set of keys named using kSwitchFormat based
// on the given |command_line|. If |skip_filter| is not null, ignore any switch
// for which it returns true.
void CRASH_KEY_EXPORT
SetSwitchesFromCommandLine(const base::CommandLine& command_line,
                           SwitchFilterFunction skip_filter);

// Clears all the CommandLine-related crash keys.
void ResetCommandLineForTesting();

// Sets the printer info. `data` should contain no more than 4 strings.
// Each string might get truncated if necessary.
// If `data` is empty then the `printer_name` will be used.  This provides some
// minimal information when there are issues getting the printer's info.
class ScopedPrinterInfo {
 public:
<<<<<<< HEAD
  explicit ScopedPrinterInfo(base::StringPiece data);

  ScopedPrinterInfo(const ScopedPrinterInfo&) = delete;
  ScopedPrinterInfo& operator=(const ScopedPrinterInfo&) = delete;

=======
  ScopedPrinterInfo(const std::string& printer_name,
                    std::vector<std::string> data);

  ScopedPrinterInfo(const ScopedPrinterInfo&) = delete;
  ScopedPrinterInfo& operator=(const ScopedPrinterInfo&) = delete;

>>>>>>> 626889fb
  ~ScopedPrinterInfo();
};

}  // namespace crash_keys

#endif  // COMPONENTS_CRASH_CORE_COMMON_CRASH_KEYS_H_<|MERGE_RESOLUTION|>--- conflicted
+++ resolved
@@ -8,10 +8,6 @@
 #include <string>
 #include <vector>
 
-<<<<<<< HEAD
-#include "base/strings/string_piece.h"
-=======
->>>>>>> 626889fb
 #include "components/crash/core/common/crash_export.h"
 
 namespace base {
@@ -46,20 +42,12 @@
 // minimal information when there are issues getting the printer's info.
 class ScopedPrinterInfo {
  public:
-<<<<<<< HEAD
-  explicit ScopedPrinterInfo(base::StringPiece data);
-
-  ScopedPrinterInfo(const ScopedPrinterInfo&) = delete;
-  ScopedPrinterInfo& operator=(const ScopedPrinterInfo&) = delete;
-
-=======
   ScopedPrinterInfo(const std::string& printer_name,
                     std::vector<std::string> data);
 
   ScopedPrinterInfo(const ScopedPrinterInfo&) = delete;
   ScopedPrinterInfo& operator=(const ScopedPrinterInfo&) = delete;
 
->>>>>>> 626889fb
   ~ScopedPrinterInfo();
 };
 
