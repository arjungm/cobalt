--- conflicted
+++ resolved
@@ -4,17 +4,13 @@
 
 #include "components/ukm/test_ukm_recorder.h"
 
+#include <algorithm>
 #include <iterator>
 #include <string_view>
 
 #include "base/check_op.h"
-<<<<<<< HEAD
-#include "base/metrics/metrics_hashes.h"
-#include "base/ranges/algorithm.h"
-=======
 #include "base/memory/raw_ptr.h"
 #include "base/metrics/metrics_hashes.h"
->>>>>>> 626889fb
 #include "services/metrics/public/cpp/delegating_ukm_recorder.h"
 #include "services/metrics/public/cpp/ukm_builders.h"
 #include "services/metrics/public/cpp/ukm_source.h"
@@ -46,11 +42,7 @@
   SetSamplingForTesting(1);  // 1-in-1 == unsampled
 }
 
-<<<<<<< HEAD
-TestUkmRecorder::~TestUkmRecorder() {}
-=======
 TestUkmRecorder::~TestUkmRecorder() = default;
->>>>>>> 626889fb
 
 void TestUkmRecorder::AddEntry(mojom::UkmEntryPtr entry) {
   const bool should_run_callback =
@@ -75,11 +67,7 @@
 const ukm::mojom::UkmEntry* TestUkmRecorder::GetDocumentCreatedEntryForSourceId(
     ukm::SourceId source_id) const {
   auto entries = GetEntriesByName(ukm::builders::DocumentCreated::kEntryName);
-<<<<<<< HEAD
-  for (auto* entry : entries) {
-=======
   for (const ukm::mojom::UkmEntry* entry : entries) {
->>>>>>> 626889fb
     if (entry->source_id == source_id)
       return entry;
   }
@@ -87,23 +75,14 @@
 }
 
 void TestUkmRecorder::SetOnAddEntryCallback(
-<<<<<<< HEAD
-    base::StringPiece entry_name,
-=======
     std::string_view entry_name,
->>>>>>> 626889fb
     base::RepeatingClosure on_add_entry) {
   on_add_entry_ = std::move(on_add_entry);
   entry_hash_to_wait_for_ = base::HashMetricName(entry_name);
 }
 
-<<<<<<< HEAD
-std::vector<const mojom::UkmEntry*> TestUkmRecorder::GetEntriesByName(
-    base::StringPiece entry_name) const {
-=======
 std::vector<raw_ptr<const mojom::UkmEntry, VectorExperimental>>
 TestUkmRecorder::GetEntriesByName(std::string_view entry_name) const {
->>>>>>> 626889fb
   uint64_t hash = base::HashMetricName(entry_name);
   std::vector<raw_ptr<const mojom::UkmEntry, VectorExperimental>> result;
   for (const auto& it : entries()) {
@@ -183,8 +162,6 @@
   return result;
 }
 
-<<<<<<< HEAD
-=======
 std::vector<int64_t> TestUkmRecorder::GetMetricsEntryValues(
     const std::string& entry_name,
     const std::string& metric_name) const {
@@ -199,7 +176,6 @@
   return metric_values;
 }
 
->>>>>>> 626889fb
 std::vector<TestUkmRecorder::HumanReadableUkmEntry> TestUkmRecorder::GetEntries(
     std::string entry_name,
     const std::vector<std::string>& metric_names) const {
@@ -225,11 +201,7 @@
   std::vector<std::string> metric_name_vector(1, metric_name);
   std::vector<ukm::TestAutoSetUkmRecorder::HumanReadableUkmMetrics>
       filtered_result;
-<<<<<<< HEAD
-  base::ranges::copy_if(
-=======
   std::ranges::copy_if(
->>>>>>> 626889fb
       GetMetrics(entry_name, metric_name_vector),
       std::back_inserter(filtered_result),
       [&metric_name](
@@ -256,8 +228,6 @@
     const HumanReadableUkmEntry& other) const {
   return source_id == other.source_id && metrics == other.metrics;
 }
-<<<<<<< HEAD
-=======
 
 void PrintTo(const TestUkmRecorder::HumanReadableUkmEntry& entry,
              std::ostream* os) {
@@ -267,6 +237,5 @@
   }
   (*os) << "}";
 }
->>>>>>> 626889fb
 
 }  // namespace ukm