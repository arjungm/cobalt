--- conflicted
+++ resolved
@@ -18,11 +18,7 @@
   // to determine the interval between rotations in steady state.
   UkmRotationScheduler(
       const base::RepeatingClosure& rotation_callback,
-<<<<<<< HEAD
-      bool fast_startup_for_testing,
-=======
       bool fast_startup,
->>>>>>> 626889fb
       const base::RepeatingCallback<base::TimeDelta(void)>& interval_callback);
 
   UkmRotationScheduler(const UkmRotationScheduler&) = delete;
