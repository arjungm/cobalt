--- conflicted
+++ resolved
@@ -12,13 +12,9 @@
 
 #include "base/component_export.h"
 #include "base/containers/contains.h"
-<<<<<<< HEAD
-#include "base/feature_list.h"
-=======
 #include "base/containers/span.h"
 #include "base/feature_list.h"
 #include "base/logging.h"
->>>>>>> 626889fb
 #include "base/metrics/crc32.h"
 #include "base/metrics/field_trial.h"
 #include "base/metrics/field_trial_params.h"
@@ -43,10 +39,7 @@
 #include "third_party/metrics_proto/ukm/entry.pb.h"
 #include "third_party/metrics_proto/ukm/report.pb.h"
 #include "third_party/metrics_proto/ukm/source.pb.h"
-<<<<<<< HEAD
-=======
 #include "third_party/metrics_proto/ukm/web_features.pb.h"
->>>>>>> 626889fb
 #include "ukm_consent_state.h"
 #include "ukm_recorder_impl.h"
 #include "url/gurl.h"
@@ -58,35 +51,6 @@
              base::FEATURE_DISABLED_BY_DEFAULT);
 
 namespace {
-<<<<<<< HEAD
-
-bool IsAllowlistedSourceId(SourceId source_id) {
-  SourceIdType type = GetSourceIdType(source_id);
-  switch (type) {
-    case ukm::SourceIdObj::Type::NAVIGATION_ID:
-    case ukm::SourceIdObj::Type::APP_ID:
-    case ukm::SourceIdObj::Type::HISTORY_ID:
-    case ukm::SourceIdObj::Type::WEBAPK_ID:
-    case ukm::SourceIdObj::Type::PAYMENT_APP_ID:
-    case ukm::SourceIdObj::Type::NO_URL_ID:
-    case ukm::SourceIdObj::Type::REDIRECT_ID:
-    case ukm::SourceIdObj::Type::WEB_IDENTITY_ID:
-    case ukm::SourceIdObj::Type::CHROMEOS_WEBSITE_ID:
-    case ukm::SourceIdObj::Type::EXTENSION_ID:
-    case ukm::SourceIdObj::Type::SOFT_NAVIGATION_ID: {
-      return true;
-    }
-    case ukm::SourceIdObj::Type::DEFAULT:
-    case ukm::SourceIdObj::Type::DESKTOP_WEB_APP_ID:
-    case ukm::SourceIdObj::Type::WORKER_ID:
-      return false;
-  }
-}
-
-bool IsAppIdType(SourceId source_id) {
-  SourceIdType type = GetSourceIdType(source_id);
-  return type == SourceIdType::APP_ID;
-=======
 
 // Allowlisted source ids are sent. Non-allowlisted source ids are sent if the
 // url matches that of an allow-listed source.
@@ -112,7 +76,6 @@
     case ukm::SourceIdObj::Type::WORKER_ID:
       return false;
   }
->>>>>>> 626889fb
 }
 
 // Returns whether |url| has one of the schemes supported for logging to UKM.
@@ -225,11 +188,8 @@
   return features_string;
 }
 
-<<<<<<< HEAD
-=======
 }  // namespace
 
->>>>>>> 626889fb
 UkmRecorderImpl::UkmRecorderImpl()
     : sampling_seed_(static_cast<uint32_t>(base::RandUint64())) {
   max_kept_sources_ =
@@ -253,12 +213,8 @@
 }
 
 void UkmRecorderImpl::UpdateRecording(ukm::UkmConsentState state) {
-<<<<<<< HEAD
-  DVLOG(1) << "UkmRecorderImpl::UpdateRecording: " << state.ToEnumBitmask();
-=======
   DVLOG(DebuggingLogLevel::Rare)
       << "UpdateRecording [state_bit_mask=" << state.ToEnumBitmask() << "]";
->>>>>>> 626889fb
   recording_state_ = state;
   EnableRecording();
 }
@@ -269,11 +225,7 @@
 }
 
 void UkmRecorderImpl::DisableRecording() {
-<<<<<<< HEAD
-  DVLOG(1) << "UkmRecorderImpl::DisableRecording";
-=======
   DVLOG(DebuggingLogLevel::Rare) << "DisableRecording";
->>>>>>> 626889fb
   if (recording_enabled())
     recording_is_continuous_ = false;
   recording_enabled_ = false;
@@ -284,14 +236,6 @@
   sampling_forced_for_testing_ = true;
   default_sampling_rate_ = rate;
   event_sampling_rates_.clear();
-<<<<<<< HEAD
-}
-
-bool UkmRecorderImpl::ShouldDropEntryForTesting(mojom::UkmEntry* entry) {
-  return ShouldDropEntry(entry);
-}
-
-=======
 }
 
 void UkmRecorderImpl::SetWebDXFeaturesSamplingForTesting(int rate) {
@@ -303,7 +247,6 @@
   return ShouldDropEntry(entry);
 }
 
->>>>>>> 626889fb
 bool UkmRecorderImpl::IsSamplingConfigured() const {
   return sampling_forced_for_testing_ ||
          base::FeatureList::IsEnabled(kUkmSamplingRateFeature);
@@ -320,11 +263,8 @@
 
 void UkmRecorderImpl::PurgeRecordingsWithUrlScheme(
     const std::string& url_scheme) {
-<<<<<<< HEAD
-=======
   DVLOG(DebuggingLogLevel::Rare)
       << "PurgeRecordingsWithUrlScheme [scheme=" << url_scheme << "]";
->>>>>>> 626889fb
   DCHECK_CALLED_ON_VALID_SEQUENCE(sequence_checker_);
 
   // Discard all sources that have a URL with the given URL scheme as well as
@@ -336,11 +276,7 @@
     }
   }
 
-<<<<<<< HEAD
-  PurgeSourcesAndEventsBySourceIds(relevant_source_ids);
-=======
   PurgeDataBySourceIds(relevant_source_ids);
->>>>>>> 626889fb
   recording_is_continuous_ = false;
 
   NotifyAllObservers(&UkmRecorderObserver::OnPurgeRecordingsWithUrlScheme,
@@ -349,11 +285,8 @@
 
 void UkmRecorderImpl::PurgeRecordingsWithSourceIdType(
     ukm::SourceIdType source_id_type) {
-<<<<<<< HEAD
-=======
   DVLOG(DebuggingLogLevel::Rare) << "PurgeRecordingsWithSourceIdType [type="
                                  << static_cast<int>(source_id_type) << "]";
->>>>>>> 626889fb
   DCHECK_CALLED_ON_VALID_SEQUENCE(sequence_checker_);
   std::unordered_set<SourceId> relevant_source_ids;
 
@@ -363,19 +296,12 @@
     }
   }
 
-<<<<<<< HEAD
-  PurgeSourcesAndEventsBySourceIds(relevant_source_ids);
-=======
   PurgeDataBySourceIds(relevant_source_ids);
->>>>>>> 626889fb
   recording_is_continuous_ = false;
 }
 
 void UkmRecorderImpl::PurgeRecordingsWithMsbbSources() {
-<<<<<<< HEAD
-=======
   DVLOG(DebuggingLogLevel::Rare) << "PurgeRecordingsWithMsbbSources";
->>>>>>> 626889fb
   DCHECK_CALLED_ON_VALID_SEQUENCE(sequence_checker_);
   std::unordered_set<SourceId> relevant_source_ids;
 
@@ -385,36 +311,17 @@
     }
   }
 
-<<<<<<< HEAD
-  PurgeSourcesAndEventsBySourceIds(relevant_source_ids);
-  recording_is_continuous_ = false;
-}
-
-void UkmRecorderImpl::PurgeSourcesAndEventsBySourceIds(
-=======
   PurgeDataBySourceIds(relevant_source_ids);
   recording_is_continuous_ = false;
 }
 
 void UkmRecorderImpl::PurgeDataBySourceIds(
->>>>>>> 626889fb
     const std::unordered_set<SourceId>& source_ids) {
   for (const auto source_id : source_ids) {
     recordings_.sources.erase(source_id);
   }
 
   std::vector<mojom::UkmEntryPtr>& events = recordings_.entries;
-<<<<<<< HEAD
-
-  events.erase(std::remove_if(events.begin(), events.end(),
-                              [&](const auto& event) {
-                                return source_ids.count(event->source_id);
-                              }),
-               events.end());
-}
-
-void UkmRecorderImpl::MarkSourceForDeletion(SourceId source_id) {
-=======
   std::erase_if(events, [&](const auto& event) {
     return source_ids.count(event->source_id);
   });
@@ -428,7 +335,6 @@
 void UkmRecorderImpl::MarkSourceForDeletion(SourceId source_id) {
   DVLOG(DebuggingLogLevel::Frequent)
       << "MarkSourceForDeletion [source_id=" << source_id << "]";
->>>>>>> 626889fb
   if (source_id == kInvalidSourceId)
     return;
   recordings_.obsolete_source_ids.insert(source_id);
@@ -482,8 +388,6 @@
   NotifyAllObservers(&UkmRecorderObserver::OnUkmAllowedStateChanged, state);
 }
 
-<<<<<<< HEAD
-=======
 void UkmRecorderImpl::StoreWebDXFeaturesDownsamplingParameter(Report* report) {
   Report::DownsamplingRate* rate = report->add_downsampling_rates();
   // TODO(crbug.com/381251064): Consider populating all the other applied
@@ -492,7 +396,6 @@
   rate->set_standard_rate(webdx_features_sampling_);
 }
 
->>>>>>> 626889fb
 void UkmRecorderImpl::StoreRecordingsInReport(Report* report) {
   DVLOG(DebuggingLogLevel::Rare) << "StoreRecordingsInReport starts";
   DCHECK_CALLED_ON_VALID_SEQUENCE(sequence_checker_);
@@ -505,15 +408,12 @@
     source_ids_seen.insert(entry->source_id);
   }
 
-<<<<<<< HEAD
-=======
   for (const auto& [source_id, features_set] : recordings_.webdx_features) {
     HighLevelWebFeatures* features = report->add_web_features();
     StoreWebDXFeaturesProto(source_id, features_set, features);
     source_ids_seen.insert(source_id);
   }
 
->>>>>>> 626889fb
   // Number of sources excluded from this report because no entries referred to
   // them.
   const int num_sources_unsent =
@@ -577,10 +477,7 @@
     num_serialized_sources += source_type_and_count.second;
   }
 
-<<<<<<< HEAD
-=======
   int num_serialized_entries = recordings_.entries.size();
->>>>>>> 626889fb
   UMA_HISTOGRAM_COUNTS_1000("UKM.Sources.SerializedCount2",
                             num_serialized_sources);
   UMA_HISTOGRAM_COUNTS_100000("UKM.Entries.SerializedCount2",
@@ -679,8 +576,6 @@
   if (entry_filter_) {
     entry_filter_->OnStoreRecordingsInReport();
   }
-<<<<<<< HEAD
-=======
   DVLOG(DebuggingLogLevel::Rare)
       << "StoreRecordingsInReport done [num_serialized_entries="
       << num_serialized_entries << "]";
@@ -688,7 +583,6 @@
   StoreWebDXFeaturesDownsamplingParameter(report);
   DVLOG(DebuggingLogLevel::Rare) << "# of downsampling parameters stored: "
                                  << report->downsampling_rates().size();
->>>>>>> 626889fb
 }
 
 int UkmRecorderImpl::PruneData(std::set<SourceId>& source_ids_seen) {
@@ -705,132 +599,6 @@
     }
   }
 
-<<<<<<< HEAD
-  // Build the set of sources that exist in recordings_.sources that were not
-  // seen in this report.
-  std::set<SourceId> source_ids_unseen;
-  for (const auto& kv : recordings_.sources) {
-    if (!base::Contains(source_ids_seen, kv.first)) {
-      source_ids_unseen.insert(kv.first);
-    }
-  }
-
-  // Special case APP_IDs. Ideally this is not going to exist for too long, as
-  // it would be preferable to have a more general purpose solution.
-  std::set<SourceId> source_ids_app_id;
-
-  // Only done if we are in the experiment that will leave APP_ID metrics for
-  // last when pruning. This block extracts out all source_ids from the
-  // seen/unseen lists and stores them in |source_ids_app_id|.
-  if (base::GetFieldTrialParamByFeatureAsBool(kUkmFeature, "PruneAppIdLast",
-                                              false)) {
-    it = source_ids_seen.begin();
-    while (it != source_ids_seen.end()) {
-      if (IsAppIdType(*it)) {
-        source_ids_app_id.insert(*it);
-        it = source_ids_seen.erase(it);
-      } else {
-        it++;
-      }
-    }
-
-    it = source_ids_unseen.begin();
-    while (it != source_ids_unseen.end()) {
-      if (IsAppIdType(*it)) {
-        source_ids_app_id.insert(*it);
-        it = source_ids_unseen.erase(it);
-      } else {
-        it++;
-      }
-    }
-  }
-
-  int pruned_sources_age_sec = 0;
-  int num_sources = recordings_.sources.size();
-  // Setup an experiment to test what will occur if we prune unseen sources
-  // first.
-  if (base::GetFieldTrialParamByFeatureAsBool(
-          kUkmFeature, "PruneUnseenSourcesFirst", false)) {
-    int pruned_sources_age_from_unseen_sec =
-        PruneOldSources(max_kept_sources_, source_ids_unseen);
-
-    UMA_HISTOGRAM_COUNTS_10000("UKM.PrunedSources.NumUnseen",
-                               num_sources - recordings_.sources.size());
-    num_sources = recordings_.sources.size();
-
-    // Prune again from seen sources. Note that if we've already pruned enough
-    // from the unseen sources, this will be a noop.
-    int pruned_sources_age_from_seen_sec =
-        PruneOldSources(max_kept_sources_, source_ids_seen);
-
-    UMA_HISTOGRAM_COUNTS_10000("UKM.PrunedSources.NumSeen",
-                               num_sources - recordings_.sources.size());
-    num_sources = recordings_.sources.size();
-
-    int pruned_sources_age_from_app_id_sec = 0;
-
-    // Technically this should be fine without the feature, since the group
-    // will be empty, but might as well add the feature check.
-    // Still prune the APP_ID entries. We don't want it to be unbounded, but
-    // providing a higher default here in case.
-    if (base::GetFieldTrialParamByFeatureAsBool(kUkmFeature, "PruneAppIdLast",
-                                                false)) {
-      pruned_sources_age_from_app_id_sec =
-          PruneOldSources(500, source_ids_app_id);
-
-      UMA_HISTOGRAM_COUNTS_10000("UKM.PrunedSources.NumAppId",
-                                 num_sources - recordings_.sources.size());
-    }
-
-    // We're looking for the newest age, which will be the largest between the
-    // two sets we pruned from.
-    pruned_sources_age_sec = std::max({pruned_sources_age_from_unseen_sec,
-                                       pruned_sources_age_from_seen_sec,
-                                       pruned_sources_age_from_app_id_sec});
-
-  } else {
-    // In this case, we prune all sources without caring if they were seen or
-    // not. Make a set of all existing sources so we can use the same
-    // PruneOldSources method.
-    std::set<SourceId> all_sources;
-    for (const auto& kv : recordings_.sources) {
-      all_sources.insert(kv.first);
-    }
-    if (base::GetFieldTrialParamByFeatureAsBool(kUkmFeature, "PruneAppIdLast",
-                                                false)) {
-      std::set<SourceId> all_sources_without_app_id;
-
-      // This will put into |all_sources_without_app_id| the set of
-      // |all_sources| - |source_ids_app_id|.
-      std::set_difference(all_sources.begin(), all_sources.end(),
-                          source_ids_app_id.begin(), source_ids_app_id.end(),
-                          std::inserter(all_sources_without_app_id,
-                                        all_sources_without_app_id.end()));
-
-      // Now, prune the non-APP_ID, then the APP_ID.
-      int pruned_sources_age_sec_non_app_id =
-          PruneOldSources(max_kept_sources_, all_sources_without_app_id);
-
-      UMA_HISTOGRAM_COUNTS_10000("UKM.PrunedSources.AppExpNumNonAppId",
-                                 num_sources - recordings_.sources.size());
-      num_sources = recordings_.sources.size();
-
-      int pruned_sources_age_sec_app_id =
-          PruneOldSources(500, source_ids_app_id);
-
-      UMA_HISTOGRAM_COUNTS_10000("UKM.PrunedSources.AppExpNumAppId",
-                                 num_sources - recordings_.sources.size());
-
-      pruned_sources_age_sec = std::max(pruned_sources_age_sec_non_app_id,
-                                        pruned_sources_age_sec_app_id);
-
-    } else {
-      pruned_sources_age_sec = PruneOldSources(max_kept_sources_, all_sources);
-      UMA_HISTOGRAM_COUNTS_10000("UKM.PrunedSources.NoExp",
-                                 num_sources - recordings_.sources.size());
-    }
-  }
-=======
   std::set<SourceId> all_sources;
   for (const auto& kv : recordings_.sources) {
     all_sources.insert(kv.first);
@@ -838,7 +606,6 @@
 
   int pruned_sources_age_sec = PruneOldSources(max_kept_sources_, all_sources);
 
->>>>>>> 626889fb
   return pruned_sources_age_sec;
 }
 
@@ -957,15 +724,6 @@
                                       const GURL& unsanitized_url) {
   DCHECK_CALLED_ON_VALID_SEQUENCE(sequence_checker_);
   DCHECK(GetSourceIdType(source_id) != SourceIdType::NO_URL_ID);
-<<<<<<< HEAD
-
-  if (base::Contains(recordings_.sources, source_id))
-    return;
-
-  const GURL sanitized_url = SanitizeURL(unsanitized_url);
-  if (ShouldRecordUrl(source_id, sanitized_url) ==
-      ShouldRecordUrlResult::kDropped) {
-=======
 
   if (base::Contains(recordings_.sources, source_id))
     return;
@@ -981,7 +739,6 @@
     DVLOG(DebuggingLogLevel::Frequent)
         << "URL not recorded: [source_id=" << source_id
         << " sanitized_url=" << sanitized_url << "]";
->>>>>>> 626889fb
     return;
   }
   RecordSource(std::make_unique<UkmSource>(source_id, sanitized_url));
@@ -1016,13 +773,8 @@
   std::vector<GURL> observation_urls;
   for (const GURL& url : unsanitized_navigation_data.urls) {
     const GURL sanitized_url = SanitizeURL(url);
-<<<<<<< HEAD
-    if (ShouldRecordUrl(source_id, sanitized_url) !=
-        ShouldRecordUrlResult::kDropped) {
-=======
     observation_urls.push_back(sanitized_url);
     if (ShouldRecordUrl(source_id, sanitized_url)) {
->>>>>>> 626889fb
       urls.push_back(std::move(sanitized_url));
     }
   }
@@ -1053,23 +805,15 @@
     case SourceIdType::HISTORY_ID:
     case SourceIdType::WEBAPK_ID:
     case SourceIdType::PAYMENT_APP_ID:
-<<<<<<< HEAD
-    case SourceIdType::DESKTOP_WEB_APP_ID:
-=======
     case SourceIdType::DEPRECATED_DESKTOP_WEB_APP_ID:
->>>>>>> 626889fb
     case SourceIdType::WORKER_ID:
     case SourceIdType::NO_URL_ID:
     case SourceIdType::REDIRECT_ID:
     case SourceIdType::WEB_IDENTITY_ID:
     case SourceIdType::CHROMEOS_WEBSITE_ID:
     case SourceIdType::EXTENSION_ID:
-<<<<<<< HEAD
-    case SourceIdType::SOFT_NAVIGATION_ID:
-=======
     case SourceIdType::NOTIFICATION_ID:
     case SourceIdType::CDM_ID:
->>>>>>> 626889fb
       return UkmConsentType::MSBB;
   }
   return UkmConsentType::MSBB;
@@ -1121,13 +865,9 @@
     case ukm::SourceIdObj::Type::NO_URL_ID:
     case ukm::SourceIdObj::Type::WEB_IDENTITY_ID:
     case ukm::SourceIdObj::Type::CHROMEOS_WEBSITE_ID:
-<<<<<<< HEAD
-    case ukm::SourceIdObj::Type::EXTENSION_ID: {
-=======
     case ukm::SourceIdObj::Type::EXTENSION_ID:
     case ukm::SourceIdObj::Type::NOTIFICATION_ID:
     case ukm::SourceIdObj::Type::CDM_ID: {
->>>>>>> 626889fb
       // Don't keep sources of these types after current report because their
       // entries are logged only at source creation time.
       MarkSourceForDeletion(source_id);
@@ -1135,18 +875,10 @@
     }
     case ukm::SourceIdObj::Type::DEFAULT:
     case ukm::SourceIdObj::Type::APP_ID:
-<<<<<<< HEAD
-    case ukm::SourceIdObj::Type::DESKTOP_WEB_APP_ID:
-    case ukm::SourceIdObj::Type::NAVIGATION_ID:
-    case ukm::SourceIdObj::Type::WORKER_ID:
-    case ukm::SourceIdObj::Type::REDIRECT_ID:
-    case ukm::SourceIdObj::Type::SOFT_NAVIGATION_ID:
-=======
     case ukm::SourceIdObj::Type::DEPRECATED_DESKTOP_WEB_APP_ID:
     case ukm::SourceIdObj::Type::NAVIGATION_ID:
     case ukm::SourceIdObj::Type::WORKER_ID:
     case ukm::SourceIdObj::Type::REDIRECT_ID:
->>>>>>> 626889fb
       break;
   }
 }
@@ -1185,23 +917,12 @@
   return false;
 }
 
-<<<<<<< HEAD
-UkmRecorderImpl::ShouldRecordUrlResult UkmRecorderImpl::ShouldRecordUrl(
-    SourceId source_id,
-    const GURL& sanitized_url) const {
-  ShouldRecordUrlResult result = ShouldRecordUrlResult::kOk;
-=======
 bool UkmRecorderImpl::ShouldRecordUrl(SourceId source_id,
                                       const GURL& sanitized_url) const {
->>>>>>> 626889fb
   bool has_recorded_reason = false;
   if (!recording_enabled()) {
     RecordDroppedSource(DroppedDataReason::RECORDING_DISABLED);
-    // Don't return the result yet. Check if the we are allowed to notify
-    // observers, as they may rely on the not uploaded metrics to determine
-    // how some features should work.
-    result = ShouldRecordUrlResult::kObserverOnly;
-    has_recorded_reason = true;
+    return false;
   }
 
   const auto required_consent = GetConsentType(GetSourceIdType(source_id));
@@ -1215,102 +936,58 @@
       RecordDroppedSource(has_recorded_reason,
                           DroppedDataReason::APPS_CONSENT_DISABLED);
     }
-<<<<<<< HEAD
-    return ShouldRecordUrlResult::kDropped;
-=======
     return false;
->>>>>>> 626889fb
   }
 
   if (recordings_.sources.size() >= max_sources_) {
     RecordDroppedSource(has_recorded_reason, DroppedDataReason::MAX_HIT);
-<<<<<<< HEAD
-    return ShouldRecordUrlResult::kDropped;
-=======
     return false;
->>>>>>> 626889fb
   }
 
   if (sanitized_url.is_empty()) {
     RecordDroppedSource(has_recorded_reason, DroppedDataReason::EMPTY_URL);
-<<<<<<< HEAD
-    return ShouldRecordUrlResult::kDropped;
-=======
     return false;
->>>>>>> 626889fb
   }
 
   if (!HasSupportedScheme(sanitized_url)) {
     RecordDroppedSource(has_recorded_reason,
                         DroppedDataReason::UNSUPPORTED_URL_SCHEME);
-<<<<<<< HEAD
-    DVLOG(2) << "Dropped Unsupported UKM URL:" << source_id << ":"
-             << sanitized_url.spec();
-    return ShouldRecordUrlResult::kDropped;
-=======
     DVLOG(DebuggingLogLevel::Medium)
         << "Dropped Unsupported UKM URL:" << source_id << ":"
         << sanitized_url.spec();
     return false;
->>>>>>> 626889fb
   }
 
   if (GetSourceIdType(source_id) == SourceIdType::EXTENSION_ID) {
     if (ShouldDropExtensionUrl(sanitized_url, has_recorded_reason)) {
-<<<<<<< HEAD
-      return ShouldRecordUrlResult::kDropped;
-=======
       return false;
->>>>>>> 626889fb
     }
   }
 
   // Ideally, this check should be covered by the above block for
   // `EXTENSION_ID` type. For backward compatibility we still keep it here so
   // the UKMs recorded without `EXTENSION_ID` type are also properly checked.
-<<<<<<< HEAD
-  // TODO(https://crbug.com/1393445): clean up all the UKM metrics with
-  // extension URL to use the dedicated source ID type, and remove this check.
-  if (sanitized_url.SchemeIs(kExtensionScheme)) {
-    if (ShouldDropExtensionUrl(sanitized_url, has_recorded_reason)) {
-      return ShouldRecordUrlResult::kDropped;
-=======
   // TODO(crbug.com/40248219): clean up all the UKM metrics with
   // extension URL to use the dedicated source ID type, and remove this check.
   if (sanitized_url.SchemeIs(kExtensionScheme)) {
     if (ShouldDropExtensionUrl(sanitized_url, has_recorded_reason)) {
       return false;
->>>>>>> 626889fb
-    }
-  }
-  return result;
+    }
+  }
+  return true;
 }
 
 void UkmRecorderImpl::RecordSource(std::unique_ptr<UkmSource> source) {
   SourceId source_id = source->id();
-<<<<<<< HEAD
-  // If UKM recording is disabled due to |recording_enabled|,
-  // still notify observers as they might be interested in it.
-  NotifyAllObservers(&UkmRecorderObserver::OnUpdateSourceURL, source_id,
-                     source->urls());
-
-  if (!recording_enabled()) {
-=======
   if (!recording_enabled()) {
     DVLOG(DebuggingLogLevel::Frequent)
         << "RecordSource skipped due to disabled recording.";
->>>>>>> 626889fb
     return;
   }
 
   const auto required_consent = GetConsentType(GetSourceIdType(source_id));
 
   if (!recording_enabled(required_consent)) {
-<<<<<<< HEAD
-    return;
-  }
-
-=======
     DVLOG(DebuggingLogLevel::Frequent)
         << "RecordSource skipped due to missing UkmConsentType="
         << required_consent << "]";
@@ -1319,7 +996,6 @@
 
   DVLOG(DebuggingLogLevel::Medium) << "RecordSource [source_id=" << source_id
                                    << " url=" << source->url() << "]";
->>>>>>> 626889fb
   if (GetSourceIdType(source_id) == SourceIdType::NAVIGATION_ID)
     recordings_.source_counts.navigation_sources++;
   recordings_.source_counts.observed++;
@@ -1358,15 +1034,9 @@
   if (default_sampling_rate_ < 0) {
     LoadExperimentSamplingInfo();
   }
-<<<<<<< HEAD
 
   bool sampled_in = IsSampledIn(entry->source_id, entry->event_hash);
 
-=======
-
-  bool sampled_in = IsSampledIn(entry->source_id, entry->event_hash);
-
->>>>>>> 626889fb
   if (!sampled_in) {
     RecordDroppedEntry(entry->event_hash, DroppedDataReason::SAMPLED_OUT);
     event_aggregate.dropped_due_to_sampling++;
@@ -1383,19 +1053,13 @@
     return;
   }
 
-<<<<<<< HEAD
-  // Log a corresponding entry to UMA so we get a per-metric breakdown of UKM
-=======
   // Log a corresponding entry to UMA so we get a per-event breakdown of UKM
->>>>>>> 626889fb
   // entry counts.
   // Truncate the unsigned 64-bit hash to 31 bits, to
   // make it a suitable histogram sample.
   UMA_HISTOGRAM_SPARSE("UKM.Entries.Recorded.ByEntryHash",
                        entry->event_hash & 0x7fffffff);
 
-<<<<<<< HEAD
-=======
   // Translate to human-readable event name for console logging.
   // A DCHECK above ensures that this does not result in a nullptr dereference.
   DVLOG(DebuggingLogLevel::Medium)
@@ -1404,7 +1068,6 @@
       << " event_name=" << decode_map_.find(entry->event_hash)->second.name
       << "]";
 
->>>>>>> 626889fb
   recordings_.entries.push_back(std::move(entry));
 }
 
@@ -1467,10 +1130,7 @@
 
 void UkmRecorderImpl::LoadExperimentSamplingInfo() {
   // This should be called only if a sampling rate hasn't been loaded.
-<<<<<<< HEAD
-=======
   DVLOG(DebuggingLogLevel::Rare) << "LoadExperimentSamplingInfo";
->>>>>>> 626889fb
   DCHECK_LT(default_sampling_rate_, 0);
 
   // Default rate must be >= 0 to indicate that load is complete.
@@ -1478,12 +1138,9 @@
 
   // If we don't have the feature, no parameters to load.
   if (!base::FeatureList::IsEnabled(kUkmSamplingRateFeature)) {
-<<<<<<< HEAD
-=======
     DVLOG(DebuggingLogLevel::Rare)
         << "Missing feature kUkmSamplingRateFeature. Events will be "
            "dropped.";
->>>>>>> 626889fb
     return;
   }
 
@@ -1497,35 +1154,6 @@
 void UkmRecorderImpl::LoadExperimentSamplingParams(
     const std::map<std::string, std::string>& params) {
   for (const auto& kv : params) {
-<<<<<<< HEAD
-    const std::string& key = kv.first;
-    if (key.length() == 0)
-      continue;
-
-    // Keys starting with an underscore are global configuration.
-    if (key.at(0) == '_') {
-      if (key == "_default_sampling") {
-        int sampling;
-        // We only load non-negative global sampling rates.
-        if (base::StringToInt(kv.second, &sampling) && sampling >= 0)
-          default_sampling_rate_ = sampling;
-      }
-      continue;
-    }
-
-    // Anything else is an event name.
-    int sampling;
-    auto hash = base::HashMetricName(key);
-    if (base::StringToInt(kv.second, &sampling)) {
-      // If the parameter is a number then that's the sampling rate.
-      if (sampling >= 0)
-        event_sampling_rates_[hash] = sampling;
-    } else {
-      // If the parameter is a string then it's the name of another metric
-      // to which it should be slaved. This allows different metrics to be
-      // sampled in or out together.
-      event_sampling_master_[hash] = base::HashMetricName(kv.second);
-=======
     const std::string& event_name = kv.first;
     const std::string& event_param = kv.second;
     if (event_name.empty()) {
@@ -1554,7 +1182,6 @@
         webdx_features_sampling_ = sampling_rate;
       }
       continue;
->>>>>>> 626889fb
     }
 
     // Anything else is an event name.
@@ -1592,23 +1219,6 @@
   if (rate_found != event_sampling_rates_.end()) {
     sampling_rate = rate_found->second;
   }
-}
-
-bool UkmRecorderImpl::IsSampledIn(int64_t source_id, uint64_t event_id) {
-  // Determine the sampling rate. It's one of:
-  // - the default
-  // - an explicit sampling rate
-  // - a group sampling rate
-  int sampling_rate = default_sampling_rate_;
-  uint64_t sampling_hash = event_id;
-  auto master_found = event_sampling_master_.find(sampling_hash);
-  if (master_found != event_sampling_master_.end()) {
-    sampling_hash = master_found->second;
-  }
-  auto rate_found = event_sampling_rates_.find(sampling_hash);
-  if (rate_found != event_sampling_rates_.end()) {
-    sampling_rate = rate_found->second;
-  }
 
   return IsSampledIn(source_id, sampling_hash, sampling_rate);
 }
@@ -1625,36 +1235,6 @@
   if (sampling_rate == 1)
     return true;
 
-<<<<<<< HEAD
-  // Mutate the "sampling seed" number in a predictable manner based on the
-  // source and event IDs. This makes the result of this function be always
-  // the same for the same input parameters (since the seed is fixed during
-  // construction of this object) which is important for proper sampling
-  // behavior. CRC32 is fast and statistically random enough for these
-  // purposes.
-  uint32_t sampled_num = sampling_seed_;
-  sampled_num = base::Crc32(sampled_num, &source_id, sizeof(source_id));
-  sampled_num = base::Crc32(sampled_num, &event_id, sizeof(event_id));
-
-  return sampled_num % sampling_rate == 0;
-}
-
-=======
-  return IsSampledIn(source_id, sampling_hash, sampling_rate);
-}
-
-bool UkmRecorderImpl::IsSampledIn(int64_t source_id,
-                                  uint64_t event_id,
-                                  int sampling_rate) {
-  // A sampling rate of 0 is "never"; everything else is 1-in-N but calculated
-  // deterministically based on a seed, the source-id, and the event-id. Skip
-  // the calculation, though, if N==1 because it will always be true. A negative
-  // rate means "unset"; treat it like "never".
-  if (sampling_rate <= 0)
-    return false;
-  if (sampling_rate == 1)
-    return true;
-
   // Mutate the "sampling seed" number in a predictable manner based on the
   // source and event IDs. This makes the result of this function be always
   // the same for the same input parameters (since the seed is fixed during
@@ -1668,7 +1248,6 @@
   return sampled_num % sampling_rate == 0;
 }
 
->>>>>>> 626889fb
 void UkmRecorderImpl::InitDecodeMap() {
   DCHECK_CALLED_ON_VALID_SEQUENCE(sequence_checker_);
   decode_map_ = builders::CreateDecodeMap();
@@ -1693,17 +1272,10 @@
 }
 
 template <typename Method, typename... Params>
-<<<<<<< HEAD
-void UkmRecorderImpl::NotifyAllObservers(Method m, Params&&... params) {
-  base::AutoLock auto_lock(lock_);
-  for (const auto& observer : observers_) {
-    observer.second->Notify(FROM_HERE, m, std::forward<Params>(params)...);
-=======
 void UkmRecorderImpl::NotifyAllObservers(Method m, const Params&... params) {
   base::AutoLock auto_lock(lock_);
   for (const auto& observer : observers_) {
     observer.second->Notify(FROM_HERE, m, params...);
->>>>>>> 626889fb
   }
 }
 
