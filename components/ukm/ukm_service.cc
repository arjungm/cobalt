--- conflicted
+++ resolved
@@ -19,10 +19,6 @@
 #include "base/time/time.h"
 #include "build/build_config.h"
 #include "components/metrics/log_decoder.h"
-<<<<<<< HEAD
-#include "components/metrics/metrics_features.h"
-=======
->>>>>>> 626889fb
 #include "components/metrics/metrics_log.h"
 #include "components/metrics/metrics_service_client.h"
 #include "components/metrics/ukm_demographic_metrics_provider.h"
@@ -36,10 +32,7 @@
 #include "services/metrics/public/cpp/ukm_recorder_client_interface_registry.h"
 #include "services/metrics/public/cpp/ukm_source_id.h"
 #include "third_party/metrics_proto/ukm/report.pb.h"
-<<<<<<< HEAD
-=======
 #include "third_party/metrics_proto/ukm/web_features.pb.h"
->>>>>>> 626889fb
 #include "third_party/metrics_proto/user_demographics.pb.h"
 
 namespace ukm {
@@ -51,10 +44,7 @@
   uint64_t client_id = 0;
   while (!client_id) {
     client_id = base::RandUint64();
-<<<<<<< HEAD
-=======
-  }
->>>>>>> 626889fb
+  }
   pref_service->SetUint64(prefs::kUkmClientId, client_id);
 
   // Also reset the session id counter.
@@ -62,28 +52,12 @@
   return client_id;
 }
 
-<<<<<<< HEAD
-uint64_t LoadOrGenerateAndStoreClientId(PrefService* pref_service,
-                                        uint64_t external_client_id) {
-  // If external_client_id is present, save to pref service for
-  // consistency purpose and return it as client id.
-  if (external_client_id) {
-    pref_service->SetUint64(prefs::kUkmClientId, external_client_id);
-    return external_client_id;
-  }
-
-=======
 uint64_t LoadOrGenerateAndStoreClientId(PrefService* pref_service) {
->>>>>>> 626889fb
   uint64_t client_id = pref_service->GetUint64(prefs::kUkmClientId);
   // The pref is stored as a string and GetUint64() uses base::StringToUint64()
   // to convert it. base::StringToUint64() will treat a negative value as
   // underflow, which results in 0 (the minimum Uint64 value).
   if (client_id) {
-<<<<<<< HEAD
-    UMA_HISTOGRAM_BOOLEAN("UKM.MigratedClientIdInt64ToUInt64", false);
-=======
->>>>>>> 626889fb
     return client_id;
   }
 
@@ -92,10 +66,6 @@
   client_id = pref_service->GetInt64(prefs::kUkmClientId);
   if (client_id) {
     pref_service->SetUint64(prefs::kUkmClientId, client_id);
-<<<<<<< HEAD
-    UMA_HISTOGRAM_BOOLEAN("UKM.MigratedClientIdInt64ToUInt64", true);
-=======
->>>>>>> 626889fb
     return client_id;
   }
 
@@ -110,8 +80,6 @@
   return session_id;
 }
 
-<<<<<<< HEAD
-=======
 metrics::UkmLogSourceType GetLogSourceTypeFromSources(
     const google::protobuf::RepeatedPtrField<Source>& sources) {
   bool contains_appkm = false;
@@ -132,34 +100,24 @@
   }
 }
 
->>>>>>> 626889fb
 // Remove elements satisfying the predicate by moving them to the end of the
 // list then truncate.
 template <typename Predicate, typename ReadElements, typename WriteElements>
 void FilterReportElements(Predicate predicate,
                           const ReadElements& elements,
                           WriteElements* mutable_elements) {
-<<<<<<< HEAD
-  if (elements.empty())
-    return;
-=======
   if (elements.empty()) {
     return;
   }
->>>>>>> 626889fb
 
   int entries_size = elements.size();
   int start = 0;
   int end = entries_size - 1;
-<<<<<<< HEAD
-  while (start < end) {
-=======
   // This loop ensures that everything to the left of start doesn't satisfy the
   // predicate and everything to the right of end does. If start == end then we
   // don't know if whether or predicate(elements.Get(start)) is true so the
   // condition needs to be <=.
   while (start <= end) {
->>>>>>> 626889fb
     while (start < entries_size && !predicate(elements.Get(start))) {
       start++;
     }
@@ -168,12 +126,9 @@
     }
     if (start < end) {
       mutable_elements->SwapElements(start, end);
-<<<<<<< HEAD
-=======
       // Thanks to the swap predicate(elements.Get(start)) is now false and
       // predicate(elements.Get(end)) is now true so it's safe unconditionally
       // increment and decrement start and end respectively.
->>>>>>> 626889fb
       start++;
       end--;
     }
@@ -183,12 +138,8 @@
 
 template <typename Predicate>
 void PurgeDataFromUnsentLogStore(metrics::UnsentLogStore* ukm_log_store,
-<<<<<<< HEAD
-                                 Predicate source_purging_condition) {
-=======
                                  Predicate source_purging_condition,
                                  const std::string& current_version) {
->>>>>>> 626889fb
   for (size_t index = 0; index < ukm_log_store->size(); index++) {
     // Decode log data from store back into a Report.
     Report report;
@@ -204,14 +155,9 @@
         relevant_source_ids.insert(source.id());
       }
     }
-<<<<<<< HEAD
-    if (relevant_source_ids.empty())
-      continue;
-=======
     if (relevant_source_ids.empty()) {
       continue;
     }
->>>>>>> 626889fb
 
     // Remove all relevant sources from the report.
     FilterReportElements(
@@ -227,8 +173,6 @@
         },
         report.entries(), report.mutable_entries());
 
-<<<<<<< HEAD
-=======
     // Remove all web features data originating from these sources.
     FilterReportElements(
         [&](const HighLevelWebFeatures& element) {
@@ -244,16 +188,10 @@
       report.mutable_system_profile()->set_log_written_by_app_version(
           current_version);
     }
->>>>>>> 626889fb
     std::string reserialized_log_data =
         UkmService::SerializeReportProtoToString(&report);
 
     // Replace the compressed log in the store by its filtered version.
-<<<<<<< HEAD
-    const std::string old_compressed_log_data =
-        ukm_log_store->ReplaceLogAtIndex(index, reserialized_log_data,
-                                         metrics::LogMetadata());
-=======
     metrics::LogMetadata log_metadata;
     log_metadata.log_source_type =
         GetLogSourceTypeFromSources(report.sources());
@@ -261,7 +199,6 @@
     const std::string old_compressed_log_data =
         ukm_log_store->ReplaceLogAtIndex(index, reserialized_log_data,
                                          log_metadata);
->>>>>>> 626889fb
 
     // Reached here only if some Sources satisfied the condition for purging, so
     // reserialized data should now be different.
@@ -279,14 +216,9 @@
 bool UkmService::LogCanBeParsed(const std::string& serialized_data) {
   Report report;
   bool report_parse_successful = report.ParseFromString(serialized_data);
-<<<<<<< HEAD
-  if (!report_parse_successful)
-    return false;
-=======
   if (!report_parse_successful) {
     return false;
   }
->>>>>>> 626889fb
   // Make sure the reserialized log from this |report| matches the input
   // |serialized_data|.
   std::string reserialized_from_report;
@@ -307,43 +239,22 @@
 UkmService::UkmService(PrefService* pref_service,
                        metrics::MetricsServiceClient* client,
                        std::unique_ptr<metrics::UkmDemographicMetricsProvider>
-<<<<<<< HEAD
-                           demographics_provider,
-                       uint64_t external_client_id)
-    : recorder_client_registry_(
-          std::make_unique<metrics::UkmRecorderClientInterfaceRegistry>()),
-      pref_service_(pref_service),
-      external_client_id_(external_client_id),
-=======
                            demographics_provider)
     : recorder_client_registry_(
           std::make_unique<metrics::UkmRecorderClientInterfaceRegistry>()),
       pref_service_(pref_service),
->>>>>>> 626889fb
       client_(client),
       demographics_provider_(std::move(demographics_provider)),
       reporting_service_(client, pref_service),
       task_runner_(base::SequencedTaskRunner::GetCurrentDefault()) {
   DCHECK(pref_service_);
   DCHECK(client_);
-<<<<<<< HEAD
-  DVLOG(1) << "UkmService::Constructor";
-  reporting_service_.Initialize();
-
-  if (base::FeatureList::IsEnabled(
-          metrics::features::kMetricsClearLogsOnClonedInstall)) {
-    cloned_install_subscription_ = client->AddOnClonedInstallDetectedCallback(
-        base::BindOnce(&UkmService::OnClonedInstallDetected,
-                       self_ptr_factory_.GetWeakPtr()));
-  }
-=======
   DVLOG(DebuggingLogLevel::Rare) << "UkmService::Constructor";
   reporting_service_.Initialize();
 
   cloned_install_subscription_ = client->AddOnClonedInstallDetectedCallback(
       base::BindOnce(&UkmService::OnClonedInstallDetected,
                      self_ptr_factory_.GetWeakPtr()));
->>>>>>> 626889fb
 
   base::RepeatingClosure rotate_callback = base::BindRepeating(
       &UkmService::RotateLog, self_ptr_factory_.GetWeakPtr());
@@ -353,15 +264,9 @@
       get_upload_interval_callback =
           base::BindRepeating(&metrics::MetricsServiceClient::GetUploadInterval,
                               base::Unretained(client_));
-<<<<<<< HEAD
-  bool fast_startup_for_testing = client_->ShouldStartUpFastForTesting();
-  scheduler_ = std::make_unique<UkmRotationScheduler>(
-      rotate_callback, fast_startup_for_testing, get_upload_interval_callback);
-=======
   bool fast_startup = client_->ShouldStartUpFast();
   scheduler_ = std::make_unique<UkmRotationScheduler>(
       rotate_callback, fast_startup, get_upload_interval_callback);
->>>>>>> 626889fb
   InitDecodeMap();
 
   DelegatingUkmRecorder::Get()->AddDelegate(self_ptr_factory_.GetWeakPtr());
@@ -383,12 +288,7 @@
   if (client_->ShouldResetClientIdsOnClonedInstall()) {
     ResetClientState(ResetReason::kClonedInstall);
   } else {
-<<<<<<< HEAD
-    client_id_ =
-        LoadOrGenerateAndStoreClientId(pref_service_, external_client_id_);
-=======
     client_id_ = LoadOrGenerateAndStoreClientId(pref_service_);
->>>>>>> 626889fb
     session_id_ = LoadAndIncrementSessionId(pref_service_);
   }
 
@@ -432,8 +332,6 @@
   DVLOG(DebuggingLogLevel::Medium) << "UkmService::OnAppEnterForeground";
 
   reporting_service_.OnAppEnterForeground();
-
-  reporting_service_.SetIsInForegound(true);
 
   // If initialize_started_ is false, UKM has not yet been started, so bail. The
   // scheduler will instead be started via EnableReporting().
@@ -448,15 +346,9 @@
   DCHECK_CALLED_ON_VALID_SEQUENCE(sequence_checker_);
   DVLOG(DebuggingLogLevel::Medium) << "UkmService::OnAppEnterBackground";
 
-<<<<<<< HEAD
-  reporting_service_.SetIsInForegound(false);
-
-  if (!initialize_started_)
-=======
   reporting_service_.OnAppEnterBackground();
 
   if (!initialize_started_) {
->>>>>>> 626889fb
     return;
   }
 
@@ -471,14 +363,9 @@
 
 void UkmService::Flush(metrics::MetricsLogsEventManager::CreateReason reason) {
   DCHECK_CALLED_ON_VALID_SEQUENCE(sequence_checker_);
-<<<<<<< HEAD
-  if (initialize_complete_)
-    BuildAndStoreLog(reason);
-=======
   if (initialize_complete_) {
     BuildAndStoreLog(reason);
   }
->>>>>>> 626889fb
   reporting_service_.ukm_log_store()->TrimAndPersistUnsentLogs(
       /*overwrite_in_memory_store=*/true);
 }
@@ -492,31 +379,16 @@
 
 void UkmService::PurgeExtensionsData() {
   DCHECK_CALLED_ON_VALID_SEQUENCE(sequence_checker_);
-<<<<<<< HEAD
-  DVLOG(1) << "UkmService::PurgeExtensionsData";
-  // Filter out any extension-related data from the serialized logs in the
-  // UnsentLogStore for uploading, base on having kExtensionScheme URL scheme.
-  PurgeDataFromUnsentLogStore(
-      reporting_service_.ukm_log_store(), [&](const Source& source) {
-=======
   DVLOG(DebuggingLogLevel::Rare) << "UkmService::PurgeExtensionsData";
   // Filter out any extension-related data from the serialized logs in the
   // UnsentLogStore for uploading, base on having kExtensionScheme URL scheme.
   PurgeDataFromUnsentLogStore(
       reporting_service_.ukm_log_store(),
       [&](const Source& source) {
->>>>>>> 626889fb
         // Check if any URL on the Source has the kExtensionScheme URL scheme.
         // It is possible that only one of multiple URLs does due to redirect,
         // in this case, we should still purge the source.
         for (const auto& url_info : source.urls()) {
-<<<<<<< HEAD
-          if (GURL(url_info.url()).SchemeIs(kExtensionScheme))
-            return true;
-        }
-        return false;
-      });
-=======
           if (GURL(url_info.url()).SchemeIs(kExtensionScheme)) {
             return true;
           }
@@ -524,7 +396,6 @@
         return false;
       },
       client_->GetVersionString());
->>>>>>> 626889fb
 
   // Purge data currently in the recordings intended for the next
   // ukm::Report.
@@ -533,11 +404,7 @@
 
 void UkmService::PurgeAppsData() {
   DCHECK_CALLED_ON_VALID_SEQUENCE(sequence_checker_);
-<<<<<<< HEAD
-  DVLOG(1) << "UkmService::PurgeAppsData";
-=======
   DVLOG(DebuggingLogLevel::Rare) << "UkmService::PurgeAppsData";
->>>>>>> 626889fb
   // Filter out any apps-related data from the serialized logs in the
   // UnsentLogStore for uploading.
   // Also purge based on source id type, because some apps don't use app://
@@ -545,17 +412,6 @@
   // For example, OS Settings is an ChromeOS app with "chrome://os-settings" as
   // its URL.
   PurgeDataFromUnsentLogStore(
-<<<<<<< HEAD
-      reporting_service_.ukm_log_store(), [&](const Source& source) {
-        if (GetSourceIdType(source.id()) == SourceIdType::APP_ID)
-          return true;
-        for (const auto& url_info : source.urls()) {
-          if (GURL(url_info.url()).SchemeIs(kAppScheme))
-            return true;
-        }
-        return false;
-      });
-=======
       reporting_service_.ukm_log_store(),
       [&](const Source& source) {
         if (GetSourceIdType(source.id()) == SourceIdType::APP_ID) {
@@ -569,7 +425,6 @@
         return false;
       },
       client_->GetVersionString());
->>>>>>> 626889fb
 
   // Purge data currently in the recordings intended for the next ukm::Report.
   UkmRecorderImpl::PurgeRecordingsWithUrlScheme(kAppScheme);
@@ -581,44 +436,25 @@
   // Filter out any MSBB-related data from the serialized logs in the
   // UnsentLogStore for uploading.
   PurgeDataFromUnsentLogStore(
-<<<<<<< HEAD
-      reporting_service_.ukm_log_store(), [&](const Source& source) {
-        return UkmRecorderImpl::GetConsentType(GetSourceIdType(source.id())) ==
-               MSBB;
-      });
-=======
       reporting_service_.ukm_log_store(),
       [&](const Source& source) {
         return UkmRecorderImpl::GetConsentType(GetSourceIdType(source.id())) ==
                MSBB;
       },
       client_->GetVersionString());
->>>>>>> 626889fb
 
   // Purge data currently in the recordings intended for the next ukm::Report.
   UkmRecorderImpl::PurgeRecordingsWithMsbbSources();
 }
 
 void UkmService::ResetClientState(ResetReason reason) {
-<<<<<<< HEAD
-=======
   DVLOG(DebuggingLogLevel::Rare)
       << "ResetClientState [reason=" << static_cast<int>(reason) << "]";
->>>>>>> 626889fb
   DCHECK_CALLED_ON_VALID_SEQUENCE(sequence_checker_);
 
   UMA_HISTOGRAM_ENUMERATION("UKM.ResetReason", reason);
 
-<<<<<<< HEAD
-  if (external_client_id_) {
-    client_id_ = external_client_id_;
-    pref_service_->SetUint64(prefs::kUkmClientId, client_id_);
-  } else {
-    client_id_ = GenerateAndStoreClientId(pref_service_);
-  }
-=======
   client_id_ = GenerateAndStoreClientId(pref_service_);
->>>>>>> 626889fb
 
   // Note: the session_id has already been cleared by GenerateAndStoreClientId.
   session_id_ = LoadAndIncrementSessionId(pref_service_);
@@ -628,11 +464,8 @@
 }
 
 void UkmService::OnClonedInstallDetected() {
-<<<<<<< HEAD
-=======
   DVLOG(DebuggingLogLevel::Rare)
       << "OnClonedInstallDetected. UKM logs will be purged.";
->>>>>>> 626889fb
   // Purge all logs, as they may come from a previous install. Unfortunately,
   // since the cloned install detector works asynchronously, it is possible that
   // this is called after logs were already sent. However, practically speaking,
@@ -674,11 +507,7 @@
 
 void UkmService::StartInitTask() {
   DCHECK_CALLED_ON_VALID_SEQUENCE(sequence_checker_);
-<<<<<<< HEAD
-  DVLOG(1) << "UkmService::StartInitTask";
-=======
   DVLOG(DebuggingLogLevel::Rare) << "UkmService::StartInitTask";
->>>>>>> 626889fb
   metrics_providers_.AsyncInit(base::BindOnce(&UkmService::FinishedInitTask,
                                               self_ptr_factory_.GetWeakPtr()));
 }
@@ -695,16 +524,10 @@
 
 void UkmService::RotateLog() {
   DCHECK_CALLED_ON_VALID_SEQUENCE(sequence_checker_);
-<<<<<<< HEAD
-  DVLOG(1) << "UkmService::RotateLog";
-  if (!reporting_service_.ukm_log_store()->has_unsent_logs())
-    BuildAndStoreLog(metrics::MetricsLogsEventManager::CreateReason::kPeriodic);
-=======
   DVLOG(DebuggingLogLevel::Rare) << "UkmService::RotateLog";
   if (!reporting_service_.ukm_log_store()->has_unsent_logs()) {
     BuildAndStoreLog(metrics::MetricsLogsEventManager::CreateReason::kPeriodic);
   }
->>>>>>> 626889fb
   reporting_service_.Start();
   scheduler_->RotationFinished();
 }
@@ -726,22 +549,12 @@
   // log suppression checks.
   metrics_providers_.ProvideCurrentSessionUKMData();
 
-  // This may add new UKMs. This means this needs to be done before the empty
-  // log suppression checks.
-  metrics_providers_.ProvideCurrentSessionUKMData();
-
   // Suppress generating a log if we have no new data to include.
-<<<<<<< HEAD
-  bool empty = sources().empty() && entries().empty();
-  UMA_HISTOGRAM_BOOLEAN("UKM.BuildAndStoreLogIsEmpty", empty);
-  if (empty)
-=======
   bool empty =
       sources().empty() && entries().empty() && webdx_features().empty();
   UMA_HISTOGRAM_BOOLEAN("UKM.BuildAndStoreLogIsEmpty", empty);
   if (empty) {
     DVLOG(DebuggingLogLevel::Rare) << "No local UKM data. No log created.";
->>>>>>> 626889fb
     return;
   }
 
@@ -759,12 +572,6 @@
     report.set_product(product);
   }
 
-  const auto product = static_cast<metrics::ChromeUserMetricsExtension_Product>(
-      client_->GetProduct());
-  // Only set the product if it differs from the default value.
-  if (product != report.product())
-    report.set_product(product);
-
   StoreRecordingsInReport(&report);
 
   metrics::MetricsLog::RecordCoreSystemProfile(client_,
@@ -774,20 +581,13 @@
       log_creation_time_, report.mutable_system_profile());
 
   AddSyncedUserNoiseBirthYearAndGenderToReport(&report);
-<<<<<<< HEAD
 
   std::string serialized_log =
       UkmService::SerializeReportProtoToString(&report);
-  metrics::LogMetadata log_metadata;
-=======
-
-  std::string serialized_log =
-      UkmService::SerializeReportProtoToString(&report);
 
   metrics::LogMetadata log_metadata;
   log_metadata.log_source_type = GetLogSourceTypeFromSources(report.sources());
 
->>>>>>> 626889fb
   reporting_service_.ukm_log_store()->StoreLog(serialized_log, log_metadata,
                                                reason);
 }
