include_rules = [
<<<<<<< HEAD
  "+components/crx_file",
=======
  "+components/crx_file/id_util.h",
>>>>>>> 626889fb
  "+components/metrics",
  "+components/prefs",
  "+components/unified_consent",
  "+components/variations",
  "+mojo/public",
  "+services/metrics/public",
  "+third_party/metrics_proto",
  "+third_party/zlib/google",
]

specific_include_rules = {
  ".*unittest\.cc": [
    "+chromeos/components/kiosk/kiosk_test_utils.h",
    "+chromeos/components/mgs/managed_guest_session_test_utils.h",
    "+components/sync_preferences/testing_pref_service_syncable.h",
    "+services/metrics/ukm_recorder_interface.h",
    "+services/metrics/ukm_recorder_factory_impl.h",
  ]
}<|MERGE_RESOLUTION|>--- conflicted
+++ resolved
@@ -1,9 +1,5 @@
 include_rules = [
-<<<<<<< HEAD
-  "+components/crx_file",
-=======
   "+components/crx_file/id_util.h",
->>>>>>> 626889fb
   "+components/metrics",
   "+components/prefs",
   "+components/unified_consent",
