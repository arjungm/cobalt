--- conflicted
+++ resolved
@@ -2,12 +2,7 @@
 # Use of this source code is governed by a BSD-style license that can be
 # found in the LICENSE file.
 
-<<<<<<< HEAD
-import("//tools/grit/preprocess_if_expr.gni")
-import("//tools/typescript/ts_library.gni")
-=======
 import("//ui/webui/resources/tools/build_webui.gni")
->>>>>>> 626889fb
 
 source_set("util") {
   sources = [
@@ -21,20 +16,6 @@
   ]
 }
 
-<<<<<<< HEAD
-preprocess_if_expr("preprocess") {
-  in_folder = "."
-  out_folder = target_gen_dir
-  in_files = [ "ukm_internals.ts" ]
-}
-
-ts_library("build_ts") {
-  root_dir = target_gen_dir
-  out_dir = "$target_gen_dir/tsc"
-  in_files = [ "ukm_internals.ts" ]
-  deps = [ "//ui/webui/resources/js:build_ts" ]
-  extra_deps = [ ":preprocess" ]
-=======
 build_webui("build") {
   grd_prefix = "ukm"
 
@@ -50,5 +31,4 @@
   webui_context_type = "trusted"
 
   grit_output_dir = "$root_gen_dir/components"
->>>>>>> 626889fb
 }