--- conflicted
+++ resolved
@@ -116,12 +116,8 @@
       num_same_document_sources_for_full_navigation_source_(0) {}
 
 bool SourceUrlRecorderWebContentsObserver::ShouldRecordURLs() const {
-<<<<<<< HEAD
-  // TODO(crbug/1078349): ensure we only record URLs for tabs in a tab strip.
-=======
   // TODO(crbug.com/40689292): ensure we only record URLs for tabs in a tab
   // strip.
->>>>>>> 626889fb
 
   // If there is an outer WebContents, then this WebContents is embedded into
   // another one (e.g it is a portal or a Chrome App <webview>).
@@ -194,11 +190,7 @@
         GetLastCommittedFullNavigationOrSameDocumentSourceId());
   }
 
-<<<<<<< HEAD
-  MaybeRecordUrl(navigation_handle, GURL::EmptyGURL());
-=======
   MaybeRecordUrl(navigation_handle, GURL());
->>>>>>> 626889fb
 
   last_committed_full_navigation_or_same_document_source_id_ =
       ukm::ConvertToSourceId(navigation_handle->GetNavigationId(),
@@ -285,13 +277,8 @@
     const GURL& initial_url) {
   DCHECK(navigation_handle->IsInPrimaryMainFrame());
 
-<<<<<<< HEAD
-  // TODO(crbug/1078355): If ShouldRecordURLs is false, we should still create a
-  // UKM source, but not add any URLs to it.
-=======
   // TODO(crbug.com/40689295): If ShouldRecordURLs is false, we should still
   // create a UKM source, but not add any URLs to it.
->>>>>>> 626889fb
   if (!ShouldRecordURLs())
     return;
 
@@ -301,17 +288,10 @@
 
   UkmSource::NavigationData navigation_data;
   const GURL& final_url = navigation_handle->GetURL();
-<<<<<<< HEAD
-  // TODO(crbug.com/869123): This check isn't quite correct, as self redirecting
-  // is possible. This may also be changed to include the entire redirect chain.
-  // Additionally, since same-document navigations don't have initial URLs,
-  // ignore empty initial URLs.
-=======
   // TODO(crbug.com/40587196): This check isn't quite correct, as self
   // redirecting is possible. This may also be changed to include the entire
   // redirect chain. Additionally, since same-document navigations don't have
   // initial URLs, ignore empty initial URLs.
->>>>>>> 626889fb
   if (!initial_url.is_empty() && final_url != initial_url)
     navigation_data.urls = {initial_url};
   navigation_data.urls.push_back(final_url);
