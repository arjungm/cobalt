include_rules = [
  "+content/public/browser",
  "+content/public/common",
  "+content/public/test",
  "+content/shell",
<<<<<<< HEAD
  "+third_party/blink/public/common/features.h",
=======
>>>>>>> 626889fb
]<|MERGE_RESOLUTION|>--- conflicted
+++ resolved
@@ -3,8 +3,4 @@
   "+content/public/common",
   "+content/public/test",
   "+content/shell",
-<<<<<<< HEAD
-  "+third_party/blink/public/common/features.h",
-=======
->>>>>>> 626889fb
 ]