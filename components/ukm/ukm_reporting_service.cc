--- conflicted
+++ resolved
@@ -16,12 +16,8 @@
 #include "build/build_config.h"
 #include "components/metrics/metrics_service_client.h"
 #include "components/metrics/metrics_switches.h"
-<<<<<<< HEAD
-#include "components/metrics/url_constants.h"
-=======
 #include "components/metrics/server_urls.h"
 #include "components/metrics/unsent_log_store.h"
->>>>>>> 626889fb
 #include "components/prefs/pref_registry_simple.h"
 #include "components/ukm/ukm_pref_names.h"
 #include "components/ukm/ukm_service.h"
@@ -53,31 +49,17 @@
 constexpr size_t kMaxLogRetransmitSize = 100 * 1024;
 
 GURL GetServerUrl() {
-<<<<<<< HEAD
-#ifndef NDEBUG
-  // Only allow overriding the server URL through the command line in debug
-  // builds. This is to prevent, for example, rerouting metrics due to malware.
-=======
->>>>>>> 626889fb
   base::CommandLine* command_line = base::CommandLine::ForCurrentProcess();
   if (command_line->HasSwitch(metrics::switches::kUkmServerUrl)) {
     return GURL(
         command_line->GetSwitchValueASCII(metrics::switches::kUkmServerUrl));
   }
-<<<<<<< HEAD
-#endif  // NDEBUG
-=======
->>>>>>> 626889fb
 
   std::string server_url =
       base::GetFieldTrialParamValueByFeature(kUkmFeature, "ServerUrl");
   if (!server_url.empty())
     return GURL(server_url);
-<<<<<<< HEAD
-  return GURL(metrics::kDefaultUkmServerUrl);
-=======
   return metrics::GetUkmServerUrl();
->>>>>>> 626889fb
 }
 
 }  // namespace
@@ -99,15 +81,6 @@
                         local_state,
                         prefs::kUkmUnsentLogStore,
                         nullptr,
-<<<<<<< HEAD
-                        kMinUnsentLogCount,
-                        kMinUnsentLogBytes,
-                        kMaxLogRetransmitSize,
-                        client->GetUploadSigningKey(),
-                        /*logs_event_manager=*/nullptr) {}
-
-UkmReportingService::~UkmReportingService() {}
-=======
                         metrics::UnsentLogStore::UnsentLogStoreLimits{
                             .min_log_count = kMinUnsentLogCount,
                             .min_queue_size_bytes = kMinUnsentLogBytes,
@@ -117,7 +90,6 @@
                         /*logs_event_manager=*/nullptr) {}
 
 UkmReportingService::~UkmReportingService() = default;
->>>>>>> 626889fb
 
 metrics::LogStore* UkmReportingService::log_store() {
   return &unsent_log_store_;
@@ -131,11 +103,7 @@
   return GURL();
 }
 
-<<<<<<< HEAD
-base::StringPiece UkmReportingService::upload_mime_type() const {
-=======
 std::string_view UkmReportingService::upload_mime_type() const {
->>>>>>> 626889fb
   return metrics::kUkmMimeType;
 }
 
