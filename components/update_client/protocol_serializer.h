// Copyright 2018 The Chromium Authors
// Use of this source code is governed by a BSD-style license that can be
// found in the LICENSE file.

#ifndef COMPONENTS_UPDATE_CLIENT_PROTOCOL_SERIALIZER_H_
#define COMPONENTS_UPDATE_CLIENT_PROTOCOL_SERIALIZER_H_

#include <map>
#include <memory>
#include <optional>
#include <string>
#include <vector>

#include "base/containers/flat_map.h"
#include "base/values.h"
#include "components/update_client/protocol_definition.h"
#include "third_party/abseil-cpp/absl/types/optional.h"

namespace base {
class Version;
}

namespace update_client {

class PersistedData;

// Creates the values for the DDOS extra request headers sent with the update
// check. These headers include "X-Goog-Update-Updater",
// "X-Goog-Update-AppId", and  "X-Goog-Update-Interactivity".
base::flat_map<std::string, std::string> BuildUpdateCheckExtraRequestHeaders(
    const std::string& prod_id,
    const base::Version& browser_version,
    const std::vector<std::string>& ids_checked,
    bool is_foreground);

protocol_request::Request MakeProtocolRequest(
    bool is_machine,
    const std::string& session_id,
    const std::string& prod_id,
    const std::string& browser_version,
    const std::string& channel,
    const std::string& os_long_name,
    const std::string& download_preference,
<<<<<<< HEAD
    absl::optional<bool> domain_joined,
=======
    std::optional<bool> domain_joined,
>>>>>>> 626889fb
    const base::flat_map<std::string, std::string>& additional_attributes,
    const base::flat_map<std::string, std::string>& updater_state_attributes,
    std::vector<protocol_request::App> apps);

protocol_request::App MakeProtocolApp(
    const std::string& app_id,
    const base::Version& version,
    const std::string& ap,
    const std::string& brand_code,
<<<<<<< HEAD
=======
    const std::string& install_id,
>>>>>>> 626889fb
    const std::string& lang,
    int install_date,
    const std::string& install_source,
    const std::string& install_location,
<<<<<<< HEAD
    const std::string& fingerprint,
=======
>>>>>>> 626889fb
    const std::map<std::string, std::string>& installer_attributes,
    const std::string& cohort,
    const std::string& cohort_hint,
    const std::string& cohort_name,
    const std::string& release_channel,
    const std::vector<int>& disabled_reasons,
<<<<<<< HEAD
    absl::optional<protocol_request::UpdateCheck> update_check,
    const std::vector<protocol_request::Data>& data,
    absl::optional<protocol_request::Ping> ping,
    absl::optional<std::vector<base::Value::Dict>> events);
=======
    const std::vector<std::string>& cached_hashes,
    std::optional<protocol_request::UpdateCheck> update_check,
    const std::vector<protocol_request::Data>& data,
    std::optional<protocol_request::Ping> ping,
    std::optional<std::vector<base::Value::Dict>> events);
>>>>>>> 626889fb

protocol_request::UpdateCheck MakeProtocolUpdateCheck(
    bool is_update_disabled,
    const std::string& target_version_prefix,
    bool rollback_allowed,
    bool same_version_update_allowed);

protocol_request::Ping MakeProtocolPing(const std::string& app_id,
                                        const PersistedData* metadata,
                                        bool active);

class ProtocolSerializer {
 public:
  virtual ~ProtocolSerializer() = default;
  virtual std::string Serialize(
      const protocol_request::Request& request) const = 0;

 protected:
  ProtocolSerializer() = default;
};

}  // namespace update_client

#endif  // COMPONENTS_UPDATE_CLIENT_PROTOCOL_SERIALIZER_H_<|MERGE_RESOLUTION|>--- conflicted
+++ resolved
@@ -14,7 +14,6 @@
 #include "base/containers/flat_map.h"
 #include "base/values.h"
 #include "components/update_client/protocol_definition.h"
-#include "third_party/abseil-cpp/absl/types/optional.h"
 
 namespace base {
 class Version;
@@ -41,11 +40,7 @@
     const std::string& channel,
     const std::string& os_long_name,
     const std::string& download_preference,
-<<<<<<< HEAD
-    absl::optional<bool> domain_joined,
-=======
     std::optional<bool> domain_joined,
->>>>>>> 626889fb
     const base::flat_map<std::string, std::string>& additional_attributes,
     const base::flat_map<std::string, std::string>& updater_state_attributes,
     std::vector<protocol_request::App> apps);
@@ -55,36 +50,22 @@
     const base::Version& version,
     const std::string& ap,
     const std::string& brand_code,
-<<<<<<< HEAD
-=======
     const std::string& install_id,
->>>>>>> 626889fb
     const std::string& lang,
     int install_date,
     const std::string& install_source,
     const std::string& install_location,
-<<<<<<< HEAD
-    const std::string& fingerprint,
-=======
->>>>>>> 626889fb
     const std::map<std::string, std::string>& installer_attributes,
     const std::string& cohort,
     const std::string& cohort_hint,
     const std::string& cohort_name,
     const std::string& release_channel,
     const std::vector<int>& disabled_reasons,
-<<<<<<< HEAD
-    absl::optional<protocol_request::UpdateCheck> update_check,
-    const std::vector<protocol_request::Data>& data,
-    absl::optional<protocol_request::Ping> ping,
-    absl::optional<std::vector<base::Value::Dict>> events);
-=======
     const std::vector<std::string>& cached_hashes,
     std::optional<protocol_request::UpdateCheck> update_check,
     const std::vector<protocol_request::Data>& data,
     std::optional<protocol_request::Ping> ping,
     std::optional<std::vector<base::Value::Dict>> events);
->>>>>>> 626889fb
 
 protocol_request::UpdateCheck MakeProtocolUpdateCheck(
     bool is_update_disabled,
