// Copyright 2014 The Chromium Authors
// Use of this source code is governed by a BSD-style license that can be
// found in the LICENSE file.

#include "components/update_client/update_client.h"

#include <algorithm>
#include <queue>
#include <set>
#include <string>
#include <utility>
#include <vector>

#include "base/check.h"
#include "base/containers/contains.h"
#include "base/functional/bind.h"
#include "base/functional/callback.h"
#include "base/location.h"
#include "base/logging.h"
<<<<<<< HEAD
=======
#include "base/memory/weak_ptr.h"
>>>>>>> 626889fb
#include "base/observer_list.h"
#include "base/sequence_checker.h"
#include "base/task/sequenced_task_runner.h"
#include "components/prefs/pref_registry_simple.h"
#include "components/update_client/configurator.h"
#include "components/update_client/crx_update_item.h"
#include "components/update_client/persisted_data.h"
#include "components/update_client/ping_manager.h"
#include "components/update_client/protocol_definition.h"
#include "components/update_client/protocol_parser.h"
#include "components/update_client/task_check_for_update.h"
<<<<<<< HEAD
#include "components/update_client/task_send_uninstall_ping.h"
=======
#include "components/update_client/task_send_ping.h"
>>>>>>> 626889fb
#include "components/update_client/task_update.h"
#include "components/update_client/update_checker.h"
#include "components/update_client/update_client_errors.h"
#include "components/update_client/update_client_internal.h"
#include "components/update_client/update_engine.h"
#include "components/update_client/utils.h"
#include "url/gurl.h"

namespace update_client {

CrxInstaller::InstallParams::InstallParams(
    const std::string& run,
    const std::string& arguments,
    const std::string& server_install_data)
    : run(run),
      arguments(arguments),
      server_install_data(server_install_data) {}

CrxUpdateItem::CrxUpdateItem() : state(ComponentState::kNew) {}
CrxUpdateItem::CrxUpdateItem(const CrxUpdateItem& other) = default;
CrxUpdateItem& CrxUpdateItem::operator=(const CrxUpdateItem& other) = default;
CrxUpdateItem::~CrxUpdateItem() = default;

CrxComponent::CrxComponent() = default;
CrxComponent::CrxComponent(const CrxComponent& other) = default;
CrxComponent& CrxComponent::operator=(const CrxComponent& other) = default;
CrxComponent::~CrxComponent() = default;

// It is important that an instance of the UpdateClient binds an unretained
// pointer to itself. Otherwise, a life time circular dependency between this
// instance and its inner members prevents the destruction of this instance.
// Using unretained references is allowed in this case since the life time of
// the UpdateClient instance exceeds the life time of its inner members,
// including any sequences that might execute callbacks bound to it.
UpdateClientImpl::UpdateClientImpl(
    scoped_refptr<Configurator> config,
    scoped_refptr<PingManager> ping_manager,
    UpdateChecker::Factory update_checker_factory)
<<<<<<< HEAD
    : config_(config),
      ping_manager_(ping_manager),
      update_engine_(base::MakeRefCounted<UpdateEngine>(
          config,
          update_checker_factory,
          ping_manager_.get(),
          base::BindRepeating(&UpdateClientImpl::NotifyObservers,
                              base::Unretained(this)))) {}
=======
    : config_(config), ping_manager_(ping_manager) {
  update_engine_ = base::MakeRefCounted<UpdateEngine>(
      config, update_checker_factory, ping_manager_.get(),
      base::BindRepeating(&UpdateClientImpl::NotifyObservers,
                          weak_ptr_factory_.GetWeakPtr()));
}
>>>>>>> 626889fb

UpdateClientImpl::~UpdateClientImpl() {
  DCHECK_CALLED_ON_VALID_SEQUENCE(sequence_checker_);

  CHECK(task_queue_.empty());
  CHECK(tasks_.empty());

  config_ = nullptr;
}

base::RepeatingClosure UpdateClientImpl::Install(
    const std::string& id,
    CrxDataCallback crx_data_callback,
    CrxStateChangeCallback crx_state_change_callback,
    Callback callback) {
  DCHECK_CALLED_ON_VALID_SEQUENCE(sequence_checker_);

  if (IsUpdating(id)) {
<<<<<<< HEAD
    std::move(callback).Run(Error::UPDATE_IN_PROGRESS);
=======
    base::SequencedTaskRunner::GetCurrentDefault()->PostTask(
        FROM_HERE,
        base::BindOnce(std::move(callback), Error::UPDATE_IN_PROGRESS));
>>>>>>> 626889fb
    return base::DoNothing();
  }

  // Install tasks are run concurrently in the foreground and never queued up.
  auto task = base::MakeRefCounted<TaskUpdate>(
      update_engine_.get(), /*is_foreground=*/true, /*is_install=*/true,
      std::vector<std::string>{id}, std::move(crx_data_callback),
      crx_state_change_callback,
      base::BindOnce(&UpdateClientImpl::OnTaskComplete, this,
                     std::move(callback)));
  RunTask(task);
  return base::BindRepeating(&Task::Cancel, task);
}

// Update tasks are background tasks and queued up.
void UpdateClientImpl::Update(const std::vector<std::string>& ids,
                              CrxDataCallback crx_data_callback,
                              CrxStateChangeCallback crx_state_change_callback,
                              bool is_foreground,
                              Callback callback) {
  DCHECK_CALLED_ON_VALID_SEQUENCE(sequence_checker_);
  RunOrEnqueueTask(base::MakeRefCounted<TaskUpdate>(
      update_engine_.get(), is_foreground, /*is_install=*/false, ids,
      std::move(crx_data_callback), crx_state_change_callback,
      base::BindOnce(&UpdateClientImpl::OnTaskComplete, this,
                     std::move(callback))));
}

// Update check tasks are queued up.
void UpdateClientImpl::CheckForUpdate(
    const std::string& id,
    CrxDataCallback crx_data_callback,
    CrxStateChangeCallback crx_state_change_callback,
    bool is_foreground,
    Callback callback) {
  DCHECK_CALLED_ON_VALID_SEQUENCE(sequence_checker_);
  RunOrEnqueueTask(base::MakeRefCounted<TaskCheckForUpdate>(
      update_engine_.get(), id, std::move(crx_data_callback),
      crx_state_change_callback, is_foreground,
      base::BindOnce(&UpdateClientImpl::OnTaskComplete, this,
                     std::move(callback))));
}

void UpdateClientImpl::RunTask(scoped_refptr<Task> task) {
  DCHECK_CALLED_ON_VALID_SEQUENCE(sequence_checker_);
  base::SequencedTaskRunner::GetCurrentDefault()->PostTask(
      FROM_HERE, base::BindOnce(&Task::Run, task));
  tasks_.insert(task);
}

void UpdateClientImpl::RunOrEnqueueTask(scoped_refptr<Task> task) {
  DCHECK_CALLED_ON_VALID_SEQUENCE(sequence_checker_);
  if (tasks_.empty()) {
    RunTask(task);
  } else {
    task_queue_.push_back(task);
  }
}

void UpdateClientImpl::OnTaskComplete(Callback callback,
                                      scoped_refptr<Task> task,
                                      Error error) {
  DCHECK_CALLED_ON_VALID_SEQUENCE(sequence_checker_);
  CHECK(task);

  base::SequencedTaskRunner::GetCurrentDefault()->PostTask(
      FROM_HERE, base::BindOnce(std::move(callback), error));

  tasks_.erase(task);

  if (is_stopped_) {
    return;
  }

  // Pick up a task from the queue if the queue has pending tasks and no other
  // task is running.
  if (tasks_.empty() && !task_queue_.empty()) {
    auto queued_task = task_queue_.front();
    task_queue_.pop_front();
    RunTask(queued_task);
  }
}

void UpdateClientImpl::AddObserver(Observer* observer) {
  DCHECK_CALLED_ON_VALID_SEQUENCE(sequence_checker_);
  observer_list_.AddObserver(observer);
}

void UpdateClientImpl::RemoveObserver(Observer* observer) {
  DCHECK_CALLED_ON_VALID_SEQUENCE(sequence_checker_);
  observer_list_.RemoveObserver(observer);
}

void UpdateClientImpl::NotifyObservers(const CrxUpdateItem& item) {
  DCHECK_CALLED_ON_VALID_SEQUENCE(sequence_checker_);
<<<<<<< HEAD
  for (auto& observer : observer_list_)
    observer.OnEvent(event, id);
=======
  for (auto& observer : observer_list_) {
    observer.OnEvent(item);
  }
>>>>>>> 626889fb
}

bool UpdateClientImpl::GetCrxUpdateState(const std::string& id,
                                         CrxUpdateItem* update_item) const {
  return update_engine_->GetUpdateState(id, update_item);
}

bool UpdateClientImpl::IsUpdating(const std::string& id) const {
  DCHECK_CALLED_ON_VALID_SEQUENCE(sequence_checker_);

  for (const auto& task : tasks_) {
    const auto ids = task->GetIds();
    if (base::Contains(ids, id)) {
      return true;
    }
  }

  for (const auto& task : task_queue_) {
    const auto ids = task->GetIds();
    if (base::Contains(ids, id)) {
      return true;
    }
  }

  return false;
}

void UpdateClientImpl::Stop() {
  DCHECK_CALLED_ON_VALID_SEQUENCE(sequence_checker_);

  is_stopped_ = true;

  // In the current implementation it is sufficient to cancel the pending
  // tasks only. The tasks that are run by the update engine will stop
  // making progress naturally, as the main task runner stops running task
  // actions. Upon the browser shutdown, the resources employed by the active
  // tasks will leak, as the operating system kills the thread associated with
  // the update engine task runner. Further refactoring may be needed in this
  // area, to cancel the running tasks by canceling the current action update.
  // This behavior would be expected, correct, and result in no resource leaks
  // in all cases, in shutdown or not.
  //
  // Cancel the pending tasks. These tasks are safe to cancel and delete since
  // they have not picked up by the update engine, and not shared with any
  // task runner yet.
  while (!task_queue_.empty()) {
    auto task = task_queue_.front();
    task_queue_.pop_front();
    task->Cancel();
  }
}

<<<<<<< HEAD
void UpdateClientImpl::SendUninstallPing(const CrxComponent& crx_component,
                                         int reason,
                                         Callback callback) {
  DCHECK_CALLED_ON_VALID_SEQUENCE(sequence_checker_);

  RunTask(base::MakeRefCounted<TaskSendUninstallPing>(
      update_engine_.get(), crx_component, reason,
=======
void UpdateClientImpl::SendPing(const CrxComponent& crx_component,
                                PingParams ping_params,
                                Callback callback) {
  DCHECK_CALLED_ON_VALID_SEQUENCE(sequence_checker_);

  RunTask(base::MakeRefCounted<TaskSendPing>(
      update_engine_.get(), crx_component, ping_params,
>>>>>>> 626889fb
      base::BindOnce(&UpdateClientImpl::OnTaskComplete, this,
                     std::move(callback))));
}

scoped_refptr<UpdateClient> UpdateClientFactory(
    scoped_refptr<Configurator> config) {
  return base::MakeRefCounted<UpdateClientImpl>(
      config, base::MakeRefCounted<PingManager>(config),
<<<<<<< HEAD
      &UpdateChecker::Create);
=======
      base::BindRepeating(&UpdateChecker::Create));
>>>>>>> 626889fb
}

void RegisterPrefs(PrefRegistrySimple* registry) {
  RegisterPersistedDataPrefs(registry);
}

// This function has the exact same implementation as RegisterPrefs. We have
// this implementation here to make the intention more clear that is local user
// profile access is needed.
void RegisterProfilePrefs(PrefRegistrySimple* registry) {
  RegisterPersistedDataPrefs(registry);
}

}  // namespace update_client<|MERGE_RESOLUTION|>--- conflicted
+++ resolved
@@ -17,10 +17,7 @@
 #include "base/functional/callback.h"
 #include "base/location.h"
 #include "base/logging.h"
-<<<<<<< HEAD
-=======
 #include "base/memory/weak_ptr.h"
->>>>>>> 626889fb
 #include "base/observer_list.h"
 #include "base/sequence_checker.h"
 #include "base/task/sequenced_task_runner.h"
@@ -32,11 +29,7 @@
 #include "components/update_client/protocol_definition.h"
 #include "components/update_client/protocol_parser.h"
 #include "components/update_client/task_check_for_update.h"
-<<<<<<< HEAD
-#include "components/update_client/task_send_uninstall_ping.h"
-=======
 #include "components/update_client/task_send_ping.h"
->>>>>>> 626889fb
 #include "components/update_client/task_update.h"
 #include "components/update_client/update_checker.h"
 #include "components/update_client/update_client_errors.h"
@@ -75,23 +68,12 @@
     scoped_refptr<Configurator> config,
     scoped_refptr<PingManager> ping_manager,
     UpdateChecker::Factory update_checker_factory)
-<<<<<<< HEAD
-    : config_(config),
-      ping_manager_(ping_manager),
-      update_engine_(base::MakeRefCounted<UpdateEngine>(
-          config,
-          update_checker_factory,
-          ping_manager_.get(),
-          base::BindRepeating(&UpdateClientImpl::NotifyObservers,
-                              base::Unretained(this)))) {}
-=======
     : config_(config), ping_manager_(ping_manager) {
   update_engine_ = base::MakeRefCounted<UpdateEngine>(
       config, update_checker_factory, ping_manager_.get(),
       base::BindRepeating(&UpdateClientImpl::NotifyObservers,
                           weak_ptr_factory_.GetWeakPtr()));
 }
->>>>>>> 626889fb
 
 UpdateClientImpl::~UpdateClientImpl() {
   DCHECK_CALLED_ON_VALID_SEQUENCE(sequence_checker_);
@@ -110,13 +92,9 @@
   DCHECK_CALLED_ON_VALID_SEQUENCE(sequence_checker_);
 
   if (IsUpdating(id)) {
-<<<<<<< HEAD
-    std::move(callback).Run(Error::UPDATE_IN_PROGRESS);
-=======
     base::SequencedTaskRunner::GetCurrentDefault()->PostTask(
         FROM_HERE,
         base::BindOnce(std::move(callback), Error::UPDATE_IN_PROGRESS));
->>>>>>> 626889fb
     return base::DoNothing();
   }
 
@@ -212,14 +190,9 @@
 
 void UpdateClientImpl::NotifyObservers(const CrxUpdateItem& item) {
   DCHECK_CALLED_ON_VALID_SEQUENCE(sequence_checker_);
-<<<<<<< HEAD
-  for (auto& observer : observer_list_)
-    observer.OnEvent(event, id);
-=======
   for (auto& observer : observer_list_) {
     observer.OnEvent(item);
   }
->>>>>>> 626889fb
 }
 
 bool UpdateClientImpl::GetCrxUpdateState(const std::string& id,
@@ -272,15 +245,6 @@
   }
 }
 
-<<<<<<< HEAD
-void UpdateClientImpl::SendUninstallPing(const CrxComponent& crx_component,
-                                         int reason,
-                                         Callback callback) {
-  DCHECK_CALLED_ON_VALID_SEQUENCE(sequence_checker_);
-
-  RunTask(base::MakeRefCounted<TaskSendUninstallPing>(
-      update_engine_.get(), crx_component, reason,
-=======
 void UpdateClientImpl::SendPing(const CrxComponent& crx_component,
                                 PingParams ping_params,
                                 Callback callback) {
@@ -288,7 +252,6 @@
 
   RunTask(base::MakeRefCounted<TaskSendPing>(
       update_engine_.get(), crx_component, ping_params,
->>>>>>> 626889fb
       base::BindOnce(&UpdateClientImpl::OnTaskComplete, this,
                      std::move(callback))));
 }
@@ -297,11 +260,7 @@
     scoped_refptr<Configurator> config) {
   return base::MakeRefCounted<UpdateClientImpl>(
       config, base::MakeRefCounted<PingManager>(config),
-<<<<<<< HEAD
-      &UpdateChecker::Create);
-=======
       base::BindRepeating(&UpdateChecker::Create));
->>>>>>> 626889fb
 }
 
 void RegisterPrefs(PrefRegistrySimple* registry) {
