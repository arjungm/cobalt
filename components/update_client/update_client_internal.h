// Copyright 2015 The Chromium Authors
// Use of this source code is governed by a BSD-style license that can be
// found in the LICENSE file.

#ifndef COMPONENTS_UPDATE_CLIENT_UPDATE_CLIENT_INTERNAL_H_
#define COMPONENTS_UPDATE_CLIENT_UPDATE_CLIENT_INTERNAL_H_

#include <memory>
#include <set>
#include <string>
#include <vector>

#include "base/containers/circular_deque.h"
#include "base/functional/callback_forward.h"
#include "base/memory/ref_counted.h"
#include "base/memory/weak_ptr.h"
#include "base/observer_list.h"
#include "base/sequence_checker.h"
#include "components/update_client/crx_downloader.h"
#include "components/update_client/update_checker.h"
#include "components/update_client/update_client.h"

namespace update_client {

class Configurator;
class PingManager;
class Task;
class UpdateEngine;
enum class Error;

class UpdateClientImpl : public UpdateClient {
 public:
  UpdateClientImpl(scoped_refptr<Configurator> config,
                   scoped_refptr<PingManager> ping_manager,
                   UpdateChecker::Factory update_checker_factory);

  UpdateClientImpl(const UpdateClientImpl&) = delete;
  UpdateClientImpl& operator=(const UpdateClientImpl&) = delete;

  // Overrides for UpdateClient.
  void AddObserver(Observer* observer) override;
  void RemoveObserver(Observer* observer) override;
  base::RepeatingClosure Install(
      const std::string& id,
      CrxDataCallback crx_data_callback,
      CrxStateChangeCallback crx_state_change_callback,
      Callback callback) override;
  void CheckForUpdate(const std::string& id,
                      CrxDataCallback crx_data_callback,
                      CrxStateChangeCallback crx_state_change_callback,
                      bool is_foreground,
                      Callback callback) override;
  void Update(const std::vector<std::string>& ids,
              CrxDataCallback crx_data_callback,
              CrxStateChangeCallback crx_state_change_callback,
              bool is_foreground,
              Callback callback) override;
  bool GetCrxUpdateState(const std::string& id,
                         CrxUpdateItem* update_item) const override;
  bool IsUpdating(const std::string& id) const override;
  void Stop() override;
<<<<<<< HEAD
  void SendUninstallPing(const CrxComponent& crx_component,
                         int reason,
                         Callback callback) override;
=======
  void SendPing(const CrxComponent& crx_component,
                PingParams ping_params,
                Callback callback) override;
>>>>>>> 626889fb

 private:
  ~UpdateClientImpl() override;

  void RunTask(scoped_refptr<Task> task);
  void OnTaskComplete(Callback callback, scoped_refptr<Task> task, Error error);
<<<<<<< HEAD
  void NotifyObservers(Observer::Events event, const std::string& id);
=======
  void NotifyObservers(const CrxUpdateItem& item);
>>>>>>> 626889fb
  void RunOrEnqueueTask(scoped_refptr<Task> task);

  SEQUENCE_CHECKER(sequence_checker_);

  // True if `Stop()` has been called.
  bool is_stopped_ = false;

  scoped_refptr<Configurator> config_;

  // Contains the tasks that are pending. In the current implementation,
  // only update tasks (background tasks) are queued up. These tasks are
  // pending while they are in this queue. They have not been picked up yet
  // by the update engine.
  base::circular_deque<scoped_refptr<Task>> task_queue_;

  // Contains all tasks in progress. These are the tasks that the update engine
  // is executing at one moment. Install tasks are run concurrently, update
  // tasks are always serialized, and update tasks are queued up if install
  // tasks are running. In addition, concurrent install tasks for the same id
  // are not allowed.
  std::set<scoped_refptr<Task>> tasks_;
  scoped_refptr<PingManager> ping_manager_;
  scoped_refptr<UpdateEngine> update_engine_;
  base::ObserverList<Observer>::Unchecked observer_list_;
<<<<<<< HEAD
=======
  base::WeakPtrFactory<UpdateClientImpl> weak_ptr_factory_{this};
>>>>>>> 626889fb
};

}  // namespace update_client

#endif  // COMPONENTS_UPDATE_CLIENT_UPDATE_CLIENT_INTERNAL_H_<|MERGE_RESOLUTION|>--- conflicted
+++ resolved
@@ -59,26 +59,16 @@
                          CrxUpdateItem* update_item) const override;
   bool IsUpdating(const std::string& id) const override;
   void Stop() override;
-<<<<<<< HEAD
-  void SendUninstallPing(const CrxComponent& crx_component,
-                         int reason,
-                         Callback callback) override;
-=======
   void SendPing(const CrxComponent& crx_component,
                 PingParams ping_params,
                 Callback callback) override;
->>>>>>> 626889fb
 
  private:
   ~UpdateClientImpl() override;
 
   void RunTask(scoped_refptr<Task> task);
   void OnTaskComplete(Callback callback, scoped_refptr<Task> task, Error error);
-<<<<<<< HEAD
-  void NotifyObservers(Observer::Events event, const std::string& id);
-=======
   void NotifyObservers(const CrxUpdateItem& item);
->>>>>>> 626889fb
   void RunOrEnqueueTask(scoped_refptr<Task> task);
 
   SEQUENCE_CHECKER(sequence_checker_);
@@ -103,10 +93,7 @@
   scoped_refptr<PingManager> ping_manager_;
   scoped_refptr<UpdateEngine> update_engine_;
   base::ObserverList<Observer>::Unchecked observer_list_;
-<<<<<<< HEAD
-=======
   base::WeakPtrFactory<UpdateClientImpl> weak_ptr_factory_{this};
->>>>>>> 626889fb
 };
 
 }  // namespace update_client
