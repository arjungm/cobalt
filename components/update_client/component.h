--- conflicted
+++ resolved
@@ -20,10 +20,7 @@
 #include "base/memory/ref_counted.h"
 #include "base/sequence_checker.h"
 #include "base/time/time.h"
-<<<<<<< HEAD
-=======
 #include "base/types/expected.h"
->>>>>>> 626889fb
 #include "base/values.h"
 #include "base/version.h"
 #include "components/update_client/crx_cache.h"
@@ -31,15 +28,6 @@
 #include "components/update_client/pipeline.h"
 #include "components/update_client/protocol_parser.h"
 #include "components/update_client/update_client.h"
-<<<<<<< HEAD
-#include "third_party/abseil-cpp/absl/types/optional.h"
-#include "url/gurl.h"
-
-#if BUILDFLAG(IS_STARBOARD)
-#include "starboard/extension/installation_manager.h"
-#endif
-=======
->>>>>>> 626889fb
 
 namespace update_client {
 
@@ -49,8 +37,6 @@
 
 // Describes a CRX component managed by the UpdateEngine. Each instance of
 // this class is associated with one instance of UpdateContext.
-<<<<<<< HEAD
-=======
 //
 // Through the course of the update flow, each Component's state_ will change:
 //
@@ -80,7 +66,6 @@
 //
 // When the service is checking for updates only (but not applying them),
 // kCanUpdate will transition to kUpdateError.
->>>>>>> 626889fb
 class Component {
  public:
   using CallbackHandleComplete = base::OnceCallback<void()>;
@@ -94,27 +79,6 @@
   // to the next component state before |callback_handle_complete_| is invoked.
   void Handle(CallbackHandleComplete callback_handle_complete);
 
-<<<<<<< HEAD
-#if BUILDFLAG(IS_STARBOARD)
-  // Stops update progress for the component and may clean resources used in its
-  // current state.
-  void Cancel();
-#endif
-
-  CrxUpdateItem GetCrxUpdateItem() const;
-
-  // Sets the uninstall state for this component.
-  void Uninstall(const CrxComponent& crx_component, int reason);
-
-  // Set the registration state for this component.
-  void Registration(const CrxComponent& crx_component);
-
-  // Called by the UpdateEngine when an update check for this component is done.
-  void SetUpdateCheckResult(
-      const absl::optional<ProtocolParser::Result>& result,
-      ErrorCategory error_category,
-      int error);
-=======
   CrxUpdateItem GetCrxUpdateItem() const;
 
   // Called by the UpdateEngine when an update check for this component is done.
@@ -126,11 +90,6 @@
   // Called by the UpdateEngine when a component enters a wait for throttling
   // purposes.
   void NotifyWait();
->>>>>>> 626889fb
-
-  // Called by the UpdateEngine when a component enters a wait for throttling
-  // purposes.
-  void NotifyWait();
 
   // Returns true if the component has reached a final state and no further
   // handling and state transitions are possible.
@@ -148,11 +107,7 @@
 
   std::string id() const { return id_; }
 
-<<<<<<< HEAD
-  const absl::optional<CrxComponent>& crx_component() const {
-=======
   const std::optional<CrxComponent>& crx_component() const {
->>>>>>> 626889fb
     return crx_component_;
   }
   void set_crx_component(const CrxComponent& crx_component) {
@@ -192,12 +147,6 @@
   void AppendEvent(base::Value::Dict event);
 
  private:
-<<<<<<< HEAD
-#if BUILDFLAG(IS_STARBOARD)
-  bool is_cancelled_ = false;
-#endif
-=======
->>>>>>> 626889fb
   friend class MockPingManagerImpl;
   friend class UpdateCheckerTest;
 
@@ -227,58 +176,12 @@
     // by the outer component, after the current state is fully handled.
     void Handle(CallbackNextState callback);
 
-<<<<<<< HEAD
-#if BUILDFLAG(IS_STARBOARD)
-    // Stops update progress and may clean resources used in the current state.
-    virtual void Cancel();
-#endif
-
-    ComponentState state() const { return state_; }
-
-#if BUILDFLAG(IS_STARBOARD)
-    // TODO(b/449242495): Change state_name() to a function
-    std::string state_name() {
-      switch (state_) {
-        case ComponentState::kNew:
-          return "New";
-        case ComponentState::kChecking:
-          return "Checking";
-        case ComponentState::kCanUpdate:
-          return "CanUpdate";
-        case ComponentState::kDownloadingDiff:
-          return "DownloadingDiff";
-        case ComponentState::kDownloading:
-          return "Downloading";
-        case ComponentState::kDownloaded:
-          return "Downloaded";
-        case ComponentState::kUpdatingDiff:
-          return "UpdatingDiff";
-        case ComponentState::kUpdating:
-          return "Updating";
-        case ComponentState::kUpdated:
-          return "Updated";
-        case ComponentState::kUpToDate:
-          return  "UpToDate";
-        case ComponentState::kUpdateError:
-          return "UpdateError";
-        case ComponentState::kUninstalled:
-          return "Uninstalled";
-        case ComponentState::kRegistration:
-          return "Registration";
-        case ComponentState::kRun:
-          return "Run";
-        case ComponentState::kLastStatus:
-          return "LastStatus";
-=======
     ComponentState state() const { return state_; }
 
     void Cancel() {
       if (cancel_callback_) {
         std::move(cancel_callback_).Run();
->>>>>>> 626889fb
       }
-      NOTREACHED();
-      return "Unknown";
     }
 
    protected:
@@ -351,13 +254,10 @@
     // State overrides.
     void DoHandle() override;
     bool CanTryDiffUpdate() const;
-<<<<<<< HEAD
-=======
     void GetNextCrxFromCacheComplete(
         base::expected<base::FilePath, UnpackerError> result);
     void CheckIfCacheContainsPreviousCrxComplete(
         base::expected<base::FilePath, UnpackerError> result);
->>>>>>> 626889fb
   };
 
   class StateUpToDate : public State {
@@ -370,77 +270,6 @@
    private:
     // State overrides.
     void DoHandle() override;
-<<<<<<< HEAD
-  };
-
-  class StateDownloadingDiff : public State {
-   public:
-    explicit StateDownloadingDiff(Component* component);
-    StateDownloadingDiff(const StateDownloadingDiff&) = delete;
-    StateDownloadingDiff& operator=(const StateDownloadingDiff&) = delete;
-    ~StateDownloadingDiff() override;
-#if BUILDFLAG(IS_STARBOARD)
-    void Cancel() override;
-#endif
-
-   private:
-    // State overrides.
-    void DoHandle() override;
-
-    // Called when progress is being made downloading a CRX. Can be called
-    // multiple times due to how the CRX downloader switches between
-    // different downloaders and fallback urls.
-    void DownloadProgress(int64_t downloaded_bytes, int64_t total_bytes);
-
-    void DownloadComplete(const CrxDownloader::Result& download_result);
-
-    // Downloads updates for one CRX id only.
-    scoped_refptr<CrxDownloader> crx_downloader_;
-  };
-
-  class StateDownloading : public State {
-   public:
-    explicit StateDownloading(Component* component);
-    StateDownloading(const StateDownloading&) = delete;
-    StateDownloading& operator=(const StateDownloading&) = delete;
-    ~StateDownloading() override;
-
-#if BUILDFLAG(IS_STARBOARD)
-    void Cancel() override;
-#endif
-
-   private:
-    // State overrides.
-    void DoHandle() override;
-
-    // Called when progress is being made downloading a CRX. Can be called
-    // multiple times due to how the CRX downloader switches between
-    // different downloaders and fallback urls.
-    void DownloadProgress(int64_t downloaded_bytes, int64_t total_bytes);
-
-    void DownloadComplete(const CrxDownloader::Result& download_result);
-
-    // Downloads updates for one CRX id only.
-    scoped_refptr<CrxDownloader> crx_downloader_;
-  };
-
-  class StateUpdatingDiff : public State {
-   public:
-    explicit StateUpdatingDiff(Component* component);
-    StateUpdatingDiff(const StateUpdatingDiff&) = delete;
-    StateUpdatingDiff& operator=(const StateUpdatingDiff&) = delete;
-    ~StateUpdatingDiff() override;
-
-   private:
-    // State overrides.
-    void DoHandle() override;
-
-    void InstallProgress(int install_progress);
-    void InstallComplete(ErrorCategory error_category,
-                         int error_code,
-                         int extra_code1);
-=======
->>>>>>> 626889fb
   };
 
   class StateUpdating : public State {
@@ -454,14 +283,7 @@
     // State overrides.
     void DoHandle() override;
 
-<<<<<<< HEAD
-    void InstallProgress(int install_progress);
-    void InstallComplete(ErrorCategory error_category,
-                         int error_code,
-                         int extra_code1);
-=======
     void PipelineComplete(const CategorizedError& result);
->>>>>>> 626889fb
   };
 
   class StateUpdated : public State {
@@ -474,53 +296,6 @@
    private:
     // State overrides.
     void DoHandle() override;
-<<<<<<< HEAD
-  };
-
-  class StateUninstalled : public State {
-   public:
-    explicit StateUninstalled(Component* component);
-    StateUninstalled(const StateUninstalled&) = delete;
-    StateUninstalled& operator=(const StateUninstalled&) = delete;
-    ~StateUninstalled() override;
-
-   private:
-    // State overrides.
-    void DoHandle() override;
-  };
-
-  class StateRegistration : public State {
-   public:
-    explicit StateRegistration(Component* component);
-
-    StateRegistration(const StateRegistration&) = delete;
-    StateRegistration& operator=(const StateRegistration&) = delete;
-
-    ~StateRegistration() override;
-
-   private:
-    // State overrides.
-    void DoHandle() override;
-  };
-
-  class StateRun : public State {
-   public:
-    explicit StateRun(Component* component);
-    StateRun(const StateRun&) = delete;
-    StateRun& operator=(const StateRun&) = delete;
-    ~StateRun() override;
-
-   private:
-    // State overrides.
-    void DoHandle() override;
-
-    void ActionRunComplete(bool succeeded, int error_code, int extra_code1);
-
-    // Runs the action referred by the |action_run_| member of the Component
-    // class.
-    std::unique_ptr<ActionRunner> action_runner_;
-=======
->>>>>>> 626889fb
   };
 
   // Returns true is the update payload for this component can be downloaded
@@ -536,24 +311,13 @@
   // If an UpdateClient::CrxStateChangeCallback is provided as an argument to
   // UpdateClient::Install or UpdateClient::Update function calls, then the
   // callback is invoked as well.
-<<<<<<< HEAD
-  void NotifyObservers(Events event) const;
-
-  void SetParseResult(const ProtocolParser::Result& result);
-=======
   void NotifyObservers() const;
->>>>>>> 626889fb
 
   // These functions return a specific event. Each data member of the event is
   // represented as a key-value pair in a dictionary value.
   base::Value::Dict MakeEventUpdateComplete() const;
   base::Value::Dict MakeEventDownloadMetrics(
       const CrxDownloader::DownloadMetrics& download_metrics) const;
-<<<<<<< HEAD
-  base::Value::Dict MakeEventUninstalled() const;
-  base::Value::Dict MakeEventRegistration() const;
-=======
->>>>>>> 626889fb
   base::Value::Dict MakeEventActionRun(bool succeeded,
                                        int error_code,
                                        int extra_code1) const;
@@ -563,11 +327,7 @@
   SEQUENCE_CHECKER(sequence_checker_);
 
   const std::string id_;
-<<<<<<< HEAD
-  absl::optional<CrxComponent> crx_component_;
-=======
   std::optional<CrxComponent> crx_component_;
->>>>>>> 626889fb
 
   // The update pipeline.
   base::expected<PipelineStartCallback, CategorizedError> pipeline_;
@@ -590,21 +350,7 @@
   // The error reported by the update checker.
   int update_check_error_ = 0;
 
-<<<<<<< HEAD
-#if defined(IN_MEMORY_UPDATES)
-  // TODO(b/b/444006168): use std::vector<uint8_t>
-  // To hold the CRX package in memory. The component owns this string
-  // throughout the entire update.
-  std::string crx_str_;
-
-  // With in-memory updates the installation directory is still determined in
-  // the download flow even though it isn't needed until the unpack flow. Since
-  // there is no `crx_path_` that the installation directory can be derived from,
-  // a dedicated `installation_dir_` data member is added.
-  base::FilePath installation_dir_;
-#else
   base::FilePath payload_path_;
-#endif
 
   // The byte counts below are valid for the current url being fetched.
   // |total_bytes| is equal to the size of the CRX file and |downloaded_bytes|
@@ -616,24 +362,6 @@
   // Install progress, in the range of [0, 100]. A value of -1 means that the
   // progress is unknown.
   int install_progress_ = -1;
-
-#if BUILDFLAG(IS_STARBOARD)
-  int installation_index_ = IM_EXT_INVALID_INDEX;
-#endif
-=======
-  base::FilePath payload_path_;
-
-  // The byte counts below are valid for the current url being fetched.
-  // |total_bytes| is equal to the size of the CRX file and |downloaded_bytes|
-  // represents how much has been downloaded up to that point. A value of -1
-  // means that the byte count is unknown.
-  int64_t downloaded_bytes_ = -1;
-  int64_t total_bytes_ = -1;
-
-  // Install progress, in the range of [0, 100]. A value of -1 means that the
-  // progress is unknown.
-  int install_progress_ = -1;
->>>>>>> 626889fb
 
   // The error information for full and differential updates.
   // The |error_category| contains a hint about which module in the component
@@ -655,13 +383,6 @@
   // Contains the optional install parameters from the update response.
   std::optional<CrxInstaller::InstallParams> install_params_;
 
-  // Contains app-specific custom response attributes from the server, sent in
-  // the last update check.
-  std::map<std::string, std::string> custom_attrs_;
-
-  // Contains the optional install parameters from the update response.
-  absl::optional<CrxInstaller::InstallParams> install_params_;
-
   // Contains the events which are therefore serialized in the requests.
   std::vector<base::Value::Dict> events_;
 
@@ -669,14 +390,10 @@
   std::unique_ptr<State> state_;
   const raw_ref<const UpdateContext> update_context_;
 
-<<<<<<< HEAD
-  ComponentState previous_state_ = ComponentState::kLastStatus;
-=======
   // Some `State` classes map to multiple `ComponentState` values - in those
   // cases, state_hint_ indicates which ComponentState the State is currently
   // processing.
   ComponentState state_hint_ = ComponentState::kNew;
->>>>>>> 626889fb
 
   // True if this component has reached a final state because all its states
   // have been handled.
