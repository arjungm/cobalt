// Copyright 2019 The Chromium Authors
// Use of this source code is governed by a BSD-style license that can be
// found in the LICENSE file.

#ifndef COMPONENTS_UPDATE_CLIENT_NETWORK_H_
#define COMPONENTS_UPDATE_CLIENT_NETWORK_H_

#include <stdint.h>

#include <memory>
#include <optional>
#include <string>

#include "base/containers/flat_map.h"
#include "base/functional/callback_forward.h"
#include "base/memory/ref_counted.h"

class GURL;

namespace base {
class FilePath;
}  // namespace base

namespace update_client {

class NetworkFetcher {
 public:
  // If the request does not have an X-Retry-After header, implementations
  // should pass -1 for |xheader_retry_after_sec|.
  using PostRequestCompleteCallback =
      base::OnceCallback<void(std::optional<std::string> response_body,
                              int net_error,
                              const std::string& header_etag,
                              const std::string& header_x_cup_server_proof,
<<<<<<< HEAD
=======
                              const std::string& header_cookie,
>>>>>>> 626889fb
                              int64_t xheader_retry_after_sec)>;
  using DownloadToFileCompleteCallback =
      base::OnceCallback<void(int net_error, int64_t content_size)>;

  // `content_length` is -1 if the value is not known.
  using ResponseStartedCallback =
<<<<<<< HEAD
      base::OnceCallback<void(int response_code, int64_t content_length)>;
=======
      base::RepeatingCallback<void(int response_code, int64_t content_length)>;
>>>>>>> 626889fb

  // `current` is the number of bytes received thus far.
  using ProgressCallback = base::RepeatingCallback<void(int64_t current)>;

  // The following two headers carry the ECSDA signature of the POST response,
  // if signing has been used. Two headers are used for redundancy purposes.
  // The value of the `X-Cup-Server-Proof` is preferred.
  static constexpr char kHeaderEtag[] = "ETag";
  static constexpr char kHeaderXCupServerProof[] = "X-Cup-Server-Proof";

  // The server uses the optional X-Retry-After header to indicate that the
  // current request should not be attempted again.
  //
  // The value of the header is the number of seconds to wait before trying to
  // do a subsequent update check. Only the values retrieved over HTTPS are
  // trusted.
  static constexpr char kHeaderXRetryAfter[] = "X-Retry-After";

<<<<<<< HEAD
=======
  // The HTTP 'Cookie' header to pass through to the
  // `PostRequestCompleteCallback`. This header isn't used by the Omaha update
  // protocol but is necessary for other uses of `NetworkFetcher`.
  static constexpr char kHeaderCookie[] = "Cookie";

>>>>>>> 626889fb
  NetworkFetcher(const NetworkFetcher&) = delete;
  NetworkFetcher& operator=(const NetworkFetcher&) = delete;

  virtual ~NetworkFetcher() = default;

  virtual void PostRequest(
      const GURL& url,
      const std::string& post_data,
      const std::string& content_type,
      const base::flat_map<std::string, std::string>& post_additional_headers,
      ResponseStartedCallback response_started_callback,
      ProgressCallback progress_callback,
      PostRequestCompleteCallback post_request_complete_callback) = 0;
<<<<<<< HEAD
  virtual void DownloadToFile(
=======

  // Returns a cancellation closure.
  virtual base::OnceClosure DownloadToFile(
>>>>>>> 626889fb
      const GURL& url,
      const base::FilePath& file_path,
      ResponseStartedCallback response_started_callback,
      ProgressCallback progress_callback,
      DownloadToFileCompleteCallback download_to_file_complete_callback) = 0;

 protected:
  NetworkFetcher() = default;
};

class NetworkFetcherFactory
    : public base::RefCountedThreadSafe<NetworkFetcherFactory> {
 public:
  virtual std::unique_ptr<NetworkFetcher> Create() const = 0;

  NetworkFetcherFactory(const NetworkFetcherFactory&) = delete;
  NetworkFetcherFactory& operator=(const NetworkFetcherFactory&) = delete;

 protected:
  friend class base::RefCountedThreadSafe<NetworkFetcherFactory>;
  NetworkFetcherFactory() = default;
  virtual ~NetworkFetcherFactory() = default;
};

}  // namespace update_client

#endif  // COMPONENTS_UPDATE_CLIENT_NETWORK_H_<|MERGE_RESOLUTION|>--- conflicted
+++ resolved
@@ -32,21 +32,14 @@
                               int net_error,
                               const std::string& header_etag,
                               const std::string& header_x_cup_server_proof,
-<<<<<<< HEAD
-=======
                               const std::string& header_cookie,
->>>>>>> 626889fb
                               int64_t xheader_retry_after_sec)>;
   using DownloadToFileCompleteCallback =
       base::OnceCallback<void(int net_error, int64_t content_size)>;
 
   // `content_length` is -1 if the value is not known.
   using ResponseStartedCallback =
-<<<<<<< HEAD
-      base::OnceCallback<void(int response_code, int64_t content_length)>;
-=======
       base::RepeatingCallback<void(int response_code, int64_t content_length)>;
->>>>>>> 626889fb
 
   // `current` is the number of bytes received thus far.
   using ProgressCallback = base::RepeatingCallback<void(int64_t current)>;
@@ -65,14 +58,11 @@
   // trusted.
   static constexpr char kHeaderXRetryAfter[] = "X-Retry-After";
 
-<<<<<<< HEAD
-=======
   // The HTTP 'Cookie' header to pass through to the
   // `PostRequestCompleteCallback`. This header isn't used by the Omaha update
   // protocol but is necessary for other uses of `NetworkFetcher`.
   static constexpr char kHeaderCookie[] = "Cookie";
 
->>>>>>> 626889fb
   NetworkFetcher(const NetworkFetcher&) = delete;
   NetworkFetcher& operator=(const NetworkFetcher&) = delete;
 
@@ -86,13 +76,9 @@
       ResponseStartedCallback response_started_callback,
       ProgressCallback progress_callback,
       PostRequestCompleteCallback post_request_complete_callback) = 0;
-<<<<<<< HEAD
-  virtual void DownloadToFile(
-=======
 
   // Returns a cancellation closure.
   virtual base::OnceClosure DownloadToFile(
->>>>>>> 626889fb
       const GURL& url,
       const base::FilePath& file_path,
       ResponseStartedCallback response_started_callback,
