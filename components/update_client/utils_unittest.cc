--- conflicted
+++ resolved
@@ -13,34 +13,17 @@
 #include "base/files/file_util.h"
 #include "base/files/scoped_temp_dir.h"
 #include "base/path_service.h"
-<<<<<<< HEAD
-=======
 #include "base/process/launch.h"
 #include "base/process/process.h"
 #include "base/strings/strcat.h"
 #include "base/time/time.h"
 #include "components/update_client/test_utils.h"
->>>>>>> 626889fb
 #include "testing/gtest/include/gtest/gtest.h"
 #include "url/gurl.h"
 
 #if BUILDFLAG(IS_WIN)
 #include <shlobj.h>
 #endif  // BUILDFLAG(IS_WIN)
-<<<<<<< HEAD
-
-namespace {
-
-base::FilePath MakeTestFilePath(const char* file) {
-  base::FilePath path;
-  base::PathService::Get(base::DIR_SOURCE_ROOT, &path);
-  return path.AppendASCII("components/test/data/update_client")
-      .AppendASCII(file);
-}
-
-}  // namespace
-=======
->>>>>>> 626889fb
 
 namespace update_client {
 
@@ -51,19 +34,9 @@
           "7ab32f071cd9b5ef8e0d7913be161f532d98b3e9fa284a7cd8059c3409ce0498")));
 
   EXPECT_TRUE(VerifyFileHash256(
-<<<<<<< HEAD
-      MakeTestFilePath("empty_file"),
-      std::string(
-          "e3b0c44298fc1c149afbf4c8996fb92427ae41e4649b934ca495991b7852b855")));
-
-  EXPECT_FALSE(VerifyFileHash256(
-      MakeTestFilePath("jebgalgnebhfojomionfpkfelancnnkf.crx"),
-      std::string("")));
-=======
       GetTestFilePath("empty_file"),
       std::string(
           "e3b0c44298fc1c149afbf4c8996fb92427ae41e4649b934ca495991b7852b855")));
->>>>>>> 626889fb
 
   EXPECT_FALSE(
       VerifyFileHash256(GetTestFilePath("jebgalgnebhfojomionfpkfelancnnkf.crx"),
@@ -165,11 +138,7 @@
 
   const char* const valid_values[] = {"",  "a=1", "A", "Z",       "a",
                                       "z", "0",   "9", "-.,;+_=$"};
-<<<<<<< HEAD
-  for (const char* value : valid_values)
-=======
   for (const char* value : valid_values) {
->>>>>>> 626889fb
     EXPECT_TRUE(IsValidInstallerAttribute(
         make_pair(std::string("name"), std::string(value))));
   }
@@ -258,13 +227,4 @@
   ASSERT_TRUE(RetryDeletePathRecursively(tempdir));
 }
 
-TEST(UpdateClientUtils, GetArchitecture) {
-  const std::string arch = GetArchitecture();
-
-#if BUILDFLAG(IS_WIN)
-  EXPECT_TRUE(arch == kArchIntel || arch == kArchAmd64 || arch == kArchArm64)
-      << arch;
-#endif  // BUILDFLAG(IS_WIN)
-}
-
 }  // namespace update_client