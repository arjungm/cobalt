--- conflicted
+++ resolved
@@ -10,21 +10,11 @@
 namespace update_client {
 
 // Task traits for tasks posted to base::ThreadPool from update_client.
-<<<<<<< HEAD
-
-// TODO(crbug.com/1378759) - avoid hardcoding of the task priority.
-constexpr base::TaskTraits kTaskTraits = {
-    base::MayBlock(), base::TaskPriority::USER_VISIBLE,
-    base::TaskShutdownBehavior::SKIP_ON_SHUTDOWN};
-
-constexpr base::TaskTraits kTaskTraitsBackgroundDownloader = {
-=======
 inline constexpr base::TaskTraits kTaskTraits = {
     base::MayBlock(), base::TaskPriority::USER_VISIBLE,
     base::TaskShutdownBehavior::SKIP_ON_SHUTDOWN};
 
 inline constexpr base::TaskTraits kTaskTraitsBackgroundDownloader = {
->>>>>>> 626889fb
     base::MayBlock(), base::TaskPriority::BEST_EFFORT,
     base::TaskShutdownBehavior::CONTINUE_ON_SHUTDOWN};
 
