// Copyright 2014 The Chromium Authors
// Use of this source code is governed by a BSD-style license that can be
// found in the LICENSE file.

#include "components/update_client/request_sender.h"

#include <memory>
#include <utility>

#include "base/functional/bind.h"
#include "base/memory/ref_counted.h"
#include "base/run_loop.h"
#include "base/strings/string_util.h"
#include "base/test/task_environment.h"
<<<<<<< HEAD
#include "components/update_client/net/url_loader_post_interceptor.h"
=======
#include "components/prefs/testing_pref_service.h"
#include "components/update_client/net/url_loader_post_interceptor.h"
#include "components/update_client/persisted_data.h"
>>>>>>> 626889fb
#include "components/update_client/test_configurator.h"
#include "components/update_client/test_utils.h"
#include "testing/gtest/include/gtest/gtest.h"

namespace update_client {
namespace {

<<<<<<< HEAD
const char kUrl1[] = "https://localhost2/path1";
const char kUrl2[] = "https://localhost2/path2";

// TODO(sorin): refactor as a utility function for unit tests.
base::FilePath test_file(const char* file) {
  base::FilePath path;
  base::PathService::Get(base::DIR_SOURCE_ROOT, &path);
  return path.AppendASCII("components")
      .AppendASCII("test")
      .AppendASCII("data")
      .AppendASCII("update_client")
      .AppendASCII(file);
}
=======
constexpr char kUrl1[] = "https://localhost2/path1";
constexpr char kUrl2[] = "https://localhost2/path2";
>>>>>>> 626889fb

}  // namespace

class RequestSenderTest : public testing::Test,
                          public ::testing::WithParamInterface<bool> {
 public:
  RequestSenderTest();

  RequestSenderTest(const RequestSenderTest&) = delete;
  RequestSenderTest& operator=(const RequestSenderTest&) = delete;

  ~RequestSenderTest() override;

  // Overrides from testing::Test.
  void SetUp() override;
  void TearDown() override;

  void RequestSenderComplete(int error,
                             const std::string& response,
                             int retry_after_sec);

 protected:
  void Quit();
  void RunThreads();

  base::test::TaskEnvironment task_environment_;

  std::unique_ptr<TestingPrefServiceSimple> pref_ =
      std::make_unique<TestingPrefServiceSimple>();
  scoped_refptr<TestConfigurator> config_;
  scoped_refptr<RequestSender> request_sender_;

  std::unique_ptr<URLLoaderPostInterceptor> post_interceptor_;

  int error_ = 0;
  std::string response_;

 private:
  base::OnceClosure quit_closure_;
};

INSTANTIATE_TEST_SUITE_P(IsForeground, RequestSenderTest, ::testing::Bool());

RequestSenderTest::RequestSenderTest()
    : task_environment_(base::test::TaskEnvironment::MainThreadType::IO) {}

RequestSenderTest::~RequestSenderTest() = default;

void RequestSenderTest::SetUp() {
<<<<<<< HEAD
  config_ = base::MakeRefCounted<TestConfigurator>();
  request_sender_ = std::make_unique<RequestSender>(config_);
=======
  RegisterPersistedDataPrefs(pref_->registry());
  config_ = base::MakeRefCounted<TestConfigurator>(pref_.get());
  request_sender_ =
      base::MakeRefCounted<RequestSender>(config_->GetNetworkFetcherFactory());
>>>>>>> 626889fb

  std::vector<GURL> urls;
  urls.push_back(GURL(kUrl1));
  urls.push_back(GURL(kUrl2));

  post_interceptor_ = std::make_unique<URLLoaderPostInterceptor>(
      urls, config_->test_url_loader_factory());
  EXPECT_TRUE(post_interceptor_);
}

void RequestSenderTest::TearDown() {
  request_sender_ = nullptr;

  post_interceptor_.reset();

  // Run the threads until they are idle to allow the clean up
  // of the network interceptors on the IO thread.
  task_environment_.RunUntilIdle();
  config_ = nullptr;
}

void RequestSenderTest::RunThreads() {
  base::RunLoop runloop;
  quit_closure_ = runloop.QuitClosure();
  runloop.Run();
}

void RequestSenderTest::Quit() {
  if (!quit_closure_.is_null()) {
    std::move(quit_closure_).Run();
  }
}

void RequestSenderTest::RequestSenderComplete(int error,
                                              const std::string& response,
                                              int retry_after_sec) {
  error_ = error;
  response_ = response;

  Quit();
}

// Tests that when a request to the first url succeeds, the subsequent urls are
// not tried.
TEST_P(RequestSenderTest, RequestSendSuccess) {
<<<<<<< HEAD
  EXPECT_TRUE(
      post_interceptor_->ExpectRequest(std::make_unique<PartialMatch>("test"),
                                       test_file("updatecheck_reply_1.json")));
=======
  EXPECT_TRUE(post_interceptor_->ExpectRequest(
      std::make_unique<PartialMatch>("test"),
      GetTestFilePath("updatecheck_reply_1.json")));
>>>>>>> 626889fb

  const bool is_foreground = GetParam();
  request_sender_->Send(
      {GURL(kUrl1), GURL(kUrl2)},
      {{"X-Goog-Update-Interactivity", is_foreground ? "fg" : "bg"}}, "test",
      false,
      base::BindOnce(&RequestSenderTest::RequestSenderComplete,
                     base::Unretained(this)));
  RunThreads();

  EXPECT_EQ(1, post_interceptor_->GetHitCount())
      << post_interceptor_->GetRequestsAsString();
  EXPECT_EQ(1, post_interceptor_->GetCount())
      << post_interceptor_->GetRequestsAsString();

  EXPECT_EQ(0, post_interceptor_->GetHitCountForURL(GURL(kUrl2)))
      << post_interceptor_->GetRequestsAsString();

<<<<<<< HEAD
  EXPECT_STREQ("test", post_interceptor_->GetRequestBody(0).c_str());
=======
  EXPECT_EQ("test", post_interceptor_->GetRequestBody(0));
>>>>>>> 626889fb

  // Check the response post conditions.
  EXPECT_EQ(0, error_);
  EXPECT_EQ(434ul, response_.size());

  // Check the interactivity header value.
  const auto extra_request_headers =
      std::get<1>(post_interceptor_->GetRequests()[0]);
<<<<<<< HEAD
  EXPECT_TRUE(extra_request_headers.HasHeader("X-Goog-Update-Interactivity"));
  EXPECT_TRUE(extra_request_headers.HasHeader("Content-Type"));
  std::string header;
  extra_request_headers.GetHeader("X-Goog-Update-Interactivity", &header);
  EXPECT_STREQ(is_foreground ? "fg" : "bg", header.c_str());
  extra_request_headers.GetHeader("Content-Type", &header);
  EXPECT_STREQ("application/json", header.c_str());
=======
  EXPECT_EQ(extra_request_headers.GetHeader("X-Goog-Update-Interactivity"),
            is_foreground ? "fg" : "bg");
  EXPECT_EQ(extra_request_headers.GetHeader("Content-Type"),
            "application/json");
>>>>>>> 626889fb
}

// Tests that the request succeeds using the second url after the first url
// has failed.
TEST_F(RequestSenderTest, RequestSendSuccessWithFallback) {
  EXPECT_TRUE(post_interceptor_->ExpectRequest(
      std::make_unique<PartialMatch>("test"), net::HTTP_FORBIDDEN));
  EXPECT_TRUE(
      post_interceptor_->ExpectRequest(std::make_unique<PartialMatch>("test")));

  request_sender_->Send(
      {GURL(kUrl1), GURL(kUrl2)}, {}, "test", false,
      base::BindOnce(&RequestSenderTest::RequestSenderComplete,
                     base::Unretained(this)));
  RunThreads();

  EXPECT_EQ(2, post_interceptor_->GetHitCount())
      << post_interceptor_->GetRequestsAsString();
  EXPECT_EQ(2, post_interceptor_->GetCount())
      << post_interceptor_->GetRequestsAsString();
  EXPECT_EQ(1, post_interceptor_->GetHitCountForURL(GURL(kUrl1)))
      << post_interceptor_->GetRequestsAsString();
  EXPECT_EQ(1, post_interceptor_->GetHitCountForURL(GURL(kUrl2)))
      << post_interceptor_->GetRequestsAsString();

<<<<<<< HEAD
  EXPECT_STREQ("test", post_interceptor_->GetRequestBody(0).c_str());
  EXPECT_STREQ("test", post_interceptor_->GetRequestBody(1).c_str());
=======
  EXPECT_EQ("test", post_interceptor_->GetRequestBody(0));
  EXPECT_EQ("test", post_interceptor_->GetRequestBody(1));
>>>>>>> 626889fb
  EXPECT_EQ(0, error_);
}

// Tests that the request fails when both urls have failed.
TEST_F(RequestSenderTest, RequestSendFailed) {
  EXPECT_TRUE(post_interceptor_->ExpectRequest(
      std::make_unique<PartialMatch>("test"), net::HTTP_FORBIDDEN));
  EXPECT_TRUE(post_interceptor_->ExpectRequest(
      std::make_unique<PartialMatch>("test"), net::HTTP_FORBIDDEN));

  const std::vector<GURL> urls = {GURL(kUrl1), GURL(kUrl2)};
  request_sender_ =
      base::MakeRefCounted<RequestSender>(config_->GetNetworkFetcherFactory());
  request_sender_->Send(
      urls, {}, "test", false,
      base::BindOnce(&RequestSenderTest::RequestSenderComplete,
                     base::Unretained(this)));
  RunThreads();

  EXPECT_EQ(2, post_interceptor_->GetHitCount())
      << post_interceptor_->GetRequestsAsString();
  EXPECT_EQ(2, post_interceptor_->GetCount())
      << post_interceptor_->GetRequestsAsString();
  EXPECT_EQ(1, post_interceptor_->GetHitCountForURL(GURL(kUrl1)))
      << post_interceptor_->GetRequestsAsString();
  EXPECT_EQ(1, post_interceptor_->GetHitCountForURL(GURL(kUrl2)))
      << post_interceptor_->GetRequestsAsString();

<<<<<<< HEAD
  EXPECT_STREQ("test", post_interceptor_->GetRequestBody(0).c_str());
  EXPECT_STREQ("test", post_interceptor_->GetRequestBody(1).c_str());
=======
  EXPECT_EQ("test", post_interceptor_->GetRequestBody(0));
  EXPECT_EQ("test", post_interceptor_->GetRequestBody(1));
>>>>>>> 626889fb
  EXPECT_EQ(403, error_);
}

// Tests that the request fails when no urls are provided.
TEST_F(RequestSenderTest, RequestSendFailedNoUrls) {
  std::vector<GURL> urls;
  request_sender_ =
      base::MakeRefCounted<RequestSender>(config_->GetNetworkFetcherFactory());
  request_sender_->Send(
      urls, {}, "test", false,
      base::BindOnce(&RequestSenderTest::RequestSenderComplete,
                     base::Unretained(this)));
  RunThreads();

  EXPECT_EQ(-10002, error_);
}

// Tests that a CUP request fails if the response is not signed.
TEST_F(RequestSenderTest, RequestSendCupError) {
<<<<<<< HEAD
  EXPECT_TRUE(
      post_interceptor_->ExpectRequest(std::make_unique<PartialMatch>("test"),
                                       test_file("updatecheck_reply_1.json")));
=======
  EXPECT_TRUE(post_interceptor_->ExpectRequest(
      std::make_unique<PartialMatch>("test"),
      GetTestFilePath("updatecheck_reply_1.json")));
>>>>>>> 626889fb

  const std::vector<GURL> urls = {GURL(kUrl1)};
  request_sender_ =
      base::MakeRefCounted<RequestSender>(config_->GetNetworkFetcherFactory());
  request_sender_->Send(
      urls, {}, "test", true,
      base::BindOnce(&RequestSenderTest::RequestSenderComplete,
                     base::Unretained(this)));
  RunThreads();

  EXPECT_EQ(1, post_interceptor_->GetHitCount())
      << post_interceptor_->GetRequestsAsString();
  EXPECT_EQ(1, post_interceptor_->GetCount())
      << post_interceptor_->GetRequestsAsString();

<<<<<<< HEAD
  EXPECT_STREQ("test", post_interceptor_->GetRequestBody(0).c_str());
=======
  EXPECT_EQ("test", post_interceptor_->GetRequestBody(0));
>>>>>>> 626889fb
  EXPECT_EQ(-10000, error_);
  EXPECT_TRUE(response_.empty());
}

}  // namespace update_client<|MERGE_RESOLUTION|>--- conflicted
+++ resolved
@@ -12,13 +12,9 @@
 #include "base/run_loop.h"
 #include "base/strings/string_util.h"
 #include "base/test/task_environment.h"
-<<<<<<< HEAD
-#include "components/update_client/net/url_loader_post_interceptor.h"
-=======
 #include "components/prefs/testing_pref_service.h"
 #include "components/update_client/net/url_loader_post_interceptor.h"
 #include "components/update_client/persisted_data.h"
->>>>>>> 626889fb
 #include "components/update_client/test_configurator.h"
 #include "components/update_client/test_utils.h"
 #include "testing/gtest/include/gtest/gtest.h"
@@ -26,24 +22,8 @@
 namespace update_client {
 namespace {
 
-<<<<<<< HEAD
-const char kUrl1[] = "https://localhost2/path1";
-const char kUrl2[] = "https://localhost2/path2";
-
-// TODO(sorin): refactor as a utility function for unit tests.
-base::FilePath test_file(const char* file) {
-  base::FilePath path;
-  base::PathService::Get(base::DIR_SOURCE_ROOT, &path);
-  return path.AppendASCII("components")
-      .AppendASCII("test")
-      .AppendASCII("data")
-      .AppendASCII("update_client")
-      .AppendASCII(file);
-}
-=======
 constexpr char kUrl1[] = "https://localhost2/path1";
 constexpr char kUrl2[] = "https://localhost2/path2";
->>>>>>> 626889fb
 
 }  // namespace
 
@@ -93,15 +73,10 @@
 RequestSenderTest::~RequestSenderTest() = default;
 
 void RequestSenderTest::SetUp() {
-<<<<<<< HEAD
-  config_ = base::MakeRefCounted<TestConfigurator>();
-  request_sender_ = std::make_unique<RequestSender>(config_);
-=======
   RegisterPersistedDataPrefs(pref_->registry());
   config_ = base::MakeRefCounted<TestConfigurator>(pref_.get());
   request_sender_ =
       base::MakeRefCounted<RequestSender>(config_->GetNetworkFetcherFactory());
->>>>>>> 626889fb
 
   std::vector<GURL> urls;
   urls.push_back(GURL(kUrl1));
@@ -147,15 +122,9 @@
 // Tests that when a request to the first url succeeds, the subsequent urls are
 // not tried.
 TEST_P(RequestSenderTest, RequestSendSuccess) {
-<<<<<<< HEAD
-  EXPECT_TRUE(
-      post_interceptor_->ExpectRequest(std::make_unique<PartialMatch>("test"),
-                                       test_file("updatecheck_reply_1.json")));
-=======
   EXPECT_TRUE(post_interceptor_->ExpectRequest(
       std::make_unique<PartialMatch>("test"),
       GetTestFilePath("updatecheck_reply_1.json")));
->>>>>>> 626889fb
 
   const bool is_foreground = GetParam();
   request_sender_->Send(
@@ -174,11 +143,7 @@
   EXPECT_EQ(0, post_interceptor_->GetHitCountForURL(GURL(kUrl2)))
       << post_interceptor_->GetRequestsAsString();
 
-<<<<<<< HEAD
-  EXPECT_STREQ("test", post_interceptor_->GetRequestBody(0).c_str());
-=======
-  EXPECT_EQ("test", post_interceptor_->GetRequestBody(0));
->>>>>>> 626889fb
+  EXPECT_EQ("test", post_interceptor_->GetRequestBody(0));
 
   // Check the response post conditions.
   EXPECT_EQ(0, error_);
@@ -187,20 +152,10 @@
   // Check the interactivity header value.
   const auto extra_request_headers =
       std::get<1>(post_interceptor_->GetRequests()[0]);
-<<<<<<< HEAD
-  EXPECT_TRUE(extra_request_headers.HasHeader("X-Goog-Update-Interactivity"));
-  EXPECT_TRUE(extra_request_headers.HasHeader("Content-Type"));
-  std::string header;
-  extra_request_headers.GetHeader("X-Goog-Update-Interactivity", &header);
-  EXPECT_STREQ(is_foreground ? "fg" : "bg", header.c_str());
-  extra_request_headers.GetHeader("Content-Type", &header);
-  EXPECT_STREQ("application/json", header.c_str());
-=======
   EXPECT_EQ(extra_request_headers.GetHeader("X-Goog-Update-Interactivity"),
             is_foreground ? "fg" : "bg");
   EXPECT_EQ(extra_request_headers.GetHeader("Content-Type"),
             "application/json");
->>>>>>> 626889fb
 }
 
 // Tests that the request succeeds using the second url after the first url
@@ -226,13 +181,8 @@
   EXPECT_EQ(1, post_interceptor_->GetHitCountForURL(GURL(kUrl2)))
       << post_interceptor_->GetRequestsAsString();
 
-<<<<<<< HEAD
-  EXPECT_STREQ("test", post_interceptor_->GetRequestBody(0).c_str());
-  EXPECT_STREQ("test", post_interceptor_->GetRequestBody(1).c_str());
-=======
   EXPECT_EQ("test", post_interceptor_->GetRequestBody(0));
   EXPECT_EQ("test", post_interceptor_->GetRequestBody(1));
->>>>>>> 626889fb
   EXPECT_EQ(0, error_);
 }
 
@@ -261,13 +211,8 @@
   EXPECT_EQ(1, post_interceptor_->GetHitCountForURL(GURL(kUrl2)))
       << post_interceptor_->GetRequestsAsString();
 
-<<<<<<< HEAD
-  EXPECT_STREQ("test", post_interceptor_->GetRequestBody(0).c_str());
-  EXPECT_STREQ("test", post_interceptor_->GetRequestBody(1).c_str());
-=======
   EXPECT_EQ("test", post_interceptor_->GetRequestBody(0));
   EXPECT_EQ("test", post_interceptor_->GetRequestBody(1));
->>>>>>> 626889fb
   EXPECT_EQ(403, error_);
 }
 
@@ -287,15 +232,9 @@
 
 // Tests that a CUP request fails if the response is not signed.
 TEST_F(RequestSenderTest, RequestSendCupError) {
-<<<<<<< HEAD
-  EXPECT_TRUE(
-      post_interceptor_->ExpectRequest(std::make_unique<PartialMatch>("test"),
-                                       test_file("updatecheck_reply_1.json")));
-=======
   EXPECT_TRUE(post_interceptor_->ExpectRequest(
       std::make_unique<PartialMatch>("test"),
       GetTestFilePath("updatecheck_reply_1.json")));
->>>>>>> 626889fb
 
   const std::vector<GURL> urls = {GURL(kUrl1)};
   request_sender_ =
@@ -311,11 +250,7 @@
   EXPECT_EQ(1, post_interceptor_->GetCount())
       << post_interceptor_->GetRequestsAsString();
 
-<<<<<<< HEAD
-  EXPECT_STREQ("test", post_interceptor_->GetRequestBody(0).c_str());
-=======
-  EXPECT_EQ("test", post_interceptor_->GetRequestBody(0));
->>>>>>> 626889fb
+  EXPECT_EQ("test", post_interceptor_->GetRequestBody(0));
   EXPECT_EQ(-10000, error_);
   EXPECT_TRUE(response_.empty());
 }
