--- conflicted
+++ resolved
@@ -14,10 +14,6 @@
 #include "build/branding_buildflags.h"
 #include "build/build_config.h"
 #include "components/update_client/activity_data_service.h"
-<<<<<<< HEAD
-#include "components/update_client/buildflags.h"
-=======
->>>>>>> 626889fb
 
 namespace update_client {
 
@@ -28,15 +24,7 @@
   request_node.Set("protocol", request.protocol_version);
   request_node.Set("ismachine", request.is_machine);
   request_node.Set("dedup", "cr");
-<<<<<<< HEAD
-#if BUILDFLAG(ENABLE_PUFFIN_PATCHES)
-  request_node.Set("acceptformat", "crx3,puff");
-#else
-  request_node.Set("acceptformat", "crx3");
-#endif
-=======
   request_node.Set("acceptformat", "crx3,download,puff,run,xz,zucc");
->>>>>>> 626889fb
   if (!request.additional_attributes.empty()) {
     for (const auto& [name, value] : request.additional_attributes) {
       request_node.Set(name, value);
@@ -119,17 +107,6 @@
     base::Value::Dict app_node;
     app_node.Set("appid", app.app_id);
     app_node.Set("version", app.version);
-<<<<<<< HEAD
-    if (!app.ap.empty())
-      app_node.Set("ap", app.ap);
-    if (!app.brand_code.empty())
-      app_node.Set("brand", app.brand_code);
-    if (!app.lang.empty())
-      app_node.Set("lang", app.lang);
-    if (app.install_date != kDateUnknown)
-      app_node.Set("installdate", app.install_date);
-    if (!app.install_source.empty())
-=======
     if (!app.ap.empty()) {
       app_node.Set("ap", app.ap);
     }
@@ -146,18 +123,10 @@
       app_node.Set("iid", app.install_id);
     }
     if (!app.install_source.empty()) {
->>>>>>> 626889fb
       app_node.Set("installsource", app.install_source);
     }
     if (!app.install_location.empty()) {
       app_node.Set("installedby", app.install_location);
-<<<<<<< HEAD
-    // TODO(crbug/1120685): Test that this is never sent to the server if the
-    // machine is not enterprise managed.
-    if (!app.release_channel.empty())
-      app_node.Set("release_channel", app.release_channel);
-    if (!app.cohort.empty())
-=======
     }
     // TODO(crbug.com/40145897): Test that this is never sent to the server if
     // the machine is not enterprise managed.
@@ -165,7 +134,6 @@
       app_node.Set("release_channel", app.release_channel);
     }
     if (!app.cohort.empty()) {
->>>>>>> 626889fb
       app_node.Set("cohort", app.cohort);
     }
     if (!app.cohort_name.empty()) {
@@ -206,12 +174,6 @@
       base::Value::Dict update_check_node;
       if (app.update_check->is_update_disabled) {
         update_check_node.Set("updatedisabled", true);
-<<<<<<< HEAD
-      if (app.update_check->rollback_allowed)
-        update_check_node.Set("rollback_allowed", true);
-      if (app.update_check->same_version_update_allowed)
-        update_check_node.Set("sameversionupdate", true);
-=======
       }
       if (app.update_check->rollback_allowed) {
         update_check_node.Set("rollback_allowed", true);
@@ -219,7 +181,6 @@
       if (app.update_check->same_version_update_allowed) {
         update_check_node.Set("sameversionupdate", true);
       }
->>>>>>> 626889fb
       if (!app.update_check->target_version_prefix.empty()) {
         update_check_node.Set("targetversionprefix",
                               app.update_check->target_version_prefix);
@@ -233,30 +194,18 @@
         base::Value::Dict data_node;
 
         data_node.Set("name", data.name);
-<<<<<<< HEAD
-        if (data.name == "install")
-          data_node.Set("index", data.install_data_index);
-        else if (data.name == "untrusted")
-          data_node.Set("#text", data.untrusted_data);
-=======
         if (data.name == "install") {
           data_node.Set("index", data.install_data_index);
         } else if (data.name == "untrusted") {
           data_node.Set("#text", data.untrusted_data);
         }
->>>>>>> 626889fb
 
         data_nodes.Append(std::move(data_node));
       }
 
-<<<<<<< HEAD
-      if (!data_nodes.empty())
-        app_node.Set("data", std::move(data_nodes));
-=======
       if (!data_nodes.empty()) {
         app_node.Set("data", std::move(data_nodes));
       }
->>>>>>> 626889fb
     }
 
     if (app.ping) {
