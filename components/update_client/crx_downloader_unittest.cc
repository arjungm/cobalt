--- conflicted
+++ resolved
@@ -30,11 +30,7 @@
 namespace update_client {
 namespace {
 
-<<<<<<< HEAD
-const char kTestFileName[] = "jebgalgnebhfojomionfpkfelancnnkf.crx";
-=======
 constexpr char kTestFileName[] = "jebgalgnebhfojomionfpkfelancnnkf.crx";
->>>>>>> 626889fb
 
 constexpr char hash_jebg[] =
     "7ab32f071cd9b5ef8e0d7913be161f532d98b3e9fa284a7cd8059c3409ce0498";
@@ -135,14 +131,9 @@
 
 void CrxDownloaderTest::DownloadProgress(int64_t downloaded_bytes,
                                          int64_t total_bytes) {
-<<<<<<< HEAD
-  if (downloaded_bytes != -1 && total_bytes != -1)
-    EXPECT_LE(downloaded_bytes, total_bytes);
-=======
   if (downloaded_bytes != -1 && total_bytes != -1) {
     EXPECT_LE(downloaded_bytes, total_bytes);
   }
->>>>>>> 626889fb
   downloaded_bytes_ = downloaded_bytes;
   total_bytes_ = total_bytes;
   ++num_progress_calls_;
@@ -180,7 +171,6 @@
   RunThreadsUntilIdle();
 }
 
-// TODO(crbug.com/1104691): rewrite the tests to not use RunUntilIdle().
 void CrxDownloaderTest::RunThreadsUntilIdle() {
   task_environment_.RunUntilIdle();
   base::RunLoop().RunUntilIdle();
@@ -221,11 +211,7 @@
   const GURL expected_crx_url =
       GURL("http://localhost/download/jebgalgnebhfojomionfpkfelancnnkf.crx");
 
-<<<<<<< HEAD
-  const base::FilePath test_file(MakeTestFilePath(kTestFileName));
-=======
   const base::FilePath test_file(GetTestFilePath(kTestFileName));
->>>>>>> 626889fb
   AddResponse(expected_crx_url, test_file, net::OK);
 
   crx_downloader_->StartDownloadFromUrl(
@@ -252,11 +238,7 @@
   const GURL expected_crx_url =
       GURL("http://localhost/download/jebgalgnebhfojomionfpkfelancnnkf.crx");
 
-<<<<<<< HEAD
-  const base::FilePath test_file(MakeTestFilePath(kTestFileName));
-=======
   const base::FilePath test_file(GetTestFilePath(kTestFileName));
->>>>>>> 626889fb
   AddResponse(expected_crx_url, test_file, net::OK);
 
   crx_downloader_->StartDownloadFromUrl(
@@ -283,11 +265,7 @@
   const GURL expected_crx_url =
       GURL("http://localhost/download/jebgalgnebhfojomionfpkfelancnnkf.crx");
 
-<<<<<<< HEAD
-  const base::FilePath test_file(MakeTestFilePath(kTestFileName));
-=======
   const base::FilePath test_file(GetTestFilePath(kTestFileName));
->>>>>>> 626889fb
   AddResponse(expected_crx_url, test_file, net::OK);
 
   std::vector<GURL> urls;
@@ -318,11 +296,7 @@
   const GURL no_file_url =
       GURL("http://localhost/download/ihfokbkgjpifnbbojhneepfflplebdkc.crx");
 
-<<<<<<< HEAD
-  const base::FilePath test_file(MakeTestFilePath(kTestFileName));
-=======
   const base::FilePath test_file(GetTestFilePath(kTestFileName));
->>>>>>> 626889fb
   AddResponse(expected_crx_url, test_file, net::OK);
   AddResponse(no_file_url, base::FilePath(), net::ERR_FILE_NOT_FOUND);
 
@@ -367,11 +341,7 @@
   const GURL no_file_url =
       GURL("http://localhost/download/ihfokbkgjpifnbbojhneepfflplebdkc.crx");
 
-<<<<<<< HEAD
-  const base::FilePath test_file(MakeTestFilePath(kTestFileName));
-=======
   const base::FilePath test_file(GetTestFilePath(kTestFileName));
->>>>>>> 626889fb
   AddResponse(expected_crx_url, test_file, net::OK);
   AddResponse(no_file_url, base::FilePath(), net::ERR_FILE_NOT_FOUND);
 
