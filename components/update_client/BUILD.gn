# Copyright 2014 The Chromium Authors
# Use of this source code is governed by a BSD-style license that can be
# found in the LICENSE file.

import("//build/buildflag_header.gni")
<<<<<<< HEAD
import("//components/update_client/buildflags.gni")
import("//net/features.gni")
import("//testing/libfuzzer/fuzzer_test.gni")

buildflag_header("buildflags") {
  header = "buildflags.h"
  flags = [ "ENABLE_PUFFIN_PATCHES=$enable_puffin_patches" ]
}

=======
import("//net/features.gni")
import("//testing/libfuzzer/fuzzer_test.gni")

>>>>>>> 626889fb
source_set("network_impl") {
  sources = [
    "net/network_chromium.h",
    "net/network_impl.cc",
    "net/network_impl.h",
  ]

  deps = [
    ":update_client",
    "//base",
    "//net",
<<<<<<< HEAD
    "//services/network/public/cpp:cpp",
=======
    "//services/network/public/cpp",
>>>>>>> 626889fb
    "//url",
  ]
}

source_set("in_process_unzipper") {
  sources = [
    "unzip/in_process_unzipper.cc",
    "unzip/in_process_unzipper.h",
  ]
<<<<<<< HEAD
  deps = [
    ":update_client",
    "//base",
    "//third_party/zlib/google:zip",
=======
  public_deps = [ "//third_party/zlib/google:zip" ]
  deps = [
    ":update_client",
    "//base",
    "//components/services/unzip:in_process",
    "//components/services/unzip/public/cpp",
>>>>>>> 626889fb
  ]
}

source_set("in_process_patcher") {
  sources = [
    "patch/in_process_patcher.cc",
    "patch/in_process_patcher.h",
  ]
  deps = [
<<<<<<< HEAD
    ":buildflags",
    ":update_client",
    "//base",
    "//courgette:bsdiff",
    "//courgette:courgette_lib",
  ]
  if (enable_puffin_patches) {
    include_dirs = [ "//third_party/puffin/src/include" ]
    deps += [ "//third_party/puffin:libpuffpatch" ]
  }
=======
    ":update_client",
    "//base",
    "//components/zucchini:zucchini_io",
    "//components/zucchini:zucchini_lib",
    "//third_party/puffin:libpuffpatch",
  ]
  include_dirs = [ "//third_party/puffin/src/include" ]
>>>>>>> 626889fb
}

source_set("unzip_impl") {
  sources = [
    "unzip/unzip_impl.cc",
    "unzip/unzip_impl.h",
  ]
  deps = [
    ":update_client",
    "//components/services/unzip/public/cpp",
  ]
}

source_set("patch_impl") {
  sources = [
    "patch/patch_impl.cc",
    "patch/patch_impl.h",
  ]
  deps = [
<<<<<<< HEAD
    ":buildflags",
    ":update_client",
    "//build:chromeos_buildflags",
    "//components/services/patch/public/cpp",
    "//components/services/patch/public/mojom",
=======
    ":update_client",
    "//components/services/patch/public/cpp",
    "//components/services/patch/public/mojom",
    "//components/zucchini:zucchini_lib",
>>>>>>> 626889fb
    "//mojo/public/cpp/bindings",
  ]
}

group("common_impl") {
  public_deps = [
    ":network_impl",
    ":patch_impl",
    ":unzip_impl",
  ]
}

static_library("update_client") {
  include_dirs = [ "//third_party/puffin/src/include" ]
  sources = [
    "action_runner.cc",
    "action_runner.h",
    "activity_data_service.h",
<<<<<<< HEAD
=======
    "cancellation.cc",
    "cancellation.h",
>>>>>>> 626889fb
    "command_line_config_policy.cc",
    "command_line_config_policy.h",
    "component.cc",
    "component.h",
    "configurator.h",
    "crx_cache.cc",
    "crx_cache.h",
    "crx_downloader.cc",
    "crx_downloader.h",
    "crx_downloader_factory.cc",
    "crx_downloader_factory.h",
    "crx_update_item.h",
    "network.cc",
    "network.h",
    "op_download.cc",
    "op_download.h",
    "op_install.cc",
    "op_install.h",
    "op_puffin.cc",
    "op_puffin.h",
    "op_xz.cc",
    "op_xz.h",
    "op_zucchini.cc",
    "op_zucchini.h",
    "patcher.h",
    "persisted_data.cc",
    "persisted_data.h",
    "ping_manager.cc",
    "ping_manager.h",
    "pipeline.cc",
    "pipeline.h",
    "pipeline_util.cc",
    "pipeline_util.h",
    "protocol_definition.cc",
    "protocol_definition.h",
    "protocol_handler.cc",
    "protocol_handler.h",
    "protocol_parser.cc",
    "protocol_parser.h",
    "protocol_parser_json.cc",
    "protocol_parser_json.h",
    "protocol_serializer.cc",
    "protocol_serializer.h",
    "protocol_serializer_json.cc",
    "protocol_serializer_json.h",
    "request_sender.cc",
    "request_sender.h",
    "task.h",
    "task_check_for_update.cc",
    "task_check_for_update.h",
<<<<<<< HEAD
    "task_send_uninstall_ping.cc",
    "task_send_uninstall_ping.h",
=======
    "task_send_ping.cc",
    "task_send_ping.h",
>>>>>>> 626889fb
    "task_traits.h",
    "task_update.cc",
    "task_update.h",
    "timed_callback.h",
    "unpacker.cc",
    "unpacker.h",
    "unzipper.h",
    "update_checker.cc",
    "update_checker.h",
    "update_client.cc",
    "update_client.h",
    "update_client_errors.h",
    "update_client_internal.h",
    "update_client_metrics.cc",
    "update_client_metrics.h",
    "update_engine.cc",
    "update_engine.h",
    "update_query_params.cc",
    "update_query_params.h",
    "update_query_params_delegate.cc",
    "update_query_params_delegate.h",
    "url_fetcher_downloader.cc",
    "url_fetcher_downloader.h",
    "utils.cc",
    "utils.h",
  ]

  deps = [
<<<<<<< HEAD
    ":buildflags",
    "//base",
    "//build:branding_buildflags",
    "//build:chromeos_buildflags",
    "//components/client_update_protocol",
    "//components/crx_file",
    "//components/prefs",
    "//components/version_info:version_info",
    "//courgette:courgette_lib",
=======
    "//base",
    "//build:branding_buildflags",
    "//components/client_update_protocol",
    "//components/crx_file",
    "//components/prefs",
    "//components/version_info",
    "//components/zucchini:zucchini_lib",
>>>>>>> 626889fb
    "//crypto",
    "//third_party/zlib/google:compression_utils",
    "//url",
  ]
<<<<<<< HEAD

  if (is_cobalt_hermetic_build) {
    sources += [
      "cobalt_slot_management.cc",
      "cobalt_slot_management.h",
    ]

    deps += [
      "//starboard:starboard_headers_only",
      "//starboard/loader_app:app_key_files",
      "//starboard/loader_app:drain_file",
    ]
  }

  if (is_win) {
    sources += [
      "background_downloader_win.cc",
      "background_downloader_win.h",
    ]
  }

  # TODO(crbug.com/1349060) once Puffin patches are fully implemented,
  # we should remove the enable_puffin_patches flag.
  if (enable_puffin_patches) {
    include_dirs = [ "//third_party/puffin/src/include" ]
    sources += [
      "crx_cache.cc",
      "crx_cache.h",
      "puffin_component_unpacker.cc",
      "puffin_component_unpacker.h",
      "puffin_patcher.cc",
      "puffin_patcher.h",
    ]
=======

  if (is_mac) {
    sources += [
      "background_downloader_mac.h",
      "background_downloader_mac.mm",
    ]
    frameworks = [ "Foundation.framework" ]
    deps += [ ":background_downloader_delegate" ]
  }

  if (is_win) {
    sources += [
      "background_downloader_win.cc",
      "background_downloader_win.h",
    ]
  }
}

if (is_mac) {
  # The background downloader delegate is implemented as a component to avoid
  # duplicate symbol warnings at runtime in component builds:
  # http://crbug.com/361129285.
  component("background_downloader_delegate") {
    sources = [
      "background_downloader_mac_delegate.h",
      "background_downloader_mac_delegate.mm",
      "update_client_errors.h",
    ]
    frameworks = [ "Foundation.framework" ]
    deps = [
      "//base",
      "//url",
    ]
    defines = [ "IS_BACKGROUND_DOWNLOADER_DELEGATE_IMPL" ]
>>>>>>> 626889fb
  }
}

source_set("test_support") {
  testonly = true
  visibility = [
    ":unit_tests",
    "//chrome/test:test_support",
    "//components/component_updater:unit_tests",
  ]
  sources = [
    "net/url_loader_post_interceptor.cc",
    "net/url_loader_post_interceptor.h",
    "test_activity_data_service.cc",
    "test_activity_data_service.h",
    "test_configurator.cc",
    "test_configurator.h",
    "test_installer.cc",
    "test_installer.h",
<<<<<<< HEAD
=======
    "test_utils.cc",
    "test_utils.h",
>>>>>>> 626889fb
  ]

  public_deps = [ ":update_client" ]

  deps = [
<<<<<<< HEAD
    ":buildflags",
=======
>>>>>>> 626889fb
    ":network_impl",
    ":patch_impl",
    ":unzip_impl",
    "//base",
    "//components/prefs",
    "//components/services/patch:in_process",
    "//components/services/unzip:in_process",
    "//mojo/public/cpp/bindings",
    "//net:test_support",
    "//services/network:test_support",
    "//testing/gmock",
    "//testing/gtest",
    "//url",
  ]
}

bundle_data("unit_tests_bundle_data") {
  visibility = [ ":unit_tests" ]
  testonly = true
  sources = [
<<<<<<< HEAD
    "//components/test/data/update_client/binary_bsdiff_patch.bin",
    "//components/test/data/update_client/binary_courgette_patch.bin",
    "//components/test/data/update_client/binary_input.bin",
    "//components/test/data/update_client/binary_output.bin",
    "//components/test/data/update_client/empty_file",
=======
    "//components/test/data/update_client/binary_input.bin",
    "//components/test/data/update_client/binary_output.bin",
    "//components/test/data/update_client/empty_file",
    "//components/test/data/update_client/file1",
    "//components/test/data/update_client/file1.xz",
>>>>>>> 626889fb
    "//components/test/data/update_client/gndmhdcefbhlchkhipcnnbkcmicncehk_22_314.crx3",
    "//components/test/data/update_client/ihfokbkgjpifnbbojhneepfflplebdkc_1.crx",
    "//components/test/data/update_client/ihfokbkgjpifnbbojhneepfflplebdkc_1to2.crx",
    "//components/test/data/update_client/ihfokbkgjpifnbbojhneepfflplebdkc_1to2.puff",
    "//components/test/data/update_client/ihfokbkgjpifnbbojhneepfflplebdkc_2.crx",
    "//components/test/data/update_client/jebgalgnebhfojomionfpkfelancnnkf.crx",
<<<<<<< HEAD
=======
    "//components/test/data/update_client/puffin_patch_test/puffin_app_v1.crx3",
    "//components/test/data/update_client/puffin_patch_test/puffin_app_v1_to_v2.puff",
    "//components/test/data/update_client/puffin_patch_test/puffin_app_v2.crx3",
    "//components/test/data/update_client/puffin_patch_test/puffin_app_v2_to_v1.puff",
>>>>>>> 626889fb
    "//components/test/data/update_client/runaction_test_win.crx3",
    "//components/test/data/update_client/updatecheck_reply_1.json",
    "//components/test/data/update_client/updatecheck_reply_4.json",
    "//components/test/data/update_client/updatecheck_reply_noupdate.json",
    "//components/test/data/update_client/updatecheck_reply_parse_error.json",
    "//components/test/data/update_client/updatecheck_reply_unknownapp.json",
    "//components/test/data/update_client/zucchini_patch_test/app1.zip",
    "//components/test/data/update_client/zucchini_patch_test/app1_to_app2.zucchini",
    "//components/test/data/update_client/zucchini_patch_test/app2.zip",
  ]
  outputs = [ "{{bundle_resources_dir}}/" +
              "{{source_root_relative_dir}}/{{source_file_part}}" ]
}

bundle_data("recovery_component_tests_bundle_data") {
  visibility = [ "//chrome/test:unit_tests" ]
<<<<<<< HEAD
  testonly = true
  sources = [ "//components/test/data/update_client/ChromeRecovery.crx3" ]
  outputs = [ "{{bundle_resources_dir}}/" +
              "{{source_root_relative_dir}}/{{source_file_part}}" ]
}

source_set("unit_tests") {
  testonly = true
  sources = [
    "component_patcher_unittest.cc",
    "component_patcher_unittest.h",
    "component_unpacker_unittest.cc",
=======
  testonly = true
  sources = [ "//components/test/data/update_client/ChromeRecovery.crx3" ]
  outputs = [ "{{bundle_resources_dir}}/" +
              "{{source_root_relative_dir}}/{{source_file_part}}" ]
}

source_set("unit_tests") {
  testonly = true
  sources = [
    "action_runner_unittest.cc",
    "cancellation_unittest.cc",
    "crx_cache_unittest.cc",
    "op_download_unittest.cc",
    "op_puffin_unittest.cc",
    "op_xz_unittest.cc",
    "op_zucchini_unittest.cc",
>>>>>>> 626889fb
    "persisted_data_unittest.cc",
    "ping_manager_unittest.cc",
    "protocol_parser_json_unittest.cc",
    "protocol_serializer_json_unittest.cc",
    "protocol_serializer_unittest.cc",
    "request_sender_unittest.cc",
    "timed_callback_unittest.cc",
    "unpacker_unittest.cc",
    "update_checker_unittest.cc",
    "update_client_unittest.cc",
    "update_query_params_unittest.cc",
    "utils_unittest.cc",
  ]

  if (!disable_file_support) {
    sources += [ "crx_downloader_unittest.cc" ]
<<<<<<< HEAD
  }

  deps = [
    ":buildflags",
=======

    if (is_win) {
      sources += [ "background_downloader_win_unittest.cc" ]
    }

    if (is_mac) {
      sources += [ "background_downloader_mac_unittest.cc" ]
    }
  }

  deps = [
    ":in_process_unzipper",
>>>>>>> 626889fb
    ":network_impl",
    ":patch_impl",
    ":test_support",
    ":unit_tests_bundle_data",
    ":unzip_impl",
    ":update_client",
    "//base",
    "//build:branding_buildflags",
    "//components/crx_file",
    "//components/prefs",
    "//components/prefs:test_support",
    "//components/services/patch:in_process",
<<<<<<< HEAD
    "//components/version_info:version_info",
    "//courgette:courgette_lib",
    "//net:test_support",
    "//services/network:test_support",
    "//services/network/public/cpp:cpp",
    "//services/network/public/cpp:cpp_base",
    "//testing/gmock",
    "//testing/gtest",
    "//third_party/re2",
  ]

  # TODO(crbug.com/1349060) once Puffin patches are fully implemented,
  # we should remove the enable_puffin_patches flag.
  if (enable_puffin_patches) {
    sources += [
      "crx_cache_unittest.cc",
      "puffin_component_unpacker_unittest.cc",
      "puffin_patcher_unittest.cc",
    ]
    deps += [ "//third_party/puffin:libpuffpatch" ]
    data_deps = [ "//components/test/data/update_client/puffin_patch_test:puffin_patch_test_files" ]
  }
=======
    "//components/services/unzip:in_process",
    "//components/version_info",
    "//net:test_support",
    "//services/network:test_support",
    "//services/network/public/cpp",
    "//services/network/public/cpp:cpp_base",
    "//testing/gmock",
    "//testing/gtest",
    "//third_party/puffin:libpuffpatch",
    "//third_party/re2",
  ]

  data_deps = [ "//components/test/data/update_client/puffin_patch_test:puffin_patch_test_files" ]
>>>>>>> 626889fb
}

fuzzer_test("update_client_protocol_serializer_fuzzer") {
  sources = [ "protocol_serializer_fuzzer.cc" ]
  deps = [
    ":update_client",
<<<<<<< HEAD
    "//base:base",
=======
    "//base",
>>>>>>> 626889fb
  ]
  seed_corpus = "fuzzer_corpuses/protocol_serializer/"
}

fuzzer_test("update_client_protocol_parser_fuzzer") {
  sources = [ "protocol_parser_fuzzer.cc" ]
  deps = [
    ":update_client",
<<<<<<< HEAD
    "//base:base",
=======
    "//base",
>>>>>>> 626889fb
  ]
  seed_corpus = "fuzzer_corpuses/protocol_parser/"
}<|MERGE_RESOLUTION|>--- conflicted
+++ resolved
@@ -3,21 +3,9 @@
 # found in the LICENSE file.
 
 import("//build/buildflag_header.gni")
-<<<<<<< HEAD
-import("//components/update_client/buildflags.gni")
 import("//net/features.gni")
 import("//testing/libfuzzer/fuzzer_test.gni")
 
-buildflag_header("buildflags") {
-  header = "buildflags.h"
-  flags = [ "ENABLE_PUFFIN_PATCHES=$enable_puffin_patches" ]
-}
-
-=======
-import("//net/features.gni")
-import("//testing/libfuzzer/fuzzer_test.gni")
-
->>>>>>> 626889fb
 source_set("network_impl") {
   sources = [
     "net/network_chromium.h",
@@ -29,11 +17,7 @@
     ":update_client",
     "//base",
     "//net",
-<<<<<<< HEAD
-    "//services/network/public/cpp:cpp",
-=======
     "//services/network/public/cpp",
->>>>>>> 626889fb
     "//url",
   ]
 }
@@ -43,19 +27,12 @@
     "unzip/in_process_unzipper.cc",
     "unzip/in_process_unzipper.h",
   ]
-<<<<<<< HEAD
-  deps = [
-    ":update_client",
-    "//base",
-    "//third_party/zlib/google:zip",
-=======
   public_deps = [ "//third_party/zlib/google:zip" ]
   deps = [
     ":update_client",
     "//base",
     "//components/services/unzip:in_process",
     "//components/services/unzip/public/cpp",
->>>>>>> 626889fb
   ]
 }
 
@@ -65,18 +42,6 @@
     "patch/in_process_patcher.h",
   ]
   deps = [
-<<<<<<< HEAD
-    ":buildflags",
-    ":update_client",
-    "//base",
-    "//courgette:bsdiff",
-    "//courgette:courgette_lib",
-  ]
-  if (enable_puffin_patches) {
-    include_dirs = [ "//third_party/puffin/src/include" ]
-    deps += [ "//third_party/puffin:libpuffpatch" ]
-  }
-=======
     ":update_client",
     "//base",
     "//components/zucchini:zucchini_io",
@@ -84,7 +49,6 @@
     "//third_party/puffin:libpuffpatch",
   ]
   include_dirs = [ "//third_party/puffin/src/include" ]
->>>>>>> 626889fb
 }
 
 source_set("unzip_impl") {
@@ -104,18 +68,10 @@
     "patch/patch_impl.h",
   ]
   deps = [
-<<<<<<< HEAD
-    ":buildflags",
-    ":update_client",
-    "//build:chromeos_buildflags",
-    "//components/services/patch/public/cpp",
-    "//components/services/patch/public/mojom",
-=======
     ":update_client",
     "//components/services/patch/public/cpp",
     "//components/services/patch/public/mojom",
     "//components/zucchini:zucchini_lib",
->>>>>>> 626889fb
     "//mojo/public/cpp/bindings",
   ]
 }
@@ -134,11 +90,8 @@
     "action_runner.cc",
     "action_runner.h",
     "activity_data_service.h",
-<<<<<<< HEAD
-=======
     "cancellation.cc",
     "cancellation.h",
->>>>>>> 626889fb
     "command_line_config_policy.cc",
     "command_line_config_policy.h",
     "component.cc",
@@ -189,13 +142,8 @@
     "task.h",
     "task_check_for_update.cc",
     "task_check_for_update.h",
-<<<<<<< HEAD
-    "task_send_uninstall_ping.cc",
-    "task_send_uninstall_ping.h",
-=======
     "task_send_ping.cc",
     "task_send_ping.h",
->>>>>>> 626889fb
     "task_traits.h",
     "task_update.cc",
     "task_update.h",
@@ -224,17 +172,6 @@
   ]
 
   deps = [
-<<<<<<< HEAD
-    ":buildflags",
-    "//base",
-    "//build:branding_buildflags",
-    "//build:chromeos_buildflags",
-    "//components/client_update_protocol",
-    "//components/crx_file",
-    "//components/prefs",
-    "//components/version_info:version_info",
-    "//courgette:courgette_lib",
-=======
     "//base",
     "//build:branding_buildflags",
     "//components/client_update_protocol",
@@ -242,46 +179,10 @@
     "//components/prefs",
     "//components/version_info",
     "//components/zucchini:zucchini_lib",
->>>>>>> 626889fb
     "//crypto",
     "//third_party/zlib/google:compression_utils",
     "//url",
   ]
-<<<<<<< HEAD
-
-  if (is_cobalt_hermetic_build) {
-    sources += [
-      "cobalt_slot_management.cc",
-      "cobalt_slot_management.h",
-    ]
-
-    deps += [
-      "//starboard:starboard_headers_only",
-      "//starboard/loader_app:app_key_files",
-      "//starboard/loader_app:drain_file",
-    ]
-  }
-
-  if (is_win) {
-    sources += [
-      "background_downloader_win.cc",
-      "background_downloader_win.h",
-    ]
-  }
-
-  # TODO(crbug.com/1349060) once Puffin patches are fully implemented,
-  # we should remove the enable_puffin_patches flag.
-  if (enable_puffin_patches) {
-    include_dirs = [ "//third_party/puffin/src/include" ]
-    sources += [
-      "crx_cache.cc",
-      "crx_cache.h",
-      "puffin_component_unpacker.cc",
-      "puffin_component_unpacker.h",
-      "puffin_patcher.cc",
-      "puffin_patcher.h",
-    ]
-=======
 
   if (is_mac) {
     sources += [
@@ -316,7 +217,6 @@
       "//url",
     ]
     defines = [ "IS_BACKGROUND_DOWNLOADER_DELEGATE_IMPL" ]
->>>>>>> 626889fb
   }
 }
 
@@ -336,20 +236,13 @@
     "test_configurator.h",
     "test_installer.cc",
     "test_installer.h",
-<<<<<<< HEAD
-=======
     "test_utils.cc",
     "test_utils.h",
->>>>>>> 626889fb
   ]
 
   public_deps = [ ":update_client" ]
 
   deps = [
-<<<<<<< HEAD
-    ":buildflags",
-=======
->>>>>>> 626889fb
     ":network_impl",
     ":patch_impl",
     ":unzip_impl",
@@ -370,32 +263,21 @@
   visibility = [ ":unit_tests" ]
   testonly = true
   sources = [
-<<<<<<< HEAD
-    "//components/test/data/update_client/binary_bsdiff_patch.bin",
-    "//components/test/data/update_client/binary_courgette_patch.bin",
-    "//components/test/data/update_client/binary_input.bin",
-    "//components/test/data/update_client/binary_output.bin",
-    "//components/test/data/update_client/empty_file",
-=======
     "//components/test/data/update_client/binary_input.bin",
     "//components/test/data/update_client/binary_output.bin",
     "//components/test/data/update_client/empty_file",
     "//components/test/data/update_client/file1",
     "//components/test/data/update_client/file1.xz",
->>>>>>> 626889fb
     "//components/test/data/update_client/gndmhdcefbhlchkhipcnnbkcmicncehk_22_314.crx3",
     "//components/test/data/update_client/ihfokbkgjpifnbbojhneepfflplebdkc_1.crx",
     "//components/test/data/update_client/ihfokbkgjpifnbbojhneepfflplebdkc_1to2.crx",
     "//components/test/data/update_client/ihfokbkgjpifnbbojhneepfflplebdkc_1to2.puff",
     "//components/test/data/update_client/ihfokbkgjpifnbbojhneepfflplebdkc_2.crx",
     "//components/test/data/update_client/jebgalgnebhfojomionfpkfelancnnkf.crx",
-<<<<<<< HEAD
-=======
     "//components/test/data/update_client/puffin_patch_test/puffin_app_v1.crx3",
     "//components/test/data/update_client/puffin_patch_test/puffin_app_v1_to_v2.puff",
     "//components/test/data/update_client/puffin_patch_test/puffin_app_v2.crx3",
     "//components/test/data/update_client/puffin_patch_test/puffin_app_v2_to_v1.puff",
->>>>>>> 626889fb
     "//components/test/data/update_client/runaction_test_win.crx3",
     "//components/test/data/update_client/updatecheck_reply_1.json",
     "//components/test/data/update_client/updatecheck_reply_4.json",
@@ -412,20 +294,6 @@
 
 bundle_data("recovery_component_tests_bundle_data") {
   visibility = [ "//chrome/test:unit_tests" ]
-<<<<<<< HEAD
-  testonly = true
-  sources = [ "//components/test/data/update_client/ChromeRecovery.crx3" ]
-  outputs = [ "{{bundle_resources_dir}}/" +
-              "{{source_root_relative_dir}}/{{source_file_part}}" ]
-}
-
-source_set("unit_tests") {
-  testonly = true
-  sources = [
-    "component_patcher_unittest.cc",
-    "component_patcher_unittest.h",
-    "component_unpacker_unittest.cc",
-=======
   testonly = true
   sources = [ "//components/test/data/update_client/ChromeRecovery.crx3" ]
   outputs = [ "{{bundle_resources_dir}}/" +
@@ -442,7 +310,6 @@
     "op_puffin_unittest.cc",
     "op_xz_unittest.cc",
     "op_zucchini_unittest.cc",
->>>>>>> 626889fb
     "persisted_data_unittest.cc",
     "ping_manager_unittest.cc",
     "protocol_parser_json_unittest.cc",
@@ -459,12 +326,6 @@
 
   if (!disable_file_support) {
     sources += [ "crx_downloader_unittest.cc" ]
-<<<<<<< HEAD
-  }
-
-  deps = [
-    ":buildflags",
-=======
 
     if (is_win) {
       sources += [ "background_downloader_win_unittest.cc" ]
@@ -477,7 +338,6 @@
 
   deps = [
     ":in_process_unzipper",
->>>>>>> 626889fb
     ":network_impl",
     ":patch_impl",
     ":test_support",
@@ -490,30 +350,6 @@
     "//components/prefs",
     "//components/prefs:test_support",
     "//components/services/patch:in_process",
-<<<<<<< HEAD
-    "//components/version_info:version_info",
-    "//courgette:courgette_lib",
-    "//net:test_support",
-    "//services/network:test_support",
-    "//services/network/public/cpp:cpp",
-    "//services/network/public/cpp:cpp_base",
-    "//testing/gmock",
-    "//testing/gtest",
-    "//third_party/re2",
-  ]
-
-  # TODO(crbug.com/1349060) once Puffin patches are fully implemented,
-  # we should remove the enable_puffin_patches flag.
-  if (enable_puffin_patches) {
-    sources += [
-      "crx_cache_unittest.cc",
-      "puffin_component_unpacker_unittest.cc",
-      "puffin_patcher_unittest.cc",
-    ]
-    deps += [ "//third_party/puffin:libpuffpatch" ]
-    data_deps = [ "//components/test/data/update_client/puffin_patch_test:puffin_patch_test_files" ]
-  }
-=======
     "//components/services/unzip:in_process",
     "//components/version_info",
     "//net:test_support",
@@ -527,18 +363,13 @@
   ]
 
   data_deps = [ "//components/test/data/update_client/puffin_patch_test:puffin_patch_test_files" ]
->>>>>>> 626889fb
 }
 
 fuzzer_test("update_client_protocol_serializer_fuzzer") {
   sources = [ "protocol_serializer_fuzzer.cc" ]
   deps = [
     ":update_client",
-<<<<<<< HEAD
-    "//base:base",
-=======
-    "//base",
->>>>>>> 626889fb
+    "//base",
   ]
   seed_corpus = "fuzzer_corpuses/protocol_serializer/"
 }
@@ -547,11 +378,7 @@
   sources = [ "protocol_parser_fuzzer.cc" ]
   deps = [
     ":update_client",
-<<<<<<< HEAD
-    "//base:base",
-=======
-    "//base",
->>>>>>> 626889fb
+    "//base",
   ]
   seed_corpus = "fuzzer_corpuses/protocol_parser/"
 }