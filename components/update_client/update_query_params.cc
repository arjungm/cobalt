--- conflicted
+++ resolved
@@ -9,8 +9,6 @@
 #include "base/system/sys_info.h"
 #include "build/branding_buildflags.h"
 #include "build/build_config.h"
-#include "build/chromeos_buildflags.h"
-#include "components/update_client/buildflags.h"
 #include "components/update_client/update_query_params_delegate.h"
 #include "components/version_info/version_info.h"
 
@@ -35,11 +33,7 @@
     "android";
 #elif BUILDFLAG(IS_CHROMEOS)
     "cros";
-<<<<<<< HEAD
-#elif BUILDFLAG(IS_LINUX) || BUILDFLAG(IS_CHROMEOS_LACROS)
-=======
 #elif BUILDFLAG(IS_LINUX)
->>>>>>> 626889fb
     "linux";
 #elif BUILDFLAG(IS_FUCHSIA)
     "fuchsia";
@@ -64,21 +58,12 @@
     "mipsel";
 #elif defined(__powerpc64__)
     "ppc64";
-<<<<<<< HEAD
-#elif defined(ARCH_CPU_LOONG32)
-    "loong32";
-#elif defined(ARCH_CPU_LOONG64)
-    "loong64";
-#elif defined(ARCH_CPU_RISCV64)
-    "riscv64";
-=======
 #elif defined(ARCH_CPU_LOONGARCH32)
         "loongarch32";
 #elif defined(ARCH_CPU_LOONGARCH64)
         "loongarch64";
 #elif defined(ARCH_CPU_RISCV64)
         "riscv64";
->>>>>>> 626889fb
 #else
 #error "unknown arch"
 #endif
@@ -99,22 +84,11 @@
 
 // static
 std::string UpdateQueryParams::Get(ProdId prod) {
-#if BUILDFLAG(ENABLE_PUFFIN_PATCHES)
   return base::StringPrintf(
       "os=%s&arch=%s&os_arch=%s&nacl_arch=%s&prod=%s%s&acceptformat=crx3,puff",
       kOs, kArch, base::SysInfo().OperatingSystemArchitecture().c_str(),
-<<<<<<< HEAD
       GetNaclArch(), GetProdIdString(prod),
       g_delegate ? g_delegate->GetExtraParams().c_str() : "");
-#else
-  return base::StringPrintf(
-      "os=%s&arch=%s&os_arch=%s&nacl_arch=%s&prod=%s%s&acceptformat=crx3", kOs,
-      kArch, base::SysInfo().OperatingSystemArchitecture().c_str(),
-=======
->>>>>>> 626889fb
-      GetNaclArch(), GetProdIdString(prod),
-      g_delegate ? g_delegate->GetExtraParams().c_str() : "");
-#endif
 }
 
 // static
@@ -159,17 +133,10 @@
   return "mips64";
 #elif defined(ARCH_CPU_PPC64)
   return "ppc64";
-<<<<<<< HEAD
-#elif defined(ARCH_CPU_LOONG32)
-  return "loong32";
-#elif defined(ARCH_CPU_LOONG64)
-  return "loong64";
-=======
 #elif defined(ARCH_CPU_LOONGARCH32)
   return "loongarch32";
 #elif defined(ARCH_CPU_LOONGARCH64)
   return "loongarch64";
->>>>>>> 626889fb
 #elif defined(ARCH_CPU_RISCV64)
   return "riscv64";
 #else
@@ -181,11 +148,7 @@
 
 // static
 std::string UpdateQueryParams::GetProdVersion() {
-<<<<<<< HEAD
-  return version_info::GetVersionNumber();
-=======
   return std::string(version_info::GetVersionNumber());
->>>>>>> 626889fb
 }
 
 // static
