// Copyright 2014 The Chromium Authors
// Use of this source code is governed by a BSD-style license that can be
// found in the LICENSE file.

#include "components/update_client/url_fetcher_downloader.h"

#include <stdint.h>

#include <utility>

#include "base/files/file_util.h"
#include "base/functional/bind.h"
<<<<<<< HEAD
=======
#include "base/functional/callback.h"
#include "base/functional/callback_helpers.h"
>>>>>>> 626889fb
#include "base/location.h"
#include "base/logging.h"
#include "base/task/sequenced_task_runner.h"
#include "base/task/thread_pool.h"
#include "components/update_client/network.h"
#include "components/update_client/task_traits.h"
<<<<<<< HEAD
#include "components/update_client/utils.h"
#include "url/gurl.h"

#if BUILDFLAG(IS_STARBOARD)
#include <stack>
#include "base/files/file_enumerator.h"
#include "base/notreached.h"
#endif

// TODO(b/449223391): Document the usage of base::Unretained()

namespace {

#if BUILDFLAG(IS_STARBOARD)
// Can't simply use base::DeletePathRecursively() because the empty dirs
// need to be preserved.
void CleanupDirectory(base::FilePath& dir) {
  std::stack<std::string> directories;
  base::FileEnumerator file_enumerator(
      dir, true,
      base::FileEnumerator::FILES | base::FileEnumerator::DIRECTORIES);
  for (auto path = file_enumerator.Next(); !path.value().empty();
       path = file_enumerator.Next()) {
    base::FileEnumerator::FileInfo info(file_enumerator.GetInfo());

    if (info.IsDirectory()) {
      directories.push(path.value());
    } else {
      unlink(path.value().c_str());
    }
  }
  while (!directories.empty()) {
    rmdir(directories.top().c_str());
    directories.pop();
  }
}

#endif

}  // namespace

namespace update_client {

#if BUILDFLAG(IS_STARBOARD)
UrlFetcherDownloader::UrlFetcherDownloader(
    scoped_refptr<CrxDownloader> successor,
    scoped_refptr<Configurator> config)
    : CrxDownloader(std::move(successor)),
      network_fetcher_factory_(config->GetNetworkFetcherFactory()),
      config_(std::move(config)) {
  DLOG(INFO) << "UrlFetcherDownloader::UrlFetcherDownloader";
}
#else
=======
#include "components/update_client/update_client_errors.h"
#include "components/update_client/utils.h"
#include "url/gurl.h"

namespace update_client {

>>>>>>> 626889fb
UrlFetcherDownloader::UrlFetcherDownloader(
    scoped_refptr<CrxDownloader> successor,
    scoped_refptr<NetworkFetcherFactory> network_fetcher_factory)
    : CrxDownloader(std::move(successor)),
      network_fetcher_factory_(network_fetcher_factory) {}
<<<<<<< HEAD
#endif

UrlFetcherDownloader::~UrlFetcherDownloader() = default;

#if BUILDFLAG(IS_STARBOARD)
#if defined(IN_MEMORY_UPDATES)
void UrlFetcherDownloader::ConfirmSlot(const GURL& url, std::string* dst) {
#else  // defined(IN_MEMORY_UPDATES)
void UrlFetcherDownloader::ConfirmSlot(const GURL& url) {
#endif  // defined(IN_MEMORY_UPDATES)
  LOG(INFO) << "UrlFetcherDownloader::ConfirmSlot: url=" << url;
  if (is_cancelled_) {
    LOG(ERROR) << "UrlFetcherDownloader::ConfirmSlot: Download already cancelled";
    ReportDownloadFailure(url, CrxDownloaderError::GENERIC_ERROR);
    return;
  }
#if defined(IN_MEMORY_UPDATES)
  if (!cobalt_slot_management_.ConfirmSlot(installation_dir_)) {
#else  // defined(IN_MEMORY_UPDATES)
  if (!cobalt_slot_management_.ConfirmSlot(download_dir_)) {
#endif  // defined(IN_MEMORY_UPDATES)
    ReportDownloadFailure(url, CrxDownloaderError::SLOT_UNAVAILABLE);
    return;
  }

  base::SequencedTaskRunner::GetCurrentDefault()->PostTask(
      FROM_HERE, base::BindOnce(&UrlFetcherDownloader::StartURLFetch,
#if defined(IN_MEMORY_UPDATES)
                                base::Unretained(this), url, dst));
#else  // defined(IN_MEMORY_UPDATES)
                                base::Unretained(this), url));
#endif  // defined(IN_MEMORY_UPDATES)
}

#if defined(IN_MEMORY_UPDATES)
void UrlFetcherDownloader::SelectSlot(const GURL& url, std::string* dst) {
#else  // defined(IN_MEMORY_UPDATES)
void UrlFetcherDownloader::SelectSlot(const GURL& url) {
#endif  // defined(IN_MEMORY_UPDATES)
  LOG(INFO) << "UrlFetcherDownloader::SelectSlot: url=" << url;
  if (is_cancelled_) {
    LOG(ERROR) << "UrlFetcherDownloader::SelectSlot: Download already cancelled";
    ReportDownloadFailure(url, CrxDownloaderError::GENERIC_ERROR);
    return;
  }
#if defined(IN_MEMORY_UPDATES)
  if (!cobalt_slot_management_.SelectSlot(&installation_dir_)) {
#else  // defined(IN_MEMORY_UPDATES)
  if (!cobalt_slot_management_.SelectSlot(&download_dir_)) {
#endif  // defined(IN_MEMORY_UPDATES)
    ReportDownloadFailure(url, CrxDownloaderError::SLOT_UNAVAILABLE);
    return;
  }
  // Use 15 sec delay to allow for other updaters/loaders to settle down.
  base::SequencedTaskRunner::GetCurrentDefault()->PostDelayedTask(
      FROM_HERE,
      base::BindOnce(&UrlFetcherDownloader::ConfirmSlot, base::Unretained(this),
#if defined(IN_MEMORY_UPDATES)
                     url, dst),
#else  // defined(IN_MEMORY_UPDATES)
                     url),
#endif  // defined(IN_MEMORY_UPDATES)
      base::Seconds(15));
}
#endif  // BUILDFLAG(IS_STARBOARD)

#if defined(IN_MEMORY_UPDATES)
void UrlFetcherDownloader::DoStartDownload(const GURL& url, std::string* dst) {
#else  // defined(IN_MEMORY_UPDATES)
void UrlFetcherDownloader::DoStartDownload(const GURL& url) {
#endif  // defined(IN_MEMORY_UPDATES)
  DCHECK_CALLED_ON_VALID_SEQUENCE(sequence_checker_);
#if BUILDFLAG(IS_STARBOARD)
  // TODO(b/448186580): Replace LOG with D(V)LOG
  LOG(INFO) << "UrlFetcherDownloader::DoStartDownload";
  if (is_cancelled_) {
    LOG(ERROR) << "UrlFetcherDownloader::DoStartDownload: Download already cancelled";
    ReportDownloadFailure(url, CrxDownloaderError::GENERIC_ERROR);
    return;
  }
  const CobaltExtensionInstallationManagerApi* installation_api =
      static_cast<const CobaltExtensionInstallationManagerApi*>(
          SbSystemGetExtension(kCobaltExtensionInstallationManagerName));
  if (!installation_api) {
    LOG(ERROR) << "Failed to get installation manager";
    ReportDownloadFailure(url, CrxDownloaderError::GENERIC_ERROR);
    return;
  }
  if (!cobalt_slot_management_.Init(installation_api)) {
    ReportDownloadFailure(url, CrxDownloaderError::GENERIC_ERROR);
    return;
  }
  base::SequencedTaskRunner::GetCurrentDefault()->PostTask(
      FROM_HERE, base::BindOnce(&UrlFetcherDownloader::SelectSlot,
#if defined(IN_MEMORY_UPDATES)
                                base::Unretained(this), url, dst));
#else  // defined(IN_MEMORY_UPDATES)
                                base::Unretained(this), url));
#endif  // defined(IN_MEMORY_UPDATES)
#else  // BUILDFLAG(IS_STARBOARD)
=======

UrlFetcherDownloader::~UrlFetcherDownloader() = default;

base::OnceClosure UrlFetcherDownloader::DoStartDownload(const GURL& url) {
  DCHECK_CALLED_ON_VALID_SEQUENCE(sequence_checker_);
>>>>>>> 626889fb
  base::ThreadPool::PostTaskAndReply(
      FROM_HERE, kTaskTraits,
      base::BindOnce(&UrlFetcherDownloader::CreateDownloadDir, this),
      base::BindOnce(&UrlFetcherDownloader::StartURLFetch, this, url));
<<<<<<< HEAD
#endif  // BUILDFLAG(IS_STARBOARD)
}

#if BUILDFLAG(IS_STARBOARD)
void UrlFetcherDownloader::DoCancelDownload() {
  // TODO(b/448186580): Replace LOG with D(V)LOG
  LOG(INFO) << "UrlFetcherDownloader::DoCancelDownload";
  DCHECK_CALLED_ON_VALID_SEQUENCE(sequence_checker_);
  is_cancelled_ = true;
  // TODO(b/431862767): enable this in a follow-up PR with the Cobalt network fetcher implementation
  NOTIMPLEMENTED();
  // if (network_fetcher_.get()) {
  //   network_fetcher_->Cancel();
  // }
}
#endif

#if !defined(IN_MEMORY_UPDATES)
=======
  return base::BindOnce(&UrlFetcherDownloader::Cancel, this);
}

>>>>>>> 626889fb
void UrlFetcherDownloader::CreateDownloadDir() {
  base::CreateNewTempDirectory(FILE_PATH_LITERAL("chrome_url_fetcher_"),
                               &download_dir_);
}
<<<<<<< HEAD
#endif

#if BUILDFLAG(IS_STARBOARD)
void UrlFetcherDownloader::ReportDownloadFailure(const GURL& url,
                                                 CrxDownloaderError error) {
  // TODO(b/448186580): Replace LOG with D(V)LOG
  LOG(INFO) << "UrlFetcherDownloader::ReportDownloadFailure";                                                
  DCHECK_CALLED_ON_VALID_SEQUENCE(sequence_checker_);
  cobalt_slot_management_.CleanupAllDrainFiles();
  Result result;
  result.error = static_cast<int>(error);

  DownloadMetrics download_metrics;
  download_metrics.url = url;
  download_metrics.downloader = DownloadMetrics::kUrlFetcher;
  download_metrics.error = -1;
  download_metrics.downloaded_bytes = -1;
  download_metrics.total_bytes = -1;
  download_metrics.download_time_ms = 0;

  main_task_runner()->PostTask(
      FROM_HERE,
      base::BindOnce(&UrlFetcherDownloader::OnDownloadComplete,
                     base::Unretained(this), false, result, download_metrics));
}

#if defined(IN_MEMORY_UPDATES)
void UrlFetcherDownloader::StartURLFetch(const GURL& url, std::string* dst) {
#else
void UrlFetcherDownloader::StartURLFetch(const GURL& url) {
#endif
  DCHECK_CALLED_ON_VALID_SEQUENCE(sequence_checker_);
#if defined(IN_MEMORY_UPDATES)
  CHECK(dst != nullptr);
#endif

  LOG(INFO) << "UrlFetcherDownloader::StartURLFetch: url" << url
#if defined(IN_MEMORY_UPDATES)
               << " installation_dir=" << installation_dir_;
#else  // defined(IN_MEMORY_UPDATES)
               << " download_dir=" << download_dir_;
#endif  // defined(IN_MEMORY_UPDATES)
  if (is_cancelled_) {
    LOG(ERROR) << "UrlFetcherDownloader::StartURLFetch: Download already cancelled";
    ReportDownloadFailure(url, CrxDownloaderError::GENERIC_ERROR);
    return;
  }

#if defined(IN_MEMORY_UPDATES)
  if (installation_dir_.empty()) {
    LOG(ERROR) << "UrlFetcherDownloader::StartURLFetch: failed with empty installation_dir";
#else
  if (download_dir_.empty()) {
    LOG(ERROR) << "UrlFetcherDownloader::StartURLFetch: failed with empty download_dir";
#endif  // defined(IN_MEMORY_UPDATES)
    ReportDownloadFailure(url, CrxDownloaderError::GENERIC_ERROR);
=======

void UrlFetcherDownloader::StartURLFetch(const GURL& url) {
  DCHECK_CALLED_ON_VALID_SEQUENCE(sequence_checker_);

  if (cancelled_ || download_dir_.empty()) {
    Result result;
    result.error =
        static_cast<int>(cancelled_ ? CrxDownloaderError::CANCELLED
                                    : CrxDownloaderError::NO_DOWNLOAD_DIR);

    DownloadMetrics download_metrics;
    download_metrics.url = url;
    download_metrics.downloader = DownloadMetrics::kUrlFetcher;
    download_metrics.error = -1;
    download_metrics.downloaded_bytes = -1;
    download_metrics.total_bytes = -1;
    download_metrics.download_time_ms = 0;

    main_task_runner()->PostTask(
        FROM_HERE, base::BindOnce(&UrlFetcherDownloader::OnDownloadComplete,
                                  this, false, result, download_metrics));
>>>>>>> 626889fb
    return;
  }

  file_path_ = download_dir_.AppendUTF8(url.ExtractFileName());
  network_fetcher_ = network_fetcher_factory_->Create();
<<<<<<< HEAD
#if defined(IN_MEMORY_UPDATES)
  network_fetcher_->DownloadToString(
      url,
      dst,
      base::BindOnce(&UrlFetcherDownloader::OnResponseStarted, this),
      base::BindRepeating(&UrlFetcherDownloader::OnDownloadProgress, this),
      base::BindOnce(&UrlFetcherDownloader::OnNetworkFetcherComplete, this));
#else
  file_path_ = download_dir_.AppendASCII(url.ExtractFileName());
  network_fetcher_->DownloadToFile(
      url, file_path_,
      base::BindOnce(&UrlFetcherDownloader::OnResponseStarted, this),
      base::BindRepeating(&UrlFetcherDownloader::OnDownloadProgress, this),
      base::BindOnce(&UrlFetcherDownloader::OnNetworkFetcherComplete, this));
#endif
=======
  cancel_callback_ = network_fetcher_->DownloadToFile(
      url, file_path_,
      base::BindRepeating(&UrlFetcherDownloader::OnResponseStarted, this),
      base::BindRepeating(&UrlFetcherDownloader::OnDownloadProgress, this),
      base::BindOnce(&UrlFetcherDownloader::OnNetworkFetcherComplete, this));
>>>>>>> 626889fb

  download_start_time_ = base::TimeTicks::Now();
}

<<<<<<< HEAD
#else
void UrlFetcherDownloader::StartURLFetch(const GURL& url) {
  DCHECK_CALLED_ON_VALID_SEQUENCE(sequence_checker_);

  if (download_dir_.empty()) {
    Result result;
    result.error = -1;

    DownloadMetrics download_metrics;
    download_metrics.url = url;
    download_metrics.downloader = DownloadMetrics::kUrlFetcher;
    download_metrics.error = -1;
    download_metrics.downloaded_bytes = -1;
    download_metrics.total_bytes = -1;
    download_metrics.download_time_ms = 0;

    main_task_runner()->PostTask(
        FROM_HERE, base::BindOnce(&UrlFetcherDownloader::OnDownloadComplete,
                                  this, false, result, download_metrics));
    return;
  }

  file_path_ = download_dir_.AppendASCII(url.ExtractFileName());
  network_fetcher_ = network_fetcher_factory_->Create();
  network_fetcher_->DownloadToFile(
      url, file_path_,
      base::BindOnce(&UrlFetcherDownloader::OnResponseStarted, this),
      base::BindRepeating(&UrlFetcherDownloader::OnDownloadProgress, this),
      base::BindOnce(&UrlFetcherDownloader::OnNetworkFetcherComplete, this));

  download_start_time_ = base::TimeTicks::Now();
}
#endif // BUILDFLAG(IS_STARBOARD)
=======
void UrlFetcherDownloader::Cancel() {
  DCHECK_CALLED_ON_VALID_SEQUENCE(sequence_checker_);
  cancelled_ = true;
  if (cancel_callback_) {
    std::move(cancel_callback_).Run();
  }
}
>>>>>>> 626889fb

void UrlFetcherDownloader::OnNetworkFetcherComplete(int net_error,
                                                    int64_t content_size) {
  DCHECK_CALLED_ON_VALID_SEQUENCE(sequence_checker_);

<<<<<<< HEAD
#if BUILDFLAG(IS_STARBOARD)
  // TODO(b/448186580): Replace LOG with D(V)LOG
  LOG(INFO) << "UrlFetcherDownloader::OnNetworkFetcherComplete";
#endif
=======
>>>>>>> 626889fb
  const base::TimeTicks download_end_time(base::TimeTicks::Now());
  const base::TimeDelta download_time =
      download_end_time >= download_start_time_
          ? download_end_time - download_start_time_
          : base::TimeDelta();

  // Consider a 5xx response from the server as an indication to terminate
  // the request and avoid overloading the server in this case.
  // is not accepting requests for the moment.
  int error = -1;
<<<<<<< HEAD
#if BUILDFLAG(IS_STARBOARD) && !defined(IN_MEMORY_UPDATES)
  if (!file_path_.empty() && !net_error && response_code_ == 200)
#else
  if (!net_error && response_code_ == 200)
#endif
=======
  int extra_code1 = 0;
  if (!net_error && response_code_ == 200) {
>>>>>>> 626889fb
    error = 0;
  else if (response_code_ != -1)
    error = response_code_;
<<<<<<< HEAD
  else
=======
    extra_code1 = net_error;
  } else {
>>>>>>> 626889fb
    error = net_error;

  const bool is_handled = error == 0 || IsHttpServerError(error);

  Result result;
  result.error = error;
  result.extra_code1 = extra_code1;
  if (!error) {
<<<<<<< HEAD
#if defined(IN_MEMORY_UPDATES)
    result.installation_dir = installation_dir_;
#else
    result.response = file_path_;
#endif
#if BUILDFLAG(IS_STARBOARD)
    result.installation_index = cobalt_slot_management_.GetInstallationIndex();
#endif
=======
    result.response = file_path_;
>>>>>>> 626889fb
  }

  DownloadMetrics download_metrics;
  download_metrics.url = url();
  download_metrics.downloader = DownloadMetrics::kUrlFetcher;
  download_metrics.error = error;
  download_metrics.extra_code1 = extra_code1;
  // Tests expected -1, in case of failures and no content is available.
  download_metrics.downloaded_bytes = error ? -1 : content_size;
  download_metrics.total_bytes = total_bytes_;
  download_metrics.download_time_ms = download_time.InMilliseconds();

  VLOG(1) << "Downloaded " << content_size << " bytes in "
          << download_time.InMilliseconds() << "ms from " << url().spec()
<<<<<<< HEAD
#if defined(IN_MEMORY_UPDATES)
          << " to string";
#else
=======
>>>>>>> 626889fb
          << " to " << result.response.value();

<<<<<<< HEAD
#if !defined(IN_MEMORY_UPDATES)
#if !BUILDFLAG(IS_STARBOARD)
  // Delete the download directory in the error cases.
  if (error && !download_dir_.empty()) {
    base::ThreadPool::PostTask(
        FROM_HERE, kTaskTraits,
        base::BindOnce(IgnoreResult(&base::DeletePathRecursively),
                       download_dir_));
    }
#else  // BUILDFLAG(IS_STARBOARD)
=======
  // Delete the download directory in the error cases.
>>>>>>> 626889fb
  if (error && !download_dir_.empty()) {
    base::ThreadPool::PostTask(
        FROM_HERE, kTaskTraits,
        base::BindOnce(IgnoreResult(&RetryDeletePathRecursively),
                       download_dir_));
  }
<<<<<<< HEAD
#endif  // BUILDFLAG(IS_STARBOARD)
#endif  // !defined(IN_MEMORY_UPDATES)                      
=======
>>>>>>> 626889fb

  main_task_runner()->PostTask(
      FROM_HERE, base::BindOnce(&UrlFetcherDownloader::OnDownloadComplete, this,
                                is_handled, result, download_metrics));
  network_fetcher_ = nullptr;
}

// This callback is used to indicate that a download has been started.
void UrlFetcherDownloader::OnResponseStarted(int response_code,
                                             int64_t content_length) {
  DCHECK_CALLED_ON_VALID_SEQUENCE(sequence_checker_);

  VLOG(1) << "url fetcher response started for: " << url().spec();

  response_code_ = response_code;
  total_bytes_ = content_length;
}

void UrlFetcherDownloader::OnDownloadProgress(int64_t current) {
  DCHECK_CALLED_ON_VALID_SEQUENCE(sequence_checker_);
  CrxDownloader::OnDownloadProgress(current, total_bytes_);
}

}  // namespace update_client<|MERGE_RESOLUTION|>--- conflicted
+++ resolved
@@ -10,282 +10,41 @@
 
 #include "base/files/file_util.h"
 #include "base/functional/bind.h"
-<<<<<<< HEAD
-=======
 #include "base/functional/callback.h"
 #include "base/functional/callback_helpers.h"
->>>>>>> 626889fb
 #include "base/location.h"
 #include "base/logging.h"
 #include "base/task/sequenced_task_runner.h"
 #include "base/task/thread_pool.h"
 #include "components/update_client/network.h"
 #include "components/update_client/task_traits.h"
-<<<<<<< HEAD
-#include "components/update_client/utils.h"
-#include "url/gurl.h"
-
-#if BUILDFLAG(IS_STARBOARD)
-#include <stack>
-#include "base/files/file_enumerator.h"
-#include "base/notreached.h"
-#endif
-
-// TODO(b/449223391): Document the usage of base::Unretained()
-
-namespace {
-
-#if BUILDFLAG(IS_STARBOARD)
-// Can't simply use base::DeletePathRecursively() because the empty dirs
-// need to be preserved.
-void CleanupDirectory(base::FilePath& dir) {
-  std::stack<std::string> directories;
-  base::FileEnumerator file_enumerator(
-      dir, true,
-      base::FileEnumerator::FILES | base::FileEnumerator::DIRECTORIES);
-  for (auto path = file_enumerator.Next(); !path.value().empty();
-       path = file_enumerator.Next()) {
-    base::FileEnumerator::FileInfo info(file_enumerator.GetInfo());
-
-    if (info.IsDirectory()) {
-      directories.push(path.value());
-    } else {
-      unlink(path.value().c_str());
-    }
-  }
-  while (!directories.empty()) {
-    rmdir(directories.top().c_str());
-    directories.pop();
-  }
-}
-
-#endif
-
-}  // namespace
-
-namespace update_client {
-
-#if BUILDFLAG(IS_STARBOARD)
-UrlFetcherDownloader::UrlFetcherDownloader(
-    scoped_refptr<CrxDownloader> successor,
-    scoped_refptr<Configurator> config)
-    : CrxDownloader(std::move(successor)),
-      network_fetcher_factory_(config->GetNetworkFetcherFactory()),
-      config_(std::move(config)) {
-  DLOG(INFO) << "UrlFetcherDownloader::UrlFetcherDownloader";
-}
-#else
-=======
 #include "components/update_client/update_client_errors.h"
 #include "components/update_client/utils.h"
 #include "url/gurl.h"
 
 namespace update_client {
 
->>>>>>> 626889fb
 UrlFetcherDownloader::UrlFetcherDownloader(
     scoped_refptr<CrxDownloader> successor,
     scoped_refptr<NetworkFetcherFactory> network_fetcher_factory)
     : CrxDownloader(std::move(successor)),
       network_fetcher_factory_(network_fetcher_factory) {}
-<<<<<<< HEAD
-#endif
-
-UrlFetcherDownloader::~UrlFetcherDownloader() = default;
-
-#if BUILDFLAG(IS_STARBOARD)
-#if defined(IN_MEMORY_UPDATES)
-void UrlFetcherDownloader::ConfirmSlot(const GURL& url, std::string* dst) {
-#else  // defined(IN_MEMORY_UPDATES)
-void UrlFetcherDownloader::ConfirmSlot(const GURL& url) {
-#endif  // defined(IN_MEMORY_UPDATES)
-  LOG(INFO) << "UrlFetcherDownloader::ConfirmSlot: url=" << url;
-  if (is_cancelled_) {
-    LOG(ERROR) << "UrlFetcherDownloader::ConfirmSlot: Download already cancelled";
-    ReportDownloadFailure(url, CrxDownloaderError::GENERIC_ERROR);
-    return;
-  }
-#if defined(IN_MEMORY_UPDATES)
-  if (!cobalt_slot_management_.ConfirmSlot(installation_dir_)) {
-#else  // defined(IN_MEMORY_UPDATES)
-  if (!cobalt_slot_management_.ConfirmSlot(download_dir_)) {
-#endif  // defined(IN_MEMORY_UPDATES)
-    ReportDownloadFailure(url, CrxDownloaderError::SLOT_UNAVAILABLE);
-    return;
-  }
-
-  base::SequencedTaskRunner::GetCurrentDefault()->PostTask(
-      FROM_HERE, base::BindOnce(&UrlFetcherDownloader::StartURLFetch,
-#if defined(IN_MEMORY_UPDATES)
-                                base::Unretained(this), url, dst));
-#else  // defined(IN_MEMORY_UPDATES)
-                                base::Unretained(this), url));
-#endif  // defined(IN_MEMORY_UPDATES)
-}
-
-#if defined(IN_MEMORY_UPDATES)
-void UrlFetcherDownloader::SelectSlot(const GURL& url, std::string* dst) {
-#else  // defined(IN_MEMORY_UPDATES)
-void UrlFetcherDownloader::SelectSlot(const GURL& url) {
-#endif  // defined(IN_MEMORY_UPDATES)
-  LOG(INFO) << "UrlFetcherDownloader::SelectSlot: url=" << url;
-  if (is_cancelled_) {
-    LOG(ERROR) << "UrlFetcherDownloader::SelectSlot: Download already cancelled";
-    ReportDownloadFailure(url, CrxDownloaderError::GENERIC_ERROR);
-    return;
-  }
-#if defined(IN_MEMORY_UPDATES)
-  if (!cobalt_slot_management_.SelectSlot(&installation_dir_)) {
-#else  // defined(IN_MEMORY_UPDATES)
-  if (!cobalt_slot_management_.SelectSlot(&download_dir_)) {
-#endif  // defined(IN_MEMORY_UPDATES)
-    ReportDownloadFailure(url, CrxDownloaderError::SLOT_UNAVAILABLE);
-    return;
-  }
-  // Use 15 sec delay to allow for other updaters/loaders to settle down.
-  base::SequencedTaskRunner::GetCurrentDefault()->PostDelayedTask(
-      FROM_HERE,
-      base::BindOnce(&UrlFetcherDownloader::ConfirmSlot, base::Unretained(this),
-#if defined(IN_MEMORY_UPDATES)
-                     url, dst),
-#else  // defined(IN_MEMORY_UPDATES)
-                     url),
-#endif  // defined(IN_MEMORY_UPDATES)
-      base::Seconds(15));
-}
-#endif  // BUILDFLAG(IS_STARBOARD)
-
-#if defined(IN_MEMORY_UPDATES)
-void UrlFetcherDownloader::DoStartDownload(const GURL& url, std::string* dst) {
-#else  // defined(IN_MEMORY_UPDATES)
-void UrlFetcherDownloader::DoStartDownload(const GURL& url) {
-#endif  // defined(IN_MEMORY_UPDATES)
-  DCHECK_CALLED_ON_VALID_SEQUENCE(sequence_checker_);
-#if BUILDFLAG(IS_STARBOARD)
-  // TODO(b/448186580): Replace LOG with D(V)LOG
-  LOG(INFO) << "UrlFetcherDownloader::DoStartDownload";
-  if (is_cancelled_) {
-    LOG(ERROR) << "UrlFetcherDownloader::DoStartDownload: Download already cancelled";
-    ReportDownloadFailure(url, CrxDownloaderError::GENERIC_ERROR);
-    return;
-  }
-  const CobaltExtensionInstallationManagerApi* installation_api =
-      static_cast<const CobaltExtensionInstallationManagerApi*>(
-          SbSystemGetExtension(kCobaltExtensionInstallationManagerName));
-  if (!installation_api) {
-    LOG(ERROR) << "Failed to get installation manager";
-    ReportDownloadFailure(url, CrxDownloaderError::GENERIC_ERROR);
-    return;
-  }
-  if (!cobalt_slot_management_.Init(installation_api)) {
-    ReportDownloadFailure(url, CrxDownloaderError::GENERIC_ERROR);
-    return;
-  }
-  base::SequencedTaskRunner::GetCurrentDefault()->PostTask(
-      FROM_HERE, base::BindOnce(&UrlFetcherDownloader::SelectSlot,
-#if defined(IN_MEMORY_UPDATES)
-                                base::Unretained(this), url, dst));
-#else  // defined(IN_MEMORY_UPDATES)
-                                base::Unretained(this), url));
-#endif  // defined(IN_MEMORY_UPDATES)
-#else  // BUILDFLAG(IS_STARBOARD)
-=======
 
 UrlFetcherDownloader::~UrlFetcherDownloader() = default;
 
 base::OnceClosure UrlFetcherDownloader::DoStartDownload(const GURL& url) {
   DCHECK_CALLED_ON_VALID_SEQUENCE(sequence_checker_);
->>>>>>> 626889fb
   base::ThreadPool::PostTaskAndReply(
       FROM_HERE, kTaskTraits,
       base::BindOnce(&UrlFetcherDownloader::CreateDownloadDir, this),
       base::BindOnce(&UrlFetcherDownloader::StartURLFetch, this, url));
-<<<<<<< HEAD
-#endif  // BUILDFLAG(IS_STARBOARD)
-}
-
-#if BUILDFLAG(IS_STARBOARD)
-void UrlFetcherDownloader::DoCancelDownload() {
-  // TODO(b/448186580): Replace LOG with D(V)LOG
-  LOG(INFO) << "UrlFetcherDownloader::DoCancelDownload";
-  DCHECK_CALLED_ON_VALID_SEQUENCE(sequence_checker_);
-  is_cancelled_ = true;
-  // TODO(b/431862767): enable this in a follow-up PR with the Cobalt network fetcher implementation
-  NOTIMPLEMENTED();
-  // if (network_fetcher_.get()) {
-  //   network_fetcher_->Cancel();
-  // }
-}
-#endif
-
-#if !defined(IN_MEMORY_UPDATES)
-=======
   return base::BindOnce(&UrlFetcherDownloader::Cancel, this);
 }
 
->>>>>>> 626889fb
 void UrlFetcherDownloader::CreateDownloadDir() {
   base::CreateNewTempDirectory(FILE_PATH_LITERAL("chrome_url_fetcher_"),
                                &download_dir_);
 }
-<<<<<<< HEAD
-#endif
-
-#if BUILDFLAG(IS_STARBOARD)
-void UrlFetcherDownloader::ReportDownloadFailure(const GURL& url,
-                                                 CrxDownloaderError error) {
-  // TODO(b/448186580): Replace LOG with D(V)LOG
-  LOG(INFO) << "UrlFetcherDownloader::ReportDownloadFailure";                                                
-  DCHECK_CALLED_ON_VALID_SEQUENCE(sequence_checker_);
-  cobalt_slot_management_.CleanupAllDrainFiles();
-  Result result;
-  result.error = static_cast<int>(error);
-
-  DownloadMetrics download_metrics;
-  download_metrics.url = url;
-  download_metrics.downloader = DownloadMetrics::kUrlFetcher;
-  download_metrics.error = -1;
-  download_metrics.downloaded_bytes = -1;
-  download_metrics.total_bytes = -1;
-  download_metrics.download_time_ms = 0;
-
-  main_task_runner()->PostTask(
-      FROM_HERE,
-      base::BindOnce(&UrlFetcherDownloader::OnDownloadComplete,
-                     base::Unretained(this), false, result, download_metrics));
-}
-
-#if defined(IN_MEMORY_UPDATES)
-void UrlFetcherDownloader::StartURLFetch(const GURL& url, std::string* dst) {
-#else
-void UrlFetcherDownloader::StartURLFetch(const GURL& url) {
-#endif
-  DCHECK_CALLED_ON_VALID_SEQUENCE(sequence_checker_);
-#if defined(IN_MEMORY_UPDATES)
-  CHECK(dst != nullptr);
-#endif
-
-  LOG(INFO) << "UrlFetcherDownloader::StartURLFetch: url" << url
-#if defined(IN_MEMORY_UPDATES)
-               << " installation_dir=" << installation_dir_;
-#else  // defined(IN_MEMORY_UPDATES)
-               << " download_dir=" << download_dir_;
-#endif  // defined(IN_MEMORY_UPDATES)
-  if (is_cancelled_) {
-    LOG(ERROR) << "UrlFetcherDownloader::StartURLFetch: Download already cancelled";
-    ReportDownloadFailure(url, CrxDownloaderError::GENERIC_ERROR);
-    return;
-  }
-
-#if defined(IN_MEMORY_UPDATES)
-  if (installation_dir_.empty()) {
-    LOG(ERROR) << "UrlFetcherDownloader::StartURLFetch: failed with empty installation_dir";
-#else
-  if (download_dir_.empty()) {
-    LOG(ERROR) << "UrlFetcherDownloader::StartURLFetch: failed with empty download_dir";
-#endif  // defined(IN_MEMORY_UPDATES)
-    ReportDownloadFailure(url, CrxDownloaderError::GENERIC_ERROR);
-=======
 
 void UrlFetcherDownloader::StartURLFetch(const GURL& url) {
   DCHECK_CALLED_ON_VALID_SEQUENCE(sequence_checker_);
@@ -307,74 +66,20 @@
     main_task_runner()->PostTask(
         FROM_HERE, base::BindOnce(&UrlFetcherDownloader::OnDownloadComplete,
                                   this, false, result, download_metrics));
->>>>>>> 626889fb
     return;
   }
 
   file_path_ = download_dir_.AppendUTF8(url.ExtractFileName());
   network_fetcher_ = network_fetcher_factory_->Create();
-<<<<<<< HEAD
-#if defined(IN_MEMORY_UPDATES)
-  network_fetcher_->DownloadToString(
-      url,
-      dst,
-      base::BindOnce(&UrlFetcherDownloader::OnResponseStarted, this),
-      base::BindRepeating(&UrlFetcherDownloader::OnDownloadProgress, this),
-      base::BindOnce(&UrlFetcherDownloader::OnNetworkFetcherComplete, this));
-#else
-  file_path_ = download_dir_.AppendASCII(url.ExtractFileName());
-  network_fetcher_->DownloadToFile(
-      url, file_path_,
-      base::BindOnce(&UrlFetcherDownloader::OnResponseStarted, this),
-      base::BindRepeating(&UrlFetcherDownloader::OnDownloadProgress, this),
-      base::BindOnce(&UrlFetcherDownloader::OnNetworkFetcherComplete, this));
-#endif
-=======
   cancel_callback_ = network_fetcher_->DownloadToFile(
       url, file_path_,
       base::BindRepeating(&UrlFetcherDownloader::OnResponseStarted, this),
       base::BindRepeating(&UrlFetcherDownloader::OnDownloadProgress, this),
       base::BindOnce(&UrlFetcherDownloader::OnNetworkFetcherComplete, this));
->>>>>>> 626889fb
 
   download_start_time_ = base::TimeTicks::Now();
 }
 
-<<<<<<< HEAD
-#else
-void UrlFetcherDownloader::StartURLFetch(const GURL& url) {
-  DCHECK_CALLED_ON_VALID_SEQUENCE(sequence_checker_);
-
-  if (download_dir_.empty()) {
-    Result result;
-    result.error = -1;
-
-    DownloadMetrics download_metrics;
-    download_metrics.url = url;
-    download_metrics.downloader = DownloadMetrics::kUrlFetcher;
-    download_metrics.error = -1;
-    download_metrics.downloaded_bytes = -1;
-    download_metrics.total_bytes = -1;
-    download_metrics.download_time_ms = 0;
-
-    main_task_runner()->PostTask(
-        FROM_HERE, base::BindOnce(&UrlFetcherDownloader::OnDownloadComplete,
-                                  this, false, result, download_metrics));
-    return;
-  }
-
-  file_path_ = download_dir_.AppendASCII(url.ExtractFileName());
-  network_fetcher_ = network_fetcher_factory_->Create();
-  network_fetcher_->DownloadToFile(
-      url, file_path_,
-      base::BindOnce(&UrlFetcherDownloader::OnResponseStarted, this),
-      base::BindRepeating(&UrlFetcherDownloader::OnDownloadProgress, this),
-      base::BindOnce(&UrlFetcherDownloader::OnNetworkFetcherComplete, this));
-
-  download_start_time_ = base::TimeTicks::Now();
-}
-#endif // BUILDFLAG(IS_STARBOARD)
-=======
 void UrlFetcherDownloader::Cancel() {
   DCHECK_CALLED_ON_VALID_SEQUENCE(sequence_checker_);
   cancelled_ = true;
@@ -382,19 +87,11 @@
     std::move(cancel_callback_).Run();
   }
 }
->>>>>>> 626889fb
 
 void UrlFetcherDownloader::OnNetworkFetcherComplete(int net_error,
                                                     int64_t content_size) {
   DCHECK_CALLED_ON_VALID_SEQUENCE(sequence_checker_);
 
-<<<<<<< HEAD
-#if BUILDFLAG(IS_STARBOARD)
-  // TODO(b/448186580): Replace LOG with D(V)LOG
-  LOG(INFO) << "UrlFetcherDownloader::OnNetworkFetcherComplete";
-#endif
-=======
->>>>>>> 626889fb
   const base::TimeTicks download_end_time(base::TimeTicks::Now());
   const base::TimeDelta download_time =
       download_end_time >= download_start_time_
@@ -405,26 +102,15 @@
   // the request and avoid overloading the server in this case.
   // is not accepting requests for the moment.
   int error = -1;
-<<<<<<< HEAD
-#if BUILDFLAG(IS_STARBOARD) && !defined(IN_MEMORY_UPDATES)
-  if (!file_path_.empty() && !net_error && response_code_ == 200)
-#else
-  if (!net_error && response_code_ == 200)
-#endif
-=======
   int extra_code1 = 0;
   if (!net_error && response_code_ == 200) {
->>>>>>> 626889fb
     error = 0;
-  else if (response_code_ != -1)
+  } else if (response_code_ != -1) {
     error = response_code_;
-<<<<<<< HEAD
-  else
-=======
     extra_code1 = net_error;
   } else {
->>>>>>> 626889fb
     error = net_error;
+  }
 
   const bool is_handled = error == 0 || IsHttpServerError(error);
 
@@ -432,18 +118,7 @@
   result.error = error;
   result.extra_code1 = extra_code1;
   if (!error) {
-<<<<<<< HEAD
-#if defined(IN_MEMORY_UPDATES)
-    result.installation_dir = installation_dir_;
-#else
     result.response = file_path_;
-#endif
-#if BUILDFLAG(IS_STARBOARD)
-    result.installation_index = cobalt_slot_management_.GetInstallationIndex();
-#endif
-=======
-    result.response = file_path_;
->>>>>>> 626889fb
   }
 
   DownloadMetrics download_metrics;
@@ -458,39 +133,15 @@
 
   VLOG(1) << "Downloaded " << content_size << " bytes in "
           << download_time.InMilliseconds() << "ms from " << url().spec()
-<<<<<<< HEAD
-#if defined(IN_MEMORY_UPDATES)
-          << " to string";
-#else
-=======
->>>>>>> 626889fb
           << " to " << result.response.value();
 
-<<<<<<< HEAD
-#if !defined(IN_MEMORY_UPDATES)
-#if !BUILDFLAG(IS_STARBOARD)
   // Delete the download directory in the error cases.
-  if (error && !download_dir_.empty()) {
-    base::ThreadPool::PostTask(
-        FROM_HERE, kTaskTraits,
-        base::BindOnce(IgnoreResult(&base::DeletePathRecursively),
-                       download_dir_));
-    }
-#else  // BUILDFLAG(IS_STARBOARD)
-=======
-  // Delete the download directory in the error cases.
->>>>>>> 626889fb
   if (error && !download_dir_.empty()) {
     base::ThreadPool::PostTask(
         FROM_HERE, kTaskTraits,
         base::BindOnce(IgnoreResult(&RetryDeletePathRecursively),
                        download_dir_));
   }
-<<<<<<< HEAD
-#endif  // BUILDFLAG(IS_STARBOARD)
-#endif  // !defined(IN_MEMORY_UPDATES)                      
-=======
->>>>>>> 626889fb
 
   main_task_runner()->PostTask(
       FROM_HERE, base::BindOnce(&UrlFetcherDownloader::OnDownloadComplete, this,
