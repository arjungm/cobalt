// Copyright 2014 The Chromium Authors
// Use of this source code is governed by a BSD-style license that can be
// found in the LICENSE file.

#include "components/update_client/update_checker.h"

#include <stddef.h>

#include <functional>
#include <memory>
#include <optional>
#include <string>
#include <utility>
#include <vector>

<<<<<<< HEAD
#include "base/check.h"
=======
>>>>>>> 626889fb
#include "base/check_op.h"
#include "base/containers/flat_map.h"
#include "base/functional/bind.h"
#include "base/functional/callback.h"
#include "base/location.h"
#include "base/logging.h"
<<<<<<< HEAD
#include "base/memory/raw_ptr.h"
#include "base/ranges/algorithm.h"
=======
#include "base/memory/ref_counted.h"
#include "base/memory/weak_ptr.h"
>>>>>>> 626889fb
#include "base/sequence_checker.h"
#include "base/task/sequenced_task_runner.h"
#include "base/task/thread_pool.h"
#include "build/build_config.h"
#include "components/update_client/activity_data_service.h"
<<<<<<< HEAD
=======
#include "components/update_client/cancellation.h"
>>>>>>> 626889fb
#include "components/update_client/component.h"
#include "components/update_client/configurator.h"
#include "components/update_client/persisted_data.h"
#include "components/update_client/protocol_definition.h"
#include "components/update_client/protocol_handler.h"
#include "components/update_client/protocol_serializer.h"
#include "components/update_client/request_sender.h"
#include "components/update_client/task_traits.h"
#include "components/update_client/update_client.h"
#include "components/update_client/update_engine.h"
#include "components/update_client/utils.h"
<<<<<<< HEAD
#include "third_party/abseil-cpp/absl/types/optional.h"
#include "url/gurl.h"

#if BUILDFLAG(IS_STARBOARD)
#include "components/update_client/cobalt_slot_management.h"
#include "starboard/extension/free_space.h"
#endif
=======
#include "url/gurl.h"
>>>>>>> 626889fb

namespace update_client {
namespace {

class UpdateCheckerImpl : public UpdateChecker {
 public:
<<<<<<< HEAD
  UpdateCheckerImpl(scoped_refptr<Configurator> config,
                    PersistedData* metadata);

  UpdateCheckerImpl(const UpdateCheckerImpl&) = delete;
  UpdateCheckerImpl& operator=(const UpdateCheckerImpl&) = delete;

=======
  explicit UpdateCheckerImpl(scoped_refptr<Configurator> config);
  UpdateCheckerImpl(const UpdateCheckerImpl&) = delete;
  UpdateCheckerImpl& operator=(const UpdateCheckerImpl&) = delete;
>>>>>>> 626889fb
  ~UpdateCheckerImpl() override;

  // Overrides for UpdateChecker.
  void CheckForUpdates(
      scoped_refptr<UpdateContext> context,
      const base::flat_map<std::string, std::string>& additional_attributes,
      UpdateCheckCallback update_check_callback) override;

<<<<<<< HEAD
#if BUILDFLAG(IS_STARBOARD)
  PersistedData* GetPersistedData() override { return metadata_; }
  void Cancel() override;
  bool SkipUpdate(const CobaltExtensionInstallationManagerApi* installation_api) override;
#endif

 private:
  UpdaterStateAttributes ReadUpdaterStateAttributes() const;
=======
 private:
  static UpdaterStateAttributes ReadUpdaterStateAttributes(
      UpdaterStateProvider update_state_provider,
      bool is_machine);

>>>>>>> 626889fb
  void CheckForUpdatesHelper(
      scoped_refptr<UpdateContext> context,
      const std::vector<GURL>& urls,
      const base::flat_map<std::string, std::string>& additional_attributes,
<<<<<<< HEAD
      const UpdaterStateAttributes& updater_state_attributes,
      const std::set<std::string>& active_ids);
  void OnRequestSenderComplete(scoped_refptr<UpdateContext> context,
                               absl::optional<base::OnceClosure> fallback,
                               int error,
                               const std::string& response,
                               int retry_after_sec);
=======
      const std::multimap<std::string, std::string>& cache_contents,
      const UpdaterStateAttributes& updater_state_attributes,
      const std::set<std::string>& active_ids);

  void OnRequestSenderComplete(scoped_refptr<UpdateContext> context,
                               std::optional<base::OnceClosure> fallback,
                               int error,
                               const std::string& response,
                               int retry_after_sec);

>>>>>>> 626889fb
  void UpdateCheckSucceeded(scoped_refptr<UpdateContext> context,
                            const ProtocolParser::Results& results,
                            int retry_after_sec);

  void UpdateCheckFailed(ErrorCategory error_category,
                         int error,
                         int retry_after_sec);

  SEQUENCE_CHECKER(sequence_checker_);
  const scoped_refptr<Configurator> config_;
<<<<<<< HEAD
  raw_ptr<PersistedData> metadata_ = nullptr;
  UpdateCheckCallback update_check_callback_;
  std::unique_ptr<RequestSender> request_sender_;
};

UpdateCheckerImpl::UpdateCheckerImpl(scoped_refptr<Configurator> config,
                                     PersistedData* metadata)
    : config_(config), metadata_(metadata) {}

UpdateCheckerImpl::~UpdateCheckerImpl() {
  DCHECK_CALLED_ON_VALID_SEQUENCE(sequence_checker_);
=======
  UpdateCheckCallback update_check_callback_;
  scoped_refptr<Cancellation> cancellation_ =
      base::MakeRefCounted<Cancellation>();
  base::WeakPtrFactory<UpdateCheckerImpl> weak_factory_{this};
};

UpdateCheckerImpl::UpdateCheckerImpl(scoped_refptr<Configurator> config)
    : config_(config) {}

UpdateCheckerImpl::~UpdateCheckerImpl() {
  DCHECK_CALLED_ON_VALID_SEQUENCE(sequence_checker_);
  cancellation_->Cancel();
>>>>>>> 626889fb
}

void UpdateCheckerImpl::CheckForUpdates(
    scoped_refptr<UpdateContext> context,
    const base::flat_map<std::string, std::string>& additional_attributes,
    UpdateCheckCallback update_check_callback) {
  DCHECK_CALLED_ON_VALID_SEQUENCE(sequence_checker_);

  update_check_callback_ = std::move(update_check_callback);

  auto check_for_updates_invoker = base::BindOnce(
<<<<<<< HEAD
      &UpdateCheckerImpl::CheckForUpdatesHelper, base::Unretained(this),
      context, config_->UpdateUrl(), additional_attributes);

  base::ThreadPool::PostTaskAndReplyWithResult(
      FROM_HERE, kTaskTraits,
      base::BindOnce(&UpdateCheckerImpl::ReadUpdaterStateAttributes,
                     base::Unretained(this)),
      base::BindOnce(
          [](base::OnceCallback<void(const UpdaterStateAttributes&,
                                     const std::set<std::string>&)>
                 check_for_updates_invoker,
             PersistedData* metadata, std::vector<std::string> ids,
             const UpdaterStateAttributes& updater_state_attributes) {
            metadata->GetActiveBits(
                ids, base::BindOnce(std::move(check_for_updates_invoker),
                                    updater_state_attributes));
          },
          std::move(check_for_updates_invoker), base::Unretained(metadata_),
          context->components_to_check_for_updates));
}

// This function runs on the blocking pool task runner.
UpdaterStateAttributes UpdateCheckerImpl::ReadUpdaterStateAttributes() const {
#if BUILDFLAG(IS_WIN)
  // On Windows, the Chrome and the updater install modes are matched by design.
  return config_->GetUpdaterStateProvider().Run(!config_->IsPerUserInstall());
#elif BUILDFLAG(IS_MAC)
  return config_->GetUpdaterStateProvider().Run(false);
=======
      &UpdateCheckerImpl::CheckForUpdatesHelper, weak_factory_.GetWeakPtr(),
      context, config_->UpdateUrl(), additional_attributes);

  context->config->GetCrxCache()->ListHashesByAppId(base::BindOnce(
      [](base::OnceCallback<void(const std::multimap<std::string, std::string>&,
                                 const UpdaterStateAttributes&,
                                 const std::set<std::string>&)>
             check_for_updates_invoker,
         scoped_refptr<Configurator> config, std::vector<std::string> ids,
         const std::multimap<std::string, std::string>& cache_contents) {
        base::ThreadPool::PostTaskAndReplyWithResult(
            FROM_HERE, kTaskTraits,
            base::BindOnce(&UpdateCheckerImpl::ReadUpdaterStateAttributes,
                           config->GetUpdaterStateProvider(),
                           !config->IsPerUserInstall()),
            base::BindOnce(
                [](base::OnceCallback<void(const UpdaterStateAttributes&,
                                           const std::set<std::string>&)>
                       check_for_updates_invoker,
                   scoped_refptr<Configurator> config,
                   std::vector<std::string> ids,
                   const UpdaterStateAttributes& updater_state_attributes) {
                  config->GetPersistedData()->GetActiveBits(
                      ids, base::BindOnce(std::move(check_for_updates_invoker),
                                          updater_state_attributes));
                },
                base::BindOnce(std::move(check_for_updates_invoker),
                               cache_contents),
                config, ids));
      },
      std::move(check_for_updates_invoker), config_,
      context->components_to_check_for_updates));
}

// This function runs on the blocking pool task runner.
UpdaterStateAttributes UpdateCheckerImpl::ReadUpdaterStateAttributes(
    UpdaterStateProvider update_state_provider,
    bool is_machine) {
#if BUILDFLAG(IS_WIN)
  // On Windows, the Chrome and the updater install modes are matched by design.
  return update_state_provider.Run(is_machine);
#elif BUILDFLAG(IS_MAC)
  return update_state_provider.Run(false);
>>>>>>> 626889fb
#else
  return {};
#endif  // BUILDFLAG(IS_WIN)
}

void UpdateCheckerImpl::CheckForUpdatesHelper(
    scoped_refptr<UpdateContext> context,
    const std::vector<GURL>& urls,
    const base::flat_map<std::string, std::string>& additional_attributes,
<<<<<<< HEAD
=======
    const std::multimap<std::string, std::string>& cache_contents,
>>>>>>> 626889fb
    const UpdaterStateAttributes& updater_state_attributes,
    const std::set<std::string>& active_ids) {
  DCHECK_CALLED_ON_VALID_SEQUENCE(sequence_checker_);

  if (urls.empty()) {
    UpdateCheckFailed(ErrorCategory::kUpdateCheck,
                      static_cast<int>(ProtocolError::MISSING_URLS), 0);
    return;
  }
  GURL url = urls.front();

  // Components in this update check are either all foreground, or all
  // background since this member is inherited from the component's update
  // context. Pick the state of the first component to use in the update check.
  CHECK(!context->components.empty());
  const bool is_foreground =
      context->components.cbegin()->second->is_foreground();
<<<<<<< HEAD
  CHECK(base::ranges::all_of(
=======
  CHECK(std::ranges::all_of(
>>>>>>> 626889fb
      context->components,
      [is_foreground](IdToComponentPtrMap::const_reference& elem) {
        return is_foreground == elem.second->is_foreground();
      }));

<<<<<<< HEAD
=======
  PersistedData* metadata = config_->GetPersistedData();

>>>>>>> 626889fb
  std::vector<std::string> sent_ids;

  std::vector<protocol_request::App> apps;
  for (const auto& app_id : context->components_to_check_for_updates) {
    CHECK_EQ(1u, context->components.count(app_id));
    const auto& component = context->components.at(app_id);
    CHECK_EQ(component->id(), app_id);
    const auto& crx_component = component->crx_component();
    CHECK(crx_component);

    if (crx_component->requires_network_encryption &&
        !url.SchemeIsCryptographic()) {
      continue;
    }

    sent_ids.push_back(app_id);

    std::string install_source;
    if (!crx_component->install_source.empty()) {
      install_source = crx_component->install_source;
    } else if (component->is_foreground()) {
      install_source = "ondemand";
<<<<<<< HEAD
#if BUILDFLAG(IS_STARBOARD)
    base::Version current_version = crx_component->version;

    // Check if there is an available update already for quick roll-forward
    auto installation_api =
        static_cast<const CobaltExtensionInstallationManagerApi*>(
            SbSystemGetExtension(kCobaltExtensionInstallationManagerName));
    if (!installation_api) {
      LOG(ERROR) << "UpdaterChecker: "
                 << "Failed to get installation manager extension.";
      return;
    }

    if (SkipUpdate(installation_api)) {
      LOG(WARNING) << "UpdaterChecker is skipping";
      UpdateCheckFailed(ErrorCategory::kUpdateCheck,
        static_cast<int>(UpdateCheckError::OUT_OF_SPACE),
        /*retry_after_sec=*/-1);
      return;
    }

    if (CobaltQuickUpdate(installation_api, current_version)) {
      // The last parameter in UpdateCheckFailed below, which is to be passed to
      // update_check_callback_, indicates a throttling by the update server.
      // Only non-negative values are valid. Negative values are not trusted
      // and are ignored.
      UpdateCheckFailed(ErrorCategory::kUpdateCheck,
                        static_cast<int>(UpdateCheckError::QUICK_ROLL_FORWARD),
                        /*retry_after_sec=*/-1);

      return;
    }

    std::string last_installed_version =
        GetPersistedData()->GetLastInstalledVersion(app_id);
    std::string last_installed_starboard =
        GetPersistedData()->GetLastInstalledSbVersion(app_id);
    // If the version of the last installed update package is higher than the
    // version of the running binary and the starboard version of the last
    // installed update matched the binary currently running, use the last
    // installed version to indicate the current update version in the update
    // check request.
    if (!last_installed_version.empty() &&
        last_installed_starboard == std::to_string(SB_API_VERSION) &&
        base::Version(last_installed_version).CompareTo(current_version) > 0) {
      current_version = base::Version(last_installed_version);
    }
// If the quick roll forward update slot candidate doesn't exist, continue
// with update check.
#endif
    apps.push_back(MakeProtocolApp(
        app_id, crx_component->version, crx_component->ap, crx_component->brand,
        config_->GetLang(), metadata_->GetInstallDate(app_id), install_source,
        crx_component->install_location, crx_component->fingerprint,
        crx_component->installer_attributes, metadata_->GetCohort(app_id),
        metadata_->GetCohortHint(app_id), metadata_->GetCohortName(app_id),
        crx_component->channel, crx_component->disabled_reasons,
        MakeProtocolUpdateCheck(!crx_component->updates_enabled,
                                crx_component->target_version_prefix,
                                crx_component->rollback_allowed,
                                crx_component->same_version_update_allowed),
        [](const std::string& install_data_index)
            -> std::vector<protocol_request::Data> {
          if (install_data_index.empty())
            return {};
          else
            return {{"install", install_data_index, ""}};
        }(crx_component->install_data_index),
        MakeProtocolPing(app_id, metadata_,
                         active_ids.find(app_id) != active_ids.end()),
        absl::nullopt));
  }

  if (sent_ids.empty()) {
    // No apps could be checked over this URL.
    UpdateCheckFailed(ErrorCategory::kUpdateCheck,
                      static_cast<int>(ProtocolError::MISSING_URLS), 0);
    return;
  }

  const auto request = MakeProtocolRequest(
      !config_->IsPerUserInstall(), context->session_id, config_->GetProdId(),
      config_->GetBrowserVersion().GetString(), config_->GetChannel(),
      config_->GetOSLongName(), config_->GetDownloadPreference(),
      config_->IsMachineExternallyManaged(), additional_attributes,
      updater_state_attributes, std::move(apps));

  request_sender_ = std::make_unique<RequestSender>(config_);
  request_sender_->Send(
      {url},
      BuildUpdateCheckExtraRequestHeaders(config_->GetProdId(),
                                          config_->GetBrowserVersion(),
                                          sent_ids, is_foreground),
      config_->GetProtocolHandlerFactory()->CreateSerializer()->Serialize(
          request),
      config_->EnabledCupSigning(),
      base::BindOnce(&UpdateCheckerImpl::OnRequestSenderComplete,
                     base::Unretained(this), context,
                     urls.size() > 1
                         ? absl::optional<base::OnceClosure>(base::BindOnce(
                               &UpdateCheckerImpl::CheckForUpdatesHelper,
                               base::Unretained(this), context,
                               std::vector<GURL>(urls.begin() + 1, urls.end()),
                               additional_attributes, updater_state_attributes,
                               active_ids))
                         : absl::nullopt));
#if BUILDFLAG(IS_STARBOARD)
  // Reset |is_forced_update| flag to false if it is true
  config_->CompareAndSwapForcedUpdate(/*old_value=*/1, /*new_value=*/0);
#endif
}

#if BUILDFLAG(IS_STARBOARD)
void UpdateCheckerImpl::Cancel() {
  // TODO(b/448186580): Replace LOG with D(V)LOG
  LOG(INFO) << "UpdateCheckerImpl::Cancel";
  if (request_sender_.get()) {
    request_sender_->Cancel();
=======
    }

    std::vector<std::string> cached_hashes;
    auto range = cache_contents.equal_range(app_id);
    for (auto i = range.first; i != range.second; i++) {
      cached_hashes.push_back(i->second);
    }

    apps.push_back(MakeProtocolApp(
        app_id, crx_component->version, crx_component->ap, crx_component->brand,
        active_ids.find(app_id) != active_ids.end()
            ? metadata->GetInstallId(app_id)
            : "",
        crx_component->lang.empty() ? config_->GetLang() : crx_component->lang,
        metadata->GetInstallDate(app_id), install_source,
        crx_component->install_location, crx_component->installer_attributes,
        metadata->GetCohort(app_id), metadata->GetCohortHint(app_id),
        metadata->GetCohortName(app_id), crx_component->channel,
        crx_component->disabled_reasons, cached_hashes,
        MakeProtocolUpdateCheck(
            !crx_component->updates_enabled ||
                (!crx_component->allow_updates_on_metered_connection &&
                 config_->IsConnectionMetered()),
            crx_component->target_version_prefix,
            crx_component->rollback_allowed,
            crx_component->same_version_update_allowed),
        [](const std::string& install_data_index)
            -> std::vector<protocol_request::Data> {
          if (install_data_index.empty()) {
            return {};
          } else {
            return {{"install", install_data_index, ""}};
          }
        }(crx_component->install_data_index),
        MakeProtocolPing(app_id, config_->GetPersistedData(),
                         active_ids.find(app_id) != active_ids.end()),
        std::nullopt));
>>>>>>> 626889fb
  }

<<<<<<< HEAD
bool UpdateCheckerImpl::SkipUpdate(
  const CobaltExtensionInstallationManagerApi* installation_api) {
  auto free_space_ext = static_cast<const CobaltExtensionFreeSpaceApi*>(
      SbSystemGetExtension(kCobaltExtensionFreeSpaceName));
  if (!installation_api) {
    LOG(WARNING) << "UpdaterChecker::SkipUpdate: missing installation api";
    return false;
  }
  if (!free_space_ext) {
    LOG(WARNING) << "UpdaterChecker::SkipUpdate: No FreeSpace Cobalt extension";
    return false;
  }
  //TODO(b/446250454): Use Posix API to measure free storage space for updates.
  return CobaltSkipUpdate(installation_api, config_->GetMinFreeSpaceBytes(),
     free_space_ext->MeasureFreeSpace(kSbSystemPathStorageDirectory),
     CobaltInstallationCleanupSize(installation_api)) ;
=======
  if (sent_ids.empty()) {
    // No apps could be checked over this URL.
    UpdateCheckFailed(ErrorCategory::kUpdateCheck,
                      static_cast<int>(ProtocolError::MISSING_URLS), 0);
    return;
  }

  const auto request = MakeProtocolRequest(
      !config_->IsPerUserInstall(), context->session_id, config_->GetProdId(),
      config_->GetBrowserVersion().GetString(), config_->GetChannel(),
      config_->GetOSLongName(), config_->GetDownloadPreference(),
      config_->IsMachineExternallyManaged(), additional_attributes,
      updater_state_attributes, std::move(apps));

  cancellation_->OnCancel(
      base::MakeRefCounted<RequestSender>(config_->GetNetworkFetcherFactory())
          ->Send({url},
                 BuildUpdateCheckExtraRequestHeaders(
                     config_->GetProdId(), config_->GetBrowserVersion(),
                     sent_ids, is_foreground),
                 config_->GetProtocolHandlerFactory()
                     ->CreateSerializer()
                     ->Serialize(request),
                 config_->EnabledCupSigning(),
                 base::BindOnce(
                     &UpdateCheckerImpl::OnRequestSenderComplete,
                     weak_factory_.GetWeakPtr(), context,
                     urls.size() > 1
                         ? std::optional<base::OnceClosure>(base::BindOnce(
                               &UpdateCheckerImpl::CheckForUpdatesHelper,
                               weak_factory_.GetWeakPtr(), context,
                               std::vector<GURL>(urls.begin() + 1, urls.end()),
                               additional_attributes, cache_contents,
                               updater_state_attributes, active_ids))
                         : std::nullopt)));
>>>>>>> 626889fb
}

void UpdateCheckerImpl::OnRequestSenderComplete(
    scoped_refptr<UpdateContext> context,
<<<<<<< HEAD
    absl::optional<base::OnceClosure> fallback,
=======
    std::optional<base::OnceClosure> fallback,
>>>>>>> 626889fb
    int error,
    const std::string& response,
    int retry_after_sec) {
  DCHECK_CALLED_ON_VALID_SEQUENCE(sequence_checker_);

  cancellation_->Clear();

  if (error) {
    VLOG(1) << "RequestSender failed " << error;
    if (fallback && retry_after_sec <= 0) {
      std::move(*fallback).Run();
    } else {
      UpdateCheckFailed(ErrorCategory::kUpdateCheck, error, retry_after_sec);
    }
    return;
  }

  auto parser = config_->GetProtocolHandlerFactory()->CreateParser();
  if (!parser->Parse(response)) {
    VLOG(1) << "Parse failed " << parser->errors();
    UpdateCheckFailed(ErrorCategory::kUpdateCheck,
                      static_cast<int>(ProtocolError::PARSE_FAILED),
                      retry_after_sec);
    return;
  }

  CHECK_EQ(0, error);
  UpdateCheckSucceeded(context, parser->results(), retry_after_sec);
}

void UpdateCheckerImpl::UpdateCheckSucceeded(
    scoped_refptr<UpdateContext> context,
    const ProtocolParser::Results& results,
    int retry_after_sec) {
  DCHECK_CALLED_ON_VALID_SEQUENCE(sequence_checker_);

  PersistedData* metadata = config_->GetPersistedData();
  const int daynum = results.daystart_elapsed_days;
<<<<<<< HEAD
  for (const auto& result : results.list) {
    auto entry = result.cohort_attrs.find(ProtocolParser::Result::kCohort);
    if (entry != result.cohort_attrs.end())
      metadata_->SetCohort(result.extension_id, entry->second);
    entry = result.cohort_attrs.find(ProtocolParser::Result::kCohortName);
    if (entry != result.cohort_attrs.end())
      metadata_->SetCohortName(result.extension_id, entry->second);
    entry = result.cohort_attrs.find(ProtocolParser::Result::kCohortHint);
    if (entry != result.cohort_attrs.end())
      metadata_->SetCohortHint(result.extension_id, entry->second);
=======
  for (const auto& result : results.apps) {
    if (result.cohort) {
      metadata->SetCohort(result.app_id, *result.cohort);
    }
    if (result.cohort_name) {
      metadata->SetCohortName(result.app_id, *result.cohort_name);
    }
    if (result.cohort_hint) {
      metadata->SetCohortHint(result.app_id, *result.cohort_hint);
    }
>>>>>>> 626889fb
  }

  base::OnceClosure reply =
      base::BindOnce(std::move(update_check_callback_),
<<<<<<< HEAD
                     absl::make_optional<ProtocolParser::Results>(results),
                     ErrorCategory::kNone, 0, retry_after_sec);

  if (daynum != ProtocolParser::kNoDaystart) {
    metadata_->SetDateLastData(context->components_to_check_for_updates, daynum,
                               std::move(reply));
    return;
  }
=======
                     std::make_optional<ProtocolParser::Results>(results),
                     ErrorCategory::kNone, 0, retry_after_sec);

  if (daynum != ProtocolParser::kNoDaystart) {
    metadata->SetDateLastData(context->components_to_check_for_updates, daynum,
                              std::move(reply));
    return;
  }
  metadata->SetLastUpdateCheckError({});
>>>>>>> 626889fb

  base::SequencedTaskRunner::GetCurrentDefault()->PostTask(FROM_HERE,
                                                           std::move(reply));
}

void UpdateCheckerImpl::UpdateCheckFailed(ErrorCategory error_category,
                                          int error,
                                          int retry_after_sec) {
  DCHECK_CALLED_ON_VALID_SEQUENCE(sequence_checker_);
  CHECK_NE(0, error);
<<<<<<< HEAD

  base::SequencedTaskRunner::GetCurrentDefault()->PostTask(
      FROM_HERE,
      base::BindOnce(std::move(update_check_callback_), absl::nullopt,
                     error_category, error, retry_after_sec));
=======
  config_->GetPersistedData()->SetLastUpdateCheckError(
      {.category = error_category, .code = error});

  base::SequencedTaskRunner::GetCurrentDefault()->PostTask(
      FROM_HERE, base::BindOnce(std::move(update_check_callback_), std::nullopt,
                                error_category, error, retry_after_sec));
>>>>>>> 626889fb
}

}  // namespace

std::unique_ptr<UpdateChecker> UpdateChecker::Create(
    scoped_refptr<Configurator> config) {
  return std::make_unique<UpdateCheckerImpl>(config);
}

}  // namespace update_client<|MERGE_RESOLUTION|>--- conflicted
+++ resolved
@@ -6,6 +6,7 @@
 
 #include <stddef.h>
 
+#include <algorithm>
 #include <functional>
 #include <memory>
 #include <optional>
@@ -13,32 +14,20 @@
 #include <utility>
 #include <vector>
 
-<<<<<<< HEAD
-#include "base/check.h"
-=======
->>>>>>> 626889fb
 #include "base/check_op.h"
 #include "base/containers/flat_map.h"
 #include "base/functional/bind.h"
 #include "base/functional/callback.h"
 #include "base/location.h"
 #include "base/logging.h"
-<<<<<<< HEAD
-#include "base/memory/raw_ptr.h"
-#include "base/ranges/algorithm.h"
-=======
 #include "base/memory/ref_counted.h"
 #include "base/memory/weak_ptr.h"
->>>>>>> 626889fb
 #include "base/sequence_checker.h"
 #include "base/task/sequenced_task_runner.h"
 #include "base/task/thread_pool.h"
 #include "build/build_config.h"
 #include "components/update_client/activity_data_service.h"
-<<<<<<< HEAD
-=======
 #include "components/update_client/cancellation.h"
->>>>>>> 626889fb
 #include "components/update_client/component.h"
 #include "components/update_client/configurator.h"
 #include "components/update_client/persisted_data.h"
@@ -50,35 +39,16 @@
 #include "components/update_client/update_client.h"
 #include "components/update_client/update_engine.h"
 #include "components/update_client/utils.h"
-<<<<<<< HEAD
-#include "third_party/abseil-cpp/absl/types/optional.h"
 #include "url/gurl.h"
-
-#if BUILDFLAG(IS_STARBOARD)
-#include "components/update_client/cobalt_slot_management.h"
-#include "starboard/extension/free_space.h"
-#endif
-=======
-#include "url/gurl.h"
->>>>>>> 626889fb
 
 namespace update_client {
 namespace {
 
 class UpdateCheckerImpl : public UpdateChecker {
  public:
-<<<<<<< HEAD
-  UpdateCheckerImpl(scoped_refptr<Configurator> config,
-                    PersistedData* metadata);
-
-  UpdateCheckerImpl(const UpdateCheckerImpl&) = delete;
-  UpdateCheckerImpl& operator=(const UpdateCheckerImpl&) = delete;
-
-=======
   explicit UpdateCheckerImpl(scoped_refptr<Configurator> config);
   UpdateCheckerImpl(const UpdateCheckerImpl&) = delete;
   UpdateCheckerImpl& operator=(const UpdateCheckerImpl&) = delete;
->>>>>>> 626889fb
   ~UpdateCheckerImpl() override;
 
   // Overrides for UpdateChecker.
@@ -87,35 +57,15 @@
       const base::flat_map<std::string, std::string>& additional_attributes,
       UpdateCheckCallback update_check_callback) override;
 
-<<<<<<< HEAD
-#if BUILDFLAG(IS_STARBOARD)
-  PersistedData* GetPersistedData() override { return metadata_; }
-  void Cancel() override;
-  bool SkipUpdate(const CobaltExtensionInstallationManagerApi* installation_api) override;
-#endif
-
- private:
-  UpdaterStateAttributes ReadUpdaterStateAttributes() const;
-=======
  private:
   static UpdaterStateAttributes ReadUpdaterStateAttributes(
       UpdaterStateProvider update_state_provider,
       bool is_machine);
 
->>>>>>> 626889fb
   void CheckForUpdatesHelper(
       scoped_refptr<UpdateContext> context,
       const std::vector<GURL>& urls,
       const base::flat_map<std::string, std::string>& additional_attributes,
-<<<<<<< HEAD
-      const UpdaterStateAttributes& updater_state_attributes,
-      const std::set<std::string>& active_ids);
-  void OnRequestSenderComplete(scoped_refptr<UpdateContext> context,
-                               absl::optional<base::OnceClosure> fallback,
-                               int error,
-                               const std::string& response,
-                               int retry_after_sec);
-=======
       const std::multimap<std::string, std::string>& cache_contents,
       const UpdaterStateAttributes& updater_state_attributes,
       const std::set<std::string>& active_ids);
@@ -126,7 +76,6 @@
                                const std::string& response,
                                int retry_after_sec);
 
->>>>>>> 626889fb
   void UpdateCheckSucceeded(scoped_refptr<UpdateContext> context,
                             const ProtocolParser::Results& results,
                             int retry_after_sec);
@@ -137,19 +86,6 @@
 
   SEQUENCE_CHECKER(sequence_checker_);
   const scoped_refptr<Configurator> config_;
-<<<<<<< HEAD
-  raw_ptr<PersistedData> metadata_ = nullptr;
-  UpdateCheckCallback update_check_callback_;
-  std::unique_ptr<RequestSender> request_sender_;
-};
-
-UpdateCheckerImpl::UpdateCheckerImpl(scoped_refptr<Configurator> config,
-                                     PersistedData* metadata)
-    : config_(config), metadata_(metadata) {}
-
-UpdateCheckerImpl::~UpdateCheckerImpl() {
-  DCHECK_CALLED_ON_VALID_SEQUENCE(sequence_checker_);
-=======
   UpdateCheckCallback update_check_callback_;
   scoped_refptr<Cancellation> cancellation_ =
       base::MakeRefCounted<Cancellation>();
@@ -162,7 +98,6 @@
 UpdateCheckerImpl::~UpdateCheckerImpl() {
   DCHECK_CALLED_ON_VALID_SEQUENCE(sequence_checker_);
   cancellation_->Cancel();
->>>>>>> 626889fb
 }
 
 void UpdateCheckerImpl::CheckForUpdates(
@@ -174,36 +109,6 @@
   update_check_callback_ = std::move(update_check_callback);
 
   auto check_for_updates_invoker = base::BindOnce(
-<<<<<<< HEAD
-      &UpdateCheckerImpl::CheckForUpdatesHelper, base::Unretained(this),
-      context, config_->UpdateUrl(), additional_attributes);
-
-  base::ThreadPool::PostTaskAndReplyWithResult(
-      FROM_HERE, kTaskTraits,
-      base::BindOnce(&UpdateCheckerImpl::ReadUpdaterStateAttributes,
-                     base::Unretained(this)),
-      base::BindOnce(
-          [](base::OnceCallback<void(const UpdaterStateAttributes&,
-                                     const std::set<std::string>&)>
-                 check_for_updates_invoker,
-             PersistedData* metadata, std::vector<std::string> ids,
-             const UpdaterStateAttributes& updater_state_attributes) {
-            metadata->GetActiveBits(
-                ids, base::BindOnce(std::move(check_for_updates_invoker),
-                                    updater_state_attributes));
-          },
-          std::move(check_for_updates_invoker), base::Unretained(metadata_),
-          context->components_to_check_for_updates));
-}
-
-// This function runs on the blocking pool task runner.
-UpdaterStateAttributes UpdateCheckerImpl::ReadUpdaterStateAttributes() const {
-#if BUILDFLAG(IS_WIN)
-  // On Windows, the Chrome and the updater install modes are matched by design.
-  return config_->GetUpdaterStateProvider().Run(!config_->IsPerUserInstall());
-#elif BUILDFLAG(IS_MAC)
-  return config_->GetUpdaterStateProvider().Run(false);
-=======
       &UpdateCheckerImpl::CheckForUpdatesHelper, weak_factory_.GetWeakPtr(),
       context, config_->UpdateUrl(), additional_attributes);
 
@@ -247,7 +152,6 @@
   return update_state_provider.Run(is_machine);
 #elif BUILDFLAG(IS_MAC)
   return update_state_provider.Run(false);
->>>>>>> 626889fb
 #else
   return {};
 #endif  // BUILDFLAG(IS_WIN)
@@ -257,10 +161,7 @@
     scoped_refptr<UpdateContext> context,
     const std::vector<GURL>& urls,
     const base::flat_map<std::string, std::string>& additional_attributes,
-<<<<<<< HEAD
-=======
     const std::multimap<std::string, std::string>& cache_contents,
->>>>>>> 626889fb
     const UpdaterStateAttributes& updater_state_attributes,
     const std::set<std::string>& active_ids) {
   DCHECK_CALLED_ON_VALID_SEQUENCE(sequence_checker_);
@@ -278,21 +179,14 @@
   CHECK(!context->components.empty());
   const bool is_foreground =
       context->components.cbegin()->second->is_foreground();
-<<<<<<< HEAD
-  CHECK(base::ranges::all_of(
-=======
   CHECK(std::ranges::all_of(
->>>>>>> 626889fb
       context->components,
       [is_foreground](IdToComponentPtrMap::const_reference& elem) {
         return is_foreground == elem.second->is_foreground();
       }));
 
-<<<<<<< HEAD
-=======
   PersistedData* metadata = config_->GetPersistedData();
 
->>>>>>> 626889fb
   std::vector<std::string> sent_ids;
 
   std::vector<protocol_request::App> apps;
@@ -315,126 +209,6 @@
       install_source = crx_component->install_source;
     } else if (component->is_foreground()) {
       install_source = "ondemand";
-<<<<<<< HEAD
-#if BUILDFLAG(IS_STARBOARD)
-    base::Version current_version = crx_component->version;
-
-    // Check if there is an available update already for quick roll-forward
-    auto installation_api =
-        static_cast<const CobaltExtensionInstallationManagerApi*>(
-            SbSystemGetExtension(kCobaltExtensionInstallationManagerName));
-    if (!installation_api) {
-      LOG(ERROR) << "UpdaterChecker: "
-                 << "Failed to get installation manager extension.";
-      return;
-    }
-
-    if (SkipUpdate(installation_api)) {
-      LOG(WARNING) << "UpdaterChecker is skipping";
-      UpdateCheckFailed(ErrorCategory::kUpdateCheck,
-        static_cast<int>(UpdateCheckError::OUT_OF_SPACE),
-        /*retry_after_sec=*/-1);
-      return;
-    }
-
-    if (CobaltQuickUpdate(installation_api, current_version)) {
-      // The last parameter in UpdateCheckFailed below, which is to be passed to
-      // update_check_callback_, indicates a throttling by the update server.
-      // Only non-negative values are valid. Negative values are not trusted
-      // and are ignored.
-      UpdateCheckFailed(ErrorCategory::kUpdateCheck,
-                        static_cast<int>(UpdateCheckError::QUICK_ROLL_FORWARD),
-                        /*retry_after_sec=*/-1);
-
-      return;
-    }
-
-    std::string last_installed_version =
-        GetPersistedData()->GetLastInstalledVersion(app_id);
-    std::string last_installed_starboard =
-        GetPersistedData()->GetLastInstalledSbVersion(app_id);
-    // If the version of the last installed update package is higher than the
-    // version of the running binary and the starboard version of the last
-    // installed update matched the binary currently running, use the last
-    // installed version to indicate the current update version in the update
-    // check request.
-    if (!last_installed_version.empty() &&
-        last_installed_starboard == std::to_string(SB_API_VERSION) &&
-        base::Version(last_installed_version).CompareTo(current_version) > 0) {
-      current_version = base::Version(last_installed_version);
-    }
-// If the quick roll forward update slot candidate doesn't exist, continue
-// with update check.
-#endif
-    apps.push_back(MakeProtocolApp(
-        app_id, crx_component->version, crx_component->ap, crx_component->brand,
-        config_->GetLang(), metadata_->GetInstallDate(app_id), install_source,
-        crx_component->install_location, crx_component->fingerprint,
-        crx_component->installer_attributes, metadata_->GetCohort(app_id),
-        metadata_->GetCohortHint(app_id), metadata_->GetCohortName(app_id),
-        crx_component->channel, crx_component->disabled_reasons,
-        MakeProtocolUpdateCheck(!crx_component->updates_enabled,
-                                crx_component->target_version_prefix,
-                                crx_component->rollback_allowed,
-                                crx_component->same_version_update_allowed),
-        [](const std::string& install_data_index)
-            -> std::vector<protocol_request::Data> {
-          if (install_data_index.empty())
-            return {};
-          else
-            return {{"install", install_data_index, ""}};
-        }(crx_component->install_data_index),
-        MakeProtocolPing(app_id, metadata_,
-                         active_ids.find(app_id) != active_ids.end()),
-        absl::nullopt));
-  }
-
-  if (sent_ids.empty()) {
-    // No apps could be checked over this URL.
-    UpdateCheckFailed(ErrorCategory::kUpdateCheck,
-                      static_cast<int>(ProtocolError::MISSING_URLS), 0);
-    return;
-  }
-
-  const auto request = MakeProtocolRequest(
-      !config_->IsPerUserInstall(), context->session_id, config_->GetProdId(),
-      config_->GetBrowserVersion().GetString(), config_->GetChannel(),
-      config_->GetOSLongName(), config_->GetDownloadPreference(),
-      config_->IsMachineExternallyManaged(), additional_attributes,
-      updater_state_attributes, std::move(apps));
-
-  request_sender_ = std::make_unique<RequestSender>(config_);
-  request_sender_->Send(
-      {url},
-      BuildUpdateCheckExtraRequestHeaders(config_->GetProdId(),
-                                          config_->GetBrowserVersion(),
-                                          sent_ids, is_foreground),
-      config_->GetProtocolHandlerFactory()->CreateSerializer()->Serialize(
-          request),
-      config_->EnabledCupSigning(),
-      base::BindOnce(&UpdateCheckerImpl::OnRequestSenderComplete,
-                     base::Unretained(this), context,
-                     urls.size() > 1
-                         ? absl::optional<base::OnceClosure>(base::BindOnce(
-                               &UpdateCheckerImpl::CheckForUpdatesHelper,
-                               base::Unretained(this), context,
-                               std::vector<GURL>(urls.begin() + 1, urls.end()),
-                               additional_attributes, updater_state_attributes,
-                               active_ids))
-                         : absl::nullopt));
-#if BUILDFLAG(IS_STARBOARD)
-  // Reset |is_forced_update| flag to false if it is true
-  config_->CompareAndSwapForcedUpdate(/*old_value=*/1, /*new_value=*/0);
-#endif
-}
-
-#if BUILDFLAG(IS_STARBOARD)
-void UpdateCheckerImpl::Cancel() {
-  // TODO(b/448186580): Replace LOG with D(V)LOG
-  LOG(INFO) << "UpdateCheckerImpl::Cancel";
-  if (request_sender_.get()) {
-    request_sender_->Cancel();
-=======
     }
 
     std::vector<std::string> cached_hashes;
@@ -472,27 +246,8 @@
         MakeProtocolPing(app_id, config_->GetPersistedData(),
                          active_ids.find(app_id) != active_ids.end()),
         std::nullopt));
->>>>>>> 626889fb
-  }
-
-<<<<<<< HEAD
-bool UpdateCheckerImpl::SkipUpdate(
-  const CobaltExtensionInstallationManagerApi* installation_api) {
-  auto free_space_ext = static_cast<const CobaltExtensionFreeSpaceApi*>(
-      SbSystemGetExtension(kCobaltExtensionFreeSpaceName));
-  if (!installation_api) {
-    LOG(WARNING) << "UpdaterChecker::SkipUpdate: missing installation api";
-    return false;
-  }
-  if (!free_space_ext) {
-    LOG(WARNING) << "UpdaterChecker::SkipUpdate: No FreeSpace Cobalt extension";
-    return false;
-  }
-  //TODO(b/446250454): Use Posix API to measure free storage space for updates.
-  return CobaltSkipUpdate(installation_api, config_->GetMinFreeSpaceBytes(),
-     free_space_ext->MeasureFreeSpace(kSbSystemPathStorageDirectory),
-     CobaltInstallationCleanupSize(installation_api)) ;
-=======
+  }
+
   if (sent_ids.empty()) {
     // No apps could be checked over this URL.
     UpdateCheckFailed(ErrorCategory::kUpdateCheck,
@@ -528,16 +283,11 @@
                                additional_attributes, cache_contents,
                                updater_state_attributes, active_ids))
                          : std::nullopt)));
->>>>>>> 626889fb
 }
 
 void UpdateCheckerImpl::OnRequestSenderComplete(
     scoped_refptr<UpdateContext> context,
-<<<<<<< HEAD
-    absl::optional<base::OnceClosure> fallback,
-=======
     std::optional<base::OnceClosure> fallback,
->>>>>>> 626889fb
     int error,
     const std::string& response,
     int retry_after_sec) {
@@ -576,18 +326,6 @@
 
   PersistedData* metadata = config_->GetPersistedData();
   const int daynum = results.daystart_elapsed_days;
-<<<<<<< HEAD
-  for (const auto& result : results.list) {
-    auto entry = result.cohort_attrs.find(ProtocolParser::Result::kCohort);
-    if (entry != result.cohort_attrs.end())
-      metadata_->SetCohort(result.extension_id, entry->second);
-    entry = result.cohort_attrs.find(ProtocolParser::Result::kCohortName);
-    if (entry != result.cohort_attrs.end())
-      metadata_->SetCohortName(result.extension_id, entry->second);
-    entry = result.cohort_attrs.find(ProtocolParser::Result::kCohortHint);
-    if (entry != result.cohort_attrs.end())
-      metadata_->SetCohortHint(result.extension_id, entry->second);
-=======
   for (const auto& result : results.apps) {
     if (result.cohort) {
       metadata->SetCohort(result.app_id, *result.cohort);
@@ -598,21 +336,10 @@
     if (result.cohort_hint) {
       metadata->SetCohortHint(result.app_id, *result.cohort_hint);
     }
->>>>>>> 626889fb
   }
 
   base::OnceClosure reply =
       base::BindOnce(std::move(update_check_callback_),
-<<<<<<< HEAD
-                     absl::make_optional<ProtocolParser::Results>(results),
-                     ErrorCategory::kNone, 0, retry_after_sec);
-
-  if (daynum != ProtocolParser::kNoDaystart) {
-    metadata_->SetDateLastData(context->components_to_check_for_updates, daynum,
-                               std::move(reply));
-    return;
-  }
-=======
                      std::make_optional<ProtocolParser::Results>(results),
                      ErrorCategory::kNone, 0, retry_after_sec);
 
@@ -622,7 +349,6 @@
     return;
   }
   metadata->SetLastUpdateCheckError({});
->>>>>>> 626889fb
 
   base::SequencedTaskRunner::GetCurrentDefault()->PostTask(FROM_HERE,
                                                            std::move(reply));
@@ -633,20 +359,12 @@
                                           int retry_after_sec) {
   DCHECK_CALLED_ON_VALID_SEQUENCE(sequence_checker_);
   CHECK_NE(0, error);
-<<<<<<< HEAD
-
-  base::SequencedTaskRunner::GetCurrentDefault()->PostTask(
-      FROM_HERE,
-      base::BindOnce(std::move(update_check_callback_), absl::nullopt,
-                     error_category, error, retry_after_sec));
-=======
   config_->GetPersistedData()->SetLastUpdateCheckError(
       {.category = error_category, .code = error});
 
   base::SequencedTaskRunner::GetCurrentDefault()->PostTask(
       FROM_HERE, base::BindOnce(std::move(update_check_callback_), std::nullopt,
                                 error_category, error, retry_after_sec));
->>>>>>> 626889fb
 }
 
 }  // namespace
