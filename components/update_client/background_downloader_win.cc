--- conflicted
+++ resolved
@@ -19,16 +19,6 @@
 #include <utility>
 #include <vector>
 
-<<<<<<< HEAD
-#include "base/check.h"
-#include "base/check_op.h"
-#include "base/files/file_util.h"
-#include "base/functional/bind.h"
-#include "base/location.h"
-#include "base/logging.h"
-#include "base/metrics/histogram_macros.h"
-#include "base/strings/string_piece.h"
-=======
 #include "base/check_op.h"
 #include "base/files/file_enumerator.h"
 #include "base/files/file_path.h"
@@ -40,16 +30,11 @@
 #include "base/location.h"
 #include "base/logging.h"
 #include "base/path_service.h"
->>>>>>> 626889fb
 #include "base/strings/sys_string_conversions.h"
 #include "base/task/sequenced_task_runner.h"
 #include "base/task/thread_pool.h"
 #include "base/threading/scoped_thread_priority.h"
-<<<<<<< HEAD
-#include "base/win/atl.h"
-=======
 #include "base/win/com_init_util.h"
->>>>>>> 626889fb
 #include "base/win/scoped_co_mem.h"
 #include "components/update_client/task_traits.h"
 #include "components/update_client/update_client_errors.h"
@@ -128,11 +113,7 @@
 
 // All jobs created by this module have a specific description so they can
 // be found at run-time or by using system administration tools.
-<<<<<<< HEAD
-const wchar_t kJobName[] = L"Chrome Component Updater";
-=======
 constexpr wchar_t kJobName[] = L"Chrome Component Updater";
->>>>>>> 626889fb
 
 // How often the code looks for changes in the BITS job state.
 constexpr int kJobPollingIntervalSec = 4;
@@ -161,38 +142,11 @@
 // Number of maximum BITS jobs this downloader can create and queue up.
 constexpr int kMaxQueuedJobs = 10;
 
-<<<<<<< HEAD
-// Retrieves the singleton instance of GIT for this process.
-HRESULT GetGit(ComPtr<IGlobalInterfaceTable>* git) {
-  // Mitigate the issues caused by loading DLLs on a background thread
-  // (http://crbug/973868).
-  SCOPED_MAY_LOAD_LIBRARY_AT_BACKGROUND_PRIORITY();
-  return ::CoCreateInstance(CLSID_StdGlobalInterfaceTable, nullptr,
-                            CLSCTX_INPROC_SERVER, IID_PPV_ARGS(&(*git)));
-}
-
-// Retrieves an interface pointer from the process GIT for a given |cookie|.
-HRESULT GetInterfaceFromGit(const ComPtr<IGlobalInterfaceTable>& git,
-                            DWORD cookie,
-                            REFIID riid,
-                            void** ppv) {
-  return git->GetInterfaceFromGlobal(cookie, riid, ppv);
-}
-
-// Registers an interface pointer in GIT and returns its corresponding |cookie|.
-template <typename T>
-HRESULT RegisterInterfaceInGit(const ComPtr<IGlobalInterfaceTable>& git,
-                               const ComPtr<T>& p,
-                               DWORD* cookie) {
-  return git->RegisterInterfaceInGlobal(p.Get(), __uuidof(T), cookie);
-}
-=======
 // Prefix used for naming the temporary directories for downloads.
 constexpr base::FilePath::CharType kDownloadDirectoryPrefix[] =
     FILE_PATH_LITERAL("chrome_BITS_");
 constexpr base::FilePath::CharType kDownloadDirectoryPrefixMatcher[] =
     FILE_PATH_LITERAL("chrome_BITS_*");
->>>>>>> 626889fb
 
 // Returns the status code from a given BITS error.
 int GetHttpStatusFromBitsError(HRESULT error) {
@@ -208,20 +162,12 @@
 }
 
 // Returns the files in a BITS job.
-<<<<<<< HEAD
-HRESULT GetFilesInJob(const ComPtr<IBackgroundCopyJob>& job,
-                      std::vector<ComPtr<IBackgroundCopyFile>>* files) {
-  ComPtr<IEnumBackgroundCopyFiles> enum_files;
-  HRESULT hr = job->EnumFiles(&enum_files);
-  if (FAILED(hr))
-=======
 HRESULT GetFilesInJob(
     const Microsoft::WRL::ComPtr<IBackgroundCopyJob>& job,
     std::vector<Microsoft::WRL::ComPtr<IBackgroundCopyFile>>* files) {
   Microsoft::WRL::ComPtr<IEnumBackgroundCopyFiles> enum_files;
   HRESULT hr = job->EnumFiles(&enum_files);
   if (FAILED(hr)) {
->>>>>>> 626889fb
     return hr;
   }
 
@@ -232,13 +178,8 @@
   }
 
   for (ULONG i = 0; i != num_files; ++i) {
-<<<<<<< HEAD
-    ComPtr<IBackgroundCopyFile> file;
-    if (enum_files->Next(1, &file, nullptr) == S_OK && file.Get())
-=======
     Microsoft::WRL::ComPtr<IBackgroundCopyFile> file;
     if (enum_files->Next(1, &file, nullptr) == S_OK && file.Get()) {
->>>>>>> 626889fb
       files->push_back(file);
     }
   }
@@ -248,31 +189,19 @@
 
 // Returns the file name, the url, and some per-file progress information.
 // The function out parameters can be NULL if that data is not requested.
-<<<<<<< HEAD
-HRESULT GetJobFileProperties(const ComPtr<IBackgroundCopyFile>& file,
-                             std::wstring* local_name,
-                             std::wstring* remote_name,
-                             BG_FILE_PROGRESS* progress) {
-  if (!file)
-=======
 HRESULT GetJobFileProperties(
     const Microsoft::WRL::ComPtr<IBackgroundCopyFile>& file,
     std::wstring* local_name,
     std::wstring* remote_name,
     BG_FILE_PROGRESS* progress) {
   if (!file) {
->>>>>>> 626889fb
     return E_FAIL;
   }
 
   HRESULT hr = S_OK;
 
   if (local_name) {
-<<<<<<< HEAD
-    ScopedCoMem<wchar_t> name;
-=======
     base::win::ScopedCoMem<wchar_t> name;
->>>>>>> 626889fb
     hr = file->GetLocalName(&name);
     if (FAILED(hr)) {
       return hr;
@@ -281,11 +210,7 @@
   }
 
   if (remote_name) {
-<<<<<<< HEAD
-    ScopedCoMem<wchar_t> name;
-=======
     base::win::ScopedCoMem<wchar_t> name;
->>>>>>> 626889fb
     hr = file->GetRemoteName(&name);
     if (FAILED(hr)) {
       return hr;
@@ -338,15 +263,9 @@
   return S_OK;
 }
 
-<<<<<<< HEAD
-HRESULT GetJobDisplayName(const ComPtr<IBackgroundCopyJob>& job,
-                          std::wstring* name) {
-  ScopedCoMem<wchar_t> local_name;
-=======
 HRESULT GetJobDisplayName(const Microsoft::WRL::ComPtr<IBackgroundCopyJob>& job,
                           std::wstring* name) {
   base::win::ScopedCoMem<wchar_t> local_name;
->>>>>>> 626889fb
   const HRESULT hr = job->GetDisplayName(&local_name);
   if (FAILED(hr)) {
     return hr;
@@ -361,15 +280,9 @@
 HRESULT GetJobError(const Microsoft::WRL::ComPtr<IBackgroundCopyJob>& job,
                     HRESULT* error_code_out) {
   *error_code_out = S_OK;
-<<<<<<< HEAD
-  ComPtr<IBackgroundCopyError> copy_error;
-  HRESULT hr = job->GetError(&copy_error);
-  if (FAILED(hr))
-=======
   Microsoft::WRL::ComPtr<IBackgroundCopyError> copy_error;
   HRESULT hr = job->GetError(&copy_error);
   if (FAILED(hr)) {
->>>>>>> 626889fb
     return hr;
   }
 
@@ -388,14 +301,6 @@
 // Returns S_OK if the function has found at least one job, returns S_FALSE if
 // no job was found, and it returns an error otherwise.
 template <class Predicate>
-<<<<<<< HEAD
-HRESULT FindBitsJobIf(Predicate pred,
-                      const ComPtr<IBackgroundCopyManager>& bits_manager,
-                      std::vector<ComPtr<IBackgroundCopyJob>>* jobs) {
-  ComPtr<IEnumBackgroundCopyJobs> enum_jobs;
-  HRESULT hr = bits_manager->EnumJobs(0, &enum_jobs);
-  if (FAILED(hr))
-=======
 HRESULT FindBitsJobIf(
     Predicate pred,
     const Microsoft::WRL::ComPtr<IBackgroundCopyManager>& bits_manager,
@@ -403,7 +308,6 @@
   Microsoft::WRL::ComPtr<IEnumBackgroundCopyJobs> enum_jobs;
   HRESULT hr = bits_manager->EnumJobs(0, &enum_jobs);
   if (FAILED(hr)) {
->>>>>>> 626889fb
     return hr;
   }
 
@@ -416,11 +320,7 @@
   // Iterate over jobs, run the predicate, and select the job only if
   // the job description matches the component updater jobs.
   for (ULONG i = 0; i != job_count; ++i) {
-<<<<<<< HEAD
-    ComPtr<IBackgroundCopyJob> current_job;
-=======
     Microsoft::WRL::ComPtr<IBackgroundCopyJob> current_job;
->>>>>>> 626889fb
     if (enum_jobs->Next(1, &current_job, nullptr) == S_OK &&
         pred(current_job)) {
       std::wstring job_name;
@@ -458,15 +358,9 @@
   }
 
   for (size_t i = 0; i != files.size(); ++i) {
-<<<<<<< HEAD
-    ScopedCoMem<wchar_t> remote_name;
-    if (SUCCEEDED(files[i]->GetRemoteName(&remote_name)) &&
-        url == GURL(base::SysWideToUTF8(remote_name.get())))
-=======
     base::win::ScopedCoMem<wchar_t> remote_name;
     if (SUCCEEDED(files[i]->GetRemoteName(&remote_name)) &&
         url == GURL(base::SysWideToUTF8(remote_name.get()))) {
->>>>>>> 626889fb
       return true;
     }
   }
@@ -475,14 +369,9 @@
 }
 
 // Creates an instance of the BITS manager.
-<<<<<<< HEAD
-HRESULT CreateBitsManager(ComPtr<IBackgroundCopyManager>* bits_manager) {
-  ComPtr<IBackgroundCopyManager> local_bits_manager;
-=======
 HRESULT CreateBitsManager(
     Microsoft::WRL::ComPtr<IBackgroundCopyManager>* bits_manager) {
   Microsoft::WRL::ComPtr<IBackgroundCopyManager> local_bits_manager;
->>>>>>> 626889fb
   HRESULT hr;
   {
     // CoCreateInstance may acquire the loader lock to load a library. Doing it
@@ -540,14 +429,6 @@
 BackgroundDownloader::BackgroundDownloader(
     scoped_refptr<CrxDownloader> successor)
     : CrxDownloader(std::move(successor)),
-<<<<<<< HEAD
-      com_task_runner_(base::ThreadPool::CreateCOMSTATaskRunner(
-          kTaskTraitsBackgroundDownloader)),
-      git_cookie_bits_manager_(0),
-      git_cookie_job_(0) {}
-
-BackgroundDownloader::~BackgroundDownloader() = default;
-=======
       com_task_runner_(base::ThreadPool::CreateSequencedTaskRunner(
           kTaskTraitsBackgroundDownloader)) {
   DETACH_FROM_SEQUENCE(com_sequence_checker_);
@@ -556,7 +437,6 @@
 BackgroundDownloader::~BackgroundDownloader() {
   DETACH_FROM_SEQUENCE(com_sequence_checker_);
 }
->>>>>>> 626889fb
 
 void BackgroundDownloader::StartTimer() {
   DCHECK_CALLED_ON_VALID_SEQUENCE(sequence_checker_);
@@ -572,29 +452,18 @@
       FROM_HERE, base::BindOnce(&BackgroundDownloader::OnDownloading, this));
 }
 
-<<<<<<< HEAD
-void BackgroundDownloader::DoStartDownload(const GURL& url) {
-=======
 base::OnceClosure BackgroundDownloader::DoStartDownload(const GURL& url) {
->>>>>>> 626889fb
   DCHECK_CALLED_ON_VALID_SEQUENCE(sequence_checker_);
   com_task_runner_->PostTask(
       FROM_HERE,
       base::BindOnce(&BackgroundDownloader::BeginDownload, this, url));
-<<<<<<< HEAD
-=======
   return base::DoNothing();
->>>>>>> 626889fb
 }
 
 // Called one time when this class is asked to do a download.
 void BackgroundDownloader::BeginDownload(const GURL& url) {
-<<<<<<< HEAD
-  CHECK(com_task_runner_->RunsTasksInCurrentSequence());
-=======
-  DCHECK_CALLED_ON_VALID_SEQUENCE(com_sequence_checker_);
-  CheckIsMta();
->>>>>>> 626889fb
+  DCHECK_CALLED_ON_VALID_SEQUENCE(com_sequence_checker_);
+  CheckIsMta();
 
   download_start_time_ = base::TimeTicks::Now();
   job_stuck_begin_time_ = download_start_time_;
@@ -607,10 +476,6 @@
 
   VLOG(1) << "Starting BITS download for: " << url.spec();
 
-<<<<<<< HEAD
-  ResetInterfacePointers();
-=======
->>>>>>> 626889fb
   main_task_runner()->PostTask(
       FROM_HERE, base::BindOnce(&BackgroundDownloader::StartTimer, this));
 }
@@ -636,18 +501,8 @@
 
 // Called any time the timer fires.
 void BackgroundDownloader::OnDownloading() {
-<<<<<<< HEAD
-  CHECK(com_task_runner_->RunsTasksInCurrentSequence());
-
-  HRESULT hr = UpdateInterfacePointers();
-  if (FAILED(hr)) {
-    EndDownload(hr);
-    return;
-  }
-=======
-  DCHECK_CALLED_ON_VALID_SEQUENCE(com_sequence_checker_);
-  CheckIsMta();
->>>>>>> 626889fb
+  DCHECK_CALLED_ON_VALID_SEQUENCE(com_sequence_checker_);
+  CheckIsMta();
 
   BG_JOB_STATE job_state = BG_JOB_STATE_ERROR;
   HRESULT hr = job_->GetState(&job_state);
@@ -698,10 +553,6 @@
     return;
   }
 
-<<<<<<< HEAD
-  ResetInterfacePointers();
-=======
->>>>>>> 626889fb
   main_task_runner()->PostTask(
       FROM_HERE, base::BindOnce(&BackgroundDownloader::StartTimer, this));
 }
@@ -709,12 +560,8 @@
 // Completes the BITS download, picks up the file path of the response, and
 // notifies the CrxDownloader. The function should be called only once.
 void BackgroundDownloader::EndDownload(HRESULT error) {
-<<<<<<< HEAD
-  CHECK(com_task_runner_->RunsTasksInCurrentSequence());
-=======
-  DCHECK_CALLED_ON_VALID_SEQUENCE(com_sequence_checker_);
-  CheckIsMta();
->>>>>>> 626889fb
+  DCHECK_CALLED_ON_VALID_SEQUENCE(com_sequence_checker_);
+  CheckIsMta();
 
   const base::TimeTicks download_end_time(base::TimeTicks::Now());
   const base::TimeDelta download_time =
@@ -777,11 +624,7 @@
   HRESULT hr = GetJobError(job_, &error_code);
   if (FAILED(hr)) {
     error_code = hr;
-<<<<<<< HEAD
-
-=======
-  }
->>>>>>> 626889fb
+  }
   CHECK(FAILED(error_code));
   EndDownload(error_code);
   return true;
@@ -853,20 +696,11 @@
   return false;
 }
 
-<<<<<<< HEAD
-HRESULT BackgroundDownloader::QueueBitsJob(const GURL& url,
-                                           ComPtr<IBackgroundCopyJob>* job) {
-  CHECK(com_task_runner_->RunsTasksInCurrentSequence());
-
-  size_t num_jobs = std::numeric_limits<size_t>::max();
-  HRESULT hr = GetBackgroundDownloaderJobCount(&num_jobs);
-=======
 HRESULT BackgroundDownloader::QueueBitsJob(
     const GURL& url,
     Microsoft::WRL::ComPtr<IBackgroundCopyJob>* job) {
   DCHECK_CALLED_ON_VALID_SEQUENCE(com_sequence_checker_);
   CheckIsMta();
->>>>>>> 626889fb
 
   // Remove some old jobs from the BITS queue before creating new jobs.
   CleanupStaleJobs();
@@ -947,11 +781,7 @@
   const std::wstring filename(base::SysUTF8ToWide(url.ExtractFileName()));
   HRESULT hr = job->AddFile(base::SysUTF8ToWide(url.spec()).c_str(),
                             tempdir.Append(filename).value().c_str());
-<<<<<<< HEAD
-  if (FAILED(hr))
-=======
-  if (FAILED(hr)) {
->>>>>>> 626889fb
+  if (FAILED(hr)) {
     return hr;
   }
 
@@ -980,11 +810,8 @@
 }
 
 bool BackgroundDownloader::IsStuck() {
-<<<<<<< HEAD
-=======
-  DCHECK_CALLED_ON_VALID_SEQUENCE(com_sequence_checker_);
-  CheckIsMta();
->>>>>>> 626889fb
+  DCHECK_CALLED_ON_VALID_SEQUENCE(com_sequence_checker_);
+  CheckIsMta();
   const base::TimeDelta job_stuck_timeout(base::Minutes(kJobStuckTimeoutMin));
   return job_stuck_begin_time_ + job_stuck_timeout < base::TimeTicks::Now();
 }
@@ -1026,68 +853,6 @@
   return S_OK;
 }
 
-<<<<<<< HEAD
-HRESULT BackgroundDownloader::UpdateInterfacePointers() {
-  CHECK(com_task_runner_->RunsTasksInCurrentSequence());
-
-  bits_manager_ = nullptr;
-  job_ = nullptr;
-
-  ComPtr<IGlobalInterfaceTable> git;
-  HRESULT hr = GetGit(&git);
-  if (FAILED(hr))
-    return hr;
-
-  hr = GetInterfaceFromGit(git, git_cookie_bits_manager_,
-                           IID_PPV_ARGS(&bits_manager_));
-  if (FAILED(hr))
-    return hr;
-
-  hr = GetInterfaceFromGit(git, git_cookie_job_, IID_PPV_ARGS(&job_));
-  if (FAILED(hr))
-    return hr;
-
-  return S_OK;
-}
-
-void BackgroundDownloader::ResetInterfacePointers() {
-  job_ = nullptr;
-  bits_manager_ = nullptr;
-}
-
-HRESULT BackgroundDownloader::ClearGit() {
-  CHECK(com_task_runner_->RunsTasksInCurrentSequence());
-
-  ResetInterfacePointers();
-
-  ComPtr<IGlobalInterfaceTable> git;
-  HRESULT hr = GetGit(&git);
-  if (FAILED(hr))
-    return hr;
-
-  const DWORD cookies[] = {
-      git_cookie_job_, git_cookie_bits_manager_
-  };
-
-  for (auto cookie : cookies) {
-    // TODO(sorin): check the result of the call, see crbug.com/644857.
-    git->RevokeInterfaceFromGlobal(cookie);
-  }
-
-  return S_OK;
-}
-
-HRESULT BackgroundDownloader::GetBackgroundDownloaderJobCount(
-    size_t* num_jobs) {
-  CHECK(com_task_runner_->RunsTasksInCurrentSequence());
-  CHECK(bits_manager_);
-
-  std::vector<ComPtr<IBackgroundCopyJob>> jobs;
-  const HRESULT hr =
-      FindBitsJobIf([](const ComPtr<IBackgroundCopyJob>&) { return true; },
-                    bits_manager_, &jobs);
-  if (FAILED(hr))
-=======
 HRESULT BackgroundDownloader::GetBackgroundDownloaderJobCount(
     size_t* num_jobs) {
   DCHECK_CALLED_ON_VALID_SEQUENCE(com_sequence_checker_);
@@ -1099,7 +864,6 @@
       [](const Microsoft::WRL::ComPtr<IBackgroundCopyJob>&) { return true; },
       bits_manager_, &jobs);
   if (FAILED(hr)) {
->>>>>>> 626889fb
     return hr;
   }
 
@@ -1108,12 +872,8 @@
 }
 
 void BackgroundDownloader::CleanupStaleJobs() {
-<<<<<<< HEAD
-  CHECK(com_task_runner_->RunsTasksInCurrentSequence());
-=======
-  DCHECK_CALLED_ON_VALID_SEQUENCE(com_sequence_checker_);
-  CheckIsMta();
->>>>>>> 626889fb
+  DCHECK_CALLED_ON_VALID_SEQUENCE(com_sequence_checker_);
+  CheckIsMta();
   CHECK(bits_manager_);
 
   static base::Time last_sweep;
