// Copyright 2014 The Chromium Authors
// Use of this source code is governed by a BSD-style license that can be
// found in the LICENSE file.

#ifndef COMPONENTS_UPDATE_CLIENT_BACKGROUND_DOWNLOADER_WIN_H_
#define COMPONENTS_UPDATE_CLIENT_BACKGROUND_DOWNLOADER_WIN_H_

#include <windows.h>

#include <bits.h>
#include <wrl/client.h>

#include <memory>

<<<<<<< HEAD
#include "base/memory/ref_counted.h"
=======
#include "base/functional/callback_forward.h"
#include "base/functional/function_ref.h"
#include "base/gtest_prod_util.h"
#include "base/memory/scoped_refptr.h"
>>>>>>> 626889fb
#include "base/sequence_checker.h"
#include "base/time/time.h"
#include "base/timer/timer.h"
#include "components/update_client/crx_downloader.h"

namespace base {
class FilePath;
class SequencedTaskRunner;
}  // namespace base

namespace update_client {

// Implements a downloader in terms of the BITS service. The public interface
// of this class and the CrxDownloader overrides are expected to be called
// from the main sequence. The rest of the class code runs on a sequenced
<<<<<<< HEAD
// task runner. The task runner must initialize COM.
//
// This class manages a COM client for Windows BITS. The client uses polling,
// triggered by an one-shot timer, to get state updates from BITS. Since the
// timer has sequence afinity, the callbacks from the timer are delegated to
// a sequenced task runner, which handles all client COM interaction with
// the BITS service.
=======
// task runner which is initialized by default as an MTA by the thread pool.
//
// This class manages a COM client for Windows BITS. The client uses polling,
// triggered by an one-shot timer, to get state updates from BITS. Since the
// timer has sequence affinity for the main sequence, the callbacks from the
// timer are delegated to a sequenced task runner, which handles all client COM
// interaction with the BITS service.
>>>>>>> 626889fb
class BackgroundDownloader : public CrxDownloader {
 public:
  explicit BackgroundDownloader(scoped_refptr<CrxDownloader> successor);

 private:
  friend class BackgroundDownloaderWinTest;
  FRIEND_TEST_ALL_PREFIXES(BackgroundDownloaderWinTest, CleansStaleDownloads);
  FRIEND_TEST_ALL_PREFIXES(BackgroundDownloaderWinTest, RetainsRecentDownloads);

  // Overrides for CrxDownloader.
  ~BackgroundDownloader() override;
<<<<<<< HEAD
  void DoStartDownload(const GURL& url) override;
=======
  base::OnceClosure DoStartDownload(const GURL& url) override;
>>>>>>> 626889fb

  // Called asynchronously on the |com_task_runner_| at different stages during
  // the download. |OnDownloading| can be called multiple times.
  // |EndDownload| switches the execution flow from the |com_task_runner_| to
  // the main sequence.
  void BeginDownload(const GURL& url);
  void OnDownloading();
  void EndDownload(HRESULT hr);

  HRESULT BeginDownloadHelper(const GURL& url);

  // Handles the job state transitions to a final state. Returns true always
  // since the download has reached a final state and no further processing for
  // this download is needed.
  bool OnStateTransferred();
  bool OnStateError();
  bool OnStateCancelled();
  bool OnStateAcknowledged();

  // Handles the transition to a transient state where the job is in the
  // queue but not actively transferring data. Returns true if the download has
  // been in this state for too long and it will be abandoned, or false, if
  // further processing for this download is needed.
  bool OnStateQueued();

  // Handles the job state transition to a transient error state, which may or
  // may not be considered final, depending on the error. Returns true if
  // the state is final, or false, if the download is allowed to continue.
  bool OnStateTransientError();

  // Handles the job state corresponding to transferring data. Returns false
  // always since this is never a final state.
  bool OnStateTransferring();

  void StartTimer();
  void OnTimer();

  // Creates or opens a job for the given url and queues it up. Returns S_OK if
  // a new job was created or S_FALSE if an existing job for the |url| was found
  // in the BITS queue.
  HRESULT QueueBitsJob(const GURL& url,
                       Microsoft::WRL::ComPtr<IBackgroundCopyJob>* job);
  HRESULT CreateOrOpenJob(const GURL& url,
                          Microsoft::WRL::ComPtr<IBackgroundCopyJob>* job);
  HRESULT InitializeNewJob(
      const Microsoft::WRL::ComPtr<IBackgroundCopyJob>& job,
      const GURL& url);

  // Returns true if at the time of the call, it appears that the job
  // has not been making progress toward completion.
  bool IsStuck();

  // Makes the downloaded file available to the caller by renaming the
  // temporary file to its destination and removing it from the BITS queue.
  HRESULT CompleteJob();

<<<<<<< HEAD
  // Revokes the interface pointers from GIT.
  HRESULT ClearGit();

  // Updates the BITS interface pointers so that the COM functions of these
  // interfaces can be called in this COM STA apartment.
  HRESULT UpdateInterfacePointers();

  // Resets the BITS interface pointers.
  void ResetInterfacePointers();

=======
>>>>>>> 626889fb
  // Returns the number of jobs in the BITS queue which were created by this
  // downloader.
  HRESULT GetBackgroundDownloaderJobCount(size_t* num_jobs);

  // Cleans up incompleted jobs that are too old.
  void CleanupStaleJobs();

<<<<<<< HEAD
  // This sequence checker is bound to the main sequence.
  SEQUENCE_CHECKER(sequence_checker_);
=======
  // Perform a best-effort cleanup up downloads that are too old.
  void CleanupStaleDownloads();

  // Enumerate the writable temporary directories matching |matcher|.
  void EnumerateDownloadDirs(
      const base::FilePath::StringType& matcher,
      base::FunctionRef<void(const base::FilePath& dir)> callback);

  // This sequence checker is bound to the main sequence.
  SEQUENCE_CHECKER(sequence_checker_);
  SEQUENCE_CHECKER(com_sequence_checker_);
>>>>>>> 626889fb

  // Executes blocking COM calls to BITS.
  scoped_refptr<base::SequencedTaskRunner> com_task_runner_;

  // The timer has sequence affinity. This member is created and destroyed
  // on the main task runner.
  std::unique_ptr<base::OneShotTimer> timer_;

  // Valid only in the MTA associated with `com_task_runner_`;
  Microsoft::WRL::ComPtr<IBackgroundCopyManager> bits_manager_;
  Microsoft::WRL::ComPtr<IBackgroundCopyJob> job_;

  // Contains the time when the download of the current url has started.
  base::TimeTicks download_start_time_;

  // Contains the time when the BITS job is last seen making progress.
  base::TimeTicks job_stuck_begin_time_;

  // Contains the path of the downloaded file if the download was successful.
  base::FilePath response_;
};

}  // namespace update_client

#endif  // COMPONENTS_UPDATE_CLIENT_BACKGROUND_DOWNLOADER_WIN_H_<|MERGE_RESOLUTION|>--- conflicted
+++ resolved
@@ -12,14 +12,10 @@
 
 #include <memory>
 
-<<<<<<< HEAD
-#include "base/memory/ref_counted.h"
-=======
 #include "base/functional/callback_forward.h"
 #include "base/functional/function_ref.h"
 #include "base/gtest_prod_util.h"
 #include "base/memory/scoped_refptr.h"
->>>>>>> 626889fb
 #include "base/sequence_checker.h"
 #include "base/time/time.h"
 #include "base/timer/timer.h"
@@ -35,15 +31,6 @@
 // Implements a downloader in terms of the BITS service. The public interface
 // of this class and the CrxDownloader overrides are expected to be called
 // from the main sequence. The rest of the class code runs on a sequenced
-<<<<<<< HEAD
-// task runner. The task runner must initialize COM.
-//
-// This class manages a COM client for Windows BITS. The client uses polling,
-// triggered by an one-shot timer, to get state updates from BITS. Since the
-// timer has sequence afinity, the callbacks from the timer are delegated to
-// a sequenced task runner, which handles all client COM interaction with
-// the BITS service.
-=======
 // task runner which is initialized by default as an MTA by the thread pool.
 //
 // This class manages a COM client for Windows BITS. The client uses polling,
@@ -51,7 +38,6 @@
 // timer has sequence affinity for the main sequence, the callbacks from the
 // timer are delegated to a sequenced task runner, which handles all client COM
 // interaction with the BITS service.
->>>>>>> 626889fb
 class BackgroundDownloader : public CrxDownloader {
  public:
   explicit BackgroundDownloader(scoped_refptr<CrxDownloader> successor);
@@ -63,11 +49,7 @@
 
   // Overrides for CrxDownloader.
   ~BackgroundDownloader() override;
-<<<<<<< HEAD
-  void DoStartDownload(const GURL& url) override;
-=======
   base::OnceClosure DoStartDownload(const GURL& url) override;
->>>>>>> 626889fb
 
   // Called asynchronously on the |com_task_runner_| at different stages during
   // the download. |OnDownloading| can be called multiple times.
@@ -124,19 +106,6 @@
   // temporary file to its destination and removing it from the BITS queue.
   HRESULT CompleteJob();
 
-<<<<<<< HEAD
-  // Revokes the interface pointers from GIT.
-  HRESULT ClearGit();
-
-  // Updates the BITS interface pointers so that the COM functions of these
-  // interfaces can be called in this COM STA apartment.
-  HRESULT UpdateInterfacePointers();
-
-  // Resets the BITS interface pointers.
-  void ResetInterfacePointers();
-
-=======
->>>>>>> 626889fb
   // Returns the number of jobs in the BITS queue which were created by this
   // downloader.
   HRESULT GetBackgroundDownloaderJobCount(size_t* num_jobs);
@@ -144,10 +113,6 @@
   // Cleans up incompleted jobs that are too old.
   void CleanupStaleJobs();
 
-<<<<<<< HEAD
-  // This sequence checker is bound to the main sequence.
-  SEQUENCE_CHECKER(sequence_checker_);
-=======
   // Perform a best-effort cleanup up downloads that are too old.
   void CleanupStaleDownloads();
 
@@ -159,7 +124,6 @@
   // This sequence checker is bound to the main sequence.
   SEQUENCE_CHECKER(sequence_checker_);
   SEQUENCE_CHECKER(com_sequence_checker_);
->>>>>>> 626889fb
 
   // Executes blocking COM calls to BITS.
   scoped_refptr<base::SequencedTaskRunner> com_task_runner_;
