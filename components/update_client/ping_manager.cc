--- conflicted
+++ resolved
@@ -24,58 +24,10 @@
 #include "components/update_client/request_sender.h"
 #include "components/update_client/update_client.h"
 #include "components/update_client/utils.h"
-#include "third_party/abseil-cpp/absl/types/optional.h"
 #include "url/gurl.h"
 
 namespace update_client {
 
-<<<<<<< HEAD
-namespace {
-
-const int kErrorNoEvents = -1;
-const int kErrorNoUrl = -2;
-
-// An instance of this class can send only one ping.
-class PingSender : public base::RefCountedThreadSafe<PingSender> {
- public:
-  using Callback = PingManager::Callback;
-
-  explicit PingSender(scoped_refptr<Configurator> config);
-
-  PingSender(const PingSender&) = delete;
-  PingSender& operator=(const PingSender&) = delete;
-
-  void SendPing(const Component& component,
-                const PersistedData& metadata,
-                Callback callback);
-
- protected:
-  virtual ~PingSender();
-
- private:
-  friend class base::RefCountedThreadSafe<PingSender>;
-  void SendPingComplete(int error,
-                        const std::string& response,
-                        int retry_after_sec);
-
-  SEQUENCE_CHECKER(sequence_checker_);
-
-  const scoped_refptr<Configurator> config_;
-  Callback callback_;
-  std::unique_ptr<RequestSender> request_sender_;
-};
-
-PingSender::PingSender(scoped_refptr<Configurator> config) : config_(config) {}
-
-PingSender::~PingSender() = default;
-
-void PingSender::SendPing(const Component& component,
-                          const PersistedData& metadata,
-                          Callback callback) {
-  DCHECK_CALLED_ON_VALID_SEQUENCE(sequence_checker_);
-
-  if (component.events().empty()) {
-=======
 PingManager::PingManager(scoped_refptr<Configurator> config)
     : config_(config) {}
 
@@ -90,17 +42,11 @@
   DCHECK_CALLED_ON_VALID_SEQUENCE(sequence_checker_);
 
   if (events.empty()) {
->>>>>>> 626889fb
     base::SequencedTaskRunner::GetCurrentDefault()->PostTask(
         FROM_HERE, base::BindOnce(std::move(callback)));
     return;
   }
 
-<<<<<<< HEAD
-  CHECK(component.crx_component());
-
-=======
->>>>>>> 626889fb
   auto urls(config_->PingUrl());
   if (component.requires_network_encryption) {
     RemoveUnsecureUrls(&urls);
@@ -112,63 +58,6 @@
     return;
   }
 
-<<<<<<< HEAD
-  callback_ = std::move(callback);
-
-  std::vector<protocol_request::App> apps;
-  apps.push_back(MakeProtocolApp(
-      component.id(), component.crx_component()->version,
-      component.crx_component()->ap, component.crx_component()->brand,
-      config_->GetLang(), metadata.GetInstallDate(component.id()),
-      component.crx_component()->install_source,
-      component.crx_component()->install_location,
-      component.crx_component()->fingerprint,
-      component.crx_component()->installer_attributes,
-      metadata.GetCohort(component.id()),
-      metadata.GetCohortHint(component.id()),
-      metadata.GetCohortName(component.id()),
-      component.crx_component()->channel,
-      component.crx_component()->disabled_reasons,
-      absl::nullopt /* update check */, {} /* data */, absl::nullopt /* ping */,
-      component.GetEvents()));
-  request_sender_ = std::make_unique<RequestSender>(config_);
-  request_sender_->Send(
-      urls, {},
-      config_->GetProtocolHandlerFactory()->CreateSerializer()->Serialize(
-          MakeProtocolRequest(
-              !config_->IsPerUserInstall(), component.session_id(),
-              config_->GetProdId(), config_->GetBrowserVersion().GetString(),
-              config_->GetChannel(), config_->GetOSLongName(),
-              config_->GetDownloadPreference(),
-              config_->IsMachineExternallyManaged(),
-              config_->ExtraRequestParams(), {}, std::move(apps))),
-      false, base::BindOnce(&PingSender::SendPingComplete, this));
-}
-
-void PingSender::SendPingComplete(int error,
-                                  const std::string& response,
-                                  int retry_after_sec) {
-  DCHECK_CALLED_ON_VALID_SEQUENCE(sequence_checker_);
-  std::move(callback_).Run(error, response);
-}
-
-}  // namespace
-
-PingManager::PingManager(scoped_refptr<Configurator> config)
-    : config_(config) {}
-
-PingManager::~PingManager() {
-  DCHECK_CALLED_ON_VALID_SEQUENCE(sequence_checker_);
-}
-
-void PingManager::SendPing(const Component& component,
-                           const PersistedData& metadata,
-                           Callback callback) {
-  DCHECK_CALLED_ON_VALID_SEQUENCE(sequence_checker_);
-
-  auto ping_sender = base::MakeRefCounted<PingSender>(config_);
-  ping_sender->SendPing(component, metadata, std::move(callback));
-=======
   // Install IDs are only sent on requests carrying an install event (2).
   bool send_install_id = false;
   for (const auto& event : events) {
@@ -209,7 +98,6 @@
                             const std::string& response,
                             int retry_after_sec) { std::move(callback).Run(); },
                          std::move(callback)));
->>>>>>> 626889fb
 }
 
 }  // namespace update_client