// Copyright 2015 The Chromium Authors
// Use of this source code is governed by a BSD-style license that can be
// found in the LICENSE file.

#include "components/update_client/update_engine.h"

#include <algorithm>
#include <memory>
<<<<<<< HEAD
#include <string>
#include <utility>

#include "base/check.h"
#include "base/check_op.h"
=======
#include <optional>
#include <string>
#include <utility>
#include <vector>

#include "base/barrier_callback.h"
#include "base/check_op.h"
#include "base/files/file_path.h"
>>>>>>> 626889fb
#include "base/functional/bind.h"
#include "base/functional/callback.h"
#include "base/functional/callback_helpers.h"
#include "base/location.h"
#include "base/logging.h"
#include "base/strings/strcat.h"
#include "base/task/sequenced_task_runner.h"
#include "base/uuid.h"
<<<<<<< HEAD
=======
#include "base/values.h"
#include "base/version.h"
>>>>>>> 626889fb
#include "components/prefs/pref_service.h"
#include "components/update_client/buildflags.h"
#include "components/update_client/component.h"
#include "components/update_client/configurator.h"
#include "components/update_client/crx_cache.h"
#include "components/update_client/crx_update_item.h"
#include "components/update_client/persisted_data.h"
#include "components/update_client/protocol_parser.h"
#include "components/update_client/update_checker.h"
#include "components/update_client/update_client.h"
#include "components/update_client/update_client_errors.h"
#include "components/update_client/utils.h"
#include "third_party/abseil-cpp/absl/types/optional.h"

namespace update_client {

<<<<<<< HEAD
#if BUILDFLAG(ENABLE_PUFFIN_PATCHES)
// TODO(crbug.com/1349060) once Puffin patches are fully implemented,
// we should remove this #if.
=======
namespace {

base::Value::Dict MakeEvent(UpdateClient::PingParams ping_params,
                            const base::Version& previous_version) {
  base::Value::Dict event;
  event.Set("eventtype", ping_params.event_type);
  event.Set("eventresult", ping_params.result);
  if (ping_params.error_code) {
    event.Set("errorcode", ping_params.error_code);
  }
  if (ping_params.extra_code1) {
    event.Set("extracode1", ping_params.extra_code1);
  }
  if (!ping_params.app_command_id.empty()) {
    event.Set("appcommandid", ping_params.app_command_id);
  }
  event.Set("previousversion", previous_version.GetString());
  return event;
}

}  // namespace

>>>>>>> 626889fb
UpdateContext::UpdateContext(
    scoped_refptr<Configurator> config,
    absl::optional<scoped_refptr<CrxCache>> crx_cache,
    bool is_foreground,
    bool is_install,
    const std::vector<std::string>& ids,
    UpdateClient::CrxStateChangeCallback crx_state_change_callback,
<<<<<<< HEAD
    const UpdateEngine::NotifyObserversCallback& notify_observers_callback,
    UpdateEngine::Callback callback,
    PersistedData* persisted_data,
    bool is_update_check_only)
=======
    UpdateEngine::Callback callback,
    PersistedData* persisted_data,
    bool is_update_check_only,
    base::RepeatingCallback<int64_t(const base::FilePath&)> get_available_space)
>>>>>>> 626889fb
    : config(config),
      crx_cache_(crx_cache),
      is_foreground(is_foreground),
      is_install(is_install),
      ids(ids),
      crx_state_change_callback(crx_state_change_callback),
<<<<<<< HEAD
      notify_observers_callback(notify_observers_callback),
=======
>>>>>>> 626889fb
      callback(std::move(callback)),
      session_id(base::StrCat(
          {"{", base::Uuid::GenerateRandomV4().AsLowercaseString(), "}"})),
      persisted_data(persisted_data),
<<<<<<< HEAD
      is_update_check_only(is_update_check_only) {
=======
      is_update_check_only(is_update_check_only),
      get_available_space(get_available_space) {
>>>>>>> 626889fb
  for (const auto& id : ids) {
    components.insert(
        std::make_pair(id, std::make_unique<Component>(*this, id)));
  }
}
<<<<<<< HEAD
#else
UpdateContext::UpdateContext(
    scoped_refptr<Configurator> config,
    bool is_foreground,
    bool is_install,
    const std::vector<std::string>& ids,
    UpdateClient::CrxStateChangeCallback crx_state_change_callback,
    const UpdateEngine::NotifyObserversCallback& notify_observers_callback,
    UpdateEngine::Callback callback,
    PersistedData* persisted_data,
    bool is_update_check_only)
    : config(config),
      is_foreground(is_foreground),
      is_install(is_install),
      ids(ids),
      crx_state_change_callback(crx_state_change_callback),
      notify_observers_callback(notify_observers_callback),
      callback(std::move(callback)),
      session_id(base::StrCat(
          {"{", base::Uuid::GenerateRandomV4().AsLowercaseString(), "}"})),
      persisted_data(persisted_data),
      is_update_check_only(is_update_check_only) {
  for (const auto& id : ids) {
    components.insert(
        std::make_pair(id, std::make_unique<Component>(*this, id)));
  }
}
#endif
=======
>>>>>>> 626889fb

UpdateContext::~UpdateContext() = default;

UpdateEngine::UpdateEngine(
    scoped_refptr<Configurator> config,
    UpdateChecker::Factory update_checker_factory,
    scoped_refptr<PingManager> ping_manager,
    const UpdateClient::CrxStateChangeCallback& notify_observers_callback)
    : config_(config),

      update_checker_factory_(update_checker_factory),
      ping_manager_(ping_manager),
<<<<<<< HEAD
      metadata_(
          std::make_unique<PersistedData>(config->GetPrefService(),
                                          config->GetActivityDataService())),
      notify_observers_callback_(notify_observers_callback) {
#if BUILDFLAG(ENABLE_PUFFIN_PATCHES)
  // TODO(crbug.com/1349060) once Puffin patches are fully implemented,
  // we should remove this #if.
  absl::optional<base::FilePath> crx_cache_path = config->GetCrxCachePath();
  if (!crx_cache_path.has_value()) {
    crx_cache_ = absl::nullopt;
  } else {
    CrxCache::Options options(crx_cache_path.value());
    crx_cache_ = absl::optional<scoped_refptr<CrxCache>>(
        base::MakeRefCounted<CrxCache>(options));
  }
#endif
}
=======
      notify_observers_callback_(notify_observers_callback) {}
>>>>>>> 626889fb

UpdateEngine::~UpdateEngine() = default;

base::RepeatingClosure UpdateEngine::Update(
    bool is_foreground,
    bool is_install,
    const std::vector<std::string>& ids,
    UpdateClient::CrxDataCallback crx_data_callback,
    UpdateClient::CrxStateChangeCallback crx_state_change_callback,
    Callback callback) {
  DCHECK_CALLED_ON_VALID_SEQUENCE(sequence_checker_);
  return InvokeOperation(is_foreground, /*is_update_check_only=*/false,
                         is_install, ids, std::move(crx_data_callback),
                         std::move(crx_state_change_callback),
                         std::move(callback));
}

void UpdateEngine::CheckForUpdate(
    bool is_foreground,
    const std::string& id,
    UpdateClient::CrxDataCallback crx_data_callback,
    UpdateClient::CrxStateChangeCallback crx_state_change_callback,
    Callback callback) {
  DCHECK_CALLED_ON_VALID_SEQUENCE(sequence_checker_);
  InvokeOperation(is_foreground, /*is_update_check_only=*/true,
                  /*is_install=*/false, {id}, std::move(crx_data_callback),
                  std::move(crx_state_change_callback), std::move(callback));
}

base::RepeatingClosure UpdateEngine::InvokeOperation(
    bool is_foreground,
    bool is_update_check_only,
    bool is_install,
    const std::vector<std::string>& ids,
    UpdateClient::CrxDataCallback crx_data_callback,
    UpdateClient::CrxStateChangeCallback crx_state_change_callback,
    Callback callback) {
  DCHECK_CALLED_ON_VALID_SEQUENCE(sequence_checker_);
  if (ids.empty()) {
    base::SequencedTaskRunner::GetCurrentDefault()->PostTask(
        FROM_HERE,
        base::BindOnce(std::move(callback), Error::INVALID_ARGUMENT));
    return base::DoNothing();
  }

  if (IsThrottled(is_foreground)) {
    base::SequencedTaskRunner::GetCurrentDefault()->PostTask(
        FROM_HERE, base::BindOnce(std::move(callback), Error::RETRY_LATER));
    return base::DoNothing();
<<<<<<< HEAD
  }

  // Calls out to get the corresponding CrxComponent data for the components.
  const std::vector<absl::optional<CrxComponent>> crx_components =
      std::move(crx_data_callback).Run(ids);
  if (crx_components.size() < ids.size()) {
    base::SequencedTaskRunner::GetCurrentDefault()->PostTask(
        FROM_HERE,
        base::BindOnce(std::move(callback), Error::BAD_CRX_DATA_CALLBACK));
    return base::DoNothing();
  }

  const auto update_context = base::MakeRefCounted<UpdateContext>(
      config_,
#if BUILDFLAG(ENABLE_PUFFIN_PATCHES)
      // TODO(crbug.com/1349060) once Puffin patches are fully implemented,
      // we should remove this #if.
      crx_cache_,
#endif
      is_foreground, is_install, ids, crx_state_change_callback,
      notify_observers_callback_, std::move(callback), metadata_.get(),
      is_update_check_only);
  CHECK(!update_context->session_id.empty());

  const auto result = update_contexts_.insert(
      std::make_pair(update_context->session_id, update_context));
  CHECK(result.second);
=======
  }

  scoped_refptr<UpdateContext> update_context =
      base::MakeRefCounted<UpdateContext>(
          config_, is_foreground, is_install, ids,
          crx_state_change_callback
              ? base::BindRepeating(
                    [](UpdateClient::CrxStateChangeCallback a,
                       UpdateClient::CrxStateChangeCallback b,
                       const CrxUpdateItem& item) {
                      a.Run(item);
                      b.Run(item);
                    },
                    crx_state_change_callback, notify_observers_callback_)
              : notify_observers_callback_,
          std::move(callback), config_->GetPersistedData(),
          is_update_check_only);
  CHECK(!update_context->session_id.empty());

  const auto [unused, inserted] = update_contexts_.insert(
      std::make_pair(update_context->session_id, update_context));
  CHECK(inserted);

  // Calls out to get the corresponding CrxComponent data for the components.
  std::move(crx_data_callback)
      .Run(ids,
           base::BindOnce(&UpdateEngine::StartOperation, this, update_context));
  return is_update_check_only
             ? base::DoNothing()
             : base::BindRepeating(
                   [](scoped_refptr<UpdateContext> context) {
                     context->is_cancelled = true;
                     for (const auto& entry : context->components) {
                       entry.second->Cancel();
                     }
                   },
                   update_context);
}

void UpdateEngine::StartOperation(
    scoped_refptr<UpdateContext> update_context,
    const std::vector<std::optional<CrxComponent>>& crx_components) {
  DCHECK_CALLED_ON_VALID_SEQUENCE(sequence_checker_);
  if (crx_components.size() != update_context->ids.size()) {
    base::SequencedTaskRunner::GetCurrentDefault()->PostTask(
        FROM_HERE, base::BindOnce(std::move(update_context->callback),
                                  Error::BAD_CRX_DATA_CALLBACK));
    return;
  }
>>>>>>> 626889fb

  for (size_t i = 0; i != update_context->ids.size(); ++i) {
    const auto& id = update_context->ids[i];

    CHECK_EQ(update_context->components[id]->state(), ComponentState::kNew);

    const auto crx_component = crx_components[i];
    if (crx_component && (id == GetCrxComponentID(*crx_component))) {
      // This component can be checked for updates.
      auto& component = update_context->components[id];
      component->set_crx_component(*crx_component);
      component->set_previous_version(component->crx_component()->version);
      component->set_previous_fp(component->crx_component()->fingerprint);
      update_context->components_to_check_for_updates.push_back(id);
    } else {
      // |CrxDataCallback| did not return a CrxComponent instance for this
      // component, which most likely, has been uninstalled. This component
      // is going to be transitioned to an error state when the its |Handle|
      // method is called later on by the engine.
      update_context->component_queue.push(id);
    }
  }
  base::SequencedTaskRunner::GetCurrentDefault()->PostTask(
      FROM_HERE,
      base::BindOnce(update_context->components_to_check_for_updates.empty()
                         ? &UpdateEngine::HandleComponent
                         : &UpdateEngine::DoUpdateCheck,
                     this, update_context));
<<<<<<< HEAD
  return is_update_check_only ? base::DoNothing()
                              : base::BindRepeating(
                                    [](scoped_refptr<UpdateContext> context) {
                                      context->is_cancelled = true;
                                    },
                                    update_context);
=======
>>>>>>> 626889fb
}

void UpdateEngine::DoUpdateCheck(scoped_refptr<UpdateContext> update_context) {
  DCHECK_CALLED_ON_VALID_SEQUENCE(sequence_checker_);
  CHECK(update_context);

  // Make the components transition from |kNew| to |kChecking| state.
<<<<<<< HEAD
  for (const auto& id : update_context->components_to_check_for_updates)
    update_context->components[id]->Handle(base::DoNothing());
=======
  for (const auto& id : update_context->components_to_check_for_updates) {
    update_context->components[id]->Handle(base::DoNothing());
  }
>>>>>>> 626889fb

  update_context->update_checker = update_checker_factory_.Run(config_);

  update_context->update_checker->CheckForUpdates(
      update_context, config_->ExtraRequestParams(),
      base::BindOnce(&UpdateEngine::UpdateCheckResultsAvailable, this,
                     update_context));
}

void UpdateEngine::UpdateCheckResultsAvailable(
    scoped_refptr<UpdateContext> update_context,
<<<<<<< HEAD
    const absl::optional<ProtocolParser::Results>& results,
=======
    std::optional<ProtocolParser::Results> results,
>>>>>>> 626889fb
    ErrorCategory error_category,
    int error,
    int retry_after_sec) {
  DCHECK_CALLED_ON_VALID_SEQUENCE(sequence_checker_);
  CHECK(update_context);

  update_context->retry_after_sec = retry_after_sec;

  // Only positive values for throttle_sec are effective. 0 means that no
  // throttling occurs and it resets the throttle.
  // Negative values are not trusted and are ignored.
  static constexpr int kMaxRetryAfterSec = 24 * 60 * 60;  // 24 hours.
  const int throttle_sec =
      std::min(update_context->retry_after_sec, kMaxRetryAfterSec);
  if (throttle_sec >= 0) {
<<<<<<< HEAD
    throttle_updates_until_ =
        throttle_sec ? base::TimeTicks::Now() + base::Seconds(throttle_sec)
                     : base::TimeTicks();
=======
    config_->GetPersistedData()->SetThrottleUpdatesUntil(
        throttle_sec ? base::Time::Now() + base::Seconds(throttle_sec)
                     : base::Time());
>>>>>>> 626889fb
  }

  update_context->update_check_error = error;

  auto complete = base::BarrierCallback<bool>(
      update_context->components_to_check_for_updates.size(),
      base::BindOnce([](const std::vector<bool>&) {})
          .Then(base::BindOnce(&UpdateEngine::UpdateCheckComplete, this,
                               update_context)));
  if (error) {
    CHECK(!results);
    for (const auto& id : update_context->components_to_check_for_updates) {
      CHECK_EQ(1u, update_context->components.count(id));
      auto& component = update_context->components.at(id);
<<<<<<< HEAD
      component->SetUpdateCheckResult(absl::nullopt,
                                      ErrorCategory::kUpdateCheck, error);
=======
      component->SetUpdateCheckResult(std::nullopt, ErrorCategory::kUpdateCheck,
                                      error, complete);
>>>>>>> 626889fb
    }
    base::SequencedTaskRunner::GetCurrentDefault()->PostTask(
        FROM_HERE, base::BindOnce(&UpdateEngine::UpdateCheckComplete, this,
                                  update_context));
    return;
  }

  CHECK(results);
  CHECK_EQ(0, error);

  std::map<std::string, ProtocolParser::App> id_to_result;
  for (const auto& result : results->apps) {
    id_to_result[result.app_id] = result;
  }

  for (const auto& id : update_context->components_to_check_for_updates) {
    CHECK_EQ(1u, update_context->components.count(id));
    auto& component = update_context->components.at(id);
    const auto& it = id_to_result.find(id);
    if (it != id_to_result.end()) {
<<<<<<< HEAD
      const auto result = it->second;
      const auto pair = [](const std::string& status) {
        // First, handle app status literals which can be folded down as an
        // updatecheck status
        if (status == "error-unknownApplication")
=======
      const auto& result = it->second;
      const auto& [category, protocol_error] = [](const std::string& status) {
        // "ok" and "noupdate" are non-error cases.
        if (status == "ok" || status == "noupdate") {
          return std::make_pair(ErrorCategory::kNone, ProtocolError::NONE);
        }
        // Some app status literals can be folded down as an updatecheck status.
        if (status == "error-unknownApplication") {
>>>>>>> 626889fb
          return std::make_pair(ErrorCategory::kUpdateCheck,
                                ProtocolError::UNKNOWN_APPLICATION);
        }
        if (status == "restricted") {
          return std::make_pair(ErrorCategory::kUpdateCheck,
                                ProtocolError::RESTRICTED_APPLICATION);
        }
        if (status == "error-invalidAppId") {
          return std::make_pair(ErrorCategory::kUpdateCheck,
                                ProtocolError::INVALID_APPID);
        }
        if (status == "error-osnotsupported") {
          return std::make_pair(ErrorCategory::kUpdateCheck,
                                ProtocolError::OS_NOT_SUPPORTED);
        }
        if (status == "error-hwnotsupported") {
          return std::make_pair(ErrorCategory::kUpdateCheck,
                                ProtocolError::HW_NOT_SUPPORTED);
        }
        if (status == "error-hash") {
          return std::make_pair(ErrorCategory::kUpdateCheck,
                                ProtocolError::NO_HASH);
        }
        if (status == "error-unsupportedprotocol") {
          return std::make_pair(ErrorCategory::kUpdateCheck,
                                ProtocolError::UNSUPPORTED_PROTOCOL);
        }
        if (status == "error-internal") {
          return std::make_pair(ErrorCategory::kUpdateCheck,
                                ProtocolError::INTERNAL);
        }
        if (status == "error-inexpressible") {
          return std::make_pair(ErrorCategory::kUpdateCheck,
                                ProtocolError::INEXPRESSIBLE);
        }
        // Otherwise, this is an unknown status.
        return std::make_pair(ErrorCategory::kUpdateCheck,
                              ProtocolError::UNKNOWN_ERROR);
      }(result.status);
<<<<<<< HEAD
      component->SetUpdateCheckResult(result, pair.first,
                                      static_cast<int>(pair.second));
    } else {
      component->SetUpdateCheckResult(
          absl::nullopt, ErrorCategory::kUpdateCheck,
          static_cast<int>(ProtocolError::UPDATE_RESPONSE_NOT_FOUND));
    }
  }

  base::SequencedTaskRunner::GetCurrentDefault()->PostTask(
      FROM_HERE,
      base::BindOnce(&UpdateEngine::UpdateCheckComplete, this, update_context));
=======
      component->SetUpdateCheckResult(
          result, category, static_cast<int>(protocol_error), complete);
    } else {
      component->SetUpdateCheckResult(
          std::nullopt, ErrorCategory::kUpdateCheck,
          static_cast<int>(ProtocolError::UPDATE_RESPONSE_NOT_FOUND), complete);
    }
  }
>>>>>>> 626889fb
}

void UpdateEngine::UpdateCheckComplete(
    scoped_refptr<UpdateContext> update_context) {
  DCHECK_CALLED_ON_VALID_SEQUENCE(sequence_checker_);
  CHECK(update_context);

  for (const auto& id : update_context->components_to_check_for_updates) {
    update_context->component_queue.push(id);

    // Handle the |kChecking| state and transition the component to the
    // next state, depending on the update check results.
    CHECK_EQ(1u, update_context->components.count(id));
    auto& component = update_context->components.at(id);
    CHECK_EQ(component->state(), ComponentState::kChecking);
    component->Handle(base::DoNothing());
  }

  base::SequencedTaskRunner::GetCurrentDefault()->PostTask(
      FROM_HERE,
      base::BindOnce(&UpdateEngine::HandleComponent, this, update_context));
}

void UpdateEngine::HandleComponent(
    scoped_refptr<UpdateContext> update_context) {
  DCHECK_CALLED_ON_VALID_SEQUENCE(sequence_checker_);
  CHECK(update_context);

  auto& queue = update_context->component_queue;

  if (queue.empty()) {
    const Error error = update_context->update_check_error
                            ? Error::UPDATE_CHECK_ERROR
                            : Error::NONE;

    base::SequencedTaskRunner::GetCurrentDefault()->PostTask(
        FROM_HERE, base::BindOnce(&UpdateEngine::UpdateComplete, this,
                                  update_context, error));
    return;
  }

  const auto& id = queue.front();
  CHECK_EQ(1u, update_context->components.count(id));
  const auto& component = update_context->components.at(id);
  CHECK(component);

  auto& next_update_delay = update_context->next_update_delay;
  if (!next_update_delay.is_zero() && component->IsUpdateAvailable()) {
    base::SequencedTaskRunner::GetCurrentDefault()->PostDelayedTask(
        FROM_HERE,
        base::BindOnce(&UpdateEngine::HandleComponent, this, update_context),
        next_update_delay);
    next_update_delay = base::TimeDelta();
<<<<<<< HEAD
    component->NotifyWait();
=======
>>>>>>> 626889fb
    return;
  }

  component->Handle(base::BindOnce(&UpdateEngine::HandleComponentComplete, this,
                                   update_context));
}

void UpdateEngine::HandleComponentComplete(
    scoped_refptr<UpdateContext> update_context) {
  DCHECK_CALLED_ON_VALID_SEQUENCE(sequence_checker_);
  CHECK(update_context);

  auto& queue = update_context->component_queue;
  CHECK(!queue.empty());

  const auto& id = queue.front();
  CHECK_EQ(1u, update_context->components.count(id));
  const auto& component = update_context->components.at(id);
  CHECK(component);

  base::OnceClosure callback =
      base::BindOnce(&UpdateEngine::HandleComponent, this, update_context);
  if (component->IsHandled()) {
    update_context->next_update_delay = component->GetUpdateDuration();
    queue.pop();
    if (!component->events().empty()) {
<<<<<<< HEAD
      ping_manager_->SendPing(
          *component, *metadata_,
          base::BindOnce([](base::OnceClosure callback, int,
                            const std::string&) { std::move(callback).Run(); },
                         std::move(callback)));
=======
      CHECK(component->crx_component());
      ping_manager_->SendPing(component->session_id(),
                              *component->crx_component(),
                              component->GetEvents(), std::move(callback));
>>>>>>> 626889fb
      return;
    }
  }

  base::SequencedTaskRunner::GetCurrentDefault()->PostTask(FROM_HERE,
                                                           std::move(callback));
}

void UpdateEngine::UpdateComplete(scoped_refptr<UpdateContext> update_context,
                                  Error error) {
  DCHECK_CALLED_ON_VALID_SEQUENCE(sequence_checker_);
  CHECK(update_context);

  const auto num_erased = update_contexts_.erase(update_context->session_id);
  CHECK_EQ(1u, num_erased);

  base::SequencedTaskRunner::GetCurrentDefault()->PostTask(
      FROM_HERE, base::BindOnce(std::move(update_context->callback), error));
}

bool UpdateEngine::GetUpdateState(const std::string& id,
                                  CrxUpdateItem* update_item) {
  DCHECK_CALLED_ON_VALID_SEQUENCE(sequence_checker_);
  for (const auto& context : update_contexts_) {
    const auto& components = context.second->components;
    const auto it = components.find(id);
    if (it != components.end()) {
      *update_item = it->second->GetCrxUpdateItem();
      return true;
    }
  }
  return false;
}

bool UpdateEngine::IsThrottled(bool is_foreground) const {
  DCHECK_CALLED_ON_VALID_SEQUENCE(sequence_checker_);

  base::Time throttle_updates_until =
      config_->GetPersistedData()->GetThrottleUpdatesUntil();

  if (is_foreground || throttle_updates_until.is_null()) {
    return false;
  }

  const auto now(base::Time::Now());

  // Throttle the calls in the interval (t - 1 day, t) to limit the effect of
  // unset clocks or clock drift.
<<<<<<< HEAD
  return throttle_updates_until_ - base::Days(1) < now &&
         now < throttle_updates_until_;
}

void UpdateEngine::SendUninstallPing(const CrxComponent& crx_component,
                                     int reason,
                                     Callback callback) {
  DCHECK_CALLED_ON_VALID_SEQUENCE(sequence_checker_);

  const std::string& id = crx_component.app_id;

  const auto update_context = base::MakeRefCounted<UpdateContext>(
      config_,
#if BUILDFLAG(ENABLE_PUFFIN_PATCHES)
      // TODO(crbug.com/1349060) once Puffin patches are fully implemented,
      // we should remove this #if.
      crx_cache_,
#endif
      false, false, std::vector<std::string>{id},
      UpdateClient::CrxStateChangeCallback(),
      UpdateEngine::NotifyObserversCallback(), std::move(callback),
      metadata_.get(), /*is_update_check_only=*/false);
  CHECK(!update_context->session_id.empty());

  const auto result = update_contexts_.insert(
      std::make_pair(update_context->session_id, update_context));
  CHECK(result.second);

  CHECK(update_context);
  CHECK_EQ(1u, update_context->ids.size());
  CHECK_EQ(1u, update_context->components.count(id));
  const auto& component = update_context->components.at(id);

  component->Uninstall(crx_component, reason);

  update_context->component_queue.push(id);

  base::SequencedTaskRunner::GetCurrentDefault()->PostTask(
      FROM_HERE,
      base::BindOnce(&UpdateEngine::HandleComponent, this, update_context));
=======
  return throttle_updates_until - base::Days(1) < now &&
         now < throttle_updates_until;
}

void UpdateEngine::SendPing(const CrxComponent& crx_component,
                            UpdateClient::PingParams ping_params,
                            Callback callback) {
  DCHECK_CALLED_ON_VALID_SEQUENCE(sequence_checker_);
  std::vector<base::Value::Dict> events;
  events.push_back(MakeEvent(ping_params, crx_component.version));
  ping_manager_->SendPing(
      base::StrCat(
          {"{", base::Uuid::GenerateRandomV4().AsLowercaseString(), "}"}),
      crx_component, std::move(events),
      base::BindOnce(std::move(callback), Error::NONE));
>>>>>>> 626889fb
}

}  // namespace update_client<|MERGE_RESOLUTION|>--- conflicted
+++ resolved
@@ -6,13 +6,6 @@
 
 #include <algorithm>
 #include <memory>
-<<<<<<< HEAD
-#include <string>
-#include <utility>
-
-#include "base/check.h"
-#include "base/check_op.h"
-=======
 #include <optional>
 #include <string>
 #include <utility>
@@ -21,7 +14,6 @@
 #include "base/barrier_callback.h"
 #include "base/check_op.h"
 #include "base/files/file_path.h"
->>>>>>> 626889fb
 #include "base/functional/bind.h"
 #include "base/functional/callback.h"
 #include "base/functional/callback_helpers.h"
@@ -30,13 +22,9 @@
 #include "base/strings/strcat.h"
 #include "base/task/sequenced_task_runner.h"
 #include "base/uuid.h"
-<<<<<<< HEAD
-=======
 #include "base/values.h"
 #include "base/version.h"
->>>>>>> 626889fb
 #include "components/prefs/pref_service.h"
-#include "components/update_client/buildflags.h"
 #include "components/update_client/component.h"
 #include "components/update_client/configurator.h"
 #include "components/update_client/crx_cache.h"
@@ -47,15 +35,9 @@
 #include "components/update_client/update_client.h"
 #include "components/update_client/update_client_errors.h"
 #include "components/update_client/utils.h"
-#include "third_party/abseil-cpp/absl/types/optional.h"
 
 namespace update_client {
 
-<<<<<<< HEAD
-#if BUILDFLAG(ENABLE_PUFFIN_PATCHES)
-// TODO(crbug.com/1349060) once Puffin patches are fully implemented,
-// we should remove this #if.
-=======
 namespace {
 
 base::Value::Dict MakeEvent(UpdateClient::PingParams ping_params,
@@ -78,81 +60,32 @@
 
 }  // namespace
 
->>>>>>> 626889fb
-UpdateContext::UpdateContext(
-    scoped_refptr<Configurator> config,
-    absl::optional<scoped_refptr<CrxCache>> crx_cache,
-    bool is_foreground,
-    bool is_install,
-    const std::vector<std::string>& ids,
-    UpdateClient::CrxStateChangeCallback crx_state_change_callback,
-<<<<<<< HEAD
-    const UpdateEngine::NotifyObserversCallback& notify_observers_callback,
-    UpdateEngine::Callback callback,
-    PersistedData* persisted_data,
-    bool is_update_check_only)
-=======
-    UpdateEngine::Callback callback,
-    PersistedData* persisted_data,
-    bool is_update_check_only,
-    base::RepeatingCallback<int64_t(const base::FilePath&)> get_available_space)
->>>>>>> 626889fb
-    : config(config),
-      crx_cache_(crx_cache),
-      is_foreground(is_foreground),
-      is_install(is_install),
-      ids(ids),
-      crx_state_change_callback(crx_state_change_callback),
-<<<<<<< HEAD
-      notify_observers_callback(notify_observers_callback),
-=======
->>>>>>> 626889fb
-      callback(std::move(callback)),
-      session_id(base::StrCat(
-          {"{", base::Uuid::GenerateRandomV4().AsLowercaseString(), "}"})),
-      persisted_data(persisted_data),
-<<<<<<< HEAD
-      is_update_check_only(is_update_check_only) {
-=======
-      is_update_check_only(is_update_check_only),
-      get_available_space(get_available_space) {
->>>>>>> 626889fb
-  for (const auto& id : ids) {
-    components.insert(
-        std::make_pair(id, std::make_unique<Component>(*this, id)));
-  }
-}
-<<<<<<< HEAD
-#else
 UpdateContext::UpdateContext(
     scoped_refptr<Configurator> config,
     bool is_foreground,
     bool is_install,
     const std::vector<std::string>& ids,
     UpdateClient::CrxStateChangeCallback crx_state_change_callback,
-    const UpdateEngine::NotifyObserversCallback& notify_observers_callback,
     UpdateEngine::Callback callback,
     PersistedData* persisted_data,
-    bool is_update_check_only)
+    bool is_update_check_only,
+    base::RepeatingCallback<int64_t(const base::FilePath&)> get_available_space)
     : config(config),
       is_foreground(is_foreground),
       is_install(is_install),
       ids(ids),
       crx_state_change_callback(crx_state_change_callback),
-      notify_observers_callback(notify_observers_callback),
       callback(std::move(callback)),
       session_id(base::StrCat(
           {"{", base::Uuid::GenerateRandomV4().AsLowercaseString(), "}"})),
       persisted_data(persisted_data),
-      is_update_check_only(is_update_check_only) {
+      is_update_check_only(is_update_check_only),
+      get_available_space(get_available_space) {
   for (const auto& id : ids) {
     components.insert(
         std::make_pair(id, std::make_unique<Component>(*this, id)));
   }
 }
-#endif
-=======
->>>>>>> 626889fb
 
 UpdateContext::~UpdateContext() = default;
 
@@ -162,30 +95,9 @@
     scoped_refptr<PingManager> ping_manager,
     const UpdateClient::CrxStateChangeCallback& notify_observers_callback)
     : config_(config),
-
       update_checker_factory_(update_checker_factory),
       ping_manager_(ping_manager),
-<<<<<<< HEAD
-      metadata_(
-          std::make_unique<PersistedData>(config->GetPrefService(),
-                                          config->GetActivityDataService())),
-      notify_observers_callback_(notify_observers_callback) {
-#if BUILDFLAG(ENABLE_PUFFIN_PATCHES)
-  // TODO(crbug.com/1349060) once Puffin patches are fully implemented,
-  // we should remove this #if.
-  absl::optional<base::FilePath> crx_cache_path = config->GetCrxCachePath();
-  if (!crx_cache_path.has_value()) {
-    crx_cache_ = absl::nullopt;
-  } else {
-    CrxCache::Options options(crx_cache_path.value());
-    crx_cache_ = absl::optional<scoped_refptr<CrxCache>>(
-        base::MakeRefCounted<CrxCache>(options));
-  }
-#endif
-}
-=======
       notify_observers_callback_(notify_observers_callback) {}
->>>>>>> 626889fb
 
 UpdateEngine::~UpdateEngine() = default;
 
@@ -235,35 +147,6 @@
     base::SequencedTaskRunner::GetCurrentDefault()->PostTask(
         FROM_HERE, base::BindOnce(std::move(callback), Error::RETRY_LATER));
     return base::DoNothing();
-<<<<<<< HEAD
-  }
-
-  // Calls out to get the corresponding CrxComponent data for the components.
-  const std::vector<absl::optional<CrxComponent>> crx_components =
-      std::move(crx_data_callback).Run(ids);
-  if (crx_components.size() < ids.size()) {
-    base::SequencedTaskRunner::GetCurrentDefault()->PostTask(
-        FROM_HERE,
-        base::BindOnce(std::move(callback), Error::BAD_CRX_DATA_CALLBACK));
-    return base::DoNothing();
-  }
-
-  const auto update_context = base::MakeRefCounted<UpdateContext>(
-      config_,
-#if BUILDFLAG(ENABLE_PUFFIN_PATCHES)
-      // TODO(crbug.com/1349060) once Puffin patches are fully implemented,
-      // we should remove this #if.
-      crx_cache_,
-#endif
-      is_foreground, is_install, ids, crx_state_change_callback,
-      notify_observers_callback_, std::move(callback), metadata_.get(),
-      is_update_check_only);
-  CHECK(!update_context->session_id.empty());
-
-  const auto result = update_contexts_.insert(
-      std::make_pair(update_context->session_id, update_context));
-  CHECK(result.second);
-=======
   }
 
   scoped_refptr<UpdateContext> update_context =
@@ -313,7 +196,6 @@
                                   Error::BAD_CRX_DATA_CALLBACK));
     return;
   }
->>>>>>> 626889fb
 
   for (size_t i = 0; i != update_context->ids.size(); ++i) {
     const auto& id = update_context->ids[i];
@@ -342,15 +224,6 @@
                          ? &UpdateEngine::HandleComponent
                          : &UpdateEngine::DoUpdateCheck,
                      this, update_context));
-<<<<<<< HEAD
-  return is_update_check_only ? base::DoNothing()
-                              : base::BindRepeating(
-                                    [](scoped_refptr<UpdateContext> context) {
-                                      context->is_cancelled = true;
-                                    },
-                                    update_context);
-=======
->>>>>>> 626889fb
 }
 
 void UpdateEngine::DoUpdateCheck(scoped_refptr<UpdateContext> update_context) {
@@ -358,14 +231,9 @@
   CHECK(update_context);
 
   // Make the components transition from |kNew| to |kChecking| state.
-<<<<<<< HEAD
-  for (const auto& id : update_context->components_to_check_for_updates)
-    update_context->components[id]->Handle(base::DoNothing());
-=======
   for (const auto& id : update_context->components_to_check_for_updates) {
     update_context->components[id]->Handle(base::DoNothing());
   }
->>>>>>> 626889fb
 
   update_context->update_checker = update_checker_factory_.Run(config_);
 
@@ -377,11 +245,7 @@
 
 void UpdateEngine::UpdateCheckResultsAvailable(
     scoped_refptr<UpdateContext> update_context,
-<<<<<<< HEAD
-    const absl::optional<ProtocolParser::Results>& results,
-=======
     std::optional<ProtocolParser::Results> results,
->>>>>>> 626889fb
     ErrorCategory error_category,
     int error,
     int retry_after_sec) {
@@ -397,15 +261,9 @@
   const int throttle_sec =
       std::min(update_context->retry_after_sec, kMaxRetryAfterSec);
   if (throttle_sec >= 0) {
-<<<<<<< HEAD
-    throttle_updates_until_ =
-        throttle_sec ? base::TimeTicks::Now() + base::Seconds(throttle_sec)
-                     : base::TimeTicks();
-=======
     config_->GetPersistedData()->SetThrottleUpdatesUntil(
         throttle_sec ? base::Time::Now() + base::Seconds(throttle_sec)
                      : base::Time());
->>>>>>> 626889fb
   }
 
   update_context->update_check_error = error;
@@ -420,17 +278,9 @@
     for (const auto& id : update_context->components_to_check_for_updates) {
       CHECK_EQ(1u, update_context->components.count(id));
       auto& component = update_context->components.at(id);
-<<<<<<< HEAD
-      component->SetUpdateCheckResult(absl::nullopt,
-                                      ErrorCategory::kUpdateCheck, error);
-=======
       component->SetUpdateCheckResult(std::nullopt, ErrorCategory::kUpdateCheck,
                                       error, complete);
->>>>>>> 626889fb
     }
-    base::SequencedTaskRunner::GetCurrentDefault()->PostTask(
-        FROM_HERE, base::BindOnce(&UpdateEngine::UpdateCheckComplete, this,
-                                  update_context));
     return;
   }
 
@@ -447,13 +297,6 @@
     auto& component = update_context->components.at(id);
     const auto& it = id_to_result.find(id);
     if (it != id_to_result.end()) {
-<<<<<<< HEAD
-      const auto result = it->second;
-      const auto pair = [](const std::string& status) {
-        // First, handle app status literals which can be folded down as an
-        // updatecheck status
-        if (status == "error-unknownApplication")
-=======
       const auto& result = it->second;
       const auto& [category, protocol_error] = [](const std::string& status) {
         // "ok" and "noupdate" are non-error cases.
@@ -462,7 +305,6 @@
         }
         // Some app status literals can be folded down as an updatecheck status.
         if (status == "error-unknownApplication") {
->>>>>>> 626889fb
           return std::make_pair(ErrorCategory::kUpdateCheck,
                                 ProtocolError::UNKNOWN_APPLICATION);
         }
@@ -502,20 +344,6 @@
         return std::make_pair(ErrorCategory::kUpdateCheck,
                               ProtocolError::UNKNOWN_ERROR);
       }(result.status);
-<<<<<<< HEAD
-      component->SetUpdateCheckResult(result, pair.first,
-                                      static_cast<int>(pair.second));
-    } else {
-      component->SetUpdateCheckResult(
-          absl::nullopt, ErrorCategory::kUpdateCheck,
-          static_cast<int>(ProtocolError::UPDATE_RESPONSE_NOT_FOUND));
-    }
-  }
-
-  base::SequencedTaskRunner::GetCurrentDefault()->PostTask(
-      FROM_HERE,
-      base::BindOnce(&UpdateEngine::UpdateCheckComplete, this, update_context));
-=======
       component->SetUpdateCheckResult(
           result, category, static_cast<int>(protocol_error), complete);
     } else {
@@ -524,7 +352,6 @@
           static_cast<int>(ProtocolError::UPDATE_RESPONSE_NOT_FOUND), complete);
     }
   }
->>>>>>> 626889fb
 }
 
 void UpdateEngine::UpdateCheckComplete(
@@ -578,10 +405,6 @@
         base::BindOnce(&UpdateEngine::HandleComponent, this, update_context),
         next_update_delay);
     next_update_delay = base::TimeDelta();
-<<<<<<< HEAD
-    component->NotifyWait();
-=======
->>>>>>> 626889fb
     return;
   }
 
@@ -608,18 +431,10 @@
     update_context->next_update_delay = component->GetUpdateDuration();
     queue.pop();
     if (!component->events().empty()) {
-<<<<<<< HEAD
-      ping_manager_->SendPing(
-          *component, *metadata_,
-          base::BindOnce([](base::OnceClosure callback, int,
-                            const std::string&) { std::move(callback).Run(); },
-                         std::move(callback)));
-=======
       CHECK(component->crx_component());
       ping_manager_->SendPing(component->session_id(),
                               *component->crx_component(),
                               component->GetEvents(), std::move(callback));
->>>>>>> 626889fb
       return;
     }
   }
@@ -668,48 +483,6 @@
 
   // Throttle the calls in the interval (t - 1 day, t) to limit the effect of
   // unset clocks or clock drift.
-<<<<<<< HEAD
-  return throttle_updates_until_ - base::Days(1) < now &&
-         now < throttle_updates_until_;
-}
-
-void UpdateEngine::SendUninstallPing(const CrxComponent& crx_component,
-                                     int reason,
-                                     Callback callback) {
-  DCHECK_CALLED_ON_VALID_SEQUENCE(sequence_checker_);
-
-  const std::string& id = crx_component.app_id;
-
-  const auto update_context = base::MakeRefCounted<UpdateContext>(
-      config_,
-#if BUILDFLAG(ENABLE_PUFFIN_PATCHES)
-      // TODO(crbug.com/1349060) once Puffin patches are fully implemented,
-      // we should remove this #if.
-      crx_cache_,
-#endif
-      false, false, std::vector<std::string>{id},
-      UpdateClient::CrxStateChangeCallback(),
-      UpdateEngine::NotifyObserversCallback(), std::move(callback),
-      metadata_.get(), /*is_update_check_only=*/false);
-  CHECK(!update_context->session_id.empty());
-
-  const auto result = update_contexts_.insert(
-      std::make_pair(update_context->session_id, update_context));
-  CHECK(result.second);
-
-  CHECK(update_context);
-  CHECK_EQ(1u, update_context->ids.size());
-  CHECK_EQ(1u, update_context->components.count(id));
-  const auto& component = update_context->components.at(id);
-
-  component->Uninstall(crx_component, reason);
-
-  update_context->component_queue.push(id);
-
-  base::SequencedTaskRunner::GetCurrentDefault()->PostTask(
-      FROM_HERE,
-      base::BindOnce(&UpdateEngine::HandleComponent, this, update_context));
-=======
   return throttle_updates_until - base::Days(1) < now &&
          now < throttle_updates_until;
 }
@@ -725,7 +498,6 @@
           {"{", base::Uuid::GenerateRandomV4().AsLowercaseString(), "}"}),
       crx_component, std::move(events),
       base::BindOnce(std::move(callback), Error::NONE));
->>>>>>> 626889fb
 }
 
 }  // namespace update_client