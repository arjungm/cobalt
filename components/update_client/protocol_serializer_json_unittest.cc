// Copyright 2018 The Chromium Authors
// Use of this source code is governed by a BSD-style license that can be
// found in the LICENSE file.

#include "components/update_client/protocol_serializer_json.h"

#include <map>
#include <memory>
#include <optional>
#include <string>
#include <utility>
#include <vector>

<<<<<<< HEAD
=======
#include "base/test/bind.h"
>>>>>>> 626889fb
#include "base/test/task_environment.h"
#include "base/values.h"
#include "base/version.h"
#include "build/branding_buildflags.h"
#include "components/prefs/testing_pref_service.h"
<<<<<<< HEAD
#include "components/update_client/buildflags.h"
=======
>>>>>>> 626889fb
#include "components/update_client/persisted_data.h"
#include "components/update_client/protocol_definition.h"
#include "components/update_client/protocol_serializer.h"
#include "components/update_client/test_activity_data_service.h"
#include "testing/gtest/include/gtest/gtest.h"
<<<<<<< HEAD
#include "third_party/abseil-cpp/absl/types/optional.h"
=======
>>>>>>> 626889fb
#include "third_party/re2/src/re2/re2.h"

namespace update_client {

TEST(SerializeRequestJSON, Serialize) {
  // When no updater state is provided, then check that the elements and
  // attributes related to the updater state are not serialized.

  base::test::TaskEnvironment env;

  {
    auto pref = std::make_unique<TestingPrefServiceSimple>();
<<<<<<< HEAD
    PersistedData::RegisterPrefs(pref->registry());
    auto metadata = std::make_unique<PersistedData>(pref.get(), nullptr);
=======
    RegisterPersistedDataPrefs(pref->registry());
    auto metadata = CreatePersistedData(
        base::BindRepeating([](PrefService* pref) { return pref; }, pref.get()),
        nullptr);
>>>>>>> 626889fb
    std::vector<std::string> items = {"id1"};
    test::SetDateLastData(metadata.get(), items, 1234);

    std::vector<base::Value::Dict> events(2);
    events[0].Set("a", 1);
    events[0].Set("b", "2");
    events[1].Set("error", 0);

    std::vector<protocol_request::App> apps;
    apps.push_back(MakeProtocolApp(
<<<<<<< HEAD
        "id1", base::Version("1.0"), "ap1", "BRND", "lang", -1, "source1",
        "location1", "fp1", {{"attr1", "1"}, {"attr2", "2"}}, "c1", "ch1",
        "cn1", "test", {0, 1},
=======
        "id1", base::Version("1.0"), "ap1", "BRND", "ins_id", "lang", -1,
        "source1", "location1", {{"attr1", "1"}, {"attr2", "2"}}, "c1", "ch1",
        "cn1", "test", {0, 1}, /*cached_hashes=*/{},
>>>>>>> 626889fb
        MakeProtocolUpdateCheck(true, "33.12", true, false),
        {{"install", "foobar_install_data_index", ""}},
        MakeProtocolPing("id1", metadata.get(), {}), std::move(events)));

    const auto request = std::make_unique<ProtocolSerializerJSON>()->Serialize(
        MakeProtocolRequest(false, "{15160585-8ADE-4D3C-839B-1281A6035D1F}",
                            "prod_id", "1.0", "channel", "OS", "cacheable",
<<<<<<< HEAD
                            absl::nullopt, {{"extra", "params"}}, {},
                            std::move(apps)));
    constexpr char regex[] =
        R"({"request":{"@os":"\w+","@updater":"prod_id",)"
#if BUILDFLAG(ENABLE_PUFFIN_PATCHES)
        R"("acceptformat":"crx3,puff",)"
#else
        R"("acceptformat":"crx3",)"
#endif
        R"("app":\[{"ap":"ap1","appid":"id1","attr1":"1","attr2":"2",)"
        R"("brand":"BRND","cohort":"c1","cohorthint":"ch1","cohortname":"cn1",)"
        R"("data":\[{"index":"foobar_install_data_index","name":"install"}],)"
        R"("disabled":\[{"reason":0},{"reason":1}],"enabled":false,)"
        R"("event":\[{"a":1,"b":"2"},{"error":0}],)"
        R"("installdate":-1,)"
        R"("installedby":"location1","installsource":"source1",)"
        R"("lang":"lang",)"
        R"("packages":{"package":\[{"fp":"fp1"}]},)"
=======
                            std::nullopt, {{"extra", "params"}}, {},
                            std::move(apps)));
    static constexpr char regex[] =
        R"({"request":{"@os":"\w+","@updater":"prod_id",)"
        R"("acceptformat":"crx3,download,puff,run,xz,zucc",)"
        R"("apps":\[{"ap":"ap1","appid":"id1","attr1":"1","attr2":"2",)"
        R"("brand":"BRND","cohort":"c1","cohorthint":"ch1","cohortname":"cn1",)"
        R"("data":\[{"index":"foobar_install_data_index","name":"install"}],)"
        R"("disabled":\[{"reason":0},{"reason":1}],"enabled":false,)"
        R"("events":\[{"a":1,"b":"2"},{"error":0}],)"
        R"("iid":"ins_id",)"
        R"("installdate":-1,)"
        R"("installedby":"location1","installsource":"source1",)"
        R"("lang":"lang",)"
>>>>>>> 626889fb
        R"("ping":{"ping_freshness":"{[-\w]{36}}","rd":1234},)"
        R"("release_channel":"test",)"
        R"("updatecheck":{"rollback_allowed":true,)"
        R"("targetversionprefix":"33.12",)"
        R"("updatedisabled":true},"version":"1.0"}],"arch":"\w+","dedup":"cr",)"
        R"("dlpref":"cacheable","extra":"params","hw":{"avx":(true|false),)"
        R"("physmemory":\d+,"sse":(true|false),"sse2":(true|false),)"
        R"("sse3":(true|false),"sse41":(true|false),"sse42":(true|false),)"
        R"("ssse3":(true|false)},)"
        R"("ismachine":false,"nacl_arch":"[-\w]+",)"
        R"("os":{"arch":"[_,-.\w]+","platform":"OS",)"
        R"(("sp":"[\s\w]+",)?"version":"[+-.\w]+"},"prodchannel":"channel",)"
<<<<<<< HEAD
        R"("prodversion":"1.0","protocol":"3.1","requestid":"{[-\w]{36}}",)"
=======
        R"("prodversion":"1.0","protocol":"4.0","requestid":"{[-\w]{36}}",)"
>>>>>>> 626889fb
        R"("sessionid":"{[-\w]{36}}","updaterchannel":"channel",)"
        R"("updaterversion":"1.0"(,"wow64":true)?}})";
    EXPECT_TRUE(RE2::FullMatch(request, regex)) << request << "\n VS \n"
                                                << regex;
  }
  {
    // Tests `sameversionupdate` presence with a minimal request for one app.
    std::vector<protocol_request::App> apps;
<<<<<<< HEAD
    apps.push_back(MakeProtocolApp(
        "id1", base::Version("1.0"), "", "", "", -2, "", "", "", {}, "", "", "",
        "", {}, MakeProtocolUpdateCheck(false, "", false, true), {},
        absl::nullopt, absl::nullopt));

    const auto request = std::make_unique<ProtocolSerializerJSON>()->Serialize(
        MakeProtocolRequest(false, "{15160585-8ADE-4D3C-839B-1281A6035D1F}", "",
                            "", "", "", "", absl::nullopt, {}, {},
                            std::move(apps)));

    constexpr char regex[] =
        R"("app":\[{"appid":"id1","enabled":true,)"
=======
    apps.push_back(
        MakeProtocolApp("id1", base::Version("1.0"), "", "", "", "", -2, "", "",
                        {}, "", "", "", "", {}, /*cached_hashes=*/{},
                        MakeProtocolUpdateCheck(false, "", false, true), {},
                        std::nullopt, std::nullopt));

    const auto request = std::make_unique<ProtocolSerializerJSON>()->Serialize(
        MakeProtocolRequest(false, "{15160585-8ADE-4D3C-839B-1281A6035D1F}", "",
                            "", "", "", "", std::nullopt, {}, {},
                            std::move(apps)));

    static constexpr char regex[] =
        R"("apps":\[{"appid":"id1","enabled":true,)"
>>>>>>> 626889fb
        R"("updatecheck":{"sameversionupdate":true},"version":"1.0"}])";
    EXPECT_TRUE(RE2::PartialMatch(request, regex)) << request << "\n VS \n"
                                                   << regex;
  }
}

TEST(SerializeRequestJSON, DownloadPreference) {
  base::test::TaskEnvironment env;
  // Verifies that an empty |download_preference| is not serialized.
  const auto serializer = std::make_unique<ProtocolSerializerJSON>();
  auto request = serializer->Serialize(
      MakeProtocolRequest(false, "{15160585-8ADE-4D3C-839B-1281A6035D1F}", "",
<<<<<<< HEAD
                          "", "", "", "", absl::nullopt, {}, {}, {}));
=======
                          "", "", "", "", std::nullopt, {}, {}, {}));
>>>>>>> 626889fb
  EXPECT_FALSE(RE2::PartialMatch(request, R"("dlpref":)")) << request;

  // Verifies that |download_preference| is serialized.
  request = serializer->Serialize(
      MakeProtocolRequest(false, "{15160585-8ADE-4D3C-839B-1281A6035D1F}", "",
<<<<<<< HEAD
                          "", "", "", "cacheable", absl::nullopt, {}, {}, {}));
=======
                          "", "", "", "cacheable", std::nullopt, {}, {}, {}));
>>>>>>> 626889fb
  EXPECT_TRUE(RE2::PartialMatch(request, R"("dlpref":"cacheable")")) << request;
}

// When present, updater state attributes are only serialized for Google builds,
// except the |domainjoined| attribute, which is serialized in all cases.
TEST(SerializeRequestJSON, UpdaterStateAttributes) {
  base::test::TaskEnvironment env;
  const auto serializer = std::make_unique<ProtocolSerializerJSON>();

  const auto request = serializer->Serialize(MakeProtocolRequest(
      true, "{15160585-8ADE-4D3C-839B-1281A6035D1F}", "prod_id", "1.0",
      "channel", "OS", "cacheable", true, {{"extra", "params"}},
      {{"ismachine", "1"},
       {"name", "Omaha"},
       {"version", "1.2.3.4"},
       {"laststarted", "1"},
       {"lastchecked", "2"},
       {"autoupdatecheckenabled", "0"},
       {"updatepolicy", "-1"}},
      {}));
<<<<<<< HEAD
  constexpr char regex[] =
      R"({"request":{"@os":"\w+","@updater":"prod_id",)"
#if BUILDFLAG(ENABLE_PUFFIN_PATCHES)
      R"("acceptformat":"crx3,puff","arch":"\w+","dedup":"cr",)"
#else
      R"("acceptformat":"crx3","arch":"\w+","dedup":"cr",)"
#endif
=======
  static constexpr char regex[] =
      R"({"request":{"@os":"\w+","@updater":"prod_id",)"
      R"("acceptformat":"crx3,download,puff,run,xz,zucc",)"
      R"("arch":"\w+","dedup":"cr",)"
>>>>>>> 626889fb
      R"("dlpref":"cacheable","domainjoined":true,"extra":"params",)"
      R"("hw":{"avx":(true|false),)"
      R"("physmemory":\d+,"sse":(true|false),"sse2":(true|false),)"
      R"("sse3":(true|false),"sse41":(true|false),"sse42":(true|false),)"
      R"("ssse3":(true|false)},)"
      R"("ismachine":true,)"
      R"("nacl_arch":"[-\w]+",)"
      R"("os":{"arch":"[,-.\w]+","platform":"OS",("sp":"[\s\w]+",)?)"
      R"("version":"[+-.\w]+"},"prodchannel":"channel","prodversion":"1.0",)"
<<<<<<< HEAD
      R"("protocol":"3.1","requestid":"{[-\w]{36}}","sessionid":"{[-\w]{36}}",)"
#if BUILDFLAG(GOOGLE_CHROME_BRANDING)
      R"("updater":{"autoupdatecheckenabled":false,"ismachine":true,)"
      R"("lastchecked":2,"laststarted":1,"name":"Omaha","updatepolicy":-1,)"
      R"("version":"1\.2\.3\.4"},)"
#endif  // BUILDFLAG(GOOGLE_CHROME_BRANDING)
      R"("updaterchannel":"channel","updaterversion":"1.0"(,"wow64":true)?}})";
=======
      R"("protocol":"4.0","requestid":"{[-\w]{36}}","sessionid":"{[-\w]{36}}",)"
      R"("updaterchannel":"channel",)"
#if BUILDFLAG(GOOGLE_CHROME_BRANDING)
      R"("updaters":{"autoupdatecheckenabled":false,"ismachine":true,)"
      R"("lastchecked":2,"laststarted":1,"name":"Omaha","updatepolicy":-1,)"
      R"("version":"1\.2\.3\.4"},)"
#endif  // BUILDFLAG(GOOGLE_CHROME_BRANDING)
      R"("updaterversion":"1.0"(,"wow64":true)?}})";
>>>>>>> 626889fb
  EXPECT_TRUE(RE2::FullMatch(request, regex)) << request << "\n VS \n" << regex;
}

TEST(SerializeRequestJSON, DomainJoined) {
  base::test::TaskEnvironment env;

  const auto serializer = std::make_unique<ProtocolSerializerJSON>();
  std::string request = serializer->Serialize(
      MakeProtocolRequest(false, "{15160585-8ADE-4D3C-839B-1281A6035D1F}", "",
<<<<<<< HEAD
                          "", "", "", "", absl::nullopt, {}, {}, {}));
=======
                          "", "", "", "", std::nullopt, {}, {}, {}));
>>>>>>> 626889fb
  EXPECT_FALSE(RE2::PartialMatch(request, R"("domainjoined")")) << request;

  request = serializer->Serialize(
      MakeProtocolRequest(false, "{15160585-8ADE-4D3C-839B-1281A6035D1F}", "",
                          "", "", "", "", true, {}, {}, {}));
  EXPECT_TRUE(RE2::PartialMatch(request, R"("domainjoined":true)")) << request;

  request = serializer->Serialize(
      MakeProtocolRequest(false, "{15160585-8ADE-4D3C-839B-1281A6035D1F}", "",
                          "", "", "", "", false, {}, {}, {}));
  EXPECT_TRUE(RE2::PartialMatch(request, R"("domainjoined":false)")) << request;
}

}  // namespace update_client<|MERGE_RESOLUTION|>--- conflicted
+++ resolved
@@ -11,28 +11,17 @@
 #include <utility>
 #include <vector>
 
-<<<<<<< HEAD
-=======
 #include "base/test/bind.h"
->>>>>>> 626889fb
 #include "base/test/task_environment.h"
 #include "base/values.h"
 #include "base/version.h"
 #include "build/branding_buildflags.h"
 #include "components/prefs/testing_pref_service.h"
-<<<<<<< HEAD
-#include "components/update_client/buildflags.h"
-=======
->>>>>>> 626889fb
 #include "components/update_client/persisted_data.h"
 #include "components/update_client/protocol_definition.h"
 #include "components/update_client/protocol_serializer.h"
 #include "components/update_client/test_activity_data_service.h"
 #include "testing/gtest/include/gtest/gtest.h"
-<<<<<<< HEAD
-#include "third_party/abseil-cpp/absl/types/optional.h"
-=======
->>>>>>> 626889fb
 #include "third_party/re2/src/re2/re2.h"
 
 namespace update_client {
@@ -45,15 +34,10 @@
 
   {
     auto pref = std::make_unique<TestingPrefServiceSimple>();
-<<<<<<< HEAD
-    PersistedData::RegisterPrefs(pref->registry());
-    auto metadata = std::make_unique<PersistedData>(pref.get(), nullptr);
-=======
     RegisterPersistedDataPrefs(pref->registry());
     auto metadata = CreatePersistedData(
         base::BindRepeating([](PrefService* pref) { return pref; }, pref.get()),
         nullptr);
->>>>>>> 626889fb
     std::vector<std::string> items = {"id1"};
     test::SetDateLastData(metadata.get(), items, 1234);
 
@@ -64,15 +48,9 @@
 
     std::vector<protocol_request::App> apps;
     apps.push_back(MakeProtocolApp(
-<<<<<<< HEAD
-        "id1", base::Version("1.0"), "ap1", "BRND", "lang", -1, "source1",
-        "location1", "fp1", {{"attr1", "1"}, {"attr2", "2"}}, "c1", "ch1",
-        "cn1", "test", {0, 1},
-=======
         "id1", base::Version("1.0"), "ap1", "BRND", "ins_id", "lang", -1,
         "source1", "location1", {{"attr1", "1"}, {"attr2", "2"}}, "c1", "ch1",
         "cn1", "test", {0, 1}, /*cached_hashes=*/{},
->>>>>>> 626889fb
         MakeProtocolUpdateCheck(true, "33.12", true, false),
         {{"install", "foobar_install_data_index", ""}},
         MakeProtocolPing("id1", metadata.get(), {}), std::move(events)));
@@ -80,26 +58,6 @@
     const auto request = std::make_unique<ProtocolSerializerJSON>()->Serialize(
         MakeProtocolRequest(false, "{15160585-8ADE-4D3C-839B-1281A6035D1F}",
                             "prod_id", "1.0", "channel", "OS", "cacheable",
-<<<<<<< HEAD
-                            absl::nullopt, {{"extra", "params"}}, {},
-                            std::move(apps)));
-    constexpr char regex[] =
-        R"({"request":{"@os":"\w+","@updater":"prod_id",)"
-#if BUILDFLAG(ENABLE_PUFFIN_PATCHES)
-        R"("acceptformat":"crx3,puff",)"
-#else
-        R"("acceptformat":"crx3",)"
-#endif
-        R"("app":\[{"ap":"ap1","appid":"id1","attr1":"1","attr2":"2",)"
-        R"("brand":"BRND","cohort":"c1","cohorthint":"ch1","cohortname":"cn1",)"
-        R"("data":\[{"index":"foobar_install_data_index","name":"install"}],)"
-        R"("disabled":\[{"reason":0},{"reason":1}],"enabled":false,)"
-        R"("event":\[{"a":1,"b":"2"},{"error":0}],)"
-        R"("installdate":-1,)"
-        R"("installedby":"location1","installsource":"source1",)"
-        R"("lang":"lang",)"
-        R"("packages":{"package":\[{"fp":"fp1"}]},)"
-=======
                             std::nullopt, {{"extra", "params"}}, {},
                             std::move(apps)));
     static constexpr char regex[] =
@@ -114,7 +72,6 @@
         R"("installdate":-1,)"
         R"("installedby":"location1","installsource":"source1",)"
         R"("lang":"lang",)"
->>>>>>> 626889fb
         R"("ping":{"ping_freshness":"{[-\w]{36}}","rd":1234},)"
         R"("release_channel":"test",)"
         R"("updatecheck":{"rollback_allowed":true,)"
@@ -127,11 +84,7 @@
         R"("ismachine":false,"nacl_arch":"[-\w]+",)"
         R"("os":{"arch":"[_,-.\w]+","platform":"OS",)"
         R"(("sp":"[\s\w]+",)?"version":"[+-.\w]+"},"prodchannel":"channel",)"
-<<<<<<< HEAD
-        R"("prodversion":"1.0","protocol":"3.1","requestid":"{[-\w]{36}}",)"
-=======
         R"("prodversion":"1.0","protocol":"4.0","requestid":"{[-\w]{36}}",)"
->>>>>>> 626889fb
         R"("sessionid":"{[-\w]{36}}","updaterchannel":"channel",)"
         R"("updaterversion":"1.0"(,"wow64":true)?}})";
     EXPECT_TRUE(RE2::FullMatch(request, regex)) << request << "\n VS \n"
@@ -140,20 +93,6 @@
   {
     // Tests `sameversionupdate` presence with a minimal request for one app.
     std::vector<protocol_request::App> apps;
-<<<<<<< HEAD
-    apps.push_back(MakeProtocolApp(
-        "id1", base::Version("1.0"), "", "", "", -2, "", "", "", {}, "", "", "",
-        "", {}, MakeProtocolUpdateCheck(false, "", false, true), {},
-        absl::nullopt, absl::nullopt));
-
-    const auto request = std::make_unique<ProtocolSerializerJSON>()->Serialize(
-        MakeProtocolRequest(false, "{15160585-8ADE-4D3C-839B-1281A6035D1F}", "",
-                            "", "", "", "", absl::nullopt, {}, {},
-                            std::move(apps)));
-
-    constexpr char regex[] =
-        R"("app":\[{"appid":"id1","enabled":true,)"
-=======
     apps.push_back(
         MakeProtocolApp("id1", base::Version("1.0"), "", "", "", "", -2, "", "",
                         {}, "", "", "", "", {}, /*cached_hashes=*/{},
@@ -167,7 +106,6 @@
 
     static constexpr char regex[] =
         R"("apps":\[{"appid":"id1","enabled":true,)"
->>>>>>> 626889fb
         R"("updatecheck":{"sameversionupdate":true},"version":"1.0"}])";
     EXPECT_TRUE(RE2::PartialMatch(request, regex)) << request << "\n VS \n"
                                                    << regex;
@@ -180,21 +118,13 @@
   const auto serializer = std::make_unique<ProtocolSerializerJSON>();
   auto request = serializer->Serialize(
       MakeProtocolRequest(false, "{15160585-8ADE-4D3C-839B-1281A6035D1F}", "",
-<<<<<<< HEAD
-                          "", "", "", "", absl::nullopt, {}, {}, {}));
-=======
                           "", "", "", "", std::nullopt, {}, {}, {}));
->>>>>>> 626889fb
   EXPECT_FALSE(RE2::PartialMatch(request, R"("dlpref":)")) << request;
 
   // Verifies that |download_preference| is serialized.
   request = serializer->Serialize(
       MakeProtocolRequest(false, "{15160585-8ADE-4D3C-839B-1281A6035D1F}", "",
-<<<<<<< HEAD
-                          "", "", "", "cacheable", absl::nullopt, {}, {}, {}));
-=======
                           "", "", "", "cacheable", std::nullopt, {}, {}, {}));
->>>>>>> 626889fb
   EXPECT_TRUE(RE2::PartialMatch(request, R"("dlpref":"cacheable")")) << request;
 }
 
@@ -215,20 +145,10 @@
        {"autoupdatecheckenabled", "0"},
        {"updatepolicy", "-1"}},
       {}));
-<<<<<<< HEAD
-  constexpr char regex[] =
-      R"({"request":{"@os":"\w+","@updater":"prod_id",)"
-#if BUILDFLAG(ENABLE_PUFFIN_PATCHES)
-      R"("acceptformat":"crx3,puff","arch":"\w+","dedup":"cr",)"
-#else
-      R"("acceptformat":"crx3","arch":"\w+","dedup":"cr",)"
-#endif
-=======
   static constexpr char regex[] =
       R"({"request":{"@os":"\w+","@updater":"prod_id",)"
       R"("acceptformat":"crx3,download,puff,run,xz,zucc",)"
       R"("arch":"\w+","dedup":"cr",)"
->>>>>>> 626889fb
       R"("dlpref":"cacheable","domainjoined":true,"extra":"params",)"
       R"("hw":{"avx":(true|false),)"
       R"("physmemory":\d+,"sse":(true|false),"sse2":(true|false),)"
@@ -238,15 +158,6 @@
       R"("nacl_arch":"[-\w]+",)"
       R"("os":{"arch":"[,-.\w]+","platform":"OS",("sp":"[\s\w]+",)?)"
       R"("version":"[+-.\w]+"},"prodchannel":"channel","prodversion":"1.0",)"
-<<<<<<< HEAD
-      R"("protocol":"3.1","requestid":"{[-\w]{36}}","sessionid":"{[-\w]{36}}",)"
-#if BUILDFLAG(GOOGLE_CHROME_BRANDING)
-      R"("updater":{"autoupdatecheckenabled":false,"ismachine":true,)"
-      R"("lastchecked":2,"laststarted":1,"name":"Omaha","updatepolicy":-1,)"
-      R"("version":"1\.2\.3\.4"},)"
-#endif  // BUILDFLAG(GOOGLE_CHROME_BRANDING)
-      R"("updaterchannel":"channel","updaterversion":"1.0"(,"wow64":true)?}})";
-=======
       R"("protocol":"4.0","requestid":"{[-\w]{36}}","sessionid":"{[-\w]{36}}",)"
       R"("updaterchannel":"channel",)"
 #if BUILDFLAG(GOOGLE_CHROME_BRANDING)
@@ -255,7 +166,6 @@
       R"("version":"1\.2\.3\.4"},)"
 #endif  // BUILDFLAG(GOOGLE_CHROME_BRANDING)
       R"("updaterversion":"1.0"(,"wow64":true)?}})";
->>>>>>> 626889fb
   EXPECT_TRUE(RE2::FullMatch(request, regex)) << request << "\n VS \n" << regex;
 }
 
@@ -265,11 +175,7 @@
   const auto serializer = std::make_unique<ProtocolSerializerJSON>();
   std::string request = serializer->Serialize(
       MakeProtocolRequest(false, "{15160585-8ADE-4D3C-839B-1281A6035D1F}", "",
-<<<<<<< HEAD
-                          "", "", "", "", absl::nullopt, {}, {}, {}));
-=======
                           "", "", "", "", std::nullopt, {}, {}, {}));
->>>>>>> 626889fb
   EXPECT_FALSE(RE2::PartialMatch(request, R"("domainjoined")")) << request;
 
   request = serializer->Serialize(
