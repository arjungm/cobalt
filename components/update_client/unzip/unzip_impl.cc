// Copyright 2019 The Chromium Authors
// Use of this source code is governed by a BSD-style license that can be
// found in the LICENSE file.

#include "components/update_client/unzip/unzip_impl.h"

#include <utility>

#include "base/files/file_path.h"
#include "base/functional/callback.h"
#include "components/services/unzip/public/cpp/unzip.h"

namespace update_client {

namespace {

class UnzipperImpl : public Unzipper {
 public:
  explicit UnzipperImpl(UnzipChromiumFactory::Callback callback)
      : callback_(std::move(callback)) {}

  void Unzip(const base::FilePath& zip_file,
             const base::FilePath& destination,
             UnzipCompleteCallback callback) override {
    unzip::Unzip(callback_.Run(), zip_file, destination,
                 unzip::mojom::UnzipOptions::New(), unzip::AllContents(),
                 base::DoNothing(), std::move(callback));
  }
<<<<<<< HEAD
=======

  base::OnceClosure DecodeXz(const base::FilePath& xz_file,
                             const base::FilePath& destination,
                             UnzipCompleteCallback callback) override {
    return unzip::DecodeXz(callback_.Run(), xz_file, destination,
                           std::move(callback));
  }
>>>>>>> 626889fb

 private:
  const UnzipChromiumFactory::Callback callback_;
};

}  // namespace

UnzipChromiumFactory::UnzipChromiumFactory(Callback callback)
    : callback_(std::move(callback)) {}

std::unique_ptr<Unzipper> UnzipChromiumFactory::Create() const {
  return std::make_unique<UnzipperImpl>(callback_);
}

UnzipChromiumFactory::~UnzipChromiumFactory() = default;

}  // namespace update_client<|MERGE_RESOLUTION|>--- conflicted
+++ resolved
@@ -26,8 +26,6 @@
                  unzip::mojom::UnzipOptions::New(), unzip::AllContents(),
                  base::DoNothing(), std::move(callback));
   }
-<<<<<<< HEAD
-=======
 
   base::OnceClosure DecodeXz(const base::FilePath& xz_file,
                              const base::FilePath& destination,
@@ -35,7 +33,6 @@
     return unzip::DecodeXz(callback_.Run(), xz_file, destination,
                            std::move(callback));
   }
->>>>>>> 626889fb
 
  private:
   const UnzipChromiumFactory::Callback callback_;
