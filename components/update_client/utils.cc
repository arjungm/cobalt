// Copyright 2014 The Chromium Authors
// Use of this source code is governed by a BSD-style license that can be
// found in the LICENSE file.

#ifdef UNSAFE_BUFFERS_BUILD
// TODO(crbug.com/390223051): Remove C-library calls to fix the errors.
#pragma allow_unsafe_libc_calls
#endif

#include "components/update_client/utils.h"

#include <stddef.h>

#include <cmath>
#include <cstring>
#include <memory>
<<<<<<< HEAD
#include <utility>

#include "base/check.h"
#include "base/containers/contains.h"
#include "base/containers/cxx20_erase.h"
=======
#include <optional>
#include <utility>
#include <vector>

#include "base/check.h"
#include "base/containers/contains.h"
#include "base/containers/heap_array.h"
#include "base/containers/span.h"
#include "base/files/file.h"
>>>>>>> 626889fb
#include "base/files/file_path.h"
#include "base/files/file_util.h"
#include "base/files/memory_mapped_file.h"
#include "base/functional/callback.h"
#include "base/json/json_file_value_serializer.h"
#include "base/path_service.h"
<<<<<<< HEAD
#include "base/ranges/algorithm.h"
=======
>>>>>>> 626889fb
#include "base/strings/string_number_conversions.h"
#include "base/strings/string_util.h"
#include "base/system/sys_info.h"
<<<<<<< HEAD
=======
#include "base/threading/platform_thread.h"
#include "base/threading/scoped_blocking_call.h"
#include "base/time/time.h"
>>>>>>> 626889fb
#include "base/values.h"
#include "components/crx_file/id_util.h"
#include "components/update_client/configurator.h"
#include "components/update_client/network.h"
#include "components/update_client/update_client.h"
#include "components/update_client/update_client_errors.h"
#include "crypto/secure_hash.h"
#include "crypto/sha2.h"
#include "url/gurl.h"

#if BUILDFLAG(IS_WIN)
#include <shlobj.h>

#include "base/win/windows_version.h"
#endif  // BUILDFLAG(IS_WIN)

namespace update_client {

const char kArchAmd64[] = "x86_64";
const char kArchIntel[] = "x86";
const char kArchArm64[] = "arm64";
<<<<<<< HEAD

bool HasDiffUpdate(const Component& component) {
  return !component.crx_diffurls().empty();
}
=======
>>>>>>> 626889fb

bool IsHttpServerError(int status_code) {
  return 500 <= status_code && status_code < 600;
}

bool DeleteFileAndEmptyParentDirectory(const base::FilePath& filepath) {
  if (!base::DeleteFile(filepath)) {
    return false;
  }

  return DeleteEmptyDirectory(filepath.DirName());
}

<<<<<<< HEAD
  return DeleteEmptyDirectory(filepath.DirName());
}

bool DeleteEmptyDirectory(const base::FilePath& dir_path) {
  if (!base::IsDirectoryEmpty(dir_path))
=======
bool DeleteEmptyDirectory(const base::FilePath& dir_path) {
  if (!base::IsDirectoryEmpty(dir_path)) {
>>>>>>> 626889fb
    return true;
  }

  return base::DeleteFile(dir_path);
}

std::string GetCrxComponentID(const CrxComponent& component) {
  return component.app_id.empty() ? GetCrxIdFromPublicKeyHash(component.pk_hash)
                                  : component.app_id;
}

<<<<<<< HEAD
std::string GetCrxIdFromPublicKeyHash(const std::vector<uint8_t>& pk_hash) {
  const std::string result =
      crx_file::id_util::GenerateIdFromHash(&pk_hash[0], pk_hash.size());
=======
std::string GetCrxIdFromPublicKeyHash(base::span<const uint8_t> pk_hash) {
  const std::string result = crx_file::id_util::GenerateIdFromHash(pk_hash);
>>>>>>> 626889fb
  CHECK(crx_file::id_util::IdIsValid(result));
  return result;
}

bool VerifyFileHash256(const base::FilePath& filepath,
                       const std::string& expected_hash_str) {
  std::vector<uint8_t> expected_hash;
  if (!base::HexStringToBytes(expected_hash_str, &expected_hash) ||
      expected_hash.size() != crypto::kSHA256Length) {
    return false;
  }

  std::unique_ptr<crypto::SecureHash> hasher(
      crypto::SecureHash::Create(crypto::SecureHash::SHA256));

<<<<<<< HEAD
  int64_t file_size = 0;
  if (!base::GetFileSize(filepath, &file_size))
=======
  base::File file(filepath, base::File::FLAG_OPEN |
                                base::File::FLAG_WIN_SEQUENTIAL_SCAN |
                                base::File::FLAG_READ);
  if (!file.IsValid()) {
>>>>>>> 626889fb
    return false;
  if (file_size > 0) {
    base::MemoryMappedFile mmfile;
    if (!mmfile.Initialize(filepath))
      return false;
    hasher->Update(mmfile.data(), mmfile.length());
  }
<<<<<<< HEAD

  uint8_t actual_hash[crypto::kSHA256Length] = {0};
  hasher->Finish(actual_hash, sizeof(actual_hash));

  return memcmp(actual_hash, &expected_hash[0], sizeof(actual_hash)) == 0;
=======
  auto buffer = base::HeapArray<uint8_t>::Uninit(4096);
  std::optional<size_t> bytes_read = file.ReadAtCurrentPos(buffer);
  while (bytes_read.value_or(0) > 0) {
    hasher->Update(buffer.first(*bytes_read));
    bytes_read = file.ReadAtCurrentPos(buffer);
  }
  if (!bytes_read) {
    return false;
  }
  std::array<uint8_t, crypto::kSHA256Length> sha256_hash;
  hasher->Finish(sha256_hash);

  return base::span(sha256_hash) == base::span(expected_hash);
>>>>>>> 626889fb
}

bool IsValidBrand(const std::string& brand) {
  const size_t kMaxBrandSize = 4;
  return brand.empty() ||
         (brand.size() == kMaxBrandSize &&
<<<<<<< HEAD
          base::ranges::all_of(brand, &base::IsAsciiAlpha<char>));
=======
          std::ranges::all_of(brand, &base::IsAsciiAlpha<char>));
>>>>>>> 626889fb
}

// Helper function.
// Returns true if |part| matches the expression
// ^[<special_chars>a-zA-Z0-9]{min_length,max_length}$
bool IsValidInstallerAttributePart(const std::string& part,
                                   const std::string& special_chars,
                                   size_t min_length,
                                   size_t max_length) {
  return part.size() >= min_length && part.size() <= max_length &&
<<<<<<< HEAD
         base::ranges::all_of(part, [&special_chars](char ch) {
=======
         std::ranges::all_of(part, [&special_chars](char ch) {
>>>>>>> 626889fb
           return base::IsAsciiAlpha(ch) || base::IsAsciiDigit(ch) ||
                  base::Contains(special_chars, ch);
         });
}

// Returns true if the |name| parameter matches ^[-_a-zA-Z0-9]{1,256}$ .
bool IsValidInstallerAttributeName(const std::string& name) {
  return IsValidInstallerAttributePart(name, "-_", 1, 256);
}

// Returns true if the |value| parameter matches ^[-.,;+_=$a-zA-Z0-9]{0,256}$ .
bool IsValidInstallerAttributeValue(const std::string& value) {
  return IsValidInstallerAttributePart(value, "-.,;+_=$", 0, 256);
}

bool IsValidInstallerAttribute(const InstallerAttribute& attr) {
  return IsValidInstallerAttributeName(attr.first) &&
         IsValidInstallerAttributeValue(attr.second);
}

void RemoveUnsecureUrls(std::vector<GURL>* urls) {
  CHECK(urls);
<<<<<<< HEAD
  base::EraseIf(*urls,
=======
  std::erase_if(*urls,
>>>>>>> 626889fb
                [](const GURL& url) { return !url.SchemeIsCryptographic(); });
}

CrxInstaller::Result InstallFunctionWrapper(
    base::OnceCallback<bool()> callback) {
  return CrxInstaller::Result(std::move(callback).Run()
                                  ? InstallError::NONE
                                  : InstallError::GENERIC_ERROR);
}

<<<<<<< HEAD
// TODO(cpu): add a specific attribute check to a component json that the
// extension unpacker will reject, so that a component cannot be installed
// as an extension.
absl::optional<base::Value::Dict> ReadManifest(
=======
std::optional<base::Value::Dict> ReadManifest(
>>>>>>> 626889fb
    const base::FilePath& unpack_path) {
  base::FilePath manifest =
      unpack_path.Append(FILE_PATH_LITERAL("manifest.json"));
  if (!base::PathExists(manifest)) {
<<<<<<< HEAD
    return absl::nullopt;
=======
    return std::nullopt;
>>>>>>> 626889fb
  }
  JSONFileValueDeserializer deserializer(manifest);
  std::string error;
  std::unique_ptr<base::Value> root = deserializer.Deserialize(nullptr, &error);
  if (!root || !root->is_dict()) {
<<<<<<< HEAD
    return absl::nullopt;
=======
    return std::nullopt;
>>>>>>> 626889fb
  }
  return std::move(root->GetDict());
}

std::string GetArchitecture() {
#if BUILDFLAG(IS_WIN)
  const base::win::OSInfo* os_info = base::win::OSInfo::GetInstance();
  return (os_info->IsWowX86OnARM64() || os_info->IsWowAMD64OnARM64())
             ? kArchArm64
             : base::SysInfo().OperatingSystemArchitecture();
#else   // BUILDFLAG(IS_WIN)
  return base::SysInfo().OperatingSystemArchitecture();
#endif  // BUILDFLAG(IS_WIN)
}

<<<<<<< HEAD
=======
bool RetryDeletePathRecursively(const base::FilePath& path) {
  return RetryDeletePathRecursivelyCustom(
      path, /*tries=*/5,
      /*seconds_between_tries=*/base::Seconds(1));
}

bool RetryDeletePathRecursivelyCustom(const base::FilePath& path,
                                      size_t tries,
                                      base::TimeDelta seconds_between_tries) {
  base::ScopedBlockingCall scoped_blocking_call(FROM_HERE,
                                                base::BlockingType::WILL_BLOCK);
  for (size_t i = 0;;) {
    if (base::DeletePathRecursively(path)) {
      return true;
    }
    if (++i >= tries) {
      break;
    }
    base::PlatformThread::Sleep(seconds_between_tries);
  }
  return false;
}

>>>>>>> 626889fb
}  // namespace update_client<|MERGE_RESOLUTION|>--- conflicted
+++ resolved
@@ -11,16 +11,10 @@
 
 #include <stddef.h>
 
+#include <algorithm>
 #include <cmath>
 #include <cstring>
 #include <memory>
-<<<<<<< HEAD
-#include <utility>
-
-#include "base/check.h"
-#include "base/containers/contains.h"
-#include "base/containers/cxx20_erase.h"
-=======
 #include <optional>
 #include <utility>
 #include <vector>
@@ -30,26 +24,18 @@
 #include "base/containers/heap_array.h"
 #include "base/containers/span.h"
 #include "base/files/file.h"
->>>>>>> 626889fb
 #include "base/files/file_path.h"
 #include "base/files/file_util.h"
 #include "base/files/memory_mapped_file.h"
 #include "base/functional/callback.h"
 #include "base/json/json_file_value_serializer.h"
 #include "base/path_service.h"
-<<<<<<< HEAD
-#include "base/ranges/algorithm.h"
-=======
->>>>>>> 626889fb
 #include "base/strings/string_number_conversions.h"
 #include "base/strings/string_util.h"
 #include "base/system/sys_info.h"
-<<<<<<< HEAD
-=======
 #include "base/threading/platform_thread.h"
 #include "base/threading/scoped_blocking_call.h"
 #include "base/time/time.h"
->>>>>>> 626889fb
 #include "base/values.h"
 #include "components/crx_file/id_util.h"
 #include "components/update_client/configurator.h"
@@ -71,13 +57,6 @@
 const char kArchAmd64[] = "x86_64";
 const char kArchIntel[] = "x86";
 const char kArchArm64[] = "arm64";
-<<<<<<< HEAD
-
-bool HasDiffUpdate(const Component& component) {
-  return !component.crx_diffurls().empty();
-}
-=======
->>>>>>> 626889fb
 
 bool IsHttpServerError(int status_code) {
   return 500 <= status_code && status_code < 600;
@@ -91,16 +70,8 @@
   return DeleteEmptyDirectory(filepath.DirName());
 }
 
-<<<<<<< HEAD
-  return DeleteEmptyDirectory(filepath.DirName());
-}
-
-bool DeleteEmptyDirectory(const base::FilePath& dir_path) {
-  if (!base::IsDirectoryEmpty(dir_path))
-=======
 bool DeleteEmptyDirectory(const base::FilePath& dir_path) {
   if (!base::IsDirectoryEmpty(dir_path)) {
->>>>>>> 626889fb
     return true;
   }
 
@@ -112,14 +83,8 @@
                                   : component.app_id;
 }
 
-<<<<<<< HEAD
-std::string GetCrxIdFromPublicKeyHash(const std::vector<uint8_t>& pk_hash) {
-  const std::string result =
-      crx_file::id_util::GenerateIdFromHash(&pk_hash[0], pk_hash.size());
-=======
 std::string GetCrxIdFromPublicKeyHash(base::span<const uint8_t> pk_hash) {
   const std::string result = crx_file::id_util::GenerateIdFromHash(pk_hash);
->>>>>>> 626889fb
   CHECK(crx_file::id_util::IdIsValid(result));
   return result;
 }
@@ -135,29 +100,12 @@
   std::unique_ptr<crypto::SecureHash> hasher(
       crypto::SecureHash::Create(crypto::SecureHash::SHA256));
 
-<<<<<<< HEAD
-  int64_t file_size = 0;
-  if (!base::GetFileSize(filepath, &file_size))
-=======
   base::File file(filepath, base::File::FLAG_OPEN |
                                 base::File::FLAG_WIN_SEQUENTIAL_SCAN |
                                 base::File::FLAG_READ);
   if (!file.IsValid()) {
->>>>>>> 626889fb
-    return false;
-  if (file_size > 0) {
-    base::MemoryMappedFile mmfile;
-    if (!mmfile.Initialize(filepath))
-      return false;
-    hasher->Update(mmfile.data(), mmfile.length());
-  }
-<<<<<<< HEAD
-
-  uint8_t actual_hash[crypto::kSHA256Length] = {0};
-  hasher->Finish(actual_hash, sizeof(actual_hash));
-
-  return memcmp(actual_hash, &expected_hash[0], sizeof(actual_hash)) == 0;
-=======
+    return false;
+  }
   auto buffer = base::HeapArray<uint8_t>::Uninit(4096);
   std::optional<size_t> bytes_read = file.ReadAtCurrentPos(buffer);
   while (bytes_read.value_or(0) > 0) {
@@ -171,18 +119,13 @@
   hasher->Finish(sha256_hash);
 
   return base::span(sha256_hash) == base::span(expected_hash);
->>>>>>> 626889fb
 }
 
 bool IsValidBrand(const std::string& brand) {
   const size_t kMaxBrandSize = 4;
   return brand.empty() ||
          (brand.size() == kMaxBrandSize &&
-<<<<<<< HEAD
-          base::ranges::all_of(brand, &base::IsAsciiAlpha<char>));
-=======
           std::ranges::all_of(brand, &base::IsAsciiAlpha<char>));
->>>>>>> 626889fb
 }
 
 // Helper function.
@@ -193,11 +136,7 @@
                                    size_t min_length,
                                    size_t max_length) {
   return part.size() >= min_length && part.size() <= max_length &&
-<<<<<<< HEAD
-         base::ranges::all_of(part, [&special_chars](char ch) {
-=======
          std::ranges::all_of(part, [&special_chars](char ch) {
->>>>>>> 626889fb
            return base::IsAsciiAlpha(ch) || base::IsAsciiDigit(ch) ||
                   base::Contains(special_chars, ch);
          });
@@ -220,11 +159,7 @@
 
 void RemoveUnsecureUrls(std::vector<GURL>* urls) {
   CHECK(urls);
-<<<<<<< HEAD
-  base::EraseIf(*urls,
-=======
   std::erase_if(*urls,
->>>>>>> 626889fb
                 [](const GURL& url) { return !url.SchemeIsCryptographic(); });
 }
 
@@ -235,33 +170,18 @@
                                   : InstallError::GENERIC_ERROR);
 }
 
-<<<<<<< HEAD
-// TODO(cpu): add a specific attribute check to a component json that the
-// extension unpacker will reject, so that a component cannot be installed
-// as an extension.
-absl::optional<base::Value::Dict> ReadManifest(
-=======
 std::optional<base::Value::Dict> ReadManifest(
->>>>>>> 626889fb
     const base::FilePath& unpack_path) {
   base::FilePath manifest =
       unpack_path.Append(FILE_PATH_LITERAL("manifest.json"));
   if (!base::PathExists(manifest)) {
-<<<<<<< HEAD
-    return absl::nullopt;
-=======
     return std::nullopt;
->>>>>>> 626889fb
   }
   JSONFileValueDeserializer deserializer(manifest);
   std::string error;
   std::unique_ptr<base::Value> root = deserializer.Deserialize(nullptr, &error);
   if (!root || !root->is_dict()) {
-<<<<<<< HEAD
-    return absl::nullopt;
-=======
     return std::nullopt;
->>>>>>> 626889fb
   }
   return std::move(root->GetDict());
 }
@@ -277,8 +197,6 @@
 #endif  // BUILDFLAG(IS_WIN)
 }
 
-<<<<<<< HEAD
-=======
 bool RetryDeletePathRecursively(const base::FilePath& path) {
   return RetryDeletePathRecursivelyCustom(
       path, /*tries=*/5,
@@ -302,5 +220,4 @@
   return false;
 }
 
->>>>>>> 626889fb
 }  // namespace update_client