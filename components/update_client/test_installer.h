// Copyright 2013 The Chromium Authors
// Use of this source code is governed by a BSD-style license that can be
// found in the LICENSE file.

#ifndef COMPONENTS_UPDATE_CLIENT_TEST_INSTALLER_H_
#define COMPONENTS_UPDATE_CLIENT_TEST_INSTALLER_H_

#include <memory>
#include <string>
#include <vector>

#include "base/files/file_path.h"
#include "base/functional/callback_forward.h"
#include "components/update_client/update_client.h"

namespace base {
class SequencedTaskRunner;
}

namespace update_client {

// A TestInstaller is an installer that does nothing for installation except
// increment a counter.
class TestInstaller : public CrxInstaller {
 public:
  TestInstaller();

  void OnUpdateError(int error) override;

  void Install(const base::FilePath& unpack_path,
               const std::string& public_key,
               std::unique_ptr<InstallParams> install_params,
               ProgressCallback progress_callback,
               Callback callback) override;

  std::optional<base::FilePath> GetInstalledFile(
      const std::string& file) override;

  bool Uninstall() override;

  int error() const { return error_; }

  int install_count() const { return install_count_; }

  const InstallParams* install_params() const { return install_params_.get(); }

  void set_installer_progress_samples(
      std::vector<int> installer_progress_samples) {
    installer_progress_samples_.swap(installer_progress_samples);
  }

<<<<<<< HEAD
=======
  void set_install_error(InstallError install_error) {
    install_error_ = install_error;
  }

>>>>>>> 626889fb
 protected:
  ~TestInstaller() override;

  void InstallComplete(Callback callback,
                       ProgressCallback progress_callback,
                       const Result& result);

  int error_;
  int install_count_;

 private:
  // Contains the error code returned by the installer when it completes.
  InstallError install_error_;

  // Contains the |unpack_path| argument of the Install call.
  base::FilePath unpack_path_;

  // Contains the |install_params| argument of the Install call.
  std::unique_ptr<InstallParams> install_params_;

  // Constains values to be posted as install progress.
  std::vector<int> installer_progress_samples_;

  scoped_refptr<base::SequencedTaskRunner> task_runner_;
};

// A ReadOnlyTestInstaller is an installer that knows about files in an existing
// directory. It will not write to the directory.
class ReadOnlyTestInstaller : public TestInstaller {
 public:
  explicit ReadOnlyTestInstaller(const base::FilePath& installed_path);

  std::optional<base::FilePath> GetInstalledFile(
      const std::string& file) override;

 private:
  ~ReadOnlyTestInstaller() override;

  base::FilePath install_directory_;
};

// A VersionedTestInstaller is an installer that installs files into versioned
// directories (e.g. somedir/25.23.89.141/<files>).
class VersionedTestInstaller : public TestInstaller {
 public:
  VersionedTestInstaller();

  void Install(const base::FilePath& unpack_path,
               const std::string& public_key,
               std::unique_ptr<InstallParams> install_params,
               ProgressCallback progress_callback,
               Callback callback) override;

  std::optional<base::FilePath> GetInstalledFile(
      const std::string& file) override;

 private:
  ~VersionedTestInstaller() override;

  base::FilePath install_directory_;
  base::Version current_version_;
};

}  // namespace update_client

#endif  // COMPONENTS_UPDATE_CLIENT_TEST_INSTALLER_H_<|MERGE_RESOLUTION|>--- conflicted
+++ resolved
@@ -49,13 +49,10 @@
     installer_progress_samples_.swap(installer_progress_samples);
   }
 
-<<<<<<< HEAD
-=======
   void set_install_error(InstallError install_error) {
     install_error_ = install_error;
   }
 
->>>>>>> 626889fb
  protected:
   ~TestInstaller() override;
 
