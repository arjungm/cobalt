// Copyright 2016 The Chromium Authors
// Use of this source code is governed by a BSD-style license that can be
// found in the LICENSE file.

#ifndef COMPONENTS_UPDATE_CLIENT_PERSISTED_DATA_H_
#define COMPONENTS_UPDATE_CLIENT_PERSISTED_DATA_H_

<<<<<<< HEAD
=======
#include <memory>
>>>>>>> 626889fb
#include <set>
#include <string>
#include <vector>

#include "base/functional/callback_forward.h"
<<<<<<< HEAD
#include "base/memory/raw_ptr.h"
#include "base/sequence_checker.h"
=======
>>>>>>> 626889fb
#include "base/values.h"

namespace base {
class Time;
class Version;
}  // namespace base

class PrefService;
class PrefRegistrySimple;

namespace base {
class Version;
}  // namespace base

namespace update_client {

extern const char kPersistedDataPreference[];
<<<<<<< HEAD
=======
extern const char kLastUpdateCheckErrorPreference[];
extern const char kLastUpdateCheckErrorCategoryPreference[];
extern const char kLastUpdateCheckErrorExtraCode1Preference[];
>>>>>>> 626889fb

class ActivityDataService;
struct CategorizedError;

// A PersistedData is a wrapper layer around a PrefService, designed to maintain
// update data that outlives the browser process and isn't exposed outside of
// update_client.
//
// The public methods of this class should be called only on the sequence that
// initializes it - which also has to match the sequence the PrefService has
// been initialized on.
class PersistedData {
 public:
  virtual ~PersistedData() = default;

<<<<<<< HEAD
  PersistedData(const PersistedData&) = delete;
  PersistedData& operator=(const PersistedData&) = delete;

  ~PersistedData();
=======
  // Records the last update check error code (0 for success).
  virtual void SetLastUpdateCheckError(const CategorizedError& error) = 0;
>>>>>>> 626889fb

  // Returns the DateLastRollCall (the server-localized calendar date number the
  // |id| was last checked by this client on) for the specified |id|.
  // -2 indicates that there is no recorded date number for the |id|.
  virtual int GetDateLastRollCall(const std::string& id) const = 0;

  // Returns the DateLastActive (the server-localized calendar date number the
  // |id| was last active by this client on) for the specified |id|.
  // -1 indicates that there is no recorded date for the |id| (i.e. this is the
  // first time the |id| is active).
  // -2 indicates that the |id| has an unknown value of last active date.
  virtual int GetDateLastActive(const std::string& id) const = 0;

#if BUILDFLAG(IS_STARBOARD)
  // Returns the starboard version of the last successfully installed update
  // for the specified |id|. "" indicates that there is no recorded version value
  // for the |id|.
  virtual std::string GetLastInstalledSbVersion(const std::string& id) const;

<<<<<<< HEAD
#if BUILDFLAG(IS_STARBOARD)
  // Returns the starboard version of the last successfully installed update
  // for the specified |id|. "" indicates that there is no recorded version value
  // for the |id|.
  std::string GetLastInstalledSbVersion(const std::string& id) const;

=======
>>>>>>> 626889fb
  // Returns the version of the update that was last successfully installed for
  // the specified |id|. "" indicates that there is no recorded version value
  // for the |id|.
  virtual std::string GetLastInstalledVersion(const std::string& id) const;

  // Returns the updater channel that is set for the specified |id|. ""
  // indicates that there is no recorded updater channel value for the |id|.
  virtual std::string GetUpdaterChannel(const std::string& id) const;

  // Returns the updater channel for the previous app startup.
<<<<<<< HEAD
  std::string GetLatestChannel() const;

  // Records the Evergreen version and the starboard version of the update that
  // is successfully installed for the specified |id|.
  void SetLastInstalledEgAndSbVersion(const std::string& id,
                                      const std::string& eg_version,
                                      const std::string& sb_version);
=======
  virtual std::string GetLatestChannel() const;

  // Records the Evergreen version and the starboard version of the update that
  // is successfully installed for the specified |id|.
  virtual void SetLastInstalledEgAndSbVersion(const std::string& id,
                                              const std::string& eg_version,
                                              const std::string& sb_version);
>>>>>>> 626889fb

  // Records the updater channel that is set for the specified |id|.
  virtual void SetUpdaterChannel(const std::string& id, const std::string& channel);

  // Records the latest channel the app is on.
  virtual void SetLatestChannel(const std::string& channel);
#endif

  // Returns the PingFreshness (a random token that is written into the profile
  // data whenever the DateLastRollCall it is modified) for the specified |id|.
  // "" indicates that there is no recorded freshness value for the |id|.
<<<<<<< HEAD
  std::string GetPingFreshness(const std::string& id) const;
=======
  virtual std::string GetPingFreshness(const std::string& id) const = 0;
>>>>>>> 626889fb

  // Records the DateLastRollcall for the specified `ids`. Also records
  // DateLastActive, if the ids have active bits currently set, and then clears
  // those bits. Rotates PingFreshness. Then, calls `callback` on the calling
  // sequence. Calls with a negative `datenum` or that occur prior to the
  // initialization of the persisted data store will simply post the callback
  // immediately.
<<<<<<< HEAD
  void SetDateLastData(const std::vector<std::string>& ids,
                       int datenum,
                       base::OnceClosure callback);

  // This is called only via update_client's RegisterUpdateClientPreferences.
  static void RegisterPrefs(PrefRegistrySimple* registry);
=======
  virtual void SetDateLastData(const std::vector<std::string>& ids,
                               int datenum,
                               base::OnceClosure callback) = 0;

  // Sets DateLastActive. Prefer to use SetDateLastData. This method should
  // only be used for importing data from other data stores.
  virtual void SetDateLastActive(const std::string& id, int dla) = 0;

  // Sets DateLastRollCall. Prefer to use SetDateLastData. This method should
  // only be used for importing data from other data stores.
  virtual void SetDateLastRollCall(const std::string& id, int dlrc) = 0;

  // Returns the install date for the specified |id|.
  // "InstallDate" refers to the initial date that the given |id| was first
  // installed on the machine. Date information is returned by the server. If
  // "InstallDate" is not known, -2 is returned.
  virtual int GetInstallDate(const std::string& id) const = 0;

  // Sets InstallDate. This method should only be used for importing data from
  // other data stores.
  virtual void SetInstallDate(const std::string& id, int install_date) = 0;

  // Install IDs are unique identifiers for individual installations of the app
  // identified by `app_id`. The install ID is sent in the install ping and in
  // the first update check, but is cleared afterward by `SetDateLastData`.
  virtual std::string GetInstallId(const std::string& app_id) const = 0;
  virtual void SetInstallId(const std::string& app_id,
                            const std::string& install_id) = 0;
>>>>>>> 626889fb

  // Returns the install date for the specified |id|.
  // "InstallDate" refers to the initial date that the given |id| was first
  // installed on the machine. Date information is returned by the server. If
  // "InstallDate" is not known, -2 is returned.
  int GetInstallDate(const std::string& id) const;

  // These functions return cohort data for the specified |id|. "Cohort"
  // indicates the membership of the client in any release channels components
  // have set up in a machine-readable format, while "CohortName" does so in a
  // human-readable form. "CohortHint" indicates the client's channel selection
  // preference.
  virtual std::string GetCohort(const std::string& id) const = 0;
  virtual std::string GetCohortHint(const std::string& id) const = 0;
  virtual std::string GetCohortName(const std::string& id) const = 0;

  // These functions set cohort data for the specified |id|.
<<<<<<< HEAD
  void SetCohort(const std::string& id, const std::string& cohort);
  void SetCohortHint(const std::string& id, const std::string& cohort_hint);
  void SetCohortName(const std::string& id, const std::string& cohort_name);

  // Calls `callback` with the subset of `ids` that are active. The callback
  // is called on the calling sequence.
  void GetActiveBits(
      const std::vector<std::string>& ids,
      base::OnceCallback<void(const std::set<std::string>&)> callback) const;
=======
  virtual void SetCohort(const std::string& id, const std::string& cohort) = 0;
  virtual void SetCohortHint(const std::string& id,
                             const std::string& cohort_hint) = 0;
  virtual void SetCohortName(const std::string& id,
                             const std::string& cohort_name) = 0;

  // Calls `callback` with the subset of `ids` that are active. The callback
  // is called on the calling sequence.
  virtual void GetActiveBits(
      const std::vector<std::string>& ids,
      base::OnceCallback<void(const std::set<std::string>&)> callback)
      const = 0;
>>>>>>> 626889fb

  // The following two functions returns the number of days since the last
  // time the client checked for update/was active.
  // -1 indicates that this is the first time the client reports
  // an update check/active for the specified |id|.
  // -2 indicates that the client has no information about the
  // update check/last active of the specified |id|.
<<<<<<< HEAD
  int GetDaysSinceLastRollCall(const std::string& id) const;
  int GetDaysSinceLastActive(const std::string& id) const;

  // These functions access |pv| data for the specified |id|. Returns an empty
  // version, if the version is not found.
  base::Version GetProductVersion(const std::string& id) const;
  void SetProductVersion(const std::string& id, const base::Version& pv);

  // These functions access the fingerprint for the specified |id|.
  std::string GetFingerprint(const std::string& id) const;
  void SetFingerprint(const std::string& id, const std::string& fingerprint);

 private:
  // Returns nullptr if the app key does not exist.
  const base::Value::Dict* GetAppKey(const std::string& id) const;

  // Returns an existing or newly created app key under a root pref.
  base::Value::Dict* GetOrCreateAppKey(const std::string& id,
                                       base::Value::Dict& root);

  // Returns fallback if the key does not exist.
  int GetInt(const std::string& id, const std::string& key, int fallback) const;

  // Returns the empty string if the key does not exist.
  std::string GetString(const std::string& id, const std::string& key) const;

  void SetString(const std::string& id,
                 const std::string& key,
                 const std::string& value);

  void SetDateLastDataHelper(const std::vector<std::string>& ids,
                             int datenum,
                             base::OnceClosure callback,
                             const std::set<std::string>& active_ids);

  SEQUENCE_CHECKER(sequence_checker_);
  raw_ptr<PrefService> pref_service_;
  raw_ptr<ActivityDataService> activity_data_service_;
};
=======
  virtual int GetDaysSinceLastRollCall(const std::string& id) const = 0;
  virtual int GetDaysSinceLastActive(const std::string& id) const = 0;

  // These functions access |pv| data for the specified |id|. Returns an empty
  // version, if the version is not found.
  virtual base::Version GetProductVersion(const std::string& id) const = 0;
  virtual void SetProductVersion(const std::string& id,
                                 const base::Version& pv) = 0;

  // These functions access the maximum previous product version for the
  // specified |id|. Returns an empty version if the version is not found.
  // It will only be set if |max_version| exceeds the the existing value.
  virtual base::Version GetMaxPreviousProductVersion(
      const std::string& id) const = 0;
  virtual void SetMaxPreviousProductVersion(
      const std::string& id,
      const base::Version& max_version) = 0;

  // These functions access the fingerprint for the specified |id|.
  virtual std::string GetFingerprint(const std::string& id) const = 0;
  virtual void SetFingerprint(const std::string& id,
                              const std::string& fingerprint) = 0;

  // These functions get and set the time after which update checks are allowed.
  // To clear the throttle, pass base::Time().
  virtual base::Time GetThrottleUpdatesUntil() const = 0;
  virtual void SetThrottleUpdatesUntil(base::Time time) = 0;
};

// Creates a PersistedData instance. Passing null for either or both parameters
// is safe and will disable functionality that relies on them.
std::unique_ptr<PersistedData> CreatePersistedData(
    base::RepeatingCallback<PrefService*()> pref_service_provider,
    std::unique_ptr<ActivityDataService> activity_data_service);

// Register prefs for a PersistedData returned by CreatePersistedData.
void RegisterPersistedDataPrefs(PrefRegistrySimple* registry);
>>>>>>> 626889fb

}  // namespace update_client

#endif  // COMPONENTS_UPDATE_CLIENT_PERSISTED_DATA_H_<|MERGE_RESOLUTION|>--- conflicted
+++ resolved
@@ -5,20 +5,12 @@
 #ifndef COMPONENTS_UPDATE_CLIENT_PERSISTED_DATA_H_
 #define COMPONENTS_UPDATE_CLIENT_PERSISTED_DATA_H_
 
-<<<<<<< HEAD
-=======
 #include <memory>
->>>>>>> 626889fb
 #include <set>
 #include <string>
 #include <vector>
 
 #include "base/functional/callback_forward.h"
-<<<<<<< HEAD
-#include "base/memory/raw_ptr.h"
-#include "base/sequence_checker.h"
-=======
->>>>>>> 626889fb
 #include "base/values.h"
 
 namespace base {
@@ -29,19 +21,12 @@
 class PrefService;
 class PrefRegistrySimple;
 
-namespace base {
-class Version;
-}  // namespace base
-
 namespace update_client {
 
 extern const char kPersistedDataPreference[];
-<<<<<<< HEAD
-=======
 extern const char kLastUpdateCheckErrorPreference[];
 extern const char kLastUpdateCheckErrorCategoryPreference[];
 extern const char kLastUpdateCheckErrorExtraCode1Preference[];
->>>>>>> 626889fb
 
 class ActivityDataService;
 struct CategorizedError;
@@ -57,15 +42,8 @@
  public:
   virtual ~PersistedData() = default;
 
-<<<<<<< HEAD
-  PersistedData(const PersistedData&) = delete;
-  PersistedData& operator=(const PersistedData&) = delete;
-
-  ~PersistedData();
-=======
   // Records the last update check error code (0 for success).
   virtual void SetLastUpdateCheckError(const CategorizedError& error) = 0;
->>>>>>> 626889fb
 
   // Returns the DateLastRollCall (the server-localized calendar date number the
   // |id| was last checked by this client on) for the specified |id|.
@@ -85,15 +63,6 @@
   // for the |id|.
   virtual std::string GetLastInstalledSbVersion(const std::string& id) const;
 
-<<<<<<< HEAD
-#if BUILDFLAG(IS_STARBOARD)
-  // Returns the starboard version of the last successfully installed update
-  // for the specified |id|. "" indicates that there is no recorded version value
-  // for the |id|.
-  std::string GetLastInstalledSbVersion(const std::string& id) const;
-
-=======
->>>>>>> 626889fb
   // Returns the version of the update that was last successfully installed for
   // the specified |id|. "" indicates that there is no recorded version value
   // for the |id|.
@@ -104,15 +73,6 @@
   virtual std::string GetUpdaterChannel(const std::string& id) const;
 
   // Returns the updater channel for the previous app startup.
-<<<<<<< HEAD
-  std::string GetLatestChannel() const;
-
-  // Records the Evergreen version and the starboard version of the update that
-  // is successfully installed for the specified |id|.
-  void SetLastInstalledEgAndSbVersion(const std::string& id,
-                                      const std::string& eg_version,
-                                      const std::string& sb_version);
-=======
   virtual std::string GetLatestChannel() const;
 
   // Records the Evergreen version and the starboard version of the update that
@@ -120,7 +80,6 @@
   virtual void SetLastInstalledEgAndSbVersion(const std::string& id,
                                               const std::string& eg_version,
                                               const std::string& sb_version);
->>>>>>> 626889fb
 
   // Records the updater channel that is set for the specified |id|.
   virtual void SetUpdaterChannel(const std::string& id, const std::string& channel);
@@ -132,11 +91,7 @@
   // Returns the PingFreshness (a random token that is written into the profile
   // data whenever the DateLastRollCall it is modified) for the specified |id|.
   // "" indicates that there is no recorded freshness value for the |id|.
-<<<<<<< HEAD
-  std::string GetPingFreshness(const std::string& id) const;
-=======
   virtual std::string GetPingFreshness(const std::string& id) const = 0;
->>>>>>> 626889fb
 
   // Records the DateLastRollcall for the specified `ids`. Also records
   // DateLastActive, if the ids have active bits currently set, and then clears
@@ -144,14 +99,6 @@
   // sequence. Calls with a negative `datenum` or that occur prior to the
   // initialization of the persisted data store will simply post the callback
   // immediately.
-<<<<<<< HEAD
-  void SetDateLastData(const std::vector<std::string>& ids,
-                       int datenum,
-                       base::OnceClosure callback);
-
-  // This is called only via update_client's RegisterUpdateClientPreferences.
-  static void RegisterPrefs(PrefRegistrySimple* registry);
-=======
   virtual void SetDateLastData(const std::vector<std::string>& ids,
                                int datenum,
                                base::OnceClosure callback) = 0;
@@ -180,13 +127,6 @@
   virtual std::string GetInstallId(const std::string& app_id) const = 0;
   virtual void SetInstallId(const std::string& app_id,
                             const std::string& install_id) = 0;
->>>>>>> 626889fb
-
-  // Returns the install date for the specified |id|.
-  // "InstallDate" refers to the initial date that the given |id| was first
-  // installed on the machine. Date information is returned by the server. If
-  // "InstallDate" is not known, -2 is returned.
-  int GetInstallDate(const std::string& id) const;
 
   // These functions return cohort data for the specified |id|. "Cohort"
   // indicates the membership of the client in any release channels components
@@ -198,17 +138,6 @@
   virtual std::string GetCohortName(const std::string& id) const = 0;
 
   // These functions set cohort data for the specified |id|.
-<<<<<<< HEAD
-  void SetCohort(const std::string& id, const std::string& cohort);
-  void SetCohortHint(const std::string& id, const std::string& cohort_hint);
-  void SetCohortName(const std::string& id, const std::string& cohort_name);
-
-  // Calls `callback` with the subset of `ids` that are active. The callback
-  // is called on the calling sequence.
-  void GetActiveBits(
-      const std::vector<std::string>& ids,
-      base::OnceCallback<void(const std::set<std::string>&)> callback) const;
-=======
   virtual void SetCohort(const std::string& id, const std::string& cohort) = 0;
   virtual void SetCohortHint(const std::string& id,
                              const std::string& cohort_hint) = 0;
@@ -221,7 +150,6 @@
       const std::vector<std::string>& ids,
       base::OnceCallback<void(const std::set<std::string>&)> callback)
       const = 0;
->>>>>>> 626889fb
 
   // The following two functions returns the number of days since the last
   // time the client checked for update/was active.
@@ -229,47 +157,6 @@
   // an update check/active for the specified |id|.
   // -2 indicates that the client has no information about the
   // update check/last active of the specified |id|.
-<<<<<<< HEAD
-  int GetDaysSinceLastRollCall(const std::string& id) const;
-  int GetDaysSinceLastActive(const std::string& id) const;
-
-  // These functions access |pv| data for the specified |id|. Returns an empty
-  // version, if the version is not found.
-  base::Version GetProductVersion(const std::string& id) const;
-  void SetProductVersion(const std::string& id, const base::Version& pv);
-
-  // These functions access the fingerprint for the specified |id|.
-  std::string GetFingerprint(const std::string& id) const;
-  void SetFingerprint(const std::string& id, const std::string& fingerprint);
-
- private:
-  // Returns nullptr if the app key does not exist.
-  const base::Value::Dict* GetAppKey(const std::string& id) const;
-
-  // Returns an existing or newly created app key under a root pref.
-  base::Value::Dict* GetOrCreateAppKey(const std::string& id,
-                                       base::Value::Dict& root);
-
-  // Returns fallback if the key does not exist.
-  int GetInt(const std::string& id, const std::string& key, int fallback) const;
-
-  // Returns the empty string if the key does not exist.
-  std::string GetString(const std::string& id, const std::string& key) const;
-
-  void SetString(const std::string& id,
-                 const std::string& key,
-                 const std::string& value);
-
-  void SetDateLastDataHelper(const std::vector<std::string>& ids,
-                             int datenum,
-                             base::OnceClosure callback,
-                             const std::set<std::string>& active_ids);
-
-  SEQUENCE_CHECKER(sequence_checker_);
-  raw_ptr<PrefService> pref_service_;
-  raw_ptr<ActivityDataService> activity_data_service_;
-};
-=======
   virtual int GetDaysSinceLastRollCall(const std::string& id) const = 0;
   virtual int GetDaysSinceLastActive(const std::string& id) const = 0;
 
@@ -307,7 +194,6 @@
 
 // Register prefs for a PersistedData returned by CreatePersistedData.
 void RegisterPersistedDataPrefs(PrefRegistrySimple* registry);
->>>>>>> 626889fb
 
 }  // namespace update_client
 
