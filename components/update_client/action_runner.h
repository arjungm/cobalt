// Copyright 2017 The Chromium Authors
// Use of this source code is governed by a BSD-style license that can be
// found in the LICENSE file.

#ifndef COMPONENTS_UPDATE_CLIENT_ACTION_RUNNER_H_
#define COMPONENTS_UPDATE_CLIENT_ACTION_RUNNER_H_

<<<<<<< HEAD
#include "base/functional/callback.h"
#include "base/memory/raw_ref.h"
#include "base/sequence_checker.h"
#include "components/update_client/update_client.h"

namespace base {
class FilePath;
class SequencedTaskRunner;
}  // namespace base

namespace update_client {

class Component;

class ActionRunner {
 public:
  using Callback = ActionHandler::Callback;

  explicit ActionRunner(const Component& component);
  ~ActionRunner();
  ActionRunner(const ActionRunner&) = delete;
  ActionRunner& operator=(const ActionRunner&) = delete;

  void Run(Callback run_complete);

 private:
  void Handle(const base::FilePath& crx_path);

  SEQUENCE_CHECKER(sequence_checker_);

  const raw_ref<const Component> component_;

  // Used to post callbacks to the main sequence.
  scoped_refptr<base::SequencedTaskRunner> main_task_runner_;

  Callback callback_;
};
=======
#include <string>

#include "base/functional/callback_forward.h"
#include "base/memory/scoped_refptr.h"
#include "base/values.h"
#include "components/update_client/update_client.h"

namespace update_client {

// Runs an action. Returns a cancellation callback.
base::OnceClosure RunAction(
    scoped_refptr<ActionHandler> handler,
    scoped_refptr<CrxInstaller> installer,
    const std::string& file,
    const std::string& session_id,
    base::RepeatingCallback<void(base::Value::Dict)> event_adder,
    base::RepeatingCallback<void(ComponentState)> state_tracker,
    ActionHandler::Callback callback);
>>>>>>> 626889fb

}  // namespace update_client

#endif  // COMPONENTS_UPDATE_CLIENT_ACTION_RUNNER_H_<|MERGE_RESOLUTION|>--- conflicted
+++ resolved
@@ -5,45 +5,6 @@
 #ifndef COMPONENTS_UPDATE_CLIENT_ACTION_RUNNER_H_
 #define COMPONENTS_UPDATE_CLIENT_ACTION_RUNNER_H_
 
-<<<<<<< HEAD
-#include "base/functional/callback.h"
-#include "base/memory/raw_ref.h"
-#include "base/sequence_checker.h"
-#include "components/update_client/update_client.h"
-
-namespace base {
-class FilePath;
-class SequencedTaskRunner;
-}  // namespace base
-
-namespace update_client {
-
-class Component;
-
-class ActionRunner {
- public:
-  using Callback = ActionHandler::Callback;
-
-  explicit ActionRunner(const Component& component);
-  ~ActionRunner();
-  ActionRunner(const ActionRunner&) = delete;
-  ActionRunner& operator=(const ActionRunner&) = delete;
-
-  void Run(Callback run_complete);
-
- private:
-  void Handle(const base::FilePath& crx_path);
-
-  SEQUENCE_CHECKER(sequence_checker_);
-
-  const raw_ref<const Component> component_;
-
-  // Used to post callbacks to the main sequence.
-  scoped_refptr<base::SequencedTaskRunner> main_task_runner_;
-
-  Callback callback_;
-};
-=======
 #include <string>
 
 #include "base/functional/callback_forward.h"
@@ -62,7 +23,6 @@
     base::RepeatingCallback<void(base::Value::Dict)> event_adder,
     base::RepeatingCallback<void(ComponentState)> state_tracker,
     ActionHandler::Callback callback);
->>>>>>> 626889fb
 
 }  // namespace update_client
 
