// Copyright 2015 The Chromium Authors
// Use of this source code is governed by a BSD-style license that can be
// found in the LICENSE file.

#ifndef COMPONENTS_UPDATE_CLIENT_UPDATE_ENGINE_H_
#define COMPONENTS_UPDATE_CLIENT_UPDATE_ENGINE_H_

#include <map>
#include <memory>
#include <optional>
#include <string>
#include <vector>

#include "base/containers/queue.h"
<<<<<<< HEAD
=======
#include "base/files/file_path.h"
#include "base/functional/bind.h"
>>>>>>> 626889fb
#include "base/functional/callback.h"
#include "base/memory/raw_ptr.h"
#include "base/memory/ref_counted.h"
#include "base/sequence_checker.h"
#include "base/system/sys_info.h"
#include "base/time/time.h"
#include "components/update_client/buildflags.h"
#include "components/update_client/component.h"
#include "components/update_client/crx_cache.h"
#include "components/update_client/crx_downloader.h"
#include "components/update_client/crx_update_item.h"
#include "components/update_client/ping_manager.h"
#include "components/update_client/update_checker.h"
#include "components/update_client/update_client.h"
#include "third_party/abseil-cpp/absl/types/optional.h"

namespace update_client {

class Configurator;
class PersistedData;
struct UpdateContext;

// Handles updates for a group of components. Updates for different groups
// are run concurrently but within the same group of components, updates are
// applied one at a time.
class UpdateEngine : public base::RefCountedThreadSafe<UpdateEngine> {
 public:
  using Callback = base::OnceCallback<void(Error error)>;
<<<<<<< HEAD
  using NotifyObserversCallback =
      base::RepeatingCallback<void(UpdateClient::Observer::Events event,
                                   const std::string& id)>;
  using CrxDataCallback = UpdateClient::CrxDataCallback;

  UpdateEngine(scoped_refptr<Configurator> config,
               UpdateChecker::Factory update_checker_factory,
               scoped_refptr<PingManager> ping_manager,
               const NotifyObserversCallback& notify_observers_callback);
=======
  using CrxDataCallback = UpdateClient::CrxDataCallback;

  UpdateEngine(
      scoped_refptr<Configurator> config,
      UpdateChecker::Factory update_checker_factory,
      scoped_refptr<PingManager> ping_manager,
      const UpdateClient::CrxStateChangeCallback& notify_observers_callback);
>>>>>>> 626889fb
  UpdateEngine(const UpdateEngine&) = delete;
  UpdateEngine& operator=(const UpdateEngine&) = delete;

  // Returns true and the state of the component identified by |id|, if the
  // component is found in any update context. Returns false if the component
  // is not found.
  bool GetUpdateState(const std::string& id, CrxUpdateItem* update_state);

  // Does an update check for `id` but stops after receiving the update check
  // response.
  void CheckForUpdate(
      bool is_foreground,
      const std::string& id,
      UpdateClient::CrxDataCallback crx_data_callback,
      UpdateClient::CrxStateChangeCallback crx_state_change_callback,
      Callback update_callback);

  // Updates the given app ids. Returns a closure that can be called to trigger
  // cancellation of the operation. `update_callback` is called when the
  // operation is complete (even if cancelled). The cancellation callback
  // must be called only on the main sequence.
  base::RepeatingClosure Update(
      bool is_foreground,
      bool is_install,
      const std::vector<std::string>& ids,
      UpdateClient::CrxDataCallback crx_data_callback,
      UpdateClient::CrxStateChangeCallback crx_state_change_callback,
      Callback update_callback);

<<<<<<< HEAD
  void SendUninstallPing(const CrxComponent& crx_component,
                         int reason,
                         Callback update_callback);
=======
  void SendPing(const CrxComponent& crx_component,
                UpdateClient::PingParams ping_params,
                Callback update_callback);
>>>>>>> 626889fb

 private:
  friend class base::RefCountedThreadSafe<UpdateEngine>;
  ~UpdateEngine();

  // Maps a session id to an update context.
  using UpdateContexts = std::map<std::string, scoped_refptr<UpdateContext>>;

  base::RepeatingClosure InvokeOperation(
      bool is_foreground,
      bool is_update_check_only,
      bool is_install,
      const std::vector<std::string>& ids,
      UpdateClient::CrxDataCallback crx_data_callback,
      UpdateClient::CrxStateChangeCallback crx_state_change_callback,
      Callback update_callback);
<<<<<<< HEAD
=======
  void StartOperation(
      scoped_refptr<UpdateContext> update_context,
      const std::vector<std::optional<CrxComponent>>& crx_components);
>>>>>>> 626889fb
  void UpdateComplete(scoped_refptr<UpdateContext> update_context, Error error);

  void DoUpdateCheck(scoped_refptr<UpdateContext> update_context);
  void UpdateCheckResultsAvailable(
      scoped_refptr<UpdateContext> update_context,
<<<<<<< HEAD
      const absl::optional<ProtocolParser::Results>& results,
=======
      std::optional<ProtocolParser::Results> results,
>>>>>>> 626889fb
      ErrorCategory error_category,
      int error,
      int retry_after_sec);
  void UpdateCheckComplete(scoped_refptr<UpdateContext> update_context);

  void HandleComponent(scoped_refptr<UpdateContext> update_context);
  void HandleComponentComplete(scoped_refptr<UpdateContext> update_context);

  // Returns true if the update engine rejects this update call because it
  // occurs too soon.
  bool IsThrottled(bool is_foreground) const;

  SEQUENCE_CHECKER(sequence_checker_);
  scoped_refptr<Configurator> config_;
  UpdateChecker::Factory update_checker_factory_;
  scoped_refptr<PingManager> ping_manager_;

  // Called when CRX state changes occur.
  const UpdateClient::CrxStateChangeCallback notify_observers_callback_;

#if BUILDFLAG(ENABLE_PUFFIN_PATCHES)
  // TODO(crbug.com/1349060) once Puffin patches are fully implemented,
  // we should remove this #if.
  absl::optional<scoped_refptr<CrxCache>> crx_cache_;
#endif

  // Contains the contexts associated with each update in progress.
  UpdateContexts update_contexts_;
<<<<<<< HEAD

  // Implements a rate limiting mechanism for background update checks. Has the
  // effect of rejecting the update call if the update call occurs before
  // a certain time, which is negotiated with the server as part of the
  // update protocol. See the comments for X-Retry-After header.
  base::TimeTicks throttle_updates_until_;
=======
>>>>>>> 626889fb
};

// Describes a group of components which are installed or updated together.
struct UpdateContext : public base::RefCountedThreadSafe<UpdateContext> {
<<<<<<< HEAD
#if BUILDFLAG(ENABLE_PUFFIN_PATCHES)
  // TODO(crbug.com/1349060) once Puffin patches are fully implemented,
  // we should remove this #if.
  UpdateContext(
      scoped_refptr<Configurator> config,
      absl::optional<scoped_refptr<CrxCache>> crx_cache,
      bool is_foreground,
      bool is_install,
      const std::vector<std::string>& ids,
      UpdateClient::CrxStateChangeCallback crx_state_change_callback,
      const UpdateEngine::NotifyObserversCallback& notify_observers_callback,
      UpdateEngine::Callback callback,
      PersistedData* persisted_data,
      bool is_update_check_only);
#else
  UpdateContext(
      scoped_refptr<Configurator> config,
      bool is_foreground,
      bool is_install,
      const std::vector<std::string>& ids,
      UpdateClient::CrxStateChangeCallback crx_state_change_callback,
      const UpdateEngine::NotifyObserversCallback& notify_observers_callback,
      UpdateEngine::Callback callback,
      PersistedData* persisted_data,
      bool is_update_check_only);
#endif
=======
  UpdateContext(scoped_refptr<Configurator> config,
                bool is_foreground,
                bool is_install,
                const std::vector<std::string>& ids,
                UpdateClient::CrxStateChangeCallback crx_state_change_callback,
                UpdateEngine::Callback callback,
                PersistedData* persisted_data,
                bool is_update_check_only,
                base::RepeatingCallback<int64_t(const base::FilePath&)>
                    get_available_space =
                        base::BindRepeating([](const base::FilePath& dir) {
                          return base::SysInfo::AmountOfFreeDiskSpace(dir);
                        }));
>>>>>>> 626889fb
  UpdateContext(const UpdateContext&) = delete;
  UpdateContext& operator=(const UpdateContext&) = delete;

  scoped_refptr<Configurator> config;

#if BUILDFLAG(ENABLE_PUFFIN_PATCHES)
  // TODO(crbug.com/1349060) once Puffin patches are fully implemented,
  // we should remove this #if.
  absl::optional<scoped_refptr<CrxCache>> crx_cache_;
#endif

  // True if the component is updated as a result of user interaction.
  bool is_foreground = false;

  // True if the component is updating in an installation flow.
  bool is_install = false;

  // True if and only if this operation has been canceled.
  bool is_cancelled = false;

  // Contains the ids of all CRXs in this context in the order specified
  // by the caller of |UpdateClient::Update| or |UpdateClient:Install|.
  const std::vector<std::string> ids;

  // Contains the map of ids to components for all the CRX in this context.
  IdToComponentPtrMap components;

  // Called when the observable state of the CRX component has changed.
  UpdateClient::CrxStateChangeCallback crx_state_change_callback;
<<<<<<< HEAD

  // Called when there is a state change for any update in this context.
  const UpdateEngine::NotifyObserversCallback notify_observers_callback;
=======
>>>>>>> 626889fb

  // Called when the all updates associated with this context have completed.
  UpdateEngine::Callback callback;

  std::unique_ptr<UpdateChecker> update_checker;

  // The time in seconds to wait until doing further update checks.
  int retry_after_sec = 0;

  // Contains the ids of the components to check for updates. It is possible
  // for a component to be uninstalled after it has been added in this context
  // but before an update check is made. When this happens, the component won't
  // have a CrxComponent instance, therefore, it can't be included in an
  // update check.
  std::vector<std::string> components_to_check_for_updates;

  // The error reported by the update checker.
  int update_check_error = 0;

  // Contains the ids of the components that the state machine must handle.
  base::queue<std::string> component_queue;

  // The time to wait before handling the update for a component.
  // The wait time is proportional with the cost incurred by updating
  // the component. The more time it takes to download and apply the
  // update for the current component, the longer the wait until the engine
  // is handling the next component in the queue.
  base::TimeDelta next_update_delay;

  // The unique session id of this context. The session id is serialized in
  // every protocol request. It is also used as a key in various data stuctures
  // to uniquely identify an update context.
  const std::string session_id;

<<<<<<< HEAD
  // Persists data using the prefs service. Not owned by this class.
=======
  // Persists data using the prefs service.
>>>>>>> 626889fb
  raw_ptr<PersistedData> persisted_data = nullptr;

  // True if this context is for an update check operation.
  bool is_update_check_only = false;

<<<<<<< HEAD
=======
  base::RepeatingCallback<int64_t(const base::FilePath&)> get_available_space;

>>>>>>> 626889fb
 private:
  friend class base::RefCountedThreadSafe<UpdateContext>;
  ~UpdateContext();
};

}  // namespace update_client

#endif  // COMPONENTS_UPDATE_CLIENT_UPDATE_ENGINE_H_<|MERGE_RESOLUTION|>--- conflicted
+++ resolved
@@ -12,18 +12,14 @@
 #include <vector>
 
 #include "base/containers/queue.h"
-<<<<<<< HEAD
-=======
 #include "base/files/file_path.h"
 #include "base/functional/bind.h"
->>>>>>> 626889fb
 #include "base/functional/callback.h"
 #include "base/memory/raw_ptr.h"
 #include "base/memory/ref_counted.h"
 #include "base/sequence_checker.h"
 #include "base/system/sys_info.h"
 #include "base/time/time.h"
-#include "components/update_client/buildflags.h"
 #include "components/update_client/component.h"
 #include "components/update_client/crx_cache.h"
 #include "components/update_client/crx_downloader.h"
@@ -31,7 +27,6 @@
 #include "components/update_client/ping_manager.h"
 #include "components/update_client/update_checker.h"
 #include "components/update_client/update_client.h"
-#include "third_party/abseil-cpp/absl/types/optional.h"
 
 namespace update_client {
 
@@ -45,17 +40,6 @@
 class UpdateEngine : public base::RefCountedThreadSafe<UpdateEngine> {
  public:
   using Callback = base::OnceCallback<void(Error error)>;
-<<<<<<< HEAD
-  using NotifyObserversCallback =
-      base::RepeatingCallback<void(UpdateClient::Observer::Events event,
-                                   const std::string& id)>;
-  using CrxDataCallback = UpdateClient::CrxDataCallback;
-
-  UpdateEngine(scoped_refptr<Configurator> config,
-               UpdateChecker::Factory update_checker_factory,
-               scoped_refptr<PingManager> ping_manager,
-               const NotifyObserversCallback& notify_observers_callback);
-=======
   using CrxDataCallback = UpdateClient::CrxDataCallback;
 
   UpdateEngine(
@@ -63,7 +47,6 @@
       UpdateChecker::Factory update_checker_factory,
       scoped_refptr<PingManager> ping_manager,
       const UpdateClient::CrxStateChangeCallback& notify_observers_callback);
->>>>>>> 626889fb
   UpdateEngine(const UpdateEngine&) = delete;
   UpdateEngine& operator=(const UpdateEngine&) = delete;
 
@@ -93,15 +76,9 @@
       UpdateClient::CrxStateChangeCallback crx_state_change_callback,
       Callback update_callback);
 
-<<<<<<< HEAD
-  void SendUninstallPing(const CrxComponent& crx_component,
-                         int reason,
-                         Callback update_callback);
-=======
   void SendPing(const CrxComponent& crx_component,
                 UpdateClient::PingParams ping_params,
                 Callback update_callback);
->>>>>>> 626889fb
 
  private:
   friend class base::RefCountedThreadSafe<UpdateEngine>;
@@ -118,22 +95,15 @@
       UpdateClient::CrxDataCallback crx_data_callback,
       UpdateClient::CrxStateChangeCallback crx_state_change_callback,
       Callback update_callback);
-<<<<<<< HEAD
-=======
   void StartOperation(
       scoped_refptr<UpdateContext> update_context,
       const std::vector<std::optional<CrxComponent>>& crx_components);
->>>>>>> 626889fb
   void UpdateComplete(scoped_refptr<UpdateContext> update_context, Error error);
 
   void DoUpdateCheck(scoped_refptr<UpdateContext> update_context);
   void UpdateCheckResultsAvailable(
       scoped_refptr<UpdateContext> update_context,
-<<<<<<< HEAD
-      const absl::optional<ProtocolParser::Results>& results,
-=======
       std::optional<ProtocolParser::Results> results,
->>>>>>> 626889fb
       ErrorCategory error_category,
       int error,
       int retry_after_sec);
@@ -154,55 +124,12 @@
   // Called when CRX state changes occur.
   const UpdateClient::CrxStateChangeCallback notify_observers_callback_;
 
-#if BUILDFLAG(ENABLE_PUFFIN_PATCHES)
-  // TODO(crbug.com/1349060) once Puffin patches are fully implemented,
-  // we should remove this #if.
-  absl::optional<scoped_refptr<CrxCache>> crx_cache_;
-#endif
-
   // Contains the contexts associated with each update in progress.
   UpdateContexts update_contexts_;
-<<<<<<< HEAD
-
-  // Implements a rate limiting mechanism for background update checks. Has the
-  // effect of rejecting the update call if the update call occurs before
-  // a certain time, which is negotiated with the server as part of the
-  // update protocol. See the comments for X-Retry-After header.
-  base::TimeTicks throttle_updates_until_;
-=======
->>>>>>> 626889fb
 };
 
 // Describes a group of components which are installed or updated together.
 struct UpdateContext : public base::RefCountedThreadSafe<UpdateContext> {
-<<<<<<< HEAD
-#if BUILDFLAG(ENABLE_PUFFIN_PATCHES)
-  // TODO(crbug.com/1349060) once Puffin patches are fully implemented,
-  // we should remove this #if.
-  UpdateContext(
-      scoped_refptr<Configurator> config,
-      absl::optional<scoped_refptr<CrxCache>> crx_cache,
-      bool is_foreground,
-      bool is_install,
-      const std::vector<std::string>& ids,
-      UpdateClient::CrxStateChangeCallback crx_state_change_callback,
-      const UpdateEngine::NotifyObserversCallback& notify_observers_callback,
-      UpdateEngine::Callback callback,
-      PersistedData* persisted_data,
-      bool is_update_check_only);
-#else
-  UpdateContext(
-      scoped_refptr<Configurator> config,
-      bool is_foreground,
-      bool is_install,
-      const std::vector<std::string>& ids,
-      UpdateClient::CrxStateChangeCallback crx_state_change_callback,
-      const UpdateEngine::NotifyObserversCallback& notify_observers_callback,
-      UpdateEngine::Callback callback,
-      PersistedData* persisted_data,
-      bool is_update_check_only);
-#endif
-=======
   UpdateContext(scoped_refptr<Configurator> config,
                 bool is_foreground,
                 bool is_install,
@@ -216,17 +143,10 @@
                         base::BindRepeating([](const base::FilePath& dir) {
                           return base::SysInfo::AmountOfFreeDiskSpace(dir);
                         }));
->>>>>>> 626889fb
   UpdateContext(const UpdateContext&) = delete;
   UpdateContext& operator=(const UpdateContext&) = delete;
 
   scoped_refptr<Configurator> config;
-
-#if BUILDFLAG(ENABLE_PUFFIN_PATCHES)
-  // TODO(crbug.com/1349060) once Puffin patches are fully implemented,
-  // we should remove this #if.
-  absl::optional<scoped_refptr<CrxCache>> crx_cache_;
-#endif
 
   // True if the component is updated as a result of user interaction.
   bool is_foreground = false;
@@ -246,12 +166,6 @@
 
   // Called when the observable state of the CRX component has changed.
   UpdateClient::CrxStateChangeCallback crx_state_change_callback;
-<<<<<<< HEAD
-
-  // Called when there is a state change for any update in this context.
-  const UpdateEngine::NotifyObserversCallback notify_observers_callback;
-=======
->>>>>>> 626889fb
 
   // Called when the all updates associated with this context have completed.
   UpdateEngine::Callback callback;
@@ -286,21 +200,14 @@
   // to uniquely identify an update context.
   const std::string session_id;
 
-<<<<<<< HEAD
-  // Persists data using the prefs service. Not owned by this class.
-=======
   // Persists data using the prefs service.
->>>>>>> 626889fb
   raw_ptr<PersistedData> persisted_data = nullptr;
 
   // True if this context is for an update check operation.
   bool is_update_check_only = false;
 
-<<<<<<< HEAD
-=======
   base::RepeatingCallback<int64_t(const base::FilePath&)> get_available_space;
 
->>>>>>> 626889fb
  private:
   friend class base::RefCountedThreadSafe<UpdateContext>;
   ~UpdateContext();
