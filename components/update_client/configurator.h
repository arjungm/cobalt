--- conflicted
+++ resolved
@@ -16,11 +16,6 @@
 #include "base/functional/callback_forward.h"
 #include "base/memory/ref_counted.h"
 #include "base/time/time.h"
-<<<<<<< HEAD
-#include "components/update_client/buildflags.h"
-#include "third_party/abseil-cpp/absl/types/optional.h"
-=======
->>>>>>> 626889fb
 
 class GURL;
 class PrefService;
@@ -31,11 +26,7 @@
 
 namespace update_client {
 
-<<<<<<< HEAD
-class ActivityDataService;
-=======
 class CrxCache;
->>>>>>> 626889fb
 class CrxDownloaderFactory;
 class NetworkFetcherFactory;
 class PatcherFactory;
@@ -112,12 +103,6 @@
 
   virtual scoped_refptr<PatcherFactory> GetPatcherFactory() = 0;
 
-<<<<<<< HEAD
-  // True means that this client can handle delta updates.
-  virtual bool EnabledDeltas() const = 0;
-
-=======
->>>>>>> 626889fb
   // True means that the background downloader can be used for downloading
   // non on-demand components.
   virtual bool EnabledBackgroundDownloader() const = 0;
@@ -133,23 +118,11 @@
   // persistent storage.
   virtual PrefService* GetPrefService() const = 0;
 
-<<<<<<< HEAD
-  // Returns an ActivityDataService that the update_client can use to access
-  // to update information (namely active bit, last active/rollcall days)
-  // normally stored in the user extension profile.
-  // Similar to PrefService, ActivityDataService must outlive the entire
-  // update_client, and be safe to access from the sequence the update_client
-  // is constructed on.
-  // Returning null is safe and will disable any functionality that requires
-  // accessing to the information provided by ActivityDataService.
-  virtual ActivityDataService* GetActivityDataService() const = 0;
-=======
   // Returns a PersistedData instance that the update_client can use to access
   // to update information. Similar to PrefService, PersistedData must outlive
   // the entire update_client, and be safe to access from the sequence the
   // update_client is constructed on.
   virtual PersistedData* GetPersistedData() const = 0;
->>>>>>> 626889fb
 
   // Returns true if the Chrome is installed for the current user only, or false
   // if Chrome is installed for all users on the machine. This function must be
@@ -164,28 +137,16 @@
   // Returns true if Chrome is installed on a system managed by cloud or
   // group policies, false if the system is not managed, or nullopt if the
   // platform does not support client management at all.
-<<<<<<< HEAD
-  virtual absl::optional<bool> IsMachineExternallyManaged() const = 0;
-=======
   virtual std::optional<bool> IsMachineExternallyManaged() const = 0;
->>>>>>> 626889fb
 
   // Returns a callable to get the state of the platform updater, if the
   // embedder includes an updater. Returns a null callback otherwise.
   virtual UpdaterStateProvider GetUpdaterStateProvider() const = 0;
 
-<<<<<<< HEAD
-#if BUILDFLAG(ENABLE_PUFFIN_PATCHES)
-  // Returns the FilePath specified for this specific UpdateClient, pointing
-  // to where the retained CRX's will be stored.
-  virtual absl::optional<base::FilePath> GetCrxCachePath() const = 0;
-#endif
-=======
   // Returns the CrxCache.
   virtual scoped_refptr<CrxCache> GetCrxCache() const = 0;
 
   virtual bool IsConnectionMetered() const = 0;
->>>>>>> 626889fb
 
 #if BUILDFLAG(IS_STARBOARD)
   // Returns the brand code or distribution tag that has been assigned to
