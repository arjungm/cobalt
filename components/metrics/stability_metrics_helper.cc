--- conflicted
+++ resolved
@@ -9,16 +9,11 @@
 #include <string>
 
 #include "base/check.h"
-<<<<<<< HEAD
-#include "base/metrics/histogram_functions.h"
-#include "base/metrics/histogram_macros.h"
-=======
 #include "base/containers/contains.h"
 #include "base/metrics/histogram_functions.h"
 #include "base/metrics/histogram_macros.h"
 #include "base/notreached.h"
 #include "base/strings/strcat.h"
->>>>>>> 626889fb
 #include "base/system/sys_info.h"
 #include "build/build_config.h"
 #include "build/buildflag.h"
@@ -33,11 +28,6 @@
 #include <windows.h>  // Needed for STATUS_* codes
 #endif
 
-<<<<<<< HEAD
-#if BUILDFLAG(IS_CHROMEOS)
-#include "components/metrics/system_memory_stats_recorder.h"
-#endif
-
 #if BUILDFLAG(IS_ANDROID)
 #include "base/android/application_status_listener.h"
 #endif
@@ -45,24 +35,6 @@
 namespace metrics {
 namespace {
 
-enum RendererType {
-  RENDERER_TYPE_RENDERER = 1,
-  RENDERER_TYPE_EXTENSION,
-  // NOTE: Add new action types only immediately above this line. Also,
-  // make sure the enum list in tools/metrics/histograms/histograms.xml is
-  // updated with any change in here.
-  RENDERER_TYPE_COUNT
-};
-
-=======
-#if BUILDFLAG(IS_ANDROID)
-#include "base/android/application_status_listener.h"
-#endif
-
-namespace metrics {
-namespace {
-
->>>>>>> 626889fb
 #if !BUILDFLAG(IS_ANDROID)
 // Converts an exit code into something that can be inserted into our
 // histograms (which expect non-negative numbers less than MAX_INT).
@@ -105,13 +77,6 @@
     return;
   }
 
-<<<<<<< HEAD
-void RecordChildKills(RendererType histogram_type) {
-  base::UmaHistogramEnumeration("BrowserRenderProcessHost.ChildKills",
-                                histogram_type, RENDERER_TYPE_COUNT);
-}
-#endif  // !BUILDFLAG(IS_ANDROID)
-=======
   base::UmaHistogramEnumeration(
       "Stability.RendererAbnormalTermination2.HostedContentType",
       hosted_content_type);
@@ -133,7 +98,6 @@
 
   NOTREACHED();
 }
->>>>>>> 626889fb
 
 }  // namespace
 
@@ -199,7 +163,6 @@
   base::UmaHistogramSparse("ChildProcess.Crashed.UtilityProcessExitCode",
                            exit_code);
   RecordStabilityEvent(StabilityEventType::kUtilityCrash);
-<<<<<<< HEAD
 }
 
 void StabilityMetricsHelper::BrowserUtilityProcessLaunchFailed(
@@ -223,30 +186,6 @@
   // trigger a Stability Event.
 }
 
-=======
-}
-
-void StabilityMetricsHelper::BrowserUtilityProcessLaunchFailed(
-    const std::string& metrics_name,
-    int launch_error_code
-#if BUILDFLAG(IS_WIN)
-    ,
-    DWORD last_error
-#endif
-) {
-  uint32_t hash = variations::HashName(metrics_name);
-  base::UmaHistogramSparse("ChildProcess.LaunchFailed.UtilityProcessHash",
-                           hash);
-  base::UmaHistogramSparse("ChildProcess.LaunchFailed.UtilityProcessErrorCode",
-                           launch_error_code);
-#if BUILDFLAG(IS_WIN)
-  base::UmaHistogramSparse("ChildProcess.LaunchFailed.WinLastError",
-                           last_error);
-#endif
-  // TODO(wfh): Decide if this utility process launch failure should also
-  // trigger a Stability Event.
-}
-
 void StabilityMetricsHelper::CdmUtilityProcessLaunched(
     const std::string& metrics_name) {
   DVLOG(3) << __func__ << ": metrics_name=" << metrics_name;
@@ -295,7 +234,6 @@
 #endif
 }
 
->>>>>>> 626889fb
 void StabilityMetricsHelper::LogLoadStarted() {
 #if BUILDFLAG(IS_ANDROID)
   IncrementPrefValue(prefs::kStabilityPageLoadCount);
@@ -303,14 +241,6 @@
   RecordStabilityEvent(StabilityEventType::kPageLoad);
 }
 
-<<<<<<< HEAD
-#if !BUILDFLAG(IS_ANDROID)
-void StabilityMetricsHelper::LogRendererCrash(bool was_extension_process,
-                                              base::TerminationStatus status,
-                                              int exit_code) {
-  RendererType histogram_type =
-      was_extension_process ? RENDERER_TYPE_EXTENSION : RENDERER_TYPE_RENDERER;
-=======
 #if BUILDFLAG(IS_IOS)
 void StabilityMetricsHelper::LogRendererCrash() {
   // The actual exit code isn't provided on iOS; use a dummy value.
@@ -329,7 +259,6 @@
       hosted_content_type == RendererHostedContentType::kExtension
           ? CoarseRendererType::kExtension
           : CoarseRendererType::kRenderer;
->>>>>>> 626889fb
 
   switch (status) {
     case base::TERMINATION_STATUS_NORMAL_TERMINATION:
@@ -337,35 +266,6 @@
     case base::TERMINATION_STATUS_PROCESS_CRASHED:
     case base::TERMINATION_STATUS_ABNORMAL_TERMINATION:
     case base::TERMINATION_STATUS_OOM:
-<<<<<<< HEAD
-      if (was_extension_process) {
-#if !BUILDFLAG(ENABLE_EXTENSIONS)
-        NOTREACHED();
-#endif
-        RecordStabilityEvent(StabilityEventType::kExtensionCrash);
-        base::UmaHistogramSparse("CrashExitCodes.Extension",
-                                 MapCrashExitCodeForHistogram(exit_code));
-      } else {
-        IncreaseRendererCrashCount();
-        base::UmaHistogramSparse("CrashExitCodes.Renderer",
-                                 MapCrashExitCodeForHistogram(exit_code));
-      }
-
-      base::UmaHistogramEnumeration("BrowserRenderProcessHost.ChildCrashes",
-                                    histogram_type, RENDERER_TYPE_COUNT);
-      break;
-    case base::TERMINATION_STATUS_PROCESS_WAS_KILLED:
-      RecordChildKills(histogram_type);
-      break;
-#if BUILDFLAG(IS_CHROMEOS)
-    case base::TERMINATION_STATUS_PROCESS_WAS_KILLED_BY_OOM:
-      RecordChildKills(histogram_type);
-      base::UmaHistogramExactLinear("BrowserRenderProcessHost.ChildKills.OOM",
-                                    was_extension_process ? 2 : 1, 3);
-      RecordMemoryStats(was_extension_process
-                            ? RECORD_MEMORY_STATS_EXTENSIONS_OOM_KILLED
-                            : RECORD_MEMORY_STATS_CONTENTS_OOM_KILLED);
-=======
       LogRendererCrashImpl(coarse_renderer_type, exit_code);
       break;
 #if BUILDFLAG(IS_CHROMEOS)
@@ -377,28 +277,15 @@
     case base::TERMINATION_STATUS_PROCESS_WAS_KILLED:
       base::UmaHistogramEnumeration("BrowserRenderProcessHost.ChildKills",
                                     coarse_renderer_type);
->>>>>>> 626889fb
       break;
     case base::TERMINATION_STATUS_STILL_RUNNING:
       base::UmaHistogramEnumeration(
-<<<<<<< HEAD
-          "BrowserRenderProcessHost.DisconnectedAlive", histogram_type,
-          RENDERER_TYPE_COUNT);
-=======
           "BrowserRenderProcessHost.DisconnectedAlive", coarse_renderer_type);
->>>>>>> 626889fb
       break;
     case base::TERMINATION_STATUS_LAUNCH_FAILED:
       // TODO(rkaplow): See if we can remove this histogram as we have
       // Stability.Counts2 which has the same metrics.
       base::UmaHistogramEnumeration(
-<<<<<<< HEAD
-          "BrowserRenderProcessHost.ChildLaunchFailures", histogram_type,
-          RENDERER_TYPE_COUNT);
-      base::UmaHistogramSparse(
-          "BrowserRenderProcessHost.ChildLaunchFailureCodes", exit_code);
-      LogRendererLaunchFailed(was_extension_process);
-=======
           "BrowserRenderProcessHost.ChildLaunchFailures", coarse_renderer_type);
       base::UmaHistogramSparse(
           "BrowserRenderProcessHost.ChildLaunchFailureCodes", exit_code);
@@ -406,18 +293,12 @@
           hosted_content_type == RendererHostedContentType::kExtension
               ? StabilityEventType::kExtensionRendererFailedLaunch
               : StabilityEventType::kRendererFailedLaunch);
->>>>>>> 626889fb
       break;
 #if BUILDFLAG(IS_WIN)
     case base::TERMINATION_STATUS_INTEGRITY_FAILURE:
       base::UmaHistogramEnumeration(
-<<<<<<< HEAD
-          "BrowserRenderProcessHost.ChildCodeIntegrityFailures", histogram_type,
-          RENDERER_TYPE_COUNT);
-=======
           "BrowserRenderProcessHost.ChildCodeIntegrityFailures",
           coarse_renderer_type);
->>>>>>> 626889fb
       break;
 #endif
     case base::TERMINATION_STATUS_MAX_ENUM:
@@ -435,17 +316,6 @@
   if (!was_extension_process)
     IncrementPrefValue(prefs::kStabilityRendererLaunchCount);
 #endif  // BUILDFLAG(IS_ANDROID)
-<<<<<<< HEAD
-}
-
-void StabilityMetricsHelper::LogRendererLaunchFailed(
-    bool was_extension_process) {
-  auto metric = was_extension_process
-                    ? StabilityEventType::kExtensionRendererFailedLaunch
-                    : StabilityEventType::kRendererFailedLaunch;
-  RecordStabilityEvent(metric);
-=======
->>>>>>> 626889fb
 }
 
 void StabilityMetricsHelper::IncrementPrefValue(const char* path) {
@@ -458,8 +328,6 @@
     StabilityEventType stability_event_type) {
   UMA_STABILITY_HISTOGRAM_ENUMERATION("Stability.Counts2",
                                       stability_event_type);
-<<<<<<< HEAD
-=======
 }
 
 #if !BUILDFLAG(IS_ANDROID)
@@ -482,7 +350,6 @@
 
   base::UmaHistogramEnumeration("BrowserRenderProcessHost.ChildCrashes",
                                 renderer_type);
->>>>>>> 626889fb
 }
 #endif  // !BUILDFLAG(IS_ANDROID)
 
