--- conflicted
+++ resolved
@@ -26,13 +26,8 @@
   if (base::FeatureList::IsEnabled(kExpiredHistogramLogicFeature)) {
     std::string allowlist = kAllowlistParam.Get();
     base::StatisticsRecorder::SetRecordChecker(
-<<<<<<< HEAD
-        std::make_unique<ExpiredHistogramsChecker>(
-            expired_histograms_hashes, num_expired_histograms, allowlist));
-=======
         std::make_unique<ExpiredHistogramsChecker>(expired_histograms_hashes,
                                                    allowlist));
->>>>>>> 626889fb
   }
 }
 
