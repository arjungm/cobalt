// Copyright 2014 The Chromium Authors
// Use of this source code is governed by a BSD-style license that can be
// found in the LICENSE file.

#ifndef COMPONENTS_METRICS_NET_NET_METRICS_LOG_UPLOADER_H_
#define COMPONENTS_METRICS_NET_NET_METRICS_LOG_UPLOADER_H_

#include <memory>
#include <string>
#include <string_view>

<<<<<<< HEAD
#include "base/strings/string_piece.h"
=======
#include "components/metrics/metrics_log.h"
>>>>>>> 626889fb
#include "components/metrics/metrics_log_uploader.h"
#include "third_party/metrics_proto/reporting_info.pb.h"
#include "url/gurl.h"

namespace network {
class SharedURLLoaderFactory;
class SimpleURLLoader;
}  // namespace network

namespace metrics {

// Implementation of MetricsLogUploader using the Chrome network stack.
class NetMetricsLogUploader : public MetricsLogUploader {
 public:
  // Constructs a NetMetricsLogUploader which uploads data to |server_url| with
  // the specified |mime_type|. The |service_type| marks which service the
  // data usage should be attributed to. The |on_upload_complete| callback will
  // be called with the HTTP response code of the upload or with -1 on an error.
  NetMetricsLogUploader(
      scoped_refptr<network::SharedURLLoaderFactory> url_loader_factory,
      const GURL& server_url,
<<<<<<< HEAD
      base::StringPiece mime_type,
=======
      std::string_view mime_type,
>>>>>>> 626889fb
      MetricsLogUploader::MetricServiceType service_type,
      const MetricsLogUploader::UploadCallback& on_upload_complete);

  // This constructor allows a secondary non-HTTPS URL to be passed in as
  // |insecure_server_url|. That URL is used as a fallback if a connection
  // to |server_url| fails, requests are encrypted when sent to an HTTP URL.
  NetMetricsLogUploader(
      scoped_refptr<network::SharedURLLoaderFactory> url_loader_factory,
      const GURL& server_url,
      const GURL& insecure_server_url,
<<<<<<< HEAD
      base::StringPiece mime_type,
=======
      std::string_view mime_type,
>>>>>>> 626889fb
      MetricsLogUploader::MetricServiceType service_type,
      const MetricsLogUploader::UploadCallback& on_upload_complete);

  NetMetricsLogUploader(const NetMetricsLogUploader&) = delete;
  NetMetricsLogUploader& operator=(const NetMetricsLogUploader&) = delete;

  ~NetMetricsLogUploader() override;

  // MetricsLogUploader:
  // Uploads a log to the server_url specified in the constructor.
  void UploadLog(const std::string& compressed_log_data,
                 const LogMetadata& log_metadata,
                 const std::string& log_hash,
                 const std::string& log_signature,
                 const ReportingInfo& reporting_info) override;

 private:
  // Uploads a log to a URL passed as a parameter.
  void UploadLogToURL(const std::string& compressed_log_data,
                      const LogMetadata& log_metadata,
                      const std::string& log_hash,
                      const std::string& log_signature,
                      const ReportingInfo& reporting_info,
                      const GURL& url);

  // Calls |on_upload_complete_| with failure codes. Used when there's a local
  // reason that prevented an upload over HTTP, such as an error encrpyting
  // the payload.
  void HTTPFallbackAborted();

  void OnURLLoadComplete(std::unique_ptr<std::string> response_body);

  // The URLLoader factory for loads done using the network stack.
  scoped_refptr<network::SharedURLLoaderFactory> url_loader_factory_;

  const GURL server_url_;
  const GURL insecure_server_url_;
  const std::string mime_type_;
  const MetricsLogUploader ::MetricServiceType service_type_;
  const MetricsLogUploader::UploadCallback on_upload_complete_;
  // The outstanding transmission appears as a URL Fetch operation.
  std::unique_ptr<network::SimpleURLLoader> url_loader_;
};

}  // namespace metrics

#endif  // COMPONENTS_METRICS_NET_NET_METRICS_LOG_UPLOADER_H_<|MERGE_RESOLUTION|>--- conflicted
+++ resolved
@@ -9,11 +9,7 @@
 #include <string>
 #include <string_view>
 
-<<<<<<< HEAD
-#include "base/strings/string_piece.h"
-=======
 #include "components/metrics/metrics_log.h"
->>>>>>> 626889fb
 #include "components/metrics/metrics_log_uploader.h"
 #include "third_party/metrics_proto/reporting_info.pb.h"
 #include "url/gurl.h"
@@ -35,11 +31,7 @@
   NetMetricsLogUploader(
       scoped_refptr<network::SharedURLLoaderFactory> url_loader_factory,
       const GURL& server_url,
-<<<<<<< HEAD
-      base::StringPiece mime_type,
-=======
       std::string_view mime_type,
->>>>>>> 626889fb
       MetricsLogUploader::MetricServiceType service_type,
       const MetricsLogUploader::UploadCallback& on_upload_complete);
 
@@ -50,11 +42,7 @@
       scoped_refptr<network::SharedURLLoaderFactory> url_loader_factory,
       const GURL& server_url,
       const GURL& insecure_server_url,
-<<<<<<< HEAD
-      base::StringPiece mime_type,
-=======
       std::string_view mime_type,
->>>>>>> 626889fb
       MetricsLogUploader::MetricServiceType service_type,
       const MetricsLogUploader::UploadCallback& on_upload_complete);
 
