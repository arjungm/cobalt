// Copyright 2014 The Chromium Authors
// Use of this source code is governed by a BSD-style license that can be
// found in the LICENSE file.

#include "components/metrics/net/net_metrics_log_uploader.h"

#include <sstream>
<<<<<<< HEAD
=======
#include <string_view>
>>>>>>> 626889fb

#include "base/base64.h"
#include "base/feature_list.h"
#include "base/functional/bind.h"
#include "base/metrics/histogram_macros.h"
#include "base/metrics/statistics_recorder.h"
#include "base/strings/strcat.h"
#include "base/strings/string_number_conversions.h"
#include "components/encrypted_messages/encrypted_message.pb.h"
#include "components/encrypted_messages/message_encrypter.h"
#include "components/metrics/metrics_log.h"
#include "components/metrics/metrics_log_uploader.h"
#include "net/base/load_flags.h"
#include "net/base/url_util.h"
#include "net/traffic_annotation/network_traffic_annotation.h"
#include "services/network/public/cpp/resource_request.h"
#include "services/network/public/cpp/shared_url_loader_factory.h"
#include "services/network/public/cpp/simple_url_loader.h"
<<<<<<< HEAD
#include "services/network/public/cpp/simple_url_loader_throttle.h"
=======
>>>>>>> 626889fb
#include "services/network/public/mojom/url_response_head.mojom.h"
#include "third_party/metrics_proto/chrome_user_metrics_extension.pb.h"
#include "third_party/metrics_proto/reporting_info.pb.h"
#include "third_party/zlib/google/compression_utils.h"
#include "url/gurl.h"

namespace {

// Constants used for encrypting logs that are sent over HTTP. The
// corresponding private key is used by the metrics server to decrypt logs.
const char kEncryptedMessageLabel[] = "metrics log";

const uint8_t kServerPublicKey[] = {
    0x51, 0xcc, 0x52, 0x67, 0x42, 0x47, 0x3b, 0x10, 0xe8, 0x63, 0x18,
    0x3c, 0x61, 0xa7, 0x96, 0x76, 0x86, 0x91, 0x40, 0x71, 0x39, 0x5f,
    0x31, 0x1a, 0x39, 0x5b, 0x76, 0xb1, 0x6b, 0x3d, 0x6a, 0x2b};

const uint32_t kServerPublicKeyVersion = 1;

constexpr char kNoUploadUrlsReasonMsg[] =
    "No server upload URLs specified. Will not attempt to retransmit.";

net::NetworkTrafficAnnotationTag GetNetworkTrafficAnnotation(
    const metrics::MetricsLogUploader::MetricServiceType& service_type,
    const metrics::LogMetadata& log_metadata) {
  // The code in this function should remain so that we won't need a default
  // case that does not have meaningful annotation.
  // Structured Metrics is an UMA consented metric service.
  if (service_type == metrics::MetricsLogUploader::UMA ||
      service_type == metrics::MetricsLogUploader::STRUCTURED_METRICS) {
    return net::DefineNetworkTrafficAnnotation("metrics_report_uma", R"(
        semantics {
          sender: "Metrics UMA Log Uploader"
          description:
            "Report of usage statistics and crash-related data about Chrome. "
            "Usage statistics contain information such as preferences, button "
            "clicks, and memory usage and do not include web page URLs or "
            "personal information. See more at "
            "https://www.google.com/chrome/browser/privacy/ under 'Usage "
            "statistics and crash reports'. Usage statistics are tied to a "
            "pseudonymous machine identifier and not to your email address."
          trigger:
            "Reports are automatically generated on startup and at intervals "
            "while Chrome is running."
          data:
            "A protocol buffer with usage statistics and crash related data."
          destination: GOOGLE_OWNED_SERVICE
          last_reviewed: "2024-02-15"
          user_data {
            type: BIRTH_DATE
            type: GENDER
            type: HW_OS_INFO
            type: USAGE_AND_PERFORMANCE_METRICS
            type: OTHER
          }
          internal {
            contacts {
              owners: "//components/metrics/OWNERS"
            }
          }
        }
        policy {
          cookies_allowed: NO
          setting:
            "Users can enable or disable this feature via "
            "\"Help improve Chrome's features and performance\" in Chrome "
            "settings under Sync and Google services > Other Google services. "
            "The feature is enabled by default."
          chrome_policy {
            MetricsReportingEnabled {
              policy_options {mode: MANDATORY}
              MetricsReportingEnabled: false
            }
          }
        })");
  }

  if (service_type == metrics::MetricsLogUploader::DWA) {
    return net::DefineNetworkTrafficAnnotation("metrics_report_dwa", R"(
      semantics {
        sender: "Metrics DWA Log Uploader"
        description:
          "Report of usage statistics that are keyed by a third-party domain "
          "to Google. These reports contains only DWA data. This includes "
          "information about the web pages you visit and your usage of them, "
          "such as API usage. The third-party domain used as a key could be, "
          "for instance, an inline frame or script owner. Usage statistics "
          "are sent with an ephemeral pseudonymous identifier."
        trigger:
          "Reports are automatically generated on startup and at intervals "
          "while Chrome is running with usage statistics and 'Make searches "
          "and browsing better' settings enabled."
        data:
          "Usage statistics and associated third-party domains are collected."
        destination: GOOGLE_OWNED_SERVICE
        last_reviewed: "2025-02-10"
        user_data {
          type: HW_OS_INFO
          type: SENSITIVE_URL
          type: USAGE_AND_PERFORMANCE_METRICS
          type: OTHER
        }
        internal {
          contacts {
            owners: "//components/metrics/OWNERS"
          }
        }
      }
      policy {
        cookies_allowed: NO
        setting:
          "Users can enable or disable this feature by disabling 'Make "
          "searches and browsing better' in Chrome's settings under Advanced "
          "Settings, Privacy. This has to be enabled for all active profiles. "
          "This is only enabled if the user has 'Help improve Chrome's "
          "features and performance enabled in the same settings menu."
        chrome_policy {
          MetricsReportingEnabled {
            policy_options {mode: MANDATORY}
            MetricsReportingEnabled: false
          }
          UrlKeyedAnonymizedDataCollectionEnabled {
            policy_options {mode: MANDATORY}
            UrlKeyedAnonymizedDataCollectionEnabled: false
          }
        }
      })");
  }

  DCHECK_EQ(service_type, metrics::MetricsLogUploader::UKM);

  if (log_metadata.log_source_type.has_value() &&
      log_metadata.log_source_type.value() ==
          metrics::UkmLogSourceType::APPKM_ONLY) {
    return net::DefineNetworkTrafficAnnotation("metrics_report_appkm", R"(
      semantics {
        sender: "Metrics AppKM Log Uploader"
        description:
          "Report of usage statistics that are keyed by App Identifiers to "
          "Google. These reports only contain App-Keyed Metrics (AppKMs) "
          "records, which are the metrics related to the user interaction with "
          "various Apps on ChromeOS devices only. The apps platform includes, "
          "but is not limited to, progressive web apps (PWA), Chrome apps, and "
          "apps from the various VMs / GuestOS's: Android (ARC++), Linux "
          "(Crostini), Windows (Parallels), and Steam (Borealis). Usage "
          "statistics are tied to a pseudonymous machine identifier and not to "
          "your email address."
        trigger:
          "Reports are automatically generated on startup and at intervals "
          "while Chrome is running with usage statistics and App Sync settings "
          "enabled."
        data:
          "A protocol buffer with usage statistics and associated App Identifiers."
        destination: GOOGLE_OWNED_SERVICE
        last_reviewed: "2024-02-15"
        user_data {
          type: BIRTH_DATE
          type: GENDER
          type: HW_OS_INFO
          type: SENSITIVE_URL
          type: USAGE_AND_PERFORMANCE_METRICS
          type: OTHER
        }
        internal {
          contacts {
            owners: "//components/metrics/OWNERS"
          }
        }
      }
      policy {
        cookies_allowed: NO
        setting:
          "Users can enable or disable this feature using App Sync or usage "
          "statistics checkbox from the settings. Both are on by default, but "
          "can be turned-off by the user."
        chrome_policy {
          SyncDisabled {
            policy_options {mode: MANDATORY}
            SyncDisabled: true
          }
          MetricsReportingEnabled{
            policy_options {mode: MANDATORY}
            MetricsReportingEnabled: true
          }
          SyncTypesListDisabled {
            SyncTypesListDisabled: {
              entries: "apps"
            }
          }
        }
      })");
  } else if (log_metadata.log_source_type.has_value() &&
             log_metadata.log_source_type.value() ==
                 metrics::UkmLogSourceType::BOTH_UKM_AND_APPKM) {
    return net::DefineNetworkTrafficAnnotation("metrics_report_ukm_and_appkm",
                                               R"(
      semantics {
        sender: "Metrics UKM and AppKM Log Uploader"
        description:
          "Report of usage statistics that are keyed by URLs to Google. These "
          "reports contains both AppKM and UKM data. This includes information "
          "about the web pages you visit and your usage of them, such as page "
          "load speed. This will also include URLs and statistics related to "
          "downloaded files. These statistics may also include information "
          "about the extensions that have been installed from Chrome Web "
          "Store. Google only stores usage statistics associated with published "
          "extensions, and URLs that are known by Google’s search index. Usage "
          "statistics are tied to a pseudonymous machine identifier and not to "
          "your email address. Note: Reports containing only AppKM data will be "
          "reported under 'Metrics AppKM Log Uploader' and only UKM data will "
          "be reported under 'Metrics UKM Log Uploader' instead."
        trigger:
          "Reports are automatically generated on startup and at intervals "
          "while Chrome is running with usage statistics, 'Make searches and "
          "browsing better' and App Sync settings enabled."
        data:
          "A protocol buffer with usage statistics and associated URLs."
        destination: GOOGLE_OWNED_SERVICE
        last_reviewed: "2024-02-15"
        user_data {
          type: BIRTH_DATE
          type: GENDER
          type: HW_OS_INFO
          type: SENSITIVE_URL
          type: USAGE_AND_PERFORMANCE_METRICS
          type: OTHER
        }
        internal {
          contacts {
            owners: "//components/metrics/OWNERS"
          }
        }
      }
      policy {
        cookies_allowed: NO
        setting:
          "Users can disble this feature by disabling 'Make searches and "
          "browsing better' in Chrome's settings under Advanced Settings or "
          "disabling App Sync. This is only enabled if the user has 'Help "
          "improve Chrome's features and performance' enabled in the same "
          "settings menu. Information about the installed extensions is sent "
          "only if Extension Sync is enabled."
        chrome_policy {
          SyncDisabled {
            policy_options {mode: MANDATORY}
            SyncDisabled: true
          }
          MetricsReportingEnabled{
            policy_options {mode: MANDATORY}
            MetricsReportingEnabled: true
          }
          SyncTypesListDisabled {
            SyncTypesListDisabled: {
              entries: "apps"
            }
          }
          UrlKeyedAnonymizedDataCollectionEnabled {
            policy_options {mode: MANDATORY}
            UrlKeyedAnonymizedDataCollectionEnabled: false
          }
        }
      })");
  } else {
    return net::DefineNetworkTrafficAnnotation("metrics_report_ukm", R"(
      semantics {
        sender: "Metrics UKM Log Uploader"
        description:
<<<<<<< HEAD
          "Report of usage statistics that are keyed by URLs to Chromium. This "
          "includes information about the web pages you visit and your usage "
          "of them, such as page load speed. This will also include URLs and "
          "statistics related to downloaded files. These statistics may also "
          "include information about the extensions that have been installed "
          "from Chrome Web Store. Google only stores usage statistics "
          "associated with published extensions, and URLs that are known by "
          "Google’s search index. Usage statistics are tied to a "
          "pseudonymous machine identifier and not to your email address."
=======
          "Report of usage statistics that are keyed by URLs to Google. These "
          "reports contains only UKM data. This includes information about the "
          "web pages you visit and your usage of them, such as page load speed. "
          "This will also include URLs and statistics related to downloaded "
          "files. These statistics may also include information about the "
          "extensions that have been installed from Chrome Web Store. Google "
          "only stores usage statistics associated with published extensions, "
          "and URLs that are known by Google’s search index. Usage statistics "
          "are tied to a pseudonymous machine identifier and not to your email "
          "address."
>>>>>>> 626889fb
        trigger:
          "Reports are automatically generated on startup and at intervals "
          "while Chrome is running with usage statistics and 'Make searches "
          "and browsing better' settings enabled."
        data:
          "A protocol buffer with usage statistics and associated URLs."
        destination: GOOGLE_OWNED_SERVICE
        last_reviewed: "2024-02-15"
        user_data {
          type: BIRTH_DATE
          type: GENDER
          type: HW_OS_INFO
          type: SENSITIVE_URL
          type: USAGE_AND_PERFORMANCE_METRICS
          type: OTHER
        }
        internal {
          contacts {
            owners: "//components/metrics/OWNERS"
          }
        }
      }
      policy {
        cookies_allowed: NO
        setting:
          "Users can enable or disable this feature by disabling 'Make "
          "searches and browsing better' in Chrome's settings under Advanced "
          "Settings, Privacy. This has to be enabled for all active profiles. "
          "This is only enabled if the user has 'Help improve Chrome's "
          "features and performance' enabled in the same settings menu. "
          "Information about the installed extensions is sent only if "
          "Extension Sync is enabled."
        chrome_policy {
          MetricsReportingEnabled {
            policy_options {mode: MANDATORY}
            MetricsReportingEnabled: false
          }
          UrlKeyedAnonymizedDataCollectionEnabled {
            policy_options {mode: MANDATORY}
            UrlKeyedAnonymizedDataCollectionEnabled: false
          }
        }
      })");
  }
}

std::string SerializeReportingInfo(
    const metrics::ReportingInfo& reporting_info) {
  std::string bytes;
  bool success = reporting_info.SerializeToString(&bytes);
  DCHECK(success);
  return base::Base64Encode(bytes);
}

// Encrypts a |plaintext| string, using the encrypted_messages component,
// returns |encrypted| which is a serialized EncryptedMessage object. Returns
// false if there was a problem encrypting.
bool EncryptString(const std::string& plaintext, std::string* encrypted) {
  encrypted_messages::EncryptedMessage encrypted_message;
  CHECK(encrypted_messages::EncryptSerializedMessage(
          kServerPublicKey, kServerPublicKeyVersion, kEncryptedMessageLabel,
          plaintext, &encrypted_message)) << "Error encrypting string.";
  CHECK(encrypted_message.SerializeToString(encrypted))
    << "Error serializing encrypted string.";
  return true;
}

<<<<<<< HEAD
// Encrypts a |plaintext| string, using the encrypted_messages component,
// returns |encrypted| which is a serialized EncryptedMessage object. Returns
// false if there was a problem encrypting.
bool EncryptString(const std::string& plaintext, std::string* encrypted) {
  encrypted_messages::EncryptedMessage encrypted_message;
  if (!encrypted_messages::EncryptSerializedMessage(
          kServerPublicKey, kServerPublicKeyVersion, kEncryptedMessageLabel,
          plaintext, &encrypted_message)) {
    NOTREACHED() << "Error encrypting string.";
    return false;
  }
  if (!encrypted_message.SerializeToString(encrypted)) {
    NOTREACHED() << "Error serializing encrypted string.";
    return false;
  }
  return true;
}

=======
>>>>>>> 626889fb
// Encrypts a |plaintext| string and returns |encoded|, which is a base64
// encoded serialized EncryptedMessage object. Returns false if there was a
// problem encrypting or serializing.
bool EncryptAndBase64EncodeString(const std::string& plaintext,
                                  std::string* encoded) {
  std::string encrypted_text;
<<<<<<< HEAD
  if (!EncryptString(plaintext, &encrypted_text))
    return false;

  base::Base64Encode(encrypted_text, encoded);
  return true;
}

#ifndef NDEBUG
void LogUploadingHistograms(const std::string& compressed_log_data) {
  if (!VLOG_IS_ON(2))
    return;

  std::string uncompressed;
  if (!compression::GzipUncompress(compressed_log_data, &uncompressed)) {
    DVLOG(2) << "failed to uncompress log";
    return;
  }
  metrics::ChromeUserMetricsExtension proto;
  if (!proto.ParseFromString(uncompressed)) {
    DVLOG(2) << "failed to parse uncompressed log";
    return;
  };
  DVLOG(2) << "Uploading histograms...";

  const base::StatisticsRecorder::Histograms histograms =
      base::StatisticsRecorder::GetHistograms();
  auto get_histogram_name = [&](uint64_t name_hash) -> std::string {
    for (base::HistogramBase* histogram : histograms) {
      if (histogram->name_hash() == name_hash)
        return histogram->histogram_name();
    }
    return base::StrCat({"unnamed ", base::NumberToString(name_hash)});
  };

  for (int i = 0; i < proto.histogram_event_size(); i++) {
    const metrics::HistogramEventProto& event = proto.histogram_event(i);

    std::stringstream summary;
    summary << " sum=" << event.sum();
    for (int j = 0; j < event.bucket_size(); j++) {
      const metrics::HistogramEventProto::Bucket& b = event.bucket(j);
      // Empty fields have a specific meaning, see
      // third_party/metrics_proto/histogram_event.proto.
      summary << " bucket["
              << (b.has_min() ? base::NumberToString(b.min()) : "..") << '-'
              << (b.has_max() ? base::NumberToString(b.max()) : "..") << ")="
              << (b.has_count() ? base::NumberToString(b.count()) : "(1)");
    }
    DVLOG(2) << get_histogram_name(event.name_hash()) << summary.str();
=======
  if (!EncryptString(plaintext, &encrypted_text)) {
    return false;
>>>>>>> 626889fb
  }

  *encoded = base::Base64Encode(encrypted_text);
  return true;
}
#endif

#ifndef NDEBUG
void LogUploadingHistograms(const std::string& compressed_log_data) {
  if (!VLOG_IS_ON(2)) {
    return;
  }

  std::string uncompressed;
  if (!compression::GzipUncompress(compressed_log_data, &uncompressed)) {
    DVLOG(2) << "failed to uncompress log";
    return;
  }
  metrics::ChromeUserMetricsExtension proto;
  if (!proto.ParseFromString(uncompressed)) {
    DVLOG(2) << "failed to parse uncompressed log";
    return;
  };
  DVLOG(2) << "Uploading histograms...";

  const base::StatisticsRecorder::Histograms histograms =
      base::StatisticsRecorder::GetHistograms();
  auto get_histogram_name = [&](uint64_t name_hash) -> std::string {
    for (base::HistogramBase* histogram : histograms) {
      if (histogram->name_hash() == name_hash) {
        return std::string(histogram->histogram_name());
      }
    }
    return base::StrCat({"unnamed ", base::NumberToString(name_hash)});
  };

  for (int i = 0; i < proto.histogram_event_size(); i++) {
    const metrics::HistogramEventProto& event = proto.histogram_event(i);

    std::stringstream summary;
    summary << " sum=" << event.sum();
    for (int j = 0; j < event.bucket_size(); j++) {
      const metrics::HistogramEventProto::Bucket& b = event.bucket(j);
      // Empty fields have a specific meaning, see
      // third_party/metrics_proto/histogram_event.proto.
      summary << " bucket["
              << (b.has_min() ? base::NumberToString(b.min()) : "..") << '-'
              << (b.has_max() ? base::NumberToString(b.max()) : "..") << ")="
              << (b.has_count() ? base::NumberToString(b.count()) : "(1)");
    }
    DVLOG(2) << get_histogram_name(event.name_hash()) << summary.str();
  }
}
#endif

}  // namespace

namespace metrics {

NetMetricsLogUploader::NetMetricsLogUploader(
    scoped_refptr<network::SharedURLLoaderFactory> url_loader_factory,
    const GURL& server_url,
<<<<<<< HEAD
    base::StringPiece mime_type,
=======
    std::string_view mime_type,
>>>>>>> 626889fb
    MetricsLogUploader::MetricServiceType service_type,
    const MetricsLogUploader::UploadCallback& on_upload_complete)
    : NetMetricsLogUploader(url_loader_factory,
                            server_url,
                            /*insecure_server_url=*/GURL(),
                            mime_type,
                            service_type,
                            on_upload_complete) {}

NetMetricsLogUploader::NetMetricsLogUploader(
    scoped_refptr<network::SharedURLLoaderFactory> url_loader_factory,
    const GURL& server_url,
    const GURL& insecure_server_url,
<<<<<<< HEAD
    base::StringPiece mime_type,
=======
    std::string_view mime_type,
>>>>>>> 626889fb
    MetricsLogUploader::MetricServiceType service_type,
    const MetricsLogUploader::UploadCallback& on_upload_complete)
    : url_loader_factory_(std::move(url_loader_factory)),
      server_url_(server_url),
      insecure_server_url_(insecure_server_url),
      mime_type_(mime_type.data(), mime_type.size()),
      service_type_(service_type),
      on_upload_complete_(on_upload_complete) {}

NetMetricsLogUploader::~NetMetricsLogUploader() = default;

void NetMetricsLogUploader::UploadLog(const std::string& compressed_log_data,
                                      const LogMetadata& log_metadata,
                                      const std::string& log_hash,
                                      const std::string& log_signature,
                                      const ReportingInfo& reporting_info) {
  // If this attempt is a retry, there was a network error, the last attempt was
  // over HTTPS, and there is an insecure URL set, then attempt this upload over
  // HTTP.
  if (reporting_info.attempt_count() > 1 &&
      reporting_info.last_error_code() != 0 &&
      reporting_info.last_attempt_was_https() &&
      !insecure_server_url_.is_empty()) {
<<<<<<< HEAD
    UploadLogToURL(compressed_log_data, log_hash, log_signature, reporting_info,
                   insecure_server_url_);
    return;
  }
  UploadLogToURL(compressed_log_data, log_hash, log_signature, reporting_info,
                 server_url_);
=======
    UploadLogToURL(compressed_log_data, log_metadata, log_hash, log_signature,
                   reporting_info, insecure_server_url_);
    return;
  }
  UploadLogToURL(compressed_log_data, log_metadata, log_hash, log_signature,
                 reporting_info, server_url_);
>>>>>>> 626889fb
}

void NetMetricsLogUploader::UploadLogToURL(
    const std::string& compressed_log_data,
    const LogMetadata& log_metadata,
    const std::string& log_hash,
    const std::string& log_signature,
    const ReportingInfo& reporting_info,
    const GURL& url) {
  DCHECK(!log_hash.empty());

#ifndef NDEBUG
  // For debug builds, you can use -vmodule=net_metrics_log_uploader=2
  // to enable logging of uploaded histograms. You probably also want to use
  // --force-enable-metrics-reporting, or metrics reporting may not be enabled.
  LogUploadingHistograms(compressed_log_data);
#endif

  auto resource_request = std::make_unique<network::ResourceRequest>();
  resource_request->url = url;
  // Drop cookies and auth data.
  resource_request->credentials_mode = network::mojom::CredentialsMode::kOmit;
  resource_request->method = "POST";

  std::string reporting_info_string = SerializeReportingInfo(reporting_info);
  // If we are not using HTTPS for this upload, encrypt it. We do not encrypt
  // requests to localhost to allow testing with a local collector that doesn't
  // have decryption enabled.
  bool should_encrypt =
      !url.SchemeIs(url::kHttpsScheme) && !net::IsLocalhost(url);
  if (should_encrypt) {
    std::string base64_encoded_hash;
    if (!EncryptAndBase64EncodeString(log_hash, &base64_encoded_hash)) {
      HTTPFallbackAborted();
      return;
    }
    resource_request->headers.SetHeader("X-Chrome-UMA-Log-SHA1",
                                        base64_encoded_hash);

    std::string base64_encoded_signature;
    if (!EncryptAndBase64EncodeString(log_signature,
                                      &base64_encoded_signature)) {
      HTTPFallbackAborted();
      return;
    }
    resource_request->headers.SetHeader("X-Chrome-UMA-Log-HMAC-SHA256",
                                        base64_encoded_signature);

    std::string base64_reporting_info;
    if (!EncryptAndBase64EncodeString(reporting_info_string,
                                      &base64_reporting_info)) {
      HTTPFallbackAborted();
      return;
    }
    resource_request->headers.SetHeader("X-Chrome-UMA-ReportingInfo",
                                        base64_reporting_info);
  } else {
    resource_request->headers.SetHeader("X-Chrome-UMA-Log-SHA1", log_hash);
    resource_request->headers.SetHeader("X-Chrome-UMA-Log-HMAC-SHA256",
                                        log_signature);
    resource_request->headers.SetHeader("X-Chrome-UMA-ReportingInfo",
                                        reporting_info_string);
    // Tell the server that we're uploading gzipped protobufs only if we are not
    // encrypting, since encrypted messages have to be decrypted server side
    // after decryption, not before.
    resource_request->headers.SetHeader("content-encoding", "gzip");
  }

  net::NetworkTrafficAnnotationTag traffic_annotation =
<<<<<<< HEAD
      GetNetworkTrafficAnnotation(service_type_);
  url_loader_ = network::SimpleURLLoader::Create(std::move(resource_request),
                                                 traffic_annotation);

  if (network::SimpleURLLoaderThrottle::IsBatchingEnabled(traffic_annotation))
    url_loader_->SetAllowBatching();
=======
      GetNetworkTrafficAnnotation(service_type_, log_metadata);
  url_loader_ = network::SimpleURLLoader::Create(std::move(resource_request),
                                                 traffic_annotation);
>>>>>>> 626889fb

  if (should_encrypt) {
    std::string encrypted_message;
    if (!EncryptString(compressed_log_data, &encrypted_message)) {
      url_loader_.reset();
      HTTPFallbackAborted();
      return;
    }
    url_loader_->AttachStringForUpload(encrypted_message, mime_type_);
  } else {
    url_loader_->AttachStringForUpload(compressed_log_data, mime_type_);
  }

  // It's safe to use |base::Unretained(this)| here, because |this| owns
  // the |url_loader_|, and the callback will be cancelled if the |url_loader_|
  // is destroyed.
  url_loader_->DownloadToStringOfUnboundedSizeUntilCrashAndDie(
      url_loader_factory_.get(),
      base::BindOnce(&NetMetricsLogUploader::OnURLLoadComplete,
                     base::Unretained(this)));
}

void NetMetricsLogUploader::HTTPFallbackAborted() {
  // The callback is called with: a response code of 0 to indicate no upload was
  // attempted, a generic net error, and false to indicate it wasn't a secure
  // connection. If no server URLs were specified, discard the log and do not
  // attempt retransmission.
  bool force_discard =
      server_url_.is_empty() && insecure_server_url_.is_empty();
<<<<<<< HEAD
  base::StringPiece force_discard_reason =
=======
  std::string_view force_discard_reason =
>>>>>>> 626889fb
      force_discard ? kNoUploadUrlsReasonMsg : "";
  on_upload_complete_.Run(/*response_code=*/0, net::ERR_FAILED,
                          /*was_https=*/false, force_discard,
                          force_discard_reason);
}

// The callback is only invoked if |url_loader_| it was bound against is alive.
void NetMetricsLogUploader::OnURLLoadComplete(
    std::unique_ptr<std::string> response_body) {
  int response_code = -1;
  if (url_loader_->ResponseInfo() && url_loader_->ResponseInfo()->headers) {
    response_code = url_loader_->ResponseInfo()->headers->response_code();
  }

  int error_code = url_loader_->NetError();

  bool was_https = url_loader_->GetFinalURL().SchemeIs(url::kHttpsScheme);
  url_loader_.reset();

  // If no server URLs were specified, discard the log and do not attempt
  // retransmission.
  bool force_discard =
      server_url_.is_empty() && insecure_server_url_.is_empty();
<<<<<<< HEAD
  base::StringPiece force_discard_reason =
=======
  std::string_view force_discard_reason =
>>>>>>> 626889fb
      force_discard ? kNoUploadUrlsReasonMsg : "";
  on_upload_complete_.Run(response_code, error_code, was_https, force_discard,
                          force_discard_reason);
}

}  // namespace metrics<|MERGE_RESOLUTION|>--- conflicted
+++ resolved
@@ -5,10 +5,7 @@
 #include "components/metrics/net/net_metrics_log_uploader.h"
 
 #include <sstream>
-<<<<<<< HEAD
-=======
 #include <string_view>
->>>>>>> 626889fb
 
 #include "base/base64.h"
 #include "base/feature_list.h"
@@ -27,10 +24,6 @@
 #include "services/network/public/cpp/resource_request.h"
 #include "services/network/public/cpp/shared_url_loader_factory.h"
 #include "services/network/public/cpp/simple_url_loader.h"
-<<<<<<< HEAD
-#include "services/network/public/cpp/simple_url_loader_throttle.h"
-=======
->>>>>>> 626889fb
 #include "services/network/public/mojom/url_response_head.mojom.h"
 #include "third_party/metrics_proto/chrome_user_metrics_extension.pb.h"
 #include "third_party/metrics_proto/reporting_info.pb.h"
@@ -298,17 +291,6 @@
       semantics {
         sender: "Metrics UKM Log Uploader"
         description:
-<<<<<<< HEAD
-          "Report of usage statistics that are keyed by URLs to Chromium. This "
-          "includes information about the web pages you visit and your usage "
-          "of them, such as page load speed. This will also include URLs and "
-          "statistics related to downloaded files. These statistics may also "
-          "include information about the extensions that have been installed "
-          "from Chrome Web Store. Google only stores usage statistics "
-          "associated with published extensions, and URLs that are known by "
-          "Google’s search index. Usage statistics are tied to a "
-          "pseudonymous machine identifier and not to your email address."
-=======
           "Report of usage statistics that are keyed by URLs to Google. These "
           "reports contains only UKM data. This includes information about the "
           "web pages you visit and your usage of them, such as page load speed. "
@@ -319,7 +301,6 @@
           "and URLs that are known by Google’s search index. Usage statistics "
           "are tied to a pseudonymous machine identifier and not to your email "
           "address."
->>>>>>> 626889fb
         trigger:
           "Reports are automatically generated on startup and at intervals "
           "while Chrome is running with usage statistics and 'Make searches "
@@ -387,45 +368,25 @@
   return true;
 }
 
-<<<<<<< HEAD
-// Encrypts a |plaintext| string, using the encrypted_messages component,
-// returns |encrypted| which is a serialized EncryptedMessage object. Returns
-// false if there was a problem encrypting.
-bool EncryptString(const std::string& plaintext, std::string* encrypted) {
-  encrypted_messages::EncryptedMessage encrypted_message;
-  if (!encrypted_messages::EncryptSerializedMessage(
-          kServerPublicKey, kServerPublicKeyVersion, kEncryptedMessageLabel,
-          plaintext, &encrypted_message)) {
-    NOTREACHED() << "Error encrypting string.";
-    return false;
-  }
-  if (!encrypted_message.SerializeToString(encrypted)) {
-    NOTREACHED() << "Error serializing encrypted string.";
-    return false;
-  }
-  return true;
-}
-
-=======
->>>>>>> 626889fb
 // Encrypts a |plaintext| string and returns |encoded|, which is a base64
 // encoded serialized EncryptedMessage object. Returns false if there was a
 // problem encrypting or serializing.
 bool EncryptAndBase64EncodeString(const std::string& plaintext,
                                   std::string* encoded) {
   std::string encrypted_text;
-<<<<<<< HEAD
-  if (!EncryptString(plaintext, &encrypted_text))
+  if (!EncryptString(plaintext, &encrypted_text)) {
     return false;
-
-  base::Base64Encode(encrypted_text, encoded);
+  }
+
+  *encoded = base::Base64Encode(encrypted_text);
   return true;
 }
 
 #ifndef NDEBUG
 void LogUploadingHistograms(const std::string& compressed_log_data) {
-  if (!VLOG_IS_ON(2))
+  if (!VLOG_IS_ON(2)) {
     return;
+  }
 
   std::string uncompressed;
   if (!compression::GzipUncompress(compressed_log_data, &uncompressed)) {
@@ -443,8 +404,9 @@
       base::StatisticsRecorder::GetHistograms();
   auto get_histogram_name = [&](uint64_t name_hash) -> std::string {
     for (base::HistogramBase* histogram : histograms) {
-      if (histogram->name_hash() == name_hash)
-        return histogram->histogram_name();
+      if (histogram->name_hash() == name_hash) {
+        return std::string(histogram->histogram_name());
+      }
     }
     return base::StrCat({"unnamed ", base::NumberToString(name_hash)});
   };
@@ -464,61 +426,6 @@
               << (b.has_count() ? base::NumberToString(b.count()) : "(1)");
     }
     DVLOG(2) << get_histogram_name(event.name_hash()) << summary.str();
-=======
-  if (!EncryptString(plaintext, &encrypted_text)) {
-    return false;
->>>>>>> 626889fb
-  }
-
-  *encoded = base::Base64Encode(encrypted_text);
-  return true;
-}
-#endif
-
-#ifndef NDEBUG
-void LogUploadingHistograms(const std::string& compressed_log_data) {
-  if (!VLOG_IS_ON(2)) {
-    return;
-  }
-
-  std::string uncompressed;
-  if (!compression::GzipUncompress(compressed_log_data, &uncompressed)) {
-    DVLOG(2) << "failed to uncompress log";
-    return;
-  }
-  metrics::ChromeUserMetricsExtension proto;
-  if (!proto.ParseFromString(uncompressed)) {
-    DVLOG(2) << "failed to parse uncompressed log";
-    return;
-  };
-  DVLOG(2) << "Uploading histograms...";
-
-  const base::StatisticsRecorder::Histograms histograms =
-      base::StatisticsRecorder::GetHistograms();
-  auto get_histogram_name = [&](uint64_t name_hash) -> std::string {
-    for (base::HistogramBase* histogram : histograms) {
-      if (histogram->name_hash() == name_hash) {
-        return std::string(histogram->histogram_name());
-      }
-    }
-    return base::StrCat({"unnamed ", base::NumberToString(name_hash)});
-  };
-
-  for (int i = 0; i < proto.histogram_event_size(); i++) {
-    const metrics::HistogramEventProto& event = proto.histogram_event(i);
-
-    std::stringstream summary;
-    summary << " sum=" << event.sum();
-    for (int j = 0; j < event.bucket_size(); j++) {
-      const metrics::HistogramEventProto::Bucket& b = event.bucket(j);
-      // Empty fields have a specific meaning, see
-      // third_party/metrics_proto/histogram_event.proto.
-      summary << " bucket["
-              << (b.has_min() ? base::NumberToString(b.min()) : "..") << '-'
-              << (b.has_max() ? base::NumberToString(b.max()) : "..") << ")="
-              << (b.has_count() ? base::NumberToString(b.count()) : "(1)");
-    }
-    DVLOG(2) << get_histogram_name(event.name_hash()) << summary.str();
   }
 }
 #endif
@@ -530,11 +437,7 @@
 NetMetricsLogUploader::NetMetricsLogUploader(
     scoped_refptr<network::SharedURLLoaderFactory> url_loader_factory,
     const GURL& server_url,
-<<<<<<< HEAD
-    base::StringPiece mime_type,
-=======
     std::string_view mime_type,
->>>>>>> 626889fb
     MetricsLogUploader::MetricServiceType service_type,
     const MetricsLogUploader::UploadCallback& on_upload_complete)
     : NetMetricsLogUploader(url_loader_factory,
@@ -548,11 +451,7 @@
     scoped_refptr<network::SharedURLLoaderFactory> url_loader_factory,
     const GURL& server_url,
     const GURL& insecure_server_url,
-<<<<<<< HEAD
-    base::StringPiece mime_type,
-=======
     std::string_view mime_type,
->>>>>>> 626889fb
     MetricsLogUploader::MetricServiceType service_type,
     const MetricsLogUploader::UploadCallback& on_upload_complete)
     : url_loader_factory_(std::move(url_loader_factory)),
@@ -576,21 +475,12 @@
       reporting_info.last_error_code() != 0 &&
       reporting_info.last_attempt_was_https() &&
       !insecure_server_url_.is_empty()) {
-<<<<<<< HEAD
-    UploadLogToURL(compressed_log_data, log_hash, log_signature, reporting_info,
-                   insecure_server_url_);
-    return;
-  }
-  UploadLogToURL(compressed_log_data, log_hash, log_signature, reporting_info,
-                 server_url_);
-=======
     UploadLogToURL(compressed_log_data, log_metadata, log_hash, log_signature,
                    reporting_info, insecure_server_url_);
     return;
   }
   UploadLogToURL(compressed_log_data, log_metadata, log_hash, log_signature,
                  reporting_info, server_url_);
->>>>>>> 626889fb
 }
 
 void NetMetricsLogUploader::UploadLogToURL(
@@ -660,18 +550,9 @@
   }
 
   net::NetworkTrafficAnnotationTag traffic_annotation =
-<<<<<<< HEAD
-      GetNetworkTrafficAnnotation(service_type_);
-  url_loader_ = network::SimpleURLLoader::Create(std::move(resource_request),
-                                                 traffic_annotation);
-
-  if (network::SimpleURLLoaderThrottle::IsBatchingEnabled(traffic_annotation))
-    url_loader_->SetAllowBatching();
-=======
       GetNetworkTrafficAnnotation(service_type_, log_metadata);
   url_loader_ = network::SimpleURLLoader::Create(std::move(resource_request),
                                                  traffic_annotation);
->>>>>>> 626889fb
 
   if (should_encrypt) {
     std::string encrypted_message;
@@ -701,11 +582,7 @@
   // attempt retransmission.
   bool force_discard =
       server_url_.is_empty() && insecure_server_url_.is_empty();
-<<<<<<< HEAD
-  base::StringPiece force_discard_reason =
-=======
   std::string_view force_discard_reason =
->>>>>>> 626889fb
       force_discard ? kNoUploadUrlsReasonMsg : "";
   on_upload_complete_.Run(/*response_code=*/0, net::ERR_FAILED,
                           /*was_https=*/false, force_discard,
@@ -729,11 +606,7 @@
   // retransmission.
   bool force_discard =
       server_url_.is_empty() && insecure_server_url_.is_empty();
-<<<<<<< HEAD
-  base::StringPiece force_discard_reason =
-=======
   std::string_view force_discard_reason =
->>>>>>> 626889fb
       force_discard ? kNoUploadUrlsReasonMsg : "";
   on_upload_complete_.Run(response_code, error_code, was_https, force_discard,
                           force_discard_reason);
