--- conflicted
+++ resolved
@@ -5,10 +5,7 @@
 #include "components/metrics/net/net_metrics_log_uploader.h"
 
 #include <memory>
-<<<<<<< HEAD
-=======
 #include <string_view>
->>>>>>> 626889fb
 
 #include "base/base64.h"
 #include "base/functional/bind.h"
@@ -54,14 +51,9 @@
         base::BindRepeating(
             &NetMetricsLogUploaderTest::OnUploadCompleteReuseUploader,
             base::Unretained(this)));
-<<<<<<< HEAD
-    uploader_->UploadLog("initial_dummy_data", "initial_dummy_hash",
-                         "initial_dummy_signature", reporting_info);
-=======
     uploader_->UploadLog("initial_dummy_data", LogMetadata(),
                          "initial_dummy_hash", "initial_dummy_signature",
                          reporting_info);
->>>>>>> 626889fb
   }
 
   void CreateUploaderAndUploadToSecureURL(const std::string& url) {
@@ -71,13 +63,8 @@
         MetricsLogUploader::UMA,
         base::BindRepeating(&NetMetricsLogUploaderTest::DummyOnUploadComplete,
                             base::Unretained(this)));
-<<<<<<< HEAD
-    uploader_->UploadLog("dummy_data", "dummy_hash", "dummy_signature",
-                         dummy_reporting_info);
-=======
     uploader_->UploadLog("dummy_data", LogMetadata(), "dummy_hash",
                          "dummy_signature", dummy_reporting_info);
->>>>>>> 626889fb
   }
 
   void CreateUploaderAndUploadToInsecureURL() {
@@ -90,27 +77,17 @@
     std::string compressed_message;
     // Compress the data since the encryption code expects a compressed log,
     // and tries to decompress it before encrypting it.
-<<<<<<< HEAD
-    compression::GzipCompress("dummy_data", &compressed_message);
-    uploader_->UploadLog(compressed_message, "dummy_hash", "dummy_signature",
-                         dummy_reporting_info);
-=======
     compression::GzipCompress(base::span_from_cstring("dummy_data"),
                               &compressed_message);
     uploader_->UploadLog(compressed_message, LogMetadata(), "dummy_hash",
                          "dummy_signature", dummy_reporting_info);
->>>>>>> 626889fb
   }
 
   void DummyOnUploadComplete(int response_code,
                              int error_code,
                              bool was_https,
                              bool force_discard,
-<<<<<<< HEAD
-                             base::StringPiece force_discard_reason) {
-=======
                              std::string_view force_discard_reason) {
->>>>>>> 626889fb
     log_was_force_discarded_ = force_discard;
   }
 
@@ -118,22 +95,13 @@
                                      int error_code,
                                      bool was_https,
                                      bool force_discard,
-<<<<<<< HEAD
-                                     base::StringPiece force_discard_reason) {
-=======
                                      std::string_view force_discard_reason) {
->>>>>>> 626889fb
     ++on_upload_complete_count_;
     if (on_upload_complete_count_ == 1) {
       ReportingInfo reporting_info;
       reporting_info.set_attempt_count(20);
-<<<<<<< HEAD
-      uploader_->UploadLog("dummy_data", "dummy_hash", "dummy_signature",
-                           reporting_info);
-=======
       uploader_->UploadLog("dummy_data", LogMetadata(), "dummy_hash",
                            "dummy_signature", reporting_info);
->>>>>>> 626889fb
     }
     log_was_force_discarded_ = force_discard;
   }
