// Copyright 2014 The Chromium Authors
// Use of this source code is governed by a BSD-style license that can be
// found in the LICENSE file.

#ifndef COMPONENTS_METRICS_NET_NETWORK_METRICS_PROVIDER_H_
#define COMPONENTS_METRICS_NET_NETWORK_METRICS_PROVIDER_H_

#include <memory>

#include "base/functional/callback.h"
#include "base/gtest_prod_util.h"
#include "base/memory/raw_ptr.h"
#include "base/memory/weak_ptr.h"
#include "base/metrics/histogram_base.h"
#include "base/sequence_checker.h"
#include "base/task/sequenced_task_runner.h"
#include "base/task/single_thread_task_runner.h"
#include "components/metrics/metrics_provider.h"
#include "net/base/network_interfaces.h"
#include "net/nqe/effective_connection_type.h"
#include "services/network/public/cpp/network_connection_tracker.h"
#include "third_party/metrics_proto/system_profile.pb.h"

namespace metrics {

SystemProfileProto::Network::EffectiveConnectionType
ConvertEffectiveConnectionType(
    net::EffectiveConnectionType effective_connection_type);

// Registers as observer with network::NetworkConnectionTracker and keeps track
// of the network environment.
class NetworkMetricsProvider
    : public MetricsProvider,
      public network::NetworkConnectionTracker::NetworkConnectionObserver {
 public:
  // Class that provides |this| with the network quality estimator.
  class NetworkQualityEstimatorProvider {
   public:
    NetworkQualityEstimatorProvider(const NetworkQualityEstimatorProvider&) =
        delete;
    NetworkQualityEstimatorProvider& operator=(
        const NetworkQualityEstimatorProvider&) = delete;

<<<<<<< HEAD
    virtual ~NetworkQualityEstimatorProvider() {}
=======
    virtual ~NetworkQualityEstimatorProvider() = default;
>>>>>>> 626889fb

    // Provides |this| with |callback| that would be invoked by |this| every
    // time there is a change in the network quality estimates.
    virtual void PostReplyOnNetworkQualityChanged(
        base::RepeatingCallback<void(net::EffectiveConnectionType)>
            callback) = 0;

   protected:
<<<<<<< HEAD
    NetworkQualityEstimatorProvider() {}
=======
    NetworkQualityEstimatorProvider() = default;
>>>>>>> 626889fb
  };

  // Creates a NetworkMetricsProvider, where
  // |network_quality_estimator_provider| should be set if it is useful to
  // attach the quality of the network to the metrics report.
  NetworkMetricsProvider(network::NetworkConnectionTrackerAsyncGetter
                             network_connection_tracker_async_getter,
                         std::unique_ptr<NetworkQualityEstimatorProvider>
                             network_quality_estimator_provider = nullptr);

  NetworkMetricsProvider(const NetworkMetricsProvider&) = delete;
  NetworkMetricsProvider& operator=(const NetworkMetricsProvider&) = delete;

  ~NetworkMetricsProvider() override;

 private:
  FRIEND_TEST_ALL_PREFIXES(NetworkMetricsProviderTest, EffectiveConnectionType);
  FRIEND_TEST_ALL_PREFIXES(NetworkMetricsProviderTest,
                           ECTAmbiguousOnConnectionTypeChange);
  FRIEND_TEST_ALL_PREFIXES(NetworkMetricsProviderTest,
                           ECTNotAmbiguousOnUnknownOrOffline);
  FRIEND_TEST_ALL_PREFIXES(NetworkMetricsProviderTest,
                           ConnectionTypeIsAmbiguous);

  // MetricsProvider:
  void ProvideSystemProfileMetrics(SystemProfileProto* system_profile) override;

  // NetworkConnectionObserver:
  void OnConnectionChanged(network::mojom::ConnectionType type) override;

  SystemProfileProto::Network::ConnectionType GetConnectionType() const;
<<<<<<< HEAD
  SystemProfileProto::Network::WifiPHYLayerProtocol GetWifiPHYLayerProtocol()
      const;

  // Posts a call to net::GetWifiPHYLayerProtocol on the blocking pool.
  void ProbeWifiPHYLayerProtocol();
  // Callback from the blocking pool with the result of
  // net::GetWifiPHYLayerProtocol.
  void OnWifiPHYLayerProtocolResult(net::WifiPHYLayerProtocol mode);

  void OnEffectiveConnectionTypeChanged(net::EffectiveConnectionType type);

  // Used as a callback to be given to NetworkConnectionTracker async getter to
  // set the |network_connection_tracker_|.
  void SetNetworkConnectionTracker(
      network::NetworkConnectionTracker* network_connection_tracker);

  // Watches for network connection changes.
  // This |network_connection_tracker_| raw pointer is not owned by this class.
  // It is obtained from the global |g_network_connection_tracker| pointer in
  // //content/public/browser/network_service_instance.cc and points to the same
  // object.
  raw_ptr<network::NetworkConnectionTracker> network_connection_tracker_;

  // True if |connection_type_| changed during the lifetime of the log.
  bool connection_type_is_ambiguous_;
  // The connection type according to network::NetworkConnectionTracker.
  network::mojom::ConnectionType connection_type_;
  // True if the network connection tracker has been initialized.
  bool network_connection_tracker_initialized_;
=======

  void OnEffectiveConnectionTypeChanged(net::EffectiveConnectionType type);
>>>>>>> 626889fb

  // Used as a callback to be given to NetworkConnectionTracker async getter to
  // set the |network_connection_tracker_|.
  void SetNetworkConnectionTracker(
      network::NetworkConnectionTracker* network_connection_tracker);

<<<<<<< HEAD
=======
  // Watches for network connection changes.
  // This |network_connection_tracker_| raw pointer is not owned by this class.
  // It is obtained from the global |g_network_connection_tracker| pointer in
  // //content/public/browser/network_service_instance.cc and points to the same
  // object.
  raw_ptr<network::NetworkConnectionTracker> network_connection_tracker_;

  // True if |connection_type_| changed during the lifetime of the log.
  bool connection_type_is_ambiguous_;
  // The connection type according to network::NetworkConnectionTracker.
  network::mojom::ConnectionType connection_type_;
  // True if the network connection tracker has been initialized.
  bool network_connection_tracker_initialized_;

>>>>>>> 626889fb
  // Provides the network quality estimator. May be null.
  std::unique_ptr<NetworkQualityEstimatorProvider>
      network_quality_estimator_provider_;

  // Last known effective connection type.
  net::EffectiveConnectionType effective_connection_type_;

  // Minimum and maximum effective connection type since the metrics were last
  // provided.
  net::EffectiveConnectionType min_effective_connection_type_;
  net::EffectiveConnectionType max_effective_connection_type_;

  SEQUENCE_CHECKER(sequence_checker_);

  base::WeakPtrFactory<NetworkMetricsProvider> weak_ptr_factory_{this};
};

}  // namespace metrics

#endif  // COMPONENTS_METRICS_NET_NETWORK_METRICS_PROVIDER_H_<|MERGE_RESOLUTION|>--- conflicted
+++ resolved
@@ -41,11 +41,7 @@
     NetworkQualityEstimatorProvider& operator=(
         const NetworkQualityEstimatorProvider&) = delete;
 
-<<<<<<< HEAD
-    virtual ~NetworkQualityEstimatorProvider() {}
-=======
     virtual ~NetworkQualityEstimatorProvider() = default;
->>>>>>> 626889fb
 
     // Provides |this| with |callback| that would be invoked by |this| every
     // time there is a change in the network quality estimates.
@@ -54,11 +50,7 @@
             callback) = 0;
 
    protected:
-<<<<<<< HEAD
-    NetworkQualityEstimatorProvider() {}
-=======
     NetworkQualityEstimatorProvider() = default;
->>>>>>> 626889fb
   };
 
   // Creates a NetworkMetricsProvider, where
@@ -90,15 +82,6 @@
   void OnConnectionChanged(network::mojom::ConnectionType type) override;
 
   SystemProfileProto::Network::ConnectionType GetConnectionType() const;
-<<<<<<< HEAD
-  SystemProfileProto::Network::WifiPHYLayerProtocol GetWifiPHYLayerProtocol()
-      const;
-
-  // Posts a call to net::GetWifiPHYLayerProtocol on the blocking pool.
-  void ProbeWifiPHYLayerProtocol();
-  // Callback from the blocking pool with the result of
-  // net::GetWifiPHYLayerProtocol.
-  void OnWifiPHYLayerProtocolResult(net::WifiPHYLayerProtocol mode);
 
   void OnEffectiveConnectionTypeChanged(net::EffectiveConnectionType type);
 
@@ -120,33 +103,7 @@
   network::mojom::ConnectionType connection_type_;
   // True if the network connection tracker has been initialized.
   bool network_connection_tracker_initialized_;
-=======
 
-  void OnEffectiveConnectionTypeChanged(net::EffectiveConnectionType type);
->>>>>>> 626889fb
-
-  // Used as a callback to be given to NetworkConnectionTracker async getter to
-  // set the |network_connection_tracker_|.
-  void SetNetworkConnectionTracker(
-      network::NetworkConnectionTracker* network_connection_tracker);
-
-<<<<<<< HEAD
-=======
-  // Watches for network connection changes.
-  // This |network_connection_tracker_| raw pointer is not owned by this class.
-  // It is obtained from the global |g_network_connection_tracker| pointer in
-  // //content/public/browser/network_service_instance.cc and points to the same
-  // object.
-  raw_ptr<network::NetworkConnectionTracker> network_connection_tracker_;
-
-  // True if |connection_type_| changed during the lifetime of the log.
-  bool connection_type_is_ambiguous_;
-  // The connection type according to network::NetworkConnectionTracker.
-  network::mojom::ConnectionType connection_type_;
-  // True if the network connection tracker has been initialized.
-  bool network_connection_tracker_initialized_;
-
->>>>>>> 626889fb
   // Provides the network quality estimator. May be null.
   std::unique_ptr<NetworkQualityEstimatorProvider>
       network_quality_estimator_provider_;
