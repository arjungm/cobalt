// Copyright 2017 The Chromium Authors
// Use of this source code is governed by a BSD-style license that can be
// found in the LICENSE file.

#include "components/metrics/component_metrics_provider.h"

#include "base/hash/hash.h"
#include "base/strings/utf_string_conversions.h"
#include "base/version.h"
#include "components/component_updater/component_updater_service.h"
#include "components/component_updater/mock_component_updater_service.h"
#include "testing/gtest/include/gtest/gtest.h"
#include "third_party/metrics_proto/system_profile.pb.h"

namespace metrics {

using component_updater::ComponentInfo;

namespace {
class TestComponentMetricsProviderDelegate
    : public ComponentMetricsProviderDelegate {
 public:
  explicit TestComponentMetricsProviderDelegate(
      std::vector<ComponentInfo>& components)
      : components_(components) {}
  ~TestComponentMetricsProviderDelegate() override = default;

  std::vector<ComponentInfo> GetComponents() override { return components_; }

 private:
  std::vector<ComponentInfo> components_;
};
}  // namespace

class ComponentMetricsProviderTest : public testing::Test {
 public:
<<<<<<< HEAD
  ComponentMetricsProviderTest() {}
=======
  ComponentMetricsProviderTest() = default;
>>>>>>> 626889fb

  ComponentMetricsProviderTest(const ComponentMetricsProviderTest&) = delete;
  ComponentMetricsProviderTest& operator=(const ComponentMetricsProviderTest&) =
      delete;

<<<<<<< HEAD
  ~ComponentMetricsProviderTest() override {}
=======
  ~ComponentMetricsProviderTest() override = default;
>>>>>>> 626889fb
};

TEST_F(ComponentMetricsProviderTest, ProvideComponentMetrics) {
  std::vector<ComponentInfo> components = {
      ComponentInfo(
          "hfnkpimlhhgieaddgfemjhofmfblmnib",
          "1.0846414bf2025bbc067b6fa5b61b16eda2269d8712b8fec0973b4c71fdc65ca0",
          u"name1", base::Version("1.2.3.4"), ""),
      ComponentInfo(
          "oimompecagnajdejgnnjijobebaeigek",
          "1.adc9207a4a88ee98bf9ddf0330f35818386f1adc006bc8eee94dc59d43c0f5d6",
          u"name2", base::Version("5.6.7.8"), "1:1bcZ:55@0.33,67@0.5"),
      ComponentInfo(
          "thiscomponentfilteredfromresults",
          "1.b5268dc93e08d68d0be26bd8fbbb15c7b7f805cc06b4abd9d49381bc178e78cf",
          u"name3", base::Version("9.9.9.9"), "")};

  ComponentMetricsProvider component_provider(
      std::make_unique<TestComponentMetricsProviderDelegate>(components));
  SystemProfileProto system_profile;
  component_provider.ProvideSystemProfileMetrics(&system_profile);

  EXPECT_EQ(2, system_profile.chrome_component_size());
  EXPECT_EQ(SystemProfileProto_ComponentId_CRL_SET,
            system_profile.chrome_component(0).component_id());
  EXPECT_EQ("1.2.3.4", system_profile.chrome_component(0).version());
  EXPECT_EQ(138821963u, system_profile.chrome_component(0).omaha_fingerprint());
  EXPECT_EQ(SystemProfileProto_ComponentId_WIDEVINE_CDM,
            system_profile.chrome_component(1).component_id());
  EXPECT_EQ("5.6.7.8", system_profile.chrome_component(1).version());
  EXPECT_EQ(2915639418u,
            system_profile.chrome_component(1).omaha_fingerprint());
  EXPECT_EQ(system_profile.chrome_component(0).cohort_hash(),
            base::PersistentHash(""));
  EXPECT_EQ(system_profile.chrome_component(1).cohort_hash(),
            base::PersistentHash("1:1bcZ"));
}

}  // namespace metrics<|MERGE_RESOLUTION|>--- conflicted
+++ resolved
@@ -34,21 +34,13 @@
 
 class ComponentMetricsProviderTest : public testing::Test {
  public:
-<<<<<<< HEAD
-  ComponentMetricsProviderTest() {}
-=======
   ComponentMetricsProviderTest() = default;
->>>>>>> 626889fb
 
   ComponentMetricsProviderTest(const ComponentMetricsProviderTest&) = delete;
   ComponentMetricsProviderTest& operator=(const ComponentMetricsProviderTest&) =
       delete;
 
-<<<<<<< HEAD
-  ~ComponentMetricsProviderTest() override {}
-=======
   ~ComponentMetricsProviderTest() override = default;
->>>>>>> 626889fb
 };
 
 TEST_F(ComponentMetricsProviderTest, ProvideComponentMetrics) {
