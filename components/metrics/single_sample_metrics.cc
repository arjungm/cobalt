--- conflicted
+++ resolved
@@ -28,11 +28,7 @@
   MojoSingleSampleMetric(const MojoSingleSampleMetric&) = delete;
   MojoSingleSampleMetric& operator=(const MojoSingleSampleMetric&) = delete;
 
-<<<<<<< HEAD
-  ~MojoSingleSampleMetric() override {}
-=======
   ~MojoSingleSampleMetric() override = default;
->>>>>>> 626889fb
 
  private:
   // mojom::SingleSampleMetric:
@@ -46,11 +42,7 @@
 class MojoSingleSampleMetricsProvider
     : public mojom::SingleSampleMetricsProvider {
  public:
-<<<<<<< HEAD
-  MojoSingleSampleMetricsProvider() {}
-=======
   MojoSingleSampleMetricsProvider() = default;
->>>>>>> 626889fb
 
   MojoSingleSampleMetricsProvider(const MojoSingleSampleMetricsProvider&) =
       delete;
