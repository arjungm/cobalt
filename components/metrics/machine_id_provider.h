// Copyright 2014 The Chromium Authors
// Use of this source code is governed by a BSD-style license that can be
// found in the LICENSE file.

#ifndef COMPONENTS_METRICS_MACHINE_ID_PROVIDER_H_
#define COMPONENTS_METRICS_MACHINE_ID_PROVIDER_H_

#include <string>

namespace metrics {

// Provides machine characteristics used as a machine id. The implementation is
// platform specific. GetMachineId() must be called on a thread which allows
// I/O. GetMachineId() must not be called if HasId() returns false on this
// platform.
class MachineIdProvider {
 public:
<<<<<<< HEAD
  MachineIdProvider() = delete;
  MachineIdProvider(const MachineIdProvider&) = delete;
  MachineIdProvider& operator=(const MachineIdProvider&) = delete;
=======
  MachineIdProvider();
  MachineIdProvider(const MachineIdProvider&) = delete;
  MachineIdProvider& operator=(const MachineIdProvider&) = delete;
  virtual ~MachineIdProvider();
>>>>>>> 626889fb

  // Returns true if this platform provides a non-empty GetMachineId(). This is
  // useful to avoid an async call to GetMachineId() on platforms with no
  // implementation.
  virtual bool HasId() const;

  // Get a string containing machine characteristics, to be used as a machine
  // id. The implementation is split into Windows and non-Windows. The former
  // returns the drive serial number and the latter returns the hardware
  // model name. Should not be called if HasId() returns false.
  // The return value should not be stored to disk or transmitted.
<<<<<<< HEAD
  static std::string GetMachineId();
=======
  virtual std::string GetMachineId() const;
>>>>>>> 626889fb
};

}  //  namespace metrics

#endif  // COMPONENTS_METRICS_MACHINE_ID_PROVIDER_H_<|MERGE_RESOLUTION|>--- conflicted
+++ resolved
@@ -15,16 +15,10 @@
 // platform.
 class MachineIdProvider {
  public:
-<<<<<<< HEAD
-  MachineIdProvider() = delete;
-  MachineIdProvider(const MachineIdProvider&) = delete;
-  MachineIdProvider& operator=(const MachineIdProvider&) = delete;
-=======
   MachineIdProvider();
   MachineIdProvider(const MachineIdProvider&) = delete;
   MachineIdProvider& operator=(const MachineIdProvider&) = delete;
   virtual ~MachineIdProvider();
->>>>>>> 626889fb
 
   // Returns true if this platform provides a non-empty GetMachineId(). This is
   // useful to avoid an async call to GetMachineId() on platforms with no
@@ -36,11 +30,7 @@
   // returns the drive serial number and the latter returns the hardware
   // model name. Should not be called if HasId() returns false.
   // The return value should not be stored to disk or transmitted.
-<<<<<<< HEAD
-  static std::string GetMachineId();
-=======
   virtual std::string GetMachineId() const;
->>>>>>> 626889fb
 };
 
 }  //  namespace metrics
