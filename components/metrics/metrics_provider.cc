// Copyright 2014 The Chromium Authors
// Use of this source code is governed by a BSD-style license that can be
// found in the LICENSE file.

#include "components/metrics/metrics_provider.h"

#include "base/notreached.h"
#include "third_party/metrics_proto/chrome_user_metrics_extension.pb.h"

namespace metrics {

MetricsProvider::MetricsProvider() {
}

MetricsProvider::~MetricsProvider() {
}

void MetricsProvider::Init() {
}

void MetricsProvider::AsyncInit(base::OnceClosure done_callback) {
  std::move(done_callback).Run();
}

bool MetricsProvider::ProvideHistograms() {
  return true;
}

void MetricsProvider::OnDidCreateMetricsLog() {
  emitted_ = ProvideHistograms();
}

void MetricsProvider::OnRecordingEnabled() {
}

void MetricsProvider::OnRecordingDisabled() {
}

void MetricsProvider::OnClientStateCleared() {}

void MetricsProvider::OnAppEnterBackground() {
}

<<<<<<< HEAD
=======
void MetricsProvider::OnPageLoadStarted() {}

>>>>>>> 626889fb
bool MetricsProvider::HasIndependentMetrics() {
  return false;
}

void MetricsProvider::ProvideIndependentMetrics(
<<<<<<< HEAD
=======
    base::OnceClosure serialize_log_callback,
>>>>>>> 626889fb
    base::OnceCallback<void(bool)> done_callback,
    ChromeUserMetricsExtension* uma_proto,
    base::HistogramSnapshotManager* snapshot_manager) {
  // Either the method HasIndependentMetrics() has been overridden and this
  // method has not, or this method being called without regard to Has().
  // Both are wrong.
  NOTREACHED();
}

void MetricsProvider::ProvideSystemProfileMetrics(
    SystemProfileProto* system_profile_proto) {}

void MetricsProvider::ProvideSystemProfileMetricsWithLogCreationTime(
    base::TimeTicks log_creation_time,
    SystemProfileProto* system_profile_proto) {
  ProvideSystemProfileMetrics(system_profile_proto);
}

bool MetricsProvider::HasPreviousSessionData() {
  return false;
}

void MetricsProvider::ProvidePreviousSessionData(
    ChromeUserMetricsExtension* uma_proto) {
  ProvideStabilityMetrics(uma_proto->mutable_system_profile());
}

void MetricsProvider::ProvideCurrentSessionData(
    ChromeUserMetricsExtension* uma_proto) {
  ProvideStabilityMetrics(uma_proto->mutable_system_profile());

  if (!emitted_) {
    ProvideHistograms();
  }
}

void MetricsProvider::ProvideCurrentSessionUKMData() {}

void MetricsProvider::ProvideStabilityMetrics(
    SystemProfileProto* system_profile_proto) {
}

void MetricsProvider::ClearSavedStabilityMetrics() {
}

void MetricsProvider::RecordHistogramSnapshots(
    base::HistogramSnapshotManager* snapshot_manager) {
}

void MetricsProvider::RecordInitialHistogramSnapshots(
    base::HistogramSnapshotManager* snapshot_manager) {
}

}  // namespace metrics<|MERGE_RESOLUTION|>--- conflicted
+++ resolved
@@ -41,20 +41,14 @@
 void MetricsProvider::OnAppEnterBackground() {
 }
 
-<<<<<<< HEAD
-=======
 void MetricsProvider::OnPageLoadStarted() {}
 
->>>>>>> 626889fb
 bool MetricsProvider::HasIndependentMetrics() {
   return false;
 }
 
 void MetricsProvider::ProvideIndependentMetrics(
-<<<<<<< HEAD
-=======
     base::OnceClosure serialize_log_callback,
->>>>>>> 626889fb
     base::OnceCallback<void(bool)> done_callback,
     ChromeUserMetricsExtension* uma_proto,
     base::HistogramSnapshotManager* snapshot_manager) {
