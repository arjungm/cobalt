--- conflicted
+++ resolved
@@ -10,7 +10,6 @@
 
 #include "base/check_op.h"
 #include "base/strings/string_number_conversions.h"
-#include "base/strings/string_piece.h"
 #include "base/strings/string_split.h"
 #include "base/strings/stringprintf.h"
 
@@ -91,10 +90,6 @@
 
 // static
 std::unique_ptr<MetricSample> MetricSample::CrashSample(
-<<<<<<< HEAD
-    const std::string& crash_name) {
-  return std::make_unique<MetricSample>(CRASH, crash_name, 0, 0, 0, 0);
-=======
     const std::string& crash_name,
     int num_samples) {
   return std::make_unique<MetricSample>(CRASH, crash_name, 0, 0, 0, 0,
@@ -121,7 +116,6 @@
   }
 
   return CrashSample(std::string(parts[0]), num_samples);
->>>>>>> 626889fb
 }
 
 // static
@@ -130,16 +124,10 @@
     int sample,
     int min,
     int max,
-<<<<<<< HEAD
-    int bucket_count) {
-  return std::make_unique<MetricSample>(HISTOGRAM, histogram_name, sample, min,
-                                        max, bucket_count);
-=======
     int bucket_count,
     int num_samples) {
   return std::make_unique<MetricSample>(HISTOGRAM, histogram_name, sample, min,
                                         max, bucket_count, num_samples);
->>>>>>> 626889fb
 }
 
 // static
@@ -148,25 +136,15 @@
   std::vector<std::string_view> parts = base::SplitStringPiece(
       serialized_histogram, " ", base::TRIM_WHITESPACE, base::SPLIT_WANT_ALL);
 
-<<<<<<< HEAD
-  if (parts.size() != 5)
-    return nullptr;
-=======
   if (parts.size() != 5 && parts.size() != 6) {
     return nullptr;
   }
->>>>>>> 626889fb
   int sample, min, max, bucket_count;
   if (parts[0].empty() || !base::StringToInt(parts[1], &sample) ||
       !base::StringToInt(parts[2], &min) ||
       !base::StringToInt(parts[3], &max) ||
       !base::StringToInt(parts[4], &bucket_count)) {
     return nullptr;
-<<<<<<< HEAD
-  }
-
-  return HistogramSample(std::string(parts[0]), sample, min, max, bucket_count);
-=======
   }
   int num_samples = 1;
   if (parts.size() == 6) {
@@ -177,22 +155,15 @@
 
   return HistogramSample(std::string(parts[0]), sample, min, max, bucket_count,
                          num_samples);
->>>>>>> 626889fb
 }
 
 // static
 std::unique_ptr<MetricSample> MetricSample::SparseHistogramSample(
     const std::string& histogram_name,
-<<<<<<< HEAD
-    int sample) {
-  return std::make_unique<MetricSample>(SPARSE_HISTOGRAM, histogram_name,
-                                        sample, 0, 0, 0);
-=======
     int sample,
     int num_samples) {
   return std::make_unique<MetricSample>(SPARSE_HISTOGRAM, histogram_name,
                                         sample, 0, 0, 0, num_samples);
->>>>>>> 626889fb
 }
 
 // static
@@ -200,22 +171,13 @@
     const std::string& serialized_histogram) {
   std::vector<std::string_view> parts = base::SplitStringPiece(
       serialized_histogram, " ", base::TRIM_WHITESPACE, base::SPLIT_WANT_ALL);
-<<<<<<< HEAD
-  if (parts.size() != 2)
-    return nullptr;
+  if (parts.size() != 2 && parts.size() != 3) {
+    return nullptr;
+  }
   int sample;
   if (parts[0].empty() || !base::StringToInt(parts[1], &sample))
     return nullptr;
 
-  return SparseHistogramSample(std::string(parts[0]), sample);
-=======
-  if (parts.size() != 2 && parts.size() != 3) {
-    return nullptr;
-  }
-  int sample;
-  if (parts[0].empty() || !base::StringToInt(parts[1], &sample))
-    return nullptr;
-
   int num_samples = 1;
   if (parts.size() == 3) {
     if (!base::StringToInt(parts[2], &num_samples) || num_samples <= 0) {
@@ -224,23 +186,16 @@
   }
 
   return SparseHistogramSample(std::string(parts[0]), sample, num_samples);
->>>>>>> 626889fb
 }
 
 // static
 std::unique_ptr<MetricSample> MetricSample::LinearHistogramSample(
     const std::string& histogram_name,
     int sample,
-<<<<<<< HEAD
-    int max) {
-  return std::make_unique<MetricSample>(LINEAR_HISTOGRAM, histogram_name,
-                                        sample, 0, max, 0);
-=======
     int max,
     int num_samples) {
   return std::make_unique<MetricSample>(LINEAR_HISTOGRAM, histogram_name,
                                         sample, 0, max, 0, num_samples);
->>>>>>> 626889fb
 }
 
 // static
@@ -249,24 +204,14 @@
   std::vector<std::string_view> parts = base::SplitStringPiece(
       serialized_histogram, " ", base::TRIM_WHITESPACE, base::SPLIT_WANT_ALL);
   int sample, max;
-<<<<<<< HEAD
-  if (parts.size() != 3)
-    return nullptr;
+  if (parts.size() != 3 && parts.size() != 4) {
+    return nullptr;
+  }
   if (parts[0].empty() || !base::StringToInt(parts[1], &sample) ||
       !base::StringToInt(parts[2], &max)) {
     return nullptr;
   }
 
-  return LinearHistogramSample(std::string(parts[0]), sample, max);
-=======
-  if (parts.size() != 3 && parts.size() != 4) {
-    return nullptr;
-  }
-  if (parts[0].empty() || !base::StringToInt(parts[1], &sample) ||
-      !base::StringToInt(parts[2], &max)) {
-    return nullptr;
-  }
-
   int num_samples = 1;
   if (parts.size() == 4) {
     if (!base::StringToInt(parts[3], &num_samples) || num_samples <= 0) {
@@ -275,15 +220,10 @@
   }
 
   return LinearHistogramSample(std::string(parts[0]), sample, max, num_samples);
->>>>>>> 626889fb
 }
 
 // static
 std::unique_ptr<MetricSample> MetricSample::UserActionSample(
-<<<<<<< HEAD
-    const std::string& action_name) {
-  return std::make_unique<MetricSample>(USER_ACTION, action_name, 0, 0, 0, 0);
-=======
     const std::string& action_name,
     int num_samples) {
   return std::make_unique<MetricSample>(USER_ACTION, action_name, 0, 0, 0, 0,
@@ -310,7 +250,6 @@
   }
 
   return UserActionSample(std::string(parts[0]), num_samples);
->>>>>>> 626889fb
 }
 
 bool MetricSample::IsEqual(const MetricSample& metric) {
