// Copyright 2014 The Chromium Authors
// Use of this source code is governed by a BSD-style license that can be
// found in the LICENSE file.

#ifndef COMPONENTS_METRICS_SERIALIZATION_SERIALIZATION_UTILS_H_
#define COMPONENTS_METRICS_SERIALIZATION_SERIALIZATION_UTILS_H_

#include <memory>
#include <string>
#include <vector>

namespace metrics {

class MetricSample;

// Metrics helpers to serialize and deserialize metrics collected by
// ChromeOS.
namespace SerializationUtils {

// If there are more than 100,000 messages in the file, discard the remaining
// messages to avoid running out of memory.
<<<<<<< HEAD
extern const int kMaxMessagesPerRead;
=======
// This value is used as a max value in a histogram,
// Platform.ExternalMetrics.SamplesRead. If it changes, the histogram will need
// to be renamed.
inline constexpr int kMaxMessagesPerRead = 100000;
>>>>>>> 626889fb

// Deserializes a sample passed as a string and return a sample.
// The return value will either be a scoped_ptr to a Metric sample (if the
// deserialization was successful) or a nullptr scoped_ptr.
std::unique_ptr<MetricSample> ParseSample(const std::string& sample);

// Reads all samples from a file and truncates the file when done.
void ReadAndTruncateMetricsFromFile(
    const std::string& filename,
    std::vector<std::unique_ptr<MetricSample>>* metrics);

// Reads all samples from a file and deletes the file when done.
void ReadAndDeleteMetricsFromFile(
    const std::string& filename,
    std::vector<std::unique_ptr<MetricSample>>* metrics);

// Serializes a sample and write it to filename.
// The format for the message is:
//  message_size, serialized_message
// where
//  * message_size is the total length of the message (message_size +
//    serialized_message) on 4 bytes
//  * serialized_message is the serialized version of sample (using ToString)
//
//  NB: the file will never leave the device so message_size will be written
//  with the architecture's endianness.
bool WriteMetricToFile(const MetricSample& sample, const std::string& filename);

// Maximum length of a serialized message
<<<<<<< HEAD
static const size_t kMessageMaxLength = 1024;
=======
inline constexpr size_t kMessageMaxLength = 1024;
>>>>>>> 626889fb

}  // namespace SerializationUtils
}  // namespace metrics

#endif  // COMPONENTS_METRICS_SERIALIZATION_SERIALIZATION_UTILS_H_<|MERGE_RESOLUTION|>--- conflicted
+++ resolved
@@ -19,14 +19,10 @@
 
 // If there are more than 100,000 messages in the file, discard the remaining
 // messages to avoid running out of memory.
-<<<<<<< HEAD
-extern const int kMaxMessagesPerRead;
-=======
 // This value is used as a max value in a histogram,
 // Platform.ExternalMetrics.SamplesRead. If it changes, the histogram will need
 // to be renamed.
 inline constexpr int kMaxMessagesPerRead = 100000;
->>>>>>> 626889fb
 
 // Deserializes a sample passed as a string and return a sample.
 // The return value will either be a scoped_ptr to a Metric sample (if the
@@ -56,11 +52,7 @@
 bool WriteMetricToFile(const MetricSample& sample, const std::string& filename);
 
 // Maximum length of a serialized message
-<<<<<<< HEAD
-static const size_t kMessageMaxLength = 1024;
-=======
 inline constexpr size_t kMessageMaxLength = 1024;
->>>>>>> 626889fb
 
 }  // namespace SerializationUtils
 }  // namespace metrics
