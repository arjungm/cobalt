// Copyright 2014 The Chromium Authors
// Use of this source code is governed by a BSD-style license that can be
// found in the LICENSE file.

#include "components/metrics/serialization/serialization_utils.h"

#include <errno.h>
#include <stdint.h>
#include <sys/file.h>
#include <unistd.h>

#include <utility>

#include "base/containers/span.h"
#include "base/files/file_path.h"
#include "base/files/file_util.h"
#include "base/files/scoped_file.h"
#include "base/logging.h"
#include "base/metrics/histogram_functions.h"
#include "base/numerics/safe_math.h"
#include "base/strings/string_split.h"
#include "base/strings/string_util.h"
#include "components/metrics/serialization/metric_sample.h"

#define READ_WRITE_ALL_FILE_FLAGS \
  (S_IRUSR | S_IWUSR | S_IRGRP | S_IWGRP | S_IROTH | S_IWOTH)

namespace metrics {
namespace {
// Reads the next message from |file_descriptor| into |message|.
//
// |message| will be set to the empty string if no message could be read (EOF)
// or the message was badly constructed.
//
// Returns false if no message can be read from this file anymore (EOF or
// unrecoverable error).
bool ReadMessage(int fd, std::string* message) {
  CHECK(message);

  int result;
  uint32_t encoded_size;
<<<<<<< HEAD
  const size_t message_header_size = sizeof(uint32_t);
=======
  constexpr size_t message_header_size = sizeof(uint32_t);
>>>>>>> 626889fb
  // The file containing the metrics does not leave the device so the writer and
  // the reader will always have the same endianness.
  result = HANDLE_EINTR(read(fd, &encoded_size, message_header_size));
  if (result < 0) {
    DPLOG(ERROR) << "reading metrics message header";
    return false;
  }
  if (result == 0) {
    // This indicates a normal EOF.
    return false;
  }
  if (base::checked_cast<size_t>(result) < message_header_size) {
    DLOG(ERROR) << "bad read size " << result << ", expecting "
                << message_header_size;
    return false;
  }

  // kMessageMaxLength applies to the entire message: the 4-byte
  // length field and the content.
  size_t message_size = base::checked_cast<size_t>(encoded_size);
  if (message_size > SerializationUtils::kMessageMaxLength) {
    DLOG(ERROR) << "message too long : " << message_size;
    if (HANDLE_EINTR(lseek(fd, message_size - message_header_size, SEEK_CUR)) ==
        -1) {
      DLOG(ERROR) << "error while skipping message. abort";
      return false;
    }
    // Badly formatted message was skipped. Treat the badly formatted sample as
    // an empty sample.
    message->clear();
    return true;
  }

  if (message_size < message_header_size) {
    DLOG(ERROR) << "message too short : " << message_size;
    return false;
  }

  message_size -= message_header_size;  // The message size includes itself.
  char buffer[SerializationUtils::kMessageMaxLength];
  if (!base::ReadFromFD(fd, base::span(buffer).first(message_size))) {
    DPLOG(ERROR) << "reading metrics message body";
    return false;
  }
  *message = std::string(buffer, message_size);
  return true;
}

<<<<<<< HEAD
}  // namespace

// This value is used as a max value in a histogram,
// Platform.ExternalMetrics.SamplesRead. If it changes, the histogram will need
// to be renamed.
const int SerializationUtils::kMaxMessagesPerRead = 100000;

std::unique_ptr<MetricSample> SerializationUtils::ParseSample(
    const std::string& sample) {
  if (sample.empty())
    return nullptr;

  std::vector<std::string> parts = base::SplitString(
      sample, std::string(1, '\0'),
      base::TRIM_WHITESPACE, base::SPLIT_WANT_ALL);
  // We should have two null terminated strings so split should produce
  // three chunks.
  if (parts.size() != 3) {
    DLOG(ERROR) << "splitting message on \\0 produced " << parts.size()
                << " parts (expected 3)";
    return nullptr;
  }
  const std::string& name = parts[0];
  const std::string& value = parts[1];

  if (base::EqualsCaseInsensitiveASCII(name, "crash"))
    return MetricSample::CrashSample(value);
  if (base::EqualsCaseInsensitiveASCII(name, "histogram"))
    return MetricSample::ParseHistogram(value);
  if (base::EqualsCaseInsensitiveASCII(name, "linearhistogram"))
    return MetricSample::ParseLinearHistogram(value);
  if (base::EqualsCaseInsensitiveASCII(name, "sparsehistogram"))
    return MetricSample::ParseSparseHistogram(value);
  if (base::EqualsCaseInsensitiveASCII(name, "useraction"))
    return MetricSample::UserActionSample(value);
  DLOG(ERROR) << "invalid event type: " << name << ", value: " << value;
  return nullptr;
}

void SerializationUtils::ReadAndTruncateMetricsFromFile(
=======
// Reads all samples from a file and when done:
//  1) deletes the file if |delete_file| is true.
//  2) truncates the file if |delete_file| is false.
//
// This method is the implementation of ReadAndTruncateMetricsFromFile() and
// ReadAndDeleteMetricsFromFile().
void ReadAndTruncateOrDeleteMetricsFromFile(
>>>>>>> 626889fb
    const std::string& filename,
    bool delete_file,
    std::vector<std::unique_ptr<MetricSample>>* metrics) {
  struct stat stat_buf;
  int result;

  result = stat(filename.c_str(), &stat_buf);
  if (result < 0) {
    if (errno == ENOENT) {
      // File doesn't exist, nothing to collect. This isn't an error, it just
      // means nothing on the ChromeOS side has written to the file yet.
    } else {
      DPLOG(ERROR) << "bad metrics file stat: " << filename;
    }
    return;
  }
  if (stat_buf.st_size == 0) {
    // Also nothing to collect.
    return;
  }
  // Only need to read/write if we're truncating.
  int flag = delete_file ? O_RDONLY : O_RDWR;
  base::ScopedFD fd(open(filename.c_str(), flag));
  if (fd.get() < 0) {
    DPLOG(ERROR) << "cannot open: " << filename;
    return;
  }
  result = flock(fd.get(), LOCK_EX);
  if (result < 0) {
    DPLOG(ERROR) << "cannot lock: " << filename;
    return;
  }

  // This processes all messages in the log. When all messages are
  // read and processed, or an error occurs, or we've read so many that the
<<<<<<< HEAD
  // buffer is at risk of overflowing, truncate the file to zero size. If we
  // hit kMaxMessagesPerRead, don't add them to the vector to avoid memory
  // overflow.
  while (metrics->size() < kMaxMessagesPerRead) {
=======
  // buffer is at risk of overflowing, delete the file or truncate the file to
  // zero size according to |delete_file|. If we hit kMaxMessagesPerRead, don't
  // add them to the vector to avoid memory overflow.
  while (metrics->size() <
         static_cast<size_t>(SerializationUtils::kMaxMessagesPerRead)) {
>>>>>>> 626889fb
    std::string message;

    if (!ReadMessage(fd.get(), &message)) {
      break;
    }

    std::unique_ptr<MetricSample> sample =
        SerializationUtils::ParseSample(message);
    if (sample) {
      metrics->push_back(std::move(sample));
    }
  }

<<<<<<< HEAD
  base::UmaHistogramCustomCounts("Platform.ExternalMetrics.SamplesRead",
                                 metrics->size(), 1, kMaxMessagesPerRead - 1,
                                 50);

  result = ftruncate(fd.get(), 0);
  if (result < 0)
    DPLOG(ERROR) << "truncate metrics log: " << filename;
=======
  base::UmaHistogramCustomCounts(
      "Platform.ExternalMetrics.SamplesRead", metrics->size(), 1,
      SerializationUtils::kMaxMessagesPerRead - 1, 50);

  if (delete_file) {
    result = unlink(filename.c_str());
    if (result < 0) {
      DPLOG(ERROR) << "error deleting metrics log: " << filename;
    }
  } else {
    result = ftruncate(fd.get(), 0);
    if (result < 0) {
      DPLOG(ERROR) << "error truncating metrics log: " << filename;
    }
  }
>>>>>>> 626889fb

  result = flock(fd.get(), LOCK_UN);
  if (result < 0) {
    DPLOG(ERROR) << "error unlocking metrics log: " << filename;
  }
}

}  // namespace

std::unique_ptr<MetricSample> SerializationUtils::ParseSample(
    const std::string& sample) {
  if (sample.empty()) {
    return nullptr;
  }

  std::vector<std::string> parts =
      base::SplitString(sample, std::string(1, '\0'), base::TRIM_WHITESPACE,
                        base::SPLIT_WANT_ALL);
  // We should have two null terminated strings so split should produce
  // three chunks.
  if (parts.size() != 3) {
    DLOG(ERROR) << "splitting message on \\0 produced " << parts.size()
                << " parts (expected 3)";
    return nullptr;
  }
  const std::string& name = parts[0];
  const std::string& value = parts[1];

  if (base::EqualsCaseInsensitiveASCII(name, "crash")) {
    return MetricSample::ParseCrash(value);
  }
  if (base::EqualsCaseInsensitiveASCII(name, "histogram")) {
    return MetricSample::ParseHistogram(value);
  }
  if (base::EqualsCaseInsensitiveASCII(name, "linearhistogram")) {
    return MetricSample::ParseLinearHistogram(value);
  }
  if (base::EqualsCaseInsensitiveASCII(name, "sparsehistogram")) {
    return MetricSample::ParseSparseHistogram(value);
  }
  if (base::EqualsCaseInsensitiveASCII(name, "useraction")) {
    return MetricSample::ParseUserAction(value);
  }
  DLOG(ERROR) << "invalid event type: " << name << ", value: " << value;
  return nullptr;
}

void SerializationUtils::ReadAndTruncateMetricsFromFile(
    const std::string& filename,
    std::vector<std::unique_ptr<MetricSample>>* metrics) {
  ReadAndTruncateOrDeleteMetricsFromFile(filename, /*delete_file=*/false,
                                         metrics);
}

void SerializationUtils::ReadAndDeleteMetricsFromFile(
    const std::string& filename,
    std::vector<std::unique_ptr<MetricSample>>* metrics) {
  ReadAndTruncateOrDeleteMetricsFromFile(filename, /*delete_file=*/true,
                                         metrics);
}

bool SerializationUtils::WriteMetricToFile(const MetricSample& sample,
                                           const std::string& filename) {
  if (!sample.IsValid()) {
    return false;
  }

  base::ScopedFD file_descriptor(open(filename.c_str(),
                                      O_WRONLY | O_APPEND | O_CREAT | O_CLOEXEC,
                                      READ_WRITE_ALL_FILE_FLAGS));

  if (file_descriptor.get() < 0) {
    DPLOG(ERROR) << "error opening the file: " << filename;
    return false;
  }

  fchmod(file_descriptor.get(), READ_WRITE_ALL_FILE_FLAGS);
  // Grab a lock to avoid chrome truncating the file underneath us. Keep the
  // file locked as briefly as possible. Freeing file_descriptor will close the
  // file and remove the lock IFF the process was not forked in the meantime,
  // which will leave the flock hanging and deadlock the reporting until the
  // forked process is killed otherwise. Thus we have to explicitly unlock the
  // file below.
  if (HANDLE_EINTR(flock(file_descriptor.get(), LOCK_EX)) < 0) {
    DPLOG(ERROR) << "error locking: " << filename;
    return false;
  }

  std::string msg = sample.ToString();
  size_t size = 0;
  if (!base::CheckAdd(msg.length(), sizeof(uint32_t)).AssignIfValid(&size) ||
      size > kMessageMaxLength) {
    DPLOG(ERROR) << "cannot write message: too long: " << filename;
    std::ignore = flock(file_descriptor.get(), LOCK_UN);
    return false;
  }

  // The file containing the metrics samples will only be read by programs on
  // the same device so we do not check endianness.
  uint32_t encoded_size = base::checked_cast<uint32_t>(size);
<<<<<<< HEAD
  if (!base::WriteFileDescriptor(
          file_descriptor.get(),
          base::as_bytes(base::make_span(&encoded_size, 1u)))) {
=======
  if (!base::WriteFileDescriptor(file_descriptor.get(),
                                 base::byte_span_from_ref(encoded_size))) {
>>>>>>> 626889fb
    DPLOG(ERROR) << "error writing message length: " << filename;
    std::ignore = flock(file_descriptor.get(), LOCK_UN);
    return false;
  }

  if (!base::WriteFileDescriptor(file_descriptor.get(), msg)) {
    DPLOG(ERROR) << "error writing message: " << filename;
    std::ignore = flock(file_descriptor.get(), LOCK_UN);
    return false;
  }

  return true;
}

}  // namespace metrics<|MERGE_RESOLUTION|>--- conflicted
+++ resolved
@@ -39,11 +39,7 @@
 
   int result;
   uint32_t encoded_size;
-<<<<<<< HEAD
-  const size_t message_header_size = sizeof(uint32_t);
-=======
   constexpr size_t message_header_size = sizeof(uint32_t);
->>>>>>> 626889fb
   // The file containing the metrics does not leave the device so the writer and
   // the reader will always have the same endianness.
   result = HANDLE_EINTR(read(fd, &encoded_size, message_header_size));
@@ -92,48 +88,6 @@
   return true;
 }
 
-<<<<<<< HEAD
-}  // namespace
-
-// This value is used as a max value in a histogram,
-// Platform.ExternalMetrics.SamplesRead. If it changes, the histogram will need
-// to be renamed.
-const int SerializationUtils::kMaxMessagesPerRead = 100000;
-
-std::unique_ptr<MetricSample> SerializationUtils::ParseSample(
-    const std::string& sample) {
-  if (sample.empty())
-    return nullptr;
-
-  std::vector<std::string> parts = base::SplitString(
-      sample, std::string(1, '\0'),
-      base::TRIM_WHITESPACE, base::SPLIT_WANT_ALL);
-  // We should have two null terminated strings so split should produce
-  // three chunks.
-  if (parts.size() != 3) {
-    DLOG(ERROR) << "splitting message on \\0 produced " << parts.size()
-                << " parts (expected 3)";
-    return nullptr;
-  }
-  const std::string& name = parts[0];
-  const std::string& value = parts[1];
-
-  if (base::EqualsCaseInsensitiveASCII(name, "crash"))
-    return MetricSample::CrashSample(value);
-  if (base::EqualsCaseInsensitiveASCII(name, "histogram"))
-    return MetricSample::ParseHistogram(value);
-  if (base::EqualsCaseInsensitiveASCII(name, "linearhistogram"))
-    return MetricSample::ParseLinearHistogram(value);
-  if (base::EqualsCaseInsensitiveASCII(name, "sparsehistogram"))
-    return MetricSample::ParseSparseHistogram(value);
-  if (base::EqualsCaseInsensitiveASCII(name, "useraction"))
-    return MetricSample::UserActionSample(value);
-  DLOG(ERROR) << "invalid event type: " << name << ", value: " << value;
-  return nullptr;
-}
-
-void SerializationUtils::ReadAndTruncateMetricsFromFile(
-=======
 // Reads all samples from a file and when done:
 //  1) deletes the file if |delete_file| is true.
 //  2) truncates the file if |delete_file| is false.
@@ -141,7 +95,6 @@
 // This method is the implementation of ReadAndTruncateMetricsFromFile() and
 // ReadAndDeleteMetricsFromFile().
 void ReadAndTruncateOrDeleteMetricsFromFile(
->>>>>>> 626889fb
     const std::string& filename,
     bool delete_file,
     std::vector<std::unique_ptr<MetricSample>>* metrics) {
@@ -177,18 +130,11 @@
 
   // This processes all messages in the log. When all messages are
   // read and processed, or an error occurs, or we've read so many that the
-<<<<<<< HEAD
-  // buffer is at risk of overflowing, truncate the file to zero size. If we
-  // hit kMaxMessagesPerRead, don't add them to the vector to avoid memory
-  // overflow.
-  while (metrics->size() < kMaxMessagesPerRead) {
-=======
   // buffer is at risk of overflowing, delete the file or truncate the file to
   // zero size according to |delete_file|. If we hit kMaxMessagesPerRead, don't
   // add them to the vector to avoid memory overflow.
   while (metrics->size() <
          static_cast<size_t>(SerializationUtils::kMaxMessagesPerRead)) {
->>>>>>> 626889fb
     std::string message;
 
     if (!ReadMessage(fd.get(), &message)) {
@@ -202,15 +148,6 @@
     }
   }
 
-<<<<<<< HEAD
-  base::UmaHistogramCustomCounts("Platform.ExternalMetrics.SamplesRead",
-                                 metrics->size(), 1, kMaxMessagesPerRead - 1,
-                                 50);
-
-  result = ftruncate(fd.get(), 0);
-  if (result < 0)
-    DPLOG(ERROR) << "truncate metrics log: " << filename;
-=======
   base::UmaHistogramCustomCounts(
       "Platform.ExternalMetrics.SamplesRead", metrics->size(), 1,
       SerializationUtils::kMaxMessagesPerRead - 1, 50);
@@ -226,7 +163,6 @@
       DPLOG(ERROR) << "error truncating metrics log: " << filename;
     }
   }
->>>>>>> 626889fb
 
   result = flock(fd.get(), LOCK_UN);
   if (result < 0) {
@@ -327,14 +263,8 @@
   // The file containing the metrics samples will only be read by programs on
   // the same device so we do not check endianness.
   uint32_t encoded_size = base::checked_cast<uint32_t>(size);
-<<<<<<< HEAD
-  if (!base::WriteFileDescriptor(
-          file_descriptor.get(),
-          base::as_bytes(base::make_span(&encoded_size, 1u)))) {
-=======
   if (!base::WriteFileDescriptor(file_descriptor.get(),
                                  base::byte_span_from_ref(encoded_size))) {
->>>>>>> 626889fb
     DPLOG(ERROR) << "error writing message length: " << filename;
     std::ignore = flock(file_descriptor.get(), LOCK_UN);
     return false;
