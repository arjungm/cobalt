--- conflicted
+++ resolved
@@ -33,12 +33,8 @@
                const int sample,
                const int min,
                const int max,
-<<<<<<< HEAD
-               const int bucket_count);
-=======
                const int bucket_count,
                const int num_samples);
->>>>>>> 626889fb
 
   MetricSample(const MetricSample&) = delete;
   MetricSample& operator=(const MetricSample&) = delete;
@@ -136,10 +132,7 @@
   const int min_;
   const int max_;
   const int bucket_count_;
-<<<<<<< HEAD
-=======
   const int num_samples_;
->>>>>>> 626889fb
 };
 
 }  // namespace metrics
