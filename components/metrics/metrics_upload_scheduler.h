// Copyright 2017 The Chromium Authors
// Use of this source code is governed by a BSD-style license that can be
// found in the LICENSE file.

#ifndef COMPONENTS_METRICS_METRICS_UPLOAD_SCHEDULER_H_
#define COMPONENTS_METRICS_METRICS_UPLOAD_SCHEDULER_H_

#include "base/feature_list.h"
#include "base/functional/callback.h"
#include "base/time/time.h"
#include "components/metrics/metrics_scheduler.h"

namespace metrics {

// Scheduler task to drive a ReportingService object's uploading.
class MetricsUploadScheduler : public MetricsScheduler {
 public:
  // Creates MetricsUploadScheduler object with the given |upload_callback|
  // callback to call when uploading should happen.  The callback must
  // arrange to call either UploadFinished or UploadCancelled on completion.
  MetricsUploadScheduler(const base::RepeatingClosure& upload_callback,
<<<<<<< HEAD
                         bool fast_startup_for_testing);
=======
                         bool fast_startup);
>>>>>>> 626889fb

  MetricsUploadScheduler(const MetricsUploadScheduler&) = delete;
  MetricsUploadScheduler& operator=(const MetricsUploadScheduler&) = delete;

  ~MetricsUploadScheduler() override;

  // Callback from MetricsService when a triggered upload finishes.
  void UploadFinished(bool server_is_healthy);

  // Callback from MetricsService when an upload is cancelled.
  // Also stops the scheduler.
  void StopAndUploadCancelled();

  // Re-schedules the next upload with the successful unsent logs interval (see
  // GetUnsentLogsInterval() below). This is useful for resetting the scheduler
  // when it is using backoff logic (see GetInitialBackoffInterval() below).
  // This should only be called while the scheduler is running, but not while
  // a callback is pending. This is currently only used for the feature
  // kResetMetricsUploadBackoffOnForeground.
  void RestartWithUnsentLogsInterval();

  // Callback from MetricsService when an upload is cancelled because it would
  // be over the allowed data usage cap.
  void UploadOverDataUsageCap();

  // Time delay after a log is uploaded successfully before attempting another.
  // On mobile, keeping the radio on is very expensive, so prefer to keep this
  // short and send in bursts.
  static base::TimeDelta GetUnsentLogsInterval();

  // Initial time delay after a log uploaded fails before retrying it.
  static base::TimeDelta GetInitialBackoffInterval();

 private:
  // Time to wait between uploads on success.
  const base::TimeDelta unsent_logs_interval_;

  // Initial time to wait between upload retry attempts.
  const base::TimeDelta initial_backoff_interval_;

  // Time to wait for the next upload attempt if the next one fails.
  base::TimeDelta backoff_interval_;
};

}  // namespace metrics

#endif  // COMPONENTS_METRICS_METRICS_UPLOAD_SCHEDULER_H_<|MERGE_RESOLUTION|>--- conflicted
+++ resolved
@@ -19,11 +19,7 @@
   // callback to call when uploading should happen.  The callback must
   // arrange to call either UploadFinished or UploadCancelled on completion.
   MetricsUploadScheduler(const base::RepeatingClosure& upload_callback,
-<<<<<<< HEAD
-                         bool fast_startup_for_testing);
-=======
                          bool fast_startup);
->>>>>>> 626889fb
 
   MetricsUploadScheduler(const MetricsUploadScheduler&) = delete;
   MetricsUploadScheduler& operator=(const MetricsUploadScheduler&) = delete;
