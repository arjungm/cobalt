--- conflicted
+++ resolved
@@ -6,10 +6,7 @@
 
 #include <memory>
 
-<<<<<<< HEAD
-=======
 #include "base/process/kill.h"
->>>>>>> 626889fb
 #include "base/test/metrics/histogram_tester.h"
 #include "build/build_config.h"
 #include "components/prefs/pref_service.h"
@@ -51,9 +48,6 @@
 
 }  // namespace
 
-<<<<<<< HEAD
-#if !BUILDFLAG(IS_ANDROID)
-=======
 #if BUILDFLAG(IS_IOS)
 TEST_F(StabilityMetricsHelperTest, LogRendererCrash) {
   StabilityMetricsHelper helper(prefs());
@@ -72,46 +66,28 @@
                                      StabilityEventType::kExtensionCrash, 0);
 }
 #elif !BUILDFLAG(IS_ANDROID)
->>>>>>> 626889fb
 TEST_F(StabilityMetricsHelperTest, LogRendererCrash) {
   StabilityMetricsHelper helper(prefs());
   base::HistogramTester histogram_tester;
 
   // Crash and abnormal termination should increment renderer crash count.
-<<<<<<< HEAD
-  helper.LogRendererCrash(false, base::TERMINATION_STATUS_PROCESS_CRASHED, 1);
-
-  helper.LogRendererCrash(false, base::TERMINATION_STATUS_ABNORMAL_TERMINATION,
-                          1);
+  helper.LogRendererCrash(RendererHostedContentType::kForegroundMainFrame,
+                          base::TERMINATION_STATUS_PROCESS_CRASHED, 1);
+
+  helper.LogRendererCrash(RendererHostedContentType::kForegroundMainFrame,
+                          base::TERMINATION_STATUS_ABNORMAL_TERMINATION, 1);
 
   // OOM should increment renderer crash count.
-  helper.LogRendererCrash(false, base::TERMINATION_STATUS_OOM, 1);
+  helper.LogRendererCrash(RendererHostedContentType::kForegroundMainFrame,
+                          base::TERMINATION_STATUS_OOM, 1);
 
   // Kill does not increment renderer crash count.
-  helper.LogRendererCrash(false, base::TERMINATION_STATUS_PROCESS_WAS_KILLED,
-                          1);
+  helper.LogRendererCrash(RendererHostedContentType::kForegroundMainFrame,
+                          base::TERMINATION_STATUS_PROCESS_WAS_KILLED, 1);
 
   // Failed launch increments failed launch count.
-  helper.LogRendererCrash(false, base::TERMINATION_STATUS_LAUNCH_FAILED, 1);
-=======
-  helper.LogRendererCrash(RendererHostedContentType::kForegroundMainFrame,
-                          base::TERMINATION_STATUS_PROCESS_CRASHED, 1);
-
-  helper.LogRendererCrash(RendererHostedContentType::kForegroundMainFrame,
-                          base::TERMINATION_STATUS_ABNORMAL_TERMINATION, 1);
-
-  // OOM should increment renderer crash count.
-  helper.LogRendererCrash(RendererHostedContentType::kForegroundMainFrame,
-                          base::TERMINATION_STATUS_OOM, 1);
-
-  // Kill does not increment renderer crash count.
-  helper.LogRendererCrash(RendererHostedContentType::kForegroundMainFrame,
-                          base::TERMINATION_STATUS_PROCESS_WAS_KILLED, 1);
-
-  // Failed launch increments failed launch count.
   helper.LogRendererCrash(RendererHostedContentType::kForegroundMainFrame,
                           base::TERMINATION_STATUS_LAUNCH_FAILED, 1);
->>>>>>> 626889fb
 
   histogram_tester.ExpectUniqueSample("CrashExitCodes.Renderer", 1, 3);
   histogram_tester.ExpectBucketCount("BrowserRenderProcessHost.ChildCrashes",
@@ -136,11 +112,7 @@
   histogram_tester.ExpectBucketCount(
       "BrowserRenderProcessHost.ChildLaunchFailureCodes", 1, 1);
 }
-<<<<<<< HEAD
-#endif  // !BUILDFLAG(IS_ANDROID)
-=======
 #endif
->>>>>>> 626889fb
 
 // Note: ENABLE_EXTENSIONS is set to false in Android
 #if BUILDFLAG(ENABLE_EXTENSIONS)
@@ -149,15 +121,6 @@
   base::HistogramTester histogram_tester;
 
   // Crash and abnormal termination should increment extension crash count.
-<<<<<<< HEAD
-  helper.LogRendererCrash(true, base::TERMINATION_STATUS_PROCESS_CRASHED, 1);
-
-  // OOM should increment extension renderer crash count.
-  helper.LogRendererCrash(true, base::TERMINATION_STATUS_OOM, 1);
-
-  // Failed launch increments extension failed launch count.
-  helper.LogRendererCrash(true, base::TERMINATION_STATUS_LAUNCH_FAILED, 1);
-=======
   helper.LogRendererCrash(RendererHostedContentType::kExtension,
                           base::TERMINATION_STATUS_PROCESS_CRASHED, 1);
 
@@ -168,7 +131,6 @@
   // Failed launch increments extension failed launch count.
   helper.LogRendererCrash(RendererHostedContentType::kExtension,
                           base::TERMINATION_STATUS_LAUNCH_FAILED, 1);
->>>>>>> 626889fb
 
   histogram_tester.ExpectBucketCount("Stability.Counts2",
                                      StabilityEventType::kRendererCrash, 0);
