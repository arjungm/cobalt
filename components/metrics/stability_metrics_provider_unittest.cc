--- conflicted
+++ resolved
@@ -24,11 +24,7 @@
   StabilityMetricsProviderTest& operator=(const StabilityMetricsProviderTest&) =
       delete;
 
-<<<<<<< HEAD
-  ~StabilityMetricsProviderTest() override {}
-=======
   ~StabilityMetricsProviderTest() override = default;
->>>>>>> 626889fb
 
  protected:
   TestingPrefServiceSimple prefs_;
