// Copyright 2017 The Chromium Authors
// Use of this source code is governed by a BSD-style license that can be
// found in the LICENSE file.

#include "components/metrics/field_trials_provider.h"

<<<<<<< HEAD
=======
#include <array>
#include <string_view>

#include "base/containers/span.h"
>>>>>>> 626889fb
#include "base/metrics/field_trial.h"
#include "base/test/scoped_feature_list.h"
#include "base/threading/platform_thread.h"
#include "components/variations/active_field_trials.h"
#include "components/variations/synthetic_trial_registry.h"
#include "components/variations/synthetic_trials.h"
#include "testing/gtest/include/gtest/gtest.h"
#include "third_party/metrics_proto/system_profile.pb.h"

using ActiveGroup = base::FieldTrial::ActiveGroup;

namespace variations {

namespace {

constexpr const char* kSuffix = "UKM";

<<<<<<< HEAD
const ActiveGroup kFieldTrials[] = {{"Trial1", "Group1"},
                                    {"Trial2", "Group2"},
                                    {"Trial3", "Group3"}};
const ActiveGroup kSyntheticFieldTrials[] = {{"Synthetic1", "SyntheticGroup1"},
                                             {"Synthetic2", "SyntheticGroup2"}};
=======
const auto kFieldTrials = std::to_array<ActiveGroup>({
    {"Trial1", "Group1"},
    {"Trial2", "Group2"},
    {"Trial3", "Group3"},
});
const auto kSyntheticFieldTrials = std::to_array<ActiveGroup>({
    {"Synthetic1", "SyntheticGroup1"},
    {"Synthetic2", "SyntheticGroup2"},
});
>>>>>>> 626889fb

ActiveGroupId ToActiveGroupId(ActiveGroup active_group,
                              std::string suffix = "");

<<<<<<< HEAD
const ActiveGroupId kFieldTrialIds[] = {ToActiveGroupId(kFieldTrials[0]),
                                        ToActiveGroupId(kFieldTrials[1]),
                                        ToActiveGroupId(kFieldTrials[2])};
const ActiveGroupId kAllTrialIds[] = {
    ToActiveGroupId(kFieldTrials[0]), ToActiveGroupId(kFieldTrials[1]),
    ToActiveGroupId(kFieldTrials[2]), ToActiveGroupId(kSyntheticFieldTrials[0]),
    ToActiveGroupId(kSyntheticFieldTrials[1])};
const ActiveGroupId kAllTrialIdsWithSuffixes[] = {
=======
const auto kFieldTrialIds = std::to_array<ActiveGroupId>({
    ToActiveGroupId(kFieldTrials[0]),
    ToActiveGroupId(kFieldTrials[1]),
    ToActiveGroupId(kFieldTrials[2]),
});
const auto kAllTrialIds = std::to_array<ActiveGroupId>({
    ToActiveGroupId(kFieldTrials[0]),
    ToActiveGroupId(kFieldTrials[1]),
    ToActiveGroupId(kFieldTrials[2]),
    ToActiveGroupId(kSyntheticFieldTrials[0]),
    ToActiveGroupId(kSyntheticFieldTrials[1]),
});
const auto kAllTrialIdsWithSuffixes = std::to_array<ActiveGroupId>({
>>>>>>> 626889fb
    ToActiveGroupId(kFieldTrials[0], kSuffix),
    ToActiveGroupId(kFieldTrials[1], kSuffix),
    ToActiveGroupId(kFieldTrials[2], kSuffix),
    ToActiveGroupId(kSyntheticFieldTrials[0], kSuffix),
<<<<<<< HEAD
    ToActiveGroupId(kSyntheticFieldTrials[1], kSuffix)};
=======
    ToActiveGroupId(kSyntheticFieldTrials[1], kSuffix),
});
>>>>>>> 626889fb

// Check that the field trials in |system_profile| correspond to |expected|.
void CheckFieldTrialsInSystemProfile(
    const metrics::SystemProfileProto& system_profile,
<<<<<<< HEAD
    const ActiveGroupId* expected) {
=======
    base::span<const ActiveGroupId> expected) {
>>>>>>> 626889fb
  for (int i = 0; i < system_profile.field_trial_size(); ++i) {
    const metrics::SystemProfileProto::FieldTrial& field_trial =
        system_profile.field_trial(i);
    EXPECT_EQ(expected[i].name, field_trial.name_id());
    EXPECT_EQ(expected[i].group, field_trial.group_id());
  }
}

ActiveGroupId ToActiveGroupId(ActiveGroup active_group, std::string suffix) {
  return MakeActiveGroupId(active_group.trial_name + suffix,
                           active_group.group_name + suffix);
}

}  // namespace

class FieldTrialsProviderTest : public ::testing::Test {
 public:
  FieldTrialsProviderTest() { scope_.InitWithEmptyFeatureAndFieldTrialLists(); }

  ~FieldTrialsProviderTest() override = default;

 protected:
  void SetUp() override {
    // Register the field trials.
    for (const ActiveGroup& trial : kFieldTrials) {
      base::FieldTrial* field_trial = base::FieldTrialList::CreateFieldTrial(
          trial.trial_name, trial.group_name);
      // Call Activate() to finalize and mark the field trial as active.
      field_trial->Activate();
    }
  }

  // Register trials which should get recorded.
  void RegisterExpectedSyntheticTrials() {
    for (const ActiveGroup& trial : kSyntheticFieldTrials) {
      registry_.RegisterSyntheticFieldTrial(SyntheticTrialGroup(
          trial.trial_name, trial.group_name,
          /*annotation_mode=*/
          variations::SyntheticTrialAnnotationMode::kNextLog));
    }
  }
  // Register trial which shouldn't get recorded.
  void RegisterExtraSyntheticTrial() {
    registry_.RegisterSyntheticFieldTrial(SyntheticTrialGroup(
        "ExtraSynthetic", "ExtraGroup",
        /*annotation_mode=*/
        variations::SyntheticTrialAnnotationMode::kNextLog));
  }

  // Waits until base::TimeTicks::Now() no longer equals |value|. This should
  // take between 1-15ms per the documented resolution of base::TimeTicks.
  void WaitUntilTimeChanges(const base::TimeTicks& value) {
    while (base::TimeTicks::Now() == value) {
      base::PlatformThread::Sleep(base::Milliseconds(1));
    }
  }

  SyntheticTrialRegistry registry_;
  base::test::ScopedFeatureList scope_;
};

TEST_F(FieldTrialsProviderTest, ProvideSyntheticTrials) {
<<<<<<< HEAD
  FieldTrialsProvider provider(&registry_, base::StringPiece());
=======
  FieldTrialsProvider provider(&registry_, std::string_view());
>>>>>>> 626889fb

  RegisterExpectedSyntheticTrials();
  // Make sure these trials are older than the log.
  WaitUntilTimeChanges(base::TimeTicks::Now());

  // Get the current time and wait for it to change.
  base::TimeTicks log_creation_time = base::TimeTicks::Now();

  // Make sure that the log is older than the trials that should be excluded.
  WaitUntilTimeChanges(log_creation_time);

  RegisterExtraSyntheticTrial();

  metrics::SystemProfileProto proto;
  provider.ProvideSystemProfileMetricsWithLogCreationTime(log_creation_time,
                                                          &proto);

  EXPECT_EQ(std::size(kAllTrialIds),
            static_cast<size_t>(proto.field_trial_size()));
  CheckFieldTrialsInSystemProfile(proto, kAllTrialIds);
}

TEST_F(FieldTrialsProviderTest, NoSyntheticTrials) {
<<<<<<< HEAD
  FieldTrialsProvider provider(nullptr, base::StringPiece());
=======
  FieldTrialsProvider provider(nullptr, std::string_view());
>>>>>>> 626889fb

  metrics::SystemProfileProto proto;
  provider.ProvideSystemProfileMetricsWithLogCreationTime(base::TimeTicks(),
                                                          &proto);

  EXPECT_EQ(std::size(kFieldTrialIds),
            static_cast<size_t>(proto.field_trial_size()));
  CheckFieldTrialsInSystemProfile(proto, kFieldTrialIds);
}

TEST_F(FieldTrialsProviderTest, ProvideCurrentSessionData) {
  metrics::ChromeUserMetricsExtension uma_log;
  uma_log.system_profile();

  // {1, 1} should not be in the resulting proto as ProvideCurrentSessionData()
  // clears existing trials and sets the trials to be those determined by
  // GetSyntheticFieldTrialsOlderThan() and GetFieldTrialIds().
  metrics::SystemProfileProto::FieldTrial* trial =
      uma_log.mutable_system_profile()->add_field_trial();
  trial->set_name_id(1);
  trial->set_group_id(1);

<<<<<<< HEAD
  FieldTrialsProvider provider(&registry_, base::StringPiece());
=======
  FieldTrialsProvider provider(&registry_, std::string_view());
>>>>>>> 626889fb
  RegisterExpectedSyntheticTrials();
  WaitUntilTimeChanges(base::TimeTicks::Now());
  provider.SetLogCreationTimeForTesting(base::TimeTicks::Now());

  provider.ProvideCurrentSessionData(&uma_log);

  EXPECT_EQ(std::size(kAllTrialIds),
            static_cast<size_t>(uma_log.system_profile().field_trial_size()));
  CheckFieldTrialsInSystemProfile(uma_log.system_profile(), kAllTrialIds);
}

TEST_F(FieldTrialsProviderTest, GetAndWriteFieldTrialsWithSuffixes) {
  metrics::ChromeUserMetricsExtension uma_log;
  uma_log.system_profile();

  FieldTrialsProvider provider(&registry_, kSuffix);
  RegisterExpectedSyntheticTrials();
  WaitUntilTimeChanges(base::TimeTicks::Now());
  provider.SetLogCreationTimeForTesting(base::TimeTicks::Now());

  provider.ProvideCurrentSessionData(&uma_log);

  EXPECT_EQ(std::size(kAllTrialIdsWithSuffixes),
            static_cast<size_t>(uma_log.system_profile().field_trial_size()));
  CheckFieldTrialsInSystemProfile(uma_log.system_profile(),
                                  kAllTrialIdsWithSuffixes);
}

}  // namespace variations<|MERGE_RESOLUTION|>--- conflicted
+++ resolved
@@ -4,13 +4,10 @@
 
 #include "components/metrics/field_trials_provider.h"
 
-<<<<<<< HEAD
-=======
 #include <array>
 #include <string_view>
 
 #include "base/containers/span.h"
->>>>>>> 626889fb
 #include "base/metrics/field_trial.h"
 #include "base/test/scoped_feature_list.h"
 #include "base/threading/platform_thread.h"
@@ -28,13 +25,6 @@
 
 constexpr const char* kSuffix = "UKM";
 
-<<<<<<< HEAD
-const ActiveGroup kFieldTrials[] = {{"Trial1", "Group1"},
-                                    {"Trial2", "Group2"},
-                                    {"Trial3", "Group3"}};
-const ActiveGroup kSyntheticFieldTrials[] = {{"Synthetic1", "SyntheticGroup1"},
-                                             {"Synthetic2", "SyntheticGroup2"}};
-=======
 const auto kFieldTrials = std::to_array<ActiveGroup>({
     {"Trial1", "Group1"},
     {"Trial2", "Group2"},
@@ -44,21 +34,10 @@
     {"Synthetic1", "SyntheticGroup1"},
     {"Synthetic2", "SyntheticGroup2"},
 });
->>>>>>> 626889fb
 
 ActiveGroupId ToActiveGroupId(ActiveGroup active_group,
                               std::string suffix = "");
 
-<<<<<<< HEAD
-const ActiveGroupId kFieldTrialIds[] = {ToActiveGroupId(kFieldTrials[0]),
-                                        ToActiveGroupId(kFieldTrials[1]),
-                                        ToActiveGroupId(kFieldTrials[2])};
-const ActiveGroupId kAllTrialIds[] = {
-    ToActiveGroupId(kFieldTrials[0]), ToActiveGroupId(kFieldTrials[1]),
-    ToActiveGroupId(kFieldTrials[2]), ToActiveGroupId(kSyntheticFieldTrials[0]),
-    ToActiveGroupId(kSyntheticFieldTrials[1])};
-const ActiveGroupId kAllTrialIdsWithSuffixes[] = {
-=======
 const auto kFieldTrialIds = std::to_array<ActiveGroupId>({
     ToActiveGroupId(kFieldTrials[0]),
     ToActiveGroupId(kFieldTrials[1]),
@@ -72,26 +51,17 @@
     ToActiveGroupId(kSyntheticFieldTrials[1]),
 });
 const auto kAllTrialIdsWithSuffixes = std::to_array<ActiveGroupId>({
->>>>>>> 626889fb
     ToActiveGroupId(kFieldTrials[0], kSuffix),
     ToActiveGroupId(kFieldTrials[1], kSuffix),
     ToActiveGroupId(kFieldTrials[2], kSuffix),
     ToActiveGroupId(kSyntheticFieldTrials[0], kSuffix),
-<<<<<<< HEAD
-    ToActiveGroupId(kSyntheticFieldTrials[1], kSuffix)};
-=======
     ToActiveGroupId(kSyntheticFieldTrials[1], kSuffix),
 });
->>>>>>> 626889fb
 
 // Check that the field trials in |system_profile| correspond to |expected|.
 void CheckFieldTrialsInSystemProfile(
     const metrics::SystemProfileProto& system_profile,
-<<<<<<< HEAD
-    const ActiveGroupId* expected) {
-=======
     base::span<const ActiveGroupId> expected) {
->>>>>>> 626889fb
   for (int i = 0; i < system_profile.field_trial_size(); ++i) {
     const metrics::SystemProfileProto::FieldTrial& field_trial =
         system_profile.field_trial(i);
@@ -154,11 +124,7 @@
 };
 
 TEST_F(FieldTrialsProviderTest, ProvideSyntheticTrials) {
-<<<<<<< HEAD
-  FieldTrialsProvider provider(&registry_, base::StringPiece());
-=======
   FieldTrialsProvider provider(&registry_, std::string_view());
->>>>>>> 626889fb
 
   RegisterExpectedSyntheticTrials();
   // Make sure these trials are older than the log.
@@ -182,11 +148,7 @@
 }
 
 TEST_F(FieldTrialsProviderTest, NoSyntheticTrials) {
-<<<<<<< HEAD
-  FieldTrialsProvider provider(nullptr, base::StringPiece());
-=======
   FieldTrialsProvider provider(nullptr, std::string_view());
->>>>>>> 626889fb
 
   metrics::SystemProfileProto proto;
   provider.ProvideSystemProfileMetricsWithLogCreationTime(base::TimeTicks(),
@@ -209,11 +171,7 @@
   trial->set_name_id(1);
   trial->set_group_id(1);
 
-<<<<<<< HEAD
-  FieldTrialsProvider provider(&registry_, base::StringPiece());
-=======
   FieldTrialsProvider provider(&registry_, std::string_view());
->>>>>>> 626889fb
   RegisterExpectedSyntheticTrials();
   WaitUntilTimeChanges(base::TimeTicks::Now());
   provider.SetLogCreationTimeForTesting(base::TimeTicks::Now());
