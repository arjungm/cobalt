// Copyright 2014 The Chromium Authors
// Use of this source code is governed by a BSD-style license that can be
// found in the LICENSE file.

#ifndef COMPONENTS_METRICS_CLEAN_EXIT_BEACON_H_
#define COMPONENTS_METRICS_CLEAN_EXIT_BEACON_H_

<<<<<<< HEAD
=======
#include <optional>
>>>>>>> 626889fb
#include <string>

#include "base/files/file_path.h"
#include "base/memory/raw_ptr.h"
#include "base/time/time.h"
#include "base/values.h"
#include "build/build_config.h"
<<<<<<< HEAD
#include "third_party/abseil-cpp/absl/types/optional.h"
=======
>>>>>>> 626889fb

class PrefRegistrySimple;
class PrefService;

namespace metrics {

// The name of the beacon file, which is relative to the user data directory
// and used to store the CleanExitBeacon value and the variations crash streak.
extern const base::FilePath::CharType kCleanExitBeaconFilename[];

// Captures all possible beacon value permutations for two distinct beacons.
// Exposed for testing.
//
// These values are persisted to logs. Entries should not be renumbered and
// numeric values should never be reused.
enum class CleanExitBeaconConsistency {
  kCleanClean = 0,
  kCleanDirty = 1,
  kCleanMissing = 2,
  kDirtyClean = 3,
  kDirtyDirty = 4,
  kDirtyMissing = 5,
  kMissingClean = 6,
  kMissingDirty = 7,
  kMissingMissing = 8,
  kMaxValue = kMissingMissing,
};

// Denotes the state of the beacon file. Exposed for testing.
//
// These values are persisted to logs. Entries should not be renumbered and
// numeric values should never be reused.
enum class BeaconFileState {
  kReadable = 0,
  kNotDeserializable = 1,
  kMissingDictionary = 2,
  kMissingCrashStreak = 3,
  kMissingBeacon = 4,
  kMaxValue = kMissingBeacon,
};

// Reads and updates a beacon used to detect whether the previous browser
// process exited cleanly.
class CleanExitBeacon {
 public:
  // Instantiates a CleanExitBeacon whose value is stored in
  // |has_exited_cleanly_|. The value is persisted in the beacon file on
  // platforms that support this mechanism and in Local State on platforms that
  // don't.
  //
  // On Windows, |backup_registry_key| stores a backup of the beacon to verify
  // that the pref's value corresponds to the registry's. |backup_registry_key|
  // is ignored on other platforms, but iOS has a similar verification
  // mechanism embedded inside CleanExitBeacon.
  //
  // |user_data_dir| is the path to the client's user data directory. If empty,
  // the beacon file is not used.
  CleanExitBeacon(const std::wstring& backup_registry_key,
                  const base::FilePath& user_data_dir,
                  PrefService* local_state);

  virtual ~CleanExitBeacon() = default;

  // Not copyable or movable.
  CleanExitBeacon(const CleanExitBeacon&) = delete;
  CleanExitBeacon& operator=(const CleanExitBeacon&) = delete;

  // Initializes the CleanExitBeacon. This includes the following tasks:
  // 1. Determining if the last session exited cleanly,
  // 2. Incrementing the crash streak, if necessary, and
  // 3. Emitting some metrics.
  void Initialize();

  // Returns the original value of the beacon.
  bool exited_cleanly() const { return did_previous_session_exit_cleanly_; }

  // Returns the original value of the last live timestamp.
  base::Time browser_last_live_timestamp() const {
    return initial_browser_last_live_timestamp_;
  }

  // Returns true if Extended Variations Safe Mode is supported on this
<<<<<<< HEAD
  // platform. Android WebLayer and WebView do not support this.
=======
  // platform. Android WebView does not support this.
>>>>>>> 626889fb
  bool IsExtendedSafeModeSupported() const;

  // Sets the beacon value to |exited_cleanly| and writes the value to disk if
  // the current value (see has_exited_cleanly_) is not already
  // |exited_cleanly|. Note that on platforms that do not support the beacon
  // file, the write is scheduled, so the value may not be persisted if the
  // browser process crashes.
  //
  // Also, updates the last live timestamp.
  //
  // |is_extended_safe_mode| denotes whether Chrome is about to start watching
  // for browser crashes early on in startup as a part of Extended Variations
  // Safe Mode, which is supported by most, but not all, platforms.
  //
<<<<<<< HEAD
  // TODO(crbug/1341125): Consider removing |is_extended_safe_mode|.
=======
  // TODO(crbug.com/40850854): Consider removing |is_extended_safe_mode|.
>>>>>>> 626889fb
  void WriteBeaconValue(bool exited_cleanly,
                        bool is_extended_safe_mode = false);

  // Updates the last live timestamp.
  void UpdateLastLiveTimestamp();

  const base::FilePath GetUserDataDirForTesting() const;
  base::FilePath GetBeaconFilePathForTesting() const;

  // Registers local state prefs used by this class.
  static void RegisterPrefs(PrefRegistrySimple* registry);

  // Updates both Local State and NSUserDefaults beacon values.
  static void SetStabilityExitedCleanlyForTesting(PrefService* local_state,
                                                  bool exited_cleanly);

  // Creates and returns a well-formed beacon file contents with the given
  // values.
  static std::string CreateBeaconFileContentsForTesting(bool exited_cleanly,
                                                        int crash_streak);

  // Resets both Local State and NSUserDefaults beacon values.
  static void ResetStabilityExitedCleanlyForTesting(PrefService* local_state);

  // CHECKs that Chrome exited cleanly.
  static void EnsureCleanShutdown(PrefService* local_state);

#if BUILDFLAG(IS_IOS)
  // Sets the NSUserDefaults beacon value.
  static void SetUserDefaultsBeacon(bool exited_cleanly);

  // Checks user default value of kUseUserDefaultsForExitedCleanlyBeacon.
  // Because variations are not initialized early in startup, pair a user
  // defaults value with the variations config.
  static bool ShouldUseUserDefaultsBeacon();

  // Syncs feature kUseUserDefaultsForExitedCleanlyBeacon to NSUserDefaults
  // kUserDefaultsFeatureFlagForExitedCleanlyBeacon.
  static void SyncUseUserDefaultsBeacon();
#endif  // BUILDFLAG(IS_IOS)

  // Prevents a test browser from performing two clean shutdown steps. First, it
  // prevents the beacon value from being updated after this function is called.
  // This prevents the the test browser from signaling that Chrome is shutting
  // down cleanly. Second, it makes EnsureCleanShutdown() a no-op.
  static void SkipCleanShutdownStepsForTesting();

 private:
  // Returns true if the previous session exited cleanly. Either Local State
  // or |beacon_file_contents| is used to get this information. Which is used
  // depends on the client's platform and the existence of a valid beacon file.
  // Also, records several metrics.
  //
  // Should be called only once: at startup.
  bool DidPreviousSessionExitCleanly(base::Value* beacon_file_contents);

  // Returns true if the beacon file is supported on this platform. Android
<<<<<<< HEAD
  // WebLayer and WebView do not support this.
=======
  // WebView does not support this.
>>>>>>> 626889fb
  bool IsBeaconFileSupported() const;

  // Writes |exited_cleanly| and the crash streak to the file located at
  // |beacon_file_path_|.
  void WriteBeaconFile(bool exited_cleanly) const;

#if BUILDFLAG(IS_WIN) || BUILDFLAG(IS_IOS)
  // Returns whether Chrome exited cleanly in the previous session according to
  // the platform-specific beacon (the registry for Windows or NSUserDefaults
<<<<<<< HEAD
  // for iOS). Returns absl::nullopt if the platform-specific location does not
  // have beacon info.
  absl::optional<bool> ExitedCleanly();
=======
  // for iOS). Returns std::nullopt if the platform-specific location does not
  // have beacon info.
  std::optional<bool> ExitedCleanly();
>>>>>>> 626889fb
#endif  // BUILDFLAG(IS_WIN) || BUILDFLAG(IS_IOS)

#if BUILDFLAG(IS_IOS)
  // Returns true if the NSUserDefaults beacon value is set.
  static bool HasUserDefaultsBeacon();

  // Returns the NSUserDefaults beacon value.
  static bool GetUserDefaultsBeacon();

  // Clears the NSUserDefaults beacon value.
  static void ResetUserDefaultsBeacon();
#endif  // BUILDFLAG(IS_IOS)

  // Indicates whether the CleanExitBeacon has been initialized.
  bool initialized_ = false;

  // Stores a backup of the beacon. Windows only.
  const std::wstring backup_registry_key_;

  // Path to the client's user data directory. May be empty.
  const base::FilePath user_data_dir_;

  const raw_ptr<PrefService> local_state_;

  // This is the value of the last live timestamp from local state at the time
  // of construction. It is a timestamp from the previous browser session when
  // the browser was known to be alive.
  const base::Time initial_browser_last_live_timestamp_;

  bool did_previous_session_exit_cleanly_ = false;

  // Denotes the current beacon value for this session, which is updated via
  // CleanExitBeacon::WriteBeaconValue(). When `false`, Chrome is watching for
  // browser crashes. When `true`, Chrome has stopped watching for crashes. When
  // unset, Chrome has neither started nor stopped watching for crashes.
<<<<<<< HEAD
  absl::optional<bool> has_exited_cleanly_ = absl::nullopt;
=======
  std::optional<bool> has_exited_cleanly_ = std::nullopt;
>>>>>>> 626889fb

  // Where the clean exit beacon and the variations crash streak are stored on
  // platforms that support the beacon file.
  base::FilePath beacon_file_path_;
};

}  // namespace metrics

#endif  // COMPONENTS_METRICS_CLEAN_EXIT_BEACON_H_<|MERGE_RESOLUTION|>--- conflicted
+++ resolved
@@ -5,10 +5,7 @@
 #ifndef COMPONENTS_METRICS_CLEAN_EXIT_BEACON_H_
 #define COMPONENTS_METRICS_CLEAN_EXIT_BEACON_H_
 
-<<<<<<< HEAD
-=======
 #include <optional>
->>>>>>> 626889fb
 #include <string>
 
 #include "base/files/file_path.h"
@@ -16,10 +13,6 @@
 #include "base/time/time.h"
 #include "base/values.h"
 #include "build/build_config.h"
-<<<<<<< HEAD
-#include "third_party/abseil-cpp/absl/types/optional.h"
-=======
->>>>>>> 626889fb
 
 class PrefRegistrySimple;
 class PrefService;
@@ -102,11 +95,7 @@
   }
 
   // Returns true if Extended Variations Safe Mode is supported on this
-<<<<<<< HEAD
-  // platform. Android WebLayer and WebView do not support this.
-=======
   // platform. Android WebView does not support this.
->>>>>>> 626889fb
   bool IsExtendedSafeModeSupported() const;
 
   // Sets the beacon value to |exited_cleanly| and writes the value to disk if
@@ -121,11 +110,7 @@
   // for browser crashes early on in startup as a part of Extended Variations
   // Safe Mode, which is supported by most, but not all, platforms.
   //
-<<<<<<< HEAD
-  // TODO(crbug/1341125): Consider removing |is_extended_safe_mode|.
-=======
   // TODO(crbug.com/40850854): Consider removing |is_extended_safe_mode|.
->>>>>>> 626889fb
   void WriteBeaconValue(bool exited_cleanly,
                         bool is_extended_safe_mode = false);
 
@@ -183,11 +168,7 @@
   bool DidPreviousSessionExitCleanly(base::Value* beacon_file_contents);
 
   // Returns true if the beacon file is supported on this platform. Android
-<<<<<<< HEAD
-  // WebLayer and WebView do not support this.
-=======
   // WebView does not support this.
->>>>>>> 626889fb
   bool IsBeaconFileSupported() const;
 
   // Writes |exited_cleanly| and the crash streak to the file located at
@@ -197,15 +178,9 @@
 #if BUILDFLAG(IS_WIN) || BUILDFLAG(IS_IOS)
   // Returns whether Chrome exited cleanly in the previous session according to
   // the platform-specific beacon (the registry for Windows or NSUserDefaults
-<<<<<<< HEAD
-  // for iOS). Returns absl::nullopt if the platform-specific location does not
-  // have beacon info.
-  absl::optional<bool> ExitedCleanly();
-=======
   // for iOS). Returns std::nullopt if the platform-specific location does not
   // have beacon info.
   std::optional<bool> ExitedCleanly();
->>>>>>> 626889fb
 #endif  // BUILDFLAG(IS_WIN) || BUILDFLAG(IS_IOS)
 
 #if BUILDFLAG(IS_IOS)
@@ -241,11 +216,7 @@
   // CleanExitBeacon::WriteBeaconValue(). When `false`, Chrome is watching for
   // browser crashes. When `true`, Chrome has stopped watching for crashes. When
   // unset, Chrome has neither started nor stopped watching for crashes.
-<<<<<<< HEAD
-  absl::optional<bool> has_exited_cleanly_ = absl::nullopt;
-=======
   std::optional<bool> has_exited_cleanly_ = std::nullopt;
->>>>>>> 626889fb
 
   // Where the clean exit beacon and the variations crash streak are stored on
   // platforms that support the beacon file.
