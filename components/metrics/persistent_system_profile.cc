// Copyright 2017 The Chromium Authors
// Use of this source code is governed by a BSD-style license that can be
// found in the LICENSE file.

#ifdef UNSAFE_BUFFERS_BUILD
// TODO(crbug.com/40285824): Remove this and convert code to safer constructs.
#pragma allow_unsafe_buffers
#endif

#include "components/metrics/persistent_system_profile.h"

#include <set>
#include <string_view>
#include <vector>

#include "base/atomicops.h"
#include "base/bits.h"
#include "base/containers/contains.h"
<<<<<<< HEAD
#include "base/containers/cxx20_erase.h"
=======
#include "base/containers/span.h"
>>>>>>> 626889fb
#include "base/debug/crash_logging.h"
#include "base/memory/singleton.h"
#include "base/metrics/persistent_memory_allocator.h"
#include "base/notreached.h"
#include "base/pickle.h"
#include "components/variations/active_field_trials.h"

namespace metrics {

namespace {

// To provide atomic addition of records so that there is no confusion between
// writers and readers, all of the metadata about a record is contained in a
// structure that can be stored as a single atomic 32-bit word.
union RecordHeader {
  struct {
    unsigned continued : 1;  // Flag indicating if there is more after this.
    unsigned type : 7;       // The type of this record.
    unsigned amount : 24;    // The amount of data to follow.
  } as_parts;
  base::subtle::Atomic32 as_atomic;
};

constexpr uint32_t kTypeIdSystemProfile = 0x330A7150;  // SHA1(SystemProfile)
constexpr size_t kSystemProfileAllocSize = 4 << 10;    // 4 KiB
constexpr size_t kMaxRecordSize = (1 << 24) - sizeof(RecordHeader);
constexpr char kFieldTrialDeletionSentinel[] = "";

static_assert(sizeof(RecordHeader) == sizeof(base::subtle::Atomic32),
              "bad RecordHeader size");

// Calculate the size of a record based on the amount of data. This adds room
// for the record header and rounds up to the next multiple of the record-header
// size.
size_t CalculateRecordSize(size_t data_amount) {
  return base::bits::AlignUp(data_amount + sizeof(RecordHeader),
                             sizeof(RecordHeader));
}

}  // namespace

PersistentSystemProfile::RecordAllocator::RecordAllocator(
    base::PersistentMemoryAllocator* memory_allocator,
    size_t min_size)
    : allocator_(memory_allocator),
      has_complete_profile_(false),
      alloc_reference_(0),
      alloc_size_(0),
      end_offset_(0) {
  AddSegment(min_size);
}

PersistentSystemProfile::RecordAllocator::RecordAllocator(
    const base::PersistentMemoryAllocator* memory_allocator)
    : allocator_(
          const_cast<base::PersistentMemoryAllocator*>(memory_allocator)),
      alloc_reference_(0),
      alloc_size_(0),
      end_offset_(0) {}

void PersistentSystemProfile::RecordAllocator::Reset() {
  // Clear the first word of all blocks so they're known to be "empty".
  alloc_reference_ = 0;
  while (NextSegment()) {
    // Get the block as a char* and cast it. It can't be fetched directly as
    // an array of RecordHeader because that's not a fundamental type and only
    // arrays of fundamental types are allowed.
    RecordHeader* header =
        reinterpret_cast<RecordHeader*>(allocator_->GetAsArray<char>(
            alloc_reference_, kTypeIdSystemProfile, sizeof(RecordHeader)));
    DCHECK(header);
    base::subtle::NoBarrier_Store(&header->as_atomic, 0);
  }

  // Reset member variables.
  has_complete_profile_ = false;
  alloc_reference_ = 0;
  alloc_size_ = 0;
  end_offset_ = 0;
}

bool PersistentSystemProfile::RecordAllocator::Write(RecordType type,
                                                     std::string_view record) {
  const char* data = record.data();
  size_t remaining_size = record.size();

  // Allocate space and write records until everything has been stored.
  do {
    if (end_offset_ == alloc_size_) {
      if (!AddSegment(remaining_size))
        return false;
    }
    // Write out as much of the data as possible. `data` and `remaining_size`
    // are updated in place.
    if (!WriteData(type, &data, &remaining_size))
      return false;
  } while (remaining_size > 0);

  return true;
}

bool PersistentSystemProfile::RecordAllocator::HasMoreData() const {
  if (alloc_reference_ == 0 && !NextSegment())
    return false;

  char* block =
      allocator_->GetAsArray<char>(alloc_reference_, kTypeIdSystemProfile,
                                   base::PersistentMemoryAllocator::kSizeAny);
  if (!block)
    return false;

  RecordHeader header;
  header.as_atomic = base::subtle::Acquire_Load(
      reinterpret_cast<base::subtle::Atomic32*>(block + end_offset_));
  return header.as_parts.type != kUnusedSpace;
}

bool PersistentSystemProfile::RecordAllocator::Read(RecordType* type,
                                                    std::string* record) const {
  *type = kUnusedSpace;
  record->clear();

  // Access data and read records until everything has been loaded.
  while (true) {
    if (end_offset_ == alloc_size_) {
      if (!NextSegment())
        return false;
    }
    if (ReadData(type, record))
      return *type != kUnusedSpace;
  }
}

bool PersistentSystemProfile::RecordAllocator::NextSegment() const {
  base::PersistentMemoryAllocator::Iterator iter(allocator_, alloc_reference_);
  alloc_reference_ = iter.GetNextOfType(kTypeIdSystemProfile, &alloc_size_);
  end_offset_ = 0;
  return alloc_reference_ != 0;
}

bool PersistentSystemProfile::RecordAllocator::AddSegment(size_t min_size) {
  if (NextSegment()) {
    // The first record-header should have been zeroed as part of the allocation
    // or by the "reset" procedure.
    DCHECK_EQ(0, base::subtle::NoBarrier_Load(
                     allocator_->GetAsArray<base::subtle::Atomic32>(
                         alloc_reference_, kTypeIdSystemProfile, 1)));
    return true;
  }

  DCHECK_EQ(0U, alloc_reference_);
  DCHECK_EQ(0U, end_offset_);

  size_t size =
      std::max(CalculateRecordSize(min_size), kSystemProfileAllocSize);

  size_t new_alloc_size = 0;
  uint32_t ref =
      allocator_->Allocate(size, kTypeIdSystemProfile, &new_alloc_size);
  if (!ref)
    return false;  // Allocator must be full.
  allocator_->MakeIterable(ref);

  alloc_reference_ = ref;
  alloc_size_ = new_alloc_size;
  return true;
}

bool PersistentSystemProfile::RecordAllocator::WriteData(RecordType type,
                                                         const char** data,
                                                         size_t* data_size) {
  char* block =
      allocator_->GetAsArray<char>(alloc_reference_, kTypeIdSystemProfile,
                                   base::PersistentMemoryAllocator::kSizeAny);
  if (!block)
    return false;  // It's bad if there is no accessible block.

  const size_t max_write_size = std::min(
      kMaxRecordSize, alloc_size_ - end_offset_ - sizeof(RecordHeader));
  const size_t write_size = std::min(*data_size, max_write_size);
  const size_t record_size = CalculateRecordSize(write_size);
  DCHECK_LT(write_size, record_size);

  // Write the data and the record header.
  RecordHeader header;
  header.as_atomic = 0;
  header.as_parts.type = type;
  header.as_parts.amount = write_size;
  header.as_parts.continued = (write_size < *data_size);
  size_t offset = end_offset_;
  end_offset_ += record_size;
  DCHECK_GE(alloc_size_, end_offset_);
  if (end_offset_ < alloc_size_) {
    // An empty record header has to be next before this one gets written.
    base::subtle::NoBarrier_Store(
        reinterpret_cast<base::subtle::Atomic32*>(block + end_offset_), 0);
  }
  memcpy(block + offset + sizeof(header), *data, write_size);
  base::subtle::Release_Store(
      reinterpret_cast<base::subtle::Atomic32*>(block + offset),
      header.as_atomic);

  // Account for what was stored and prepare for follow-on records with any
  // remaining data.
  *data += write_size;
  *data_size -= write_size;

  return true;
}

bool PersistentSystemProfile::RecordAllocator::ReadData(
    RecordType* type,
    std::string* record) const {
  DCHECK_GT(alloc_size_, end_offset_);

  char* block =
      allocator_->GetAsArray<char>(alloc_reference_, kTypeIdSystemProfile,
                                   base::PersistentMemoryAllocator::kSizeAny);
  if (!block) {
    *type = kUnusedSpace;
    return true;  // No more data.
  }

  // Get and validate the record header.
  RecordHeader header;
  header.as_atomic = base::subtle::Acquire_Load(
      reinterpret_cast<base::subtle::Atomic32*>(block + end_offset_));
  bool continued = !!header.as_parts.continued;
  if (header.as_parts.type == kUnusedSpace) {
    *type = kUnusedSpace;
    return true;  // End of all records.
  } else if (*type == kUnusedSpace) {
    *type = static_cast<RecordType>(header.as_parts.type);
  } else if (*type != header.as_parts.type) {
    DUMP_WILL_BE_NOTREACHED();  // Continuation didn't match start of
                                // record.
    *type = kUnusedSpace;
    record->clear();
    return false;
  }
  size_t read_size = header.as_parts.amount;
  if (end_offset_ + sizeof(header) + read_size > alloc_size_) {
#if !BUILDFLAG(IS_NACL)
<<<<<<< HEAD
    // TODO(crbug/1432981): Remove these. They are used to investigate
=======
    // TODO(crbug.com/40064026): Remove these. They are used to investigate
>>>>>>> 626889fb
    // unexpected failures.
    SCOPED_CRASH_KEY_NUMBER("PersistentSystemProfile", "end_offset_",
                            end_offset_);
    SCOPED_CRASH_KEY_NUMBER("PersistentSystemProfile", "read_size", read_size);
    SCOPED_CRASH_KEY_NUMBER("PersistentSystemProfile", "alloc_size_",
                            alloc_size_);
#endif  // !BUILDFLAG(IS_NACL)

<<<<<<< HEAD
    NOTREACHED();  // Invalid header amount.
=======
    DUMP_WILL_BE_NOTREACHED();  // Invalid header amount.
>>>>>>> 626889fb
    *type = kUnusedSpace;
    return true;  // Don't try again.
  }

  // Append the record data to the output string.
  record->append(block + end_offset_ + sizeof(header), read_size);
  end_offset_ += CalculateRecordSize(read_size);
  DCHECK_GE(alloc_size_, end_offset_);

  return !continued;
}

PersistentSystemProfile::PersistentSystemProfile() = default;

PersistentSystemProfile::~PersistentSystemProfile() = default;

void PersistentSystemProfile::RegisterPersistentAllocator(
    base::PersistentMemoryAllocator* memory_allocator) {
  DCHECK_CALLED_ON_VALID_THREAD(thread_checker_);

  // Create and store the allocator. A `min_size` of "1" ensures that a memory
  // block is reserved now.
  RecordAllocator allocator(memory_allocator, 1);
  allocators_.push_back(std::move(allocator));
  all_have_complete_profile_ = false;
}

void PersistentSystemProfile::DeregisterPersistentAllocator(
    base::PersistentMemoryAllocator* memory_allocator) {
  DCHECK_CALLED_ON_VALID_THREAD(thread_checker_);

  // This would be more efficient with a std::map but it's not expected that
  // allocators will get deregistered with any frequency, if at all.
  std::erase_if(allocators_, [=](RecordAllocator& records) {
    return records.allocator() == memory_allocator;
  });
}

void PersistentSystemProfile::SetSystemProfile(
    const std::string& serialized_profile,
    bool complete) {
  DCHECK_CALLED_ON_VALID_THREAD(thread_checker_);

  if (allocators_.empty() || serialized_profile.empty())
    return;

  for (auto& allocator : allocators_) {
    // Don't overwrite a complete profile with an incomplete one.
    if (!complete && allocator.has_complete_profile())
      continue;
    // System profile always starts fresh.
    allocator.Reset();
    // Write out the serialized profile.
    allocator.Write(kSystemProfileProto, serialized_profile);
    // Indicate if this is a complete profile.
    if (complete)
      allocator.set_complete_profile();
  }

  if (complete)
    all_have_complete_profile_ = true;
}

void PersistentSystemProfile::SetSystemProfile(
    const SystemProfileProto& profile,
    bool complete) {
  // Avoid serialization if passed profile is not complete and all allocators
  // already have complete ones.
  if (!complete && all_have_complete_profile_)
    return;

  std::string serialized_profile;
  if (!profile.SerializeToString(&serialized_profile))
    return;
  SetSystemProfile(serialized_profile, complete);
}

void PersistentSystemProfile::AddFieldTrial(std::string_view trial,
                                            std::string_view group) {
  DCHECK_CALLED_ON_VALID_THREAD(thread_checker_);
  DCHECK(!trial.empty());

  base::Pickle pickler;
  pickler.WriteString(trial);
  pickler.WriteString(group);

  WriteToAll(kFieldTrialInfo,
<<<<<<< HEAD
             base::StringPiece(pickler.data_as_char(), pickler.size()));
}

void PersistentSystemProfile::RemoveFieldTrial(base::StringPiece trial) {
=======
             std::string_view(pickler.data_as_char(), pickler.size()));
}

void PersistentSystemProfile::RemoveFieldTrial(std::string_view trial) {
>>>>>>> 626889fb
  DCHECK_CALLED_ON_VALID_THREAD(thread_checker_);
  DCHECK(!trial.empty());

  base::Pickle pickler;
  pickler.WriteString(trial);
  pickler.WriteString(kFieldTrialDeletionSentinel);

  WriteToAll(kFieldTrialInfo,
<<<<<<< HEAD
             base::StringPiece(pickler.data_as_char(), pickler.size()));
=======
             std::string_view(pickler.data_as_char(), pickler.size()));
>>>>>>> 626889fb
}
// static
bool PersistentSystemProfile::HasSystemProfile(
    const base::PersistentMemoryAllocator& memory_allocator) {
  const RecordAllocator records(&memory_allocator);
  return records.HasMoreData();
}

// static
bool PersistentSystemProfile::GetSystemProfile(
    const base::PersistentMemoryAllocator& memory_allocator,
    SystemProfileProto* system_profile) {
  const RecordAllocator records(&memory_allocator);

  RecordType type;
  std::string record;
  do {
    if (!records.Read(&type, &record))
      return false;
  } while (type != kSystemProfileProto);

  if (!system_profile)
    return true;

  if (!system_profile->ParseFromString(record))
    return false;

  MergeUpdateRecords(memory_allocator, system_profile);

  // For now, prevent independent logs from having a `fg_bg_id` field set,
  // since there are many edge cases that would result in an incorrect value.
  // Otherwise, for example, if the user foregrounds, backgrounds, and closes
  // the application all before the first log can be closed, `fg_bg_id` should
  // be unset, but an independent log generated from that session would have a
  // value set. Or, if the user backgrounds the application, and very shortly
  // after kills the application, an independent log generated from the leftover
  // background metrics from that session would have its `fg_bg_id` set to the
  // value of when the application was still in the foreground (since that's the
  // last complete system profile written to the PMA file).
  // TODO(crbug.com/383881315): Improve this.
  system_profile->clear_fg_bg_id();

  return true;
}

// static
void PersistentSystemProfile::MergeUpdateRecords(
    const base::PersistentMemoryAllocator& memory_allocator,
    SystemProfileProto* system_profile) {
  const RecordAllocator records(&memory_allocator);

  RecordType type;
  std::string record;
  std::map<uint32_t, uint32_t> field_trials;
  bool updated = false;

  // This is done separate from the code that gets the profile because it
  // compartmentalizes the code and makes it possible to reuse this section
  // should it be needed to merge "update" records into a new "complete"
  // system profile that somehow didn't get all the updates.
  while (records.Read(&type, &record)) {
    switch (type) {
      case kUnusedSpace:
        // These should never be returned.
        NOTREACHED();

      case kSystemProfileProto:
        // Profile was passed in; ignore this one.
        break;

      case kFieldTrialInfo: {
        // Get the set of known trial IDs so duplicates don't get added.
        if (field_trials.empty()) {
          for (int i = 0; i < system_profile->field_trial_size(); ++i) {
            field_trials[system_profile->field_trial(i).name_id()] =
                system_profile->field_trial(i).group_id();
          }
        }

        base::Pickle pickler =
            base::Pickle::WithUnownedBuffer(base::as_byte_span(record));
        base::PickleIterator iter(pickler);
        std::string_view trial;
        std::string_view group;
        if (iter.ReadStringPiece(&trial) && iter.ReadStringPiece(&group)) {
          variations::ActiveGroupId field_ids =
              variations::MakeActiveGroupId(trial, group);
          if (group == kFieldTrialDeletionSentinel) {
            field_trials.erase(field_ids.name);
          } else {
            field_trials[field_ids.name] = field_ids.group;
          }
        }
        updated = true;
      } break;
    }
  }

  // Skip rewriting the field trials if there was no update.
  if (!updated) {
    return;
  }

  // Rewrite the full list of field trials to avoid duplicates.
  system_profile->clear_field_trial();

  for (const auto& trial : field_trials) {
    SystemProfileProto::FieldTrial* field_trial =
        system_profile->add_field_trial();
    field_trial->set_name_id(trial.first);
    field_trial->set_group_id(trial.second);
  }
}

void PersistentSystemProfile::WriteToAll(RecordType type,
                                         std::string_view record) {
  for (auto& allocator : allocators_)
    allocator.Write(type, record);
}

GlobalPersistentSystemProfile* GlobalPersistentSystemProfile::GetInstance() {
  return base::Singleton<
      GlobalPersistentSystemProfile,
      base::LeakySingletonTraits<GlobalPersistentSystemProfile>>::get();
}

}  // namespace metrics<|MERGE_RESOLUTION|>--- conflicted
+++ resolved
@@ -16,11 +16,7 @@
 #include "base/atomicops.h"
 #include "base/bits.h"
 #include "base/containers/contains.h"
-<<<<<<< HEAD
-#include "base/containers/cxx20_erase.h"
-=======
 #include "base/containers/span.h"
->>>>>>> 626889fb
 #include "base/debug/crash_logging.h"
 #include "base/memory/singleton.h"
 #include "base/metrics/persistent_memory_allocator.h"
@@ -264,11 +260,7 @@
   size_t read_size = header.as_parts.amount;
   if (end_offset_ + sizeof(header) + read_size > alloc_size_) {
 #if !BUILDFLAG(IS_NACL)
-<<<<<<< HEAD
-    // TODO(crbug/1432981): Remove these. They are used to investigate
-=======
     // TODO(crbug.com/40064026): Remove these. They are used to investigate
->>>>>>> 626889fb
     // unexpected failures.
     SCOPED_CRASH_KEY_NUMBER("PersistentSystemProfile", "end_offset_",
                             end_offset_);
@@ -277,11 +269,7 @@
                             alloc_size_);
 #endif  // !BUILDFLAG(IS_NACL)
 
-<<<<<<< HEAD
-    NOTREACHED();  // Invalid header amount.
-=======
     DUMP_WILL_BE_NOTREACHED();  // Invalid header amount.
->>>>>>> 626889fb
     *type = kUnusedSpace;
     return true;  // Don't try again.
   }
@@ -369,17 +357,10 @@
   pickler.WriteString(group);
 
   WriteToAll(kFieldTrialInfo,
-<<<<<<< HEAD
-             base::StringPiece(pickler.data_as_char(), pickler.size()));
-}
-
-void PersistentSystemProfile::RemoveFieldTrial(base::StringPiece trial) {
-=======
              std::string_view(pickler.data_as_char(), pickler.size()));
 }
 
 void PersistentSystemProfile::RemoveFieldTrial(std::string_view trial) {
->>>>>>> 626889fb
   DCHECK_CALLED_ON_VALID_THREAD(thread_checker_);
   DCHECK(!trial.empty());
 
@@ -388,11 +369,7 @@
   pickler.WriteString(kFieldTrialDeletionSentinel);
 
   WriteToAll(kFieldTrialInfo,
-<<<<<<< HEAD
-             base::StringPiece(pickler.data_as_char(), pickler.size()));
-=======
              std::string_view(pickler.data_as_char(), pickler.size()));
->>>>>>> 626889fb
 }
 // static
 bool PersistentSystemProfile::HasSystemProfile(
