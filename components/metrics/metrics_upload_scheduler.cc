--- conflicted
+++ resolved
@@ -46,13 +46,8 @@
 
 MetricsUploadScheduler::MetricsUploadScheduler(
     const base::RepeatingClosure& upload_callback,
-<<<<<<< HEAD
-    bool fast_startup_for_testing)
-    : MetricsScheduler(upload_callback, fast_startup_for_testing),
-=======
     bool fast_startup)
     : MetricsScheduler(upload_callback, fast_startup),
->>>>>>> 626889fb
       unsent_logs_interval_(GetUnsentLogsInterval()),
       initial_backoff_interval_(GetInitialBackoffInterval()),
       backoff_interval_(initial_backoff_interval_) {}
@@ -85,8 +80,6 @@
 void MetricsUploadScheduler::StopAndUploadCancelled() {
   Stop();
   TaskDone(unsent_logs_interval_);
-<<<<<<< HEAD
-=======
 }
 
 void MetricsUploadScheduler::RestartWithUnsentLogsInterval() {
@@ -95,7 +88,6 @@
   Stop();
   SetInterval(unsent_logs_interval_);
   Start();
->>>>>>> 626889fb
 }
 
 void MetricsUploadScheduler::UploadOverDataUsageCap() {
