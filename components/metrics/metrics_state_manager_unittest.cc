--- conflicted
+++ resolved
@@ -44,11 +44,7 @@
     if (i == 8 || i == 13 || i == 18 || i == 23)
       EXPECT_EQ('-', current);
     else
-<<<<<<< HEAD
-      EXPECT_TRUE(isxdigit(current));
-=======
       EXPECT_TRUE(absl::ascii_isxdigit(static_cast<unsigned char>(current)));
->>>>>>> 626889fb
   }
 }
 
@@ -80,12 +76,7 @@
   MetricsStateManagerTest(const MetricsStateManagerTest&) = delete;
   MetricsStateManagerTest& operator=(const MetricsStateManagerTest&) = delete;
 
-<<<<<<< HEAD
-  std::unique_ptr<MetricsStateManager> CreateStateManager(
-      const std::string& external_client_id = "") {
-=======
   std::unique_ptr<MetricsStateManager> CreateStateManager() {
->>>>>>> 626889fb
     std::unique_ptr<MetricsStateManager> state_manager =
         MetricsStateManager::Create(
             &prefs_, enabled_state_provider_.get(), std::wstring(),
@@ -95,12 +86,7 @@
                 base::Unretained(this)),
             base::BindRepeating(
                 &MetricsStateManagerTest::LoadFakeClientInfoBackup,
-<<<<<<< HEAD
-                base::Unretained(this)),
-            external_client_id);
-=======
                 base::Unretained(this)));
->>>>>>> 626889fb
     state_manager->InstantiateFieldTrialList();
     return state_manager;
   }
@@ -205,13 +191,9 @@
   prefs_.SetInt64(prefs::kInstallDate, base::Time::Now().ToTimeT());
 
   std::unique_ptr<MetricsStateManager> state_manager(CreateStateManager());
-<<<<<<< HEAD
-  state_manager->CreateEntropyProviders();
-=======
   // |enable_limited_entropy_mode| is irrelevant but is set for test coverage.
   state_manager->CreateEntropyProviders(
       /*enable_limited_entropy_mode=*/true);
->>>>>>> 626889fb
   EXPECT_EQ(state_manager->entropy_source_returned(),
             MetricsStateManager::ENTROPY_SOURCE_LOW);
   EXPECT_EQ(state_manager->initial_client_id_for_testing(), "");
@@ -220,13 +202,9 @@
 TEST_F(MetricsStateManagerTest, EntropySourceUsed_High) {
   EnableMetricsReporting();
   std::unique_ptr<MetricsStateManager> state_manager(CreateStateManager());
-<<<<<<< HEAD
-  state_manager->CreateEntropyProviders();
-=======
   // |enable_limited_entropy_mode| is irrelevant but is set for test coverage.
   state_manager->CreateEntropyProviders(
       /*enable_limited_entropy_mode=*/true);
->>>>>>> 626889fb
   EXPECT_EQ(state_manager->entropy_source_returned(),
             MetricsStateManager::ENTROPY_SOURCE_HIGH);
   EXPECT_EQ(state_manager->initial_client_id_for_testing(),
@@ -355,13 +333,6 @@
   // No client id should have been stored.
   EXPECT_TRUE(prefs_.FindPreference(prefs::kMetricsClientID)->IsDefaultValue());
   int low_entropy_source = state_manager->GetLowEntropySource();
-<<<<<<< HEAD
-  // The default entropy provider should be the high entropy one since we a
-  // the provisional client ID.
-  state_manager->CreateEntropyProviders();
-  EXPECT_EQ(state_manager->entropy_source_returned(),
-            MetricsStateManager::ENTROPY_SOURCE_HIGH);
-=======
   // The default entropy provider should be the high entropy one since we have a
   // provisional client ID. |enable_limited_entropy_mode| is irrelevant but is
   // set to true for test coverage.
@@ -372,7 +343,6 @@
   // The high entropy source used should be the provisional client ID.
   EXPECT_EQ(state_manager->initial_client_id_for_testing(),
             provisional_client_id);
->>>>>>> 626889fb
 
   // Forcing client id creation should promote the provisional client id to
   // become the real client id and keep the low entropy source.
@@ -405,44 +375,6 @@
         prefs_.GetString(prefs::kMetricsProvisionalClientID);
     VerifyClientId(provisional_client_id);
     // No client id should have been stored.
-    EXPECT_TRUE(
-        prefs_.FindPreference(prefs::kMetricsClientID)->IsDefaultValue());
-<<<<<<< HEAD
-    // The default entropy provider should be the high entropy one since we a
-    // the provisional client ID.
-    state_manager->CreateEntropyProviders();
-    EXPECT_EQ(state_manager->entropy_source_returned(),
-              MetricsStateManager::ENTROPY_SOURCE_HIGH);
-=======
-    // The default entropy provider should be the high entropy one since we have
-    // a provisional client ID. |enable_limited_entropy_mode| is irrelevant but
-    // is set to true for test coverage.
-    state_manager->CreateEntropyProviders(
-        /*enable_limited_entropy_mode=*/true);
-    EXPECT_EQ(state_manager->entropy_source_returned(),
-              MetricsStateManager::ENTROPY_SOURCE_HIGH);
-    // The high entropy source used should be the provisional client ID.
-    EXPECT_EQ(state_manager->initial_client_id_for_testing(),
-              provisional_client_id);
->>>>>>> 626889fb
-  }
-
-  // Now, simulate a second run, and verify that the provisional client ID is
-  // the same.
-  {
-    std::unique_ptr<MetricsStateManager> state_manager(CreateStateManager());
-    // Verify that the same provisional client ID as the first run is used.
-    EXPECT_EQ(provisional_client_id,
-              prefs_.GetString(prefs::kMetricsProvisionalClientID));
-    // There still should not be any stored client ID.
-<<<<<<< HEAD
-    EXPECT_TRUE(prefs_.FindPreference(prefs::kMetricsClientID));
-    // The default entropy provider should be the high entropy one since we a
-    // the provisional client ID.
-    state_manager->CreateEntropyProviders();
-    EXPECT_EQ(state_manager->entropy_source_returned(),
-              MetricsStateManager::ENTROPY_SOURCE_HIGH);
-=======
     EXPECT_TRUE(
         prefs_.FindPreference(prefs::kMetricsClientID)->IsDefaultValue());
     // The default entropy provider should be the high entropy one since we have
@@ -455,7 +387,28 @@
     // The high entropy source used should be the provisional client ID.
     EXPECT_EQ(state_manager->initial_client_id_for_testing(),
               provisional_client_id);
->>>>>>> 626889fb
+  }
+
+  // Now, simulate a second run, and verify that the provisional client ID is
+  // the same.
+  {
+    std::unique_ptr<MetricsStateManager> state_manager(CreateStateManager());
+    // Verify that the same provisional client ID as the first run is used.
+    EXPECT_EQ(provisional_client_id,
+              prefs_.GetString(prefs::kMetricsProvisionalClientID));
+    // There still should not be any stored client ID.
+    EXPECT_TRUE(
+        prefs_.FindPreference(prefs::kMetricsClientID)->IsDefaultValue());
+    // The default entropy provider should be the high entropy one since we have
+    // a provisional client ID. |enable_limited_entropy_mode| is irrelevant but
+    // is set to true for test coverage.
+    state_manager->CreateEntropyProviders(
+        /*enable_limited_entropy_mode=*/true);
+    EXPECT_EQ(state_manager->entropy_source_returned(),
+              MetricsStateManager::ENTROPY_SOURCE_HIGH);
+    // The high entropy source used should be the provisional client ID.
+    EXPECT_EQ(state_manager->initial_client_id_for_testing(),
+              provisional_client_id);
   }
 }
 #endif  // !BUILDFLAG(IS_WIN)
@@ -749,12 +702,8 @@
   // Set the pref through SaveMachineId and expect previous to do nothing and
   // current to log the histogram
   prefs_.SetInteger(prefs::kMetricsMachineId, 2216820);
-<<<<<<< HEAD
-  state_manager->cloned_install_detector_.SaveMachineId(&prefs_, "test");
-=======
   state_manager->cloned_install_detector_.SaveMachineId(
       &prefs_, base::Time::Now(), "test");
->>>>>>> 626889fb
   provider->ProvideCurrentSessionData(&uma_proto);
   histogram_tester.ExpectUniqueSample("UMA.IsClonedInstall", 1, 2);
 }
@@ -820,20 +769,6 @@
               cloned_install_info.first_timestamp());
     EXPECT_NE(cloned_install_info.last_timestamp(), 0);
   }
-<<<<<<< HEAD
-}
-
-TEST_F(MetricsStateManagerTest, UseExternalClientId) {
-  base::HistogramTester histogram_tester;
-  std::string external_client_id = "AAAAAAAA-BBBB-CCCC-DDDD-EEEEEEEEEEEE";
-  std::unique_ptr<MetricsStateManager> state_manager(
-      CreateStateManager(external_client_id));
-  EnableMetricsReporting();
-  state_manager->ForceClientIdCreation();
-  EXPECT_EQ(external_client_id, state_manager->client_id());
-  histogram_tester.ExpectUniqueSample("UMA.ClientIdSource", 5, 1);
-=======
->>>>>>> 626889fb
 }
 
 }  // namespace metrics