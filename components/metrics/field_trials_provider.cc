--- conflicted
+++ resolved
@@ -5,15 +5,9 @@
 #include "components/metrics/field_trials_provider.h"
 
 #include <string>
-<<<<<<< HEAD
-#include <vector>
-
-#include "base/strings/string_piece.h"
-=======
 #include <string_view>
 #include <vector>
 
->>>>>>> 626889fb
 #include "components/variations/active_field_trials.h"
 #include "components/variations/synthetic_trial_registry.h"
 #include "third_party/metrics_proto/system_profile.pb.h"
@@ -55,15 +49,9 @@
 void FieldTrialsProvider::ProvideSystemProfileMetricsWithLogCreationTime(
     base::TimeTicks log_creation_time,
     metrics::SystemProfileProto* system_profile_proto) {
-<<<<<<< HEAD
-  // TODO(crbug/1090497): Maybe call ProvideCurrentSessionData() instead from
-  // places in which ProvideSystemProfileMetricsWithLogCreationTime() is called,
-  // e.g. startup_data.cc and background_tracing_metrics_provider.cc.
-=======
   // TODO(crbug.com/40697205): Maybe call ProvideCurrentSessionData() instead
   // from places in which ProvideSystemProfileMetricsWithLogCreationTime() is
   // called, e.g. startup_data.cc and background_tracing_metrics_provider.cc.
->>>>>>> 626889fb
 
   log_creation_time_ = log_creation_time;
 
@@ -71,11 +59,7 @@
   if (!version.empty())
     system_profile_proto->set_variations_seed_version(version);
 
-<<<<<<< HEAD
-  // TODO(crbug/1090098): Determine whether this can be deleted.
-=======
   // TODO(crbug.com/40133600): Determine whether this can be deleted.
->>>>>>> 626889fb
   GetAndWriteFieldTrials(system_profile_proto);
 }
 
