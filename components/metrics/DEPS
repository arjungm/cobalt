# This component is shared with the Chrome OS build, so it's important to limit
# dependencies to a minimal set.
include_rules = [
  "-components",
  "+components/component_updater",
<<<<<<< HEAD
  "+components/flags_ui",
=======
  "+components/keep_alive_registry",
>>>>>>> 626889fb
  "+components/metrics",
  "+components/network_time",
  "+components/prefs",
  "+components/variations",
  "+components/version_info",
  "+components/webui/flags",
  "+content/public/test",
  "+crypto",
  "+extensions/buildflags",
  "+mojo/public/cpp",
  "+services/service_manager/public/cpp",
  "+services/network/test",
  "+third_party/metrics_proto",
  "+third_party/zlib/google",
  "-net",
<<<<<<< HEAD
=======
  "+ui/base",
>>>>>>> 626889fb
  "+url",
]

specific_include_rules = {
  "log_decoder\.cc": [
    "+third_party/protobuf/src/google/protobuf",
  ],
}<|MERGE_RESOLUTION|>--- conflicted
+++ resolved
@@ -3,11 +3,7 @@
 include_rules = [
   "-components",
   "+components/component_updater",
-<<<<<<< HEAD
-  "+components/flags_ui",
-=======
   "+components/keep_alive_registry",
->>>>>>> 626889fb
   "+components/metrics",
   "+components/network_time",
   "+components/prefs",
@@ -23,10 +19,7 @@
   "+third_party/metrics_proto",
   "+third_party/zlib/google",
   "-net",
-<<<<<<< HEAD
-=======
   "+ui/base",
->>>>>>> 626889fb
   "+url",
 ]
 
