--- conflicted
+++ resolved
@@ -18,21 +18,13 @@
  public:
   const int32_t kAllocatorMemorySize = 1 << 20;  // 1 MiB
 
-<<<<<<< HEAD
-  PersistentSystemProfileTest() {}
-=======
   PersistentSystemProfileTest() = default;
->>>>>>> 626889fb
 
   PersistentSystemProfileTest(const PersistentSystemProfileTest&) = delete;
   PersistentSystemProfileTest& operator=(const PersistentSystemProfileTest&) =
       delete;
 
-<<<<<<< HEAD
-  ~PersistentSystemProfileTest() override {}
-=======
   ~PersistentSystemProfileTest() override = default;
->>>>>>> 626889fb
 
   void SetUp() override {
     memory_allocator_ = std::make_unique<base::LocalPersistentMemoryAllocator>(
