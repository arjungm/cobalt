--- conflicted
+++ resolved
@@ -44,8 +44,6 @@
   kMaxValue = kUtilityLaunch,
 };
 
-<<<<<<< HEAD
-=======
 // Types of content hosted by a renderer process.
 //
 // Used for metrics. Keep in sync with the "RendererHostedContentType" histogram
@@ -67,7 +65,6 @@
   kMaxValue = kNoFrameOrExtension,
 };
 
->>>>>>> 626889fb
 class SystemProfileProto;
 
 // Responsible for providing functionality common to different embedders'
@@ -110,8 +107,6 @@
                                          DWORD last_error
 #endif
   );
-<<<<<<< HEAD
-=======
 
   // Records a CDM utility process launch with name |metrics_name|.
   void CdmUtilityProcessLaunched(const std::string& metrics_name);
@@ -130,12 +125,10 @@
                                      DWORD last_error
 #endif
   );
->>>>>>> 626889fb
 
   // Logs the initiation of a page load.
   void LogLoadStarted();
 
-#if !BUILDFLAG(IS_ANDROID)
   // Records a renderer process crash.
 #if BUILDFLAG(IS_IOS)
   void LogRendererCrash();
@@ -143,11 +136,7 @@
   void LogRendererCrash(RendererHostedContentType hosted_content_type,
                         base::TerminationStatus status,
                         int exit_code);
-<<<<<<< HEAD
-#endif  // !BUILDFLAG(IS_ANDROID)
-=======
 #endif
->>>>>>> 626889fb
 
   // Records that a new renderer process was successfully launched.
   void LogRendererLaunched(bool was_extension_process);
@@ -179,10 +168,6 @@
   // Increments an Integer pref value specified by |path|.
   void IncrementPrefValue(const char* path);
 
-<<<<<<< HEAD
-  // Records that a renderer launch failed.
-  void LogRendererLaunchFailed(bool was_extension_process);
-=======
   // Records metrics specific to these termination statuses:
   // - TERMINATION_STATUS_PROCESS_CRASHED
   // - TERMINATION_STATUS_ABNORMAL_TERMINATION
@@ -190,7 +175,6 @@
   // Extracted to a helper method to allow sharing between desktop and iOS.
   void LogRendererCrashImpl(CoarseRendererType coarse_renderer_type,
                             int exit_code);
->>>>>>> 626889fb
 
   raw_ptr<PrefService> local_state_;
 };
