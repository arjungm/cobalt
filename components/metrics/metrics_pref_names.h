--- conflicted
+++ resolved
@@ -18,11 +18,8 @@
 extern const char kMetricsDefaultOptIn[];
 extern const char kMetricsInitialLogs[];
 extern const char kMetricsInitialLogsMetadata[];
-<<<<<<< HEAD
-=======
 extern const char kMetricsLimitedEntropyRandomizationSource[];
 extern const char kMetricsLogFinalizedRecordId[];
->>>>>>> 626889fb
 extern const char kMetricsLogRecordId[];
 extern const char kMetricsLowEntropySource[];
 extern const char kMetricsOldLowEntropySource[];
@@ -40,10 +37,7 @@
 extern const char kClonedResetCount[];
 extern const char kFirstClonedResetTimestamp[];
 extern const char kLastClonedResetTimestamp[];
-<<<<<<< HEAD
-=======
 extern const char kSessionStartTimestampForLastClonedDetection[];
->>>>>>> 626889fb
 
 // For finding out whether metrics and crash reporting is enabled use the
 // relevant embedder-specific subclass of MetricsServiceAccessor instead of
@@ -58,11 +52,7 @@
 // Preferences for recording stability logs.
 extern const char kStabilityBrowserLastLiveTimeStamp[];
 extern const char kStabilityCrashCountDueToGmsCoreUpdate[];
-<<<<<<< HEAD
-// TODO(crbug/1241702): Remove this Local State pref once the new behavior
-=======
 // TODO(crbug.com/40194783): Remove this Local State pref once the new behavior
->>>>>>> 626889fb
 // launches on Android Chrome.
 extern const char kStabilityExitedCleanly[];
 extern const char kStabilityFileMetricsUnsentSamplesCount[];
