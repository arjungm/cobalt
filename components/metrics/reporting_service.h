--- conflicted
+++ resolved
@@ -77,14 +77,8 @@
   bool reporting_active() const;
 
 #if BUILDFLAG(IS_ANDROID) || BUILDFLAG(IS_IOS)
-<<<<<<< HEAD
-  void SetIsInForegound(bool is_in_foreground) {
-    is_in_foreground_ = is_in_foreground;
-  }
-=======
   void OnAppEnterBackground();
   void OnAppEnterForeground();
->>>>>>> 626889fb
 #endif  // BUILDFLAG(IS_ANDROID) || BUILDFLAG(IS_IOS)
 
   // Registers local state prefs used by this class. This should only be called
@@ -101,11 +95,7 @@
   // Getters for MetricsLogUploader parameters.
   virtual GURL GetUploadUrl() const = 0;
   virtual GURL GetInsecureUploadUrl() const = 0;
-<<<<<<< HEAD
-  virtual base::StringPiece upload_mime_type() const = 0;
-=======
   virtual std::string_view upload_mime_type() const = 0;
->>>>>>> 626889fb
   virtual MetricsLogUploader::MetricServiceType service_type() const = 0;
 
   // Methods for recording data to histograms.
@@ -133,11 +123,7 @@
                            int error_code,
                            bool was_https,
                            bool force_discard,
-<<<<<<< HEAD
-                           base::StringPiece force_discard_reason);
-=======
                            std::string_view force_discard_reason);
->>>>>>> 626889fb
 
   // Used to interact with the embedder. Weak pointer; must outlive |this|
   // instance.
