// Copyright 2016 The Chromium Authors
// Use of this source code is governed by a BSD-style license that can be
// found in the LICENSE file.

#ifndef COMPONENTS_METRICS_FILE_METRICS_PROVIDER_H_
#define COMPONENTS_METRICS_FILE_METRICS_PROVIDER_H_

#include <stddef.h>

#include <list>
#include <memory>
<<<<<<< HEAD
=======
#include <string_view>
>>>>>>> 626889fb
#include <vector>

#include "base/files/file_path.h"
#include "base/functional/callback_forward.h"
#include "base/gtest_prod_util.h"
#include "base/memory/raw_ptr.h"
#include "base/memory/scoped_refptr.h"
#include "base/memory/weak_ptr.h"
#include "base/metrics/statistics_recorder.h"
#include "base/sequence_checker.h"
#include "base/time/time.h"
#include "components/metrics/metrics_provider.h"

class PrefRegistrySimple;
class PrefService;

namespace metrics {

// FileMetricsProvider gathers and logs histograms written to files on disk.
// Any number of files can be registered and will be polled once per upload
// cycle (at startup and periodically thereafter -- about every 30 minutes
// for desktop) for data to send.
class FileMetricsProvider : public MetricsProvider,
                            public base::StatisticsRecorder::HistogramProvider {
 public:
  struct Params;

  enum SourceType {
    // "Atomic" files are a collection of histograms that are written
    // completely in a single atomic operation (typically a write followed
    // by an atomic rename) and the file is never updated again except to
    // be replaced by a completely new set of histograms. This is the only
    // option that can be used if the file is not writeable by *this*
    // process. Once the file has been read, an attempt will be made to
    // delete it thus providing some measure of safety should different
    // instantiations (such as by different users of a system-level install)
    // try to read it. In case the delete operation fails, this class
    // persistently tracks the last-modified time of the file so it will
    // not be read a second time.
    SOURCE_HISTOGRAMS_ATOMIC_FILE,

    // A directory of atomic PMA files. This handles a directory in which
    // files of metrics are atomically added. Only files ending with ".pma"
    // will be read. They are read according to their last-modified time and
    // never read more that once (unless they change). Only one file will
    // be read per reporting cycle. Filenames that start with a dot (.) or
    // an underscore (_) are ignored so temporary files (perhaps created by
    // the ImportantFileWriter) will not get read. Files that have been
    // read will be attempted to be deleted; should those files not be
    // deletable by this process, it is the reponsibility of the producer
    // to keep the directory pruned in some manner. Added files must have a
    // timestamp later (not the same or earlier) than the newest file that
    // already exists or it may be assumed to have been already uploaded.
    SOURCE_HISTOGRAMS_ATOMIC_DIR,

    // "Active" files may be open by one or more other processes and updated
    // at any time with new samples or new histograms. Such files may also be
    // inactive for any period of time only to be opened again and have new
    // data written to them. The file should probably never be deleted because
    // there would be no guarantee that the data has been reported.
    SOURCE_HISTOGRAMS_ACTIVE_FILE,
  };

  enum SourceAssociation {
    // Associates the metrics in the file with the current run of the browser.
    // The reporting will take place as part of the normal logging of
    // histograms.
    ASSOCIATE_CURRENT_RUN,

    // Associates the metrics in the file with the previous run of the browesr.
    // The reporting will take place as part of the "stability" histograms.
    // This is important when metrics are dumped as part of a crash of the
    // previous run. This can only be used with FILE_HISTOGRAMS_ATOMIC.
    ASSOCIATE_PREVIOUS_RUN,

    // Associates the metrics in the file with the a profile embedded in the
    // same file. The reporting will take place at a convenient time after
    // startup when the browser is otherwise idle. If there is no embedded
    // system profile, these metrics will be lost.
    ASSOCIATE_INTERNAL_PROFILE,

    // Like above but fall back to ASSOCIATE_PREVIOUS_RUN if there is no
    // embedded profile. This has a small cost during startup as that is
    // when previous-run metrics are sent so the file has be checked at
    // that time even though actual transfer will be delayed if an
    // embedded profile is found.
    ASSOCIATE_INTERNAL_PROFILE_OR_PREVIOUS_RUN,

    // Used to only record the metadata of |ASSOCIATE_INTERNAL_PROFILE| but not
    // merge the metrics. Instead, write metadata such as the samples count etc,
    // to prefs then delete file. To precisely simulate the
    // |ASSOCIATE_INTERNAL_PROFILE| behavior, one file record will be read out
    // and added to the stability prefs each time the metrics service requests
    // the |ASSOCIATE_INTERNAL_PROFILE| source metrics. Finally, the results
    // will be recoreded as stability metrics in the next run.
    ASSOCIATE_INTERNAL_PROFILE_SAMPLES_COUNTER,
  };

  enum FilterAction {
    // Process this file normally.
    FILTER_PROCESS_FILE,

    // This file is the active metrics file for the current process.  Don't
    // do anything with it. This is effectively "try later" but isn't
    // added to the results histogram because the file has to be ignored
    // throughout the life of the browser and that skews the distribution.
    FILTER_ACTIVE_THIS_PID,

    // Try again. This could happen within milliseconds or minutes but no other
    // files from the same source will get processed in between. The process
    // must have permission to "touch" the file and alter its last-modified
    // time because files are always processed in order of those stamps.
    FILTER_TRY_LATER,

    // Skip this file. This file will not be processed until it has changed
    // (i.e. had its last-modifided time updated). If it is "atomic", an
    // attempt will be made to delete it.
    FILTER_SKIP_FILE,
  };

  // A "filter" can be defined to determine what to do on a per-file basis.
  // This is called only after a file has been found to be the next one to
  // be processed so it's okay if filter calls are relatively expensive.
  // Calls are made on a background thread of low-priority and capable of
  // doing I/O.
  using FilterCallback =
      base::RepeatingCallback<FilterAction(const base::FilePath& path)>;

  // Parameters for RegisterSource, defined as a structure to allow new
  // ones to be added (with default values) that doesn't require changes
  // to all call sites.
  struct Params {
    Params(const base::FilePath& path,
           SourceType type,
           SourceAssociation association,
           std::string_view prefs_key = std::string_view());

    ~Params();

    // The standard parameters, set during construction.
    const base::FilePath path;
    const SourceType type;
    const SourceAssociation association;
    const std::string_view prefs_key;

    // Other parameters that can be set after construction.
    FilterCallback filter;       // Run-time check for what to do with file.
    base::TimeDelta max_age;     // Maximum age of a file (0=unlimited).
    size_t max_dir_kib = 0;      // Maximum bytes in a directory (0=inf).
    size_t max_dir_files = 100;  // Maximum files in a directory (0=inf).
  };

  explicit FileMetricsProvider(PrefService* local_state);

  FileMetricsProvider(const FileMetricsProvider&) = delete;
  FileMetricsProvider& operator=(const FileMetricsProvider&) = delete;

  ~FileMetricsProvider() override;

  // Indicates a file or directory to be monitored and how the file or files
  // within that directory are used. Because some metadata may need to persist
  // across process restarts, preferences entries are used based on the
  // |prefs_key| name. Call RegisterSourcePrefs() with the same name to create
  // the necessary keys in advance. Set |prefs_key| empty (nullptr will work) if
  // no persistence is required. ACTIVE files shouldn't have a pref key as
  // they update internal state about what has been previously sent.
  // If `metrics_reporting_enabled` is false, the associated file or directory
  // is deleted (except for ACTIVE files).
  void RegisterSource(const Params& params, bool metrics_reporting_enabled);

  // Registers all necessary preferences for maintaining persistent state
  // about a monitored file across process restarts. The |prefs_key| is
  // typically the filename.
  static void RegisterSourcePrefs(PrefRegistrySimple* prefs,
<<<<<<< HEAD
                                  const base::StringPiece prefs_key);

  static void RegisterPrefs(PrefRegistrySimple* prefs);
=======
                                  std::string_view prefs_key);
>>>>>>> 626889fb

  static void RegisterPrefs(PrefRegistrySimple* prefs);

 private:
  friend class FileMetricsProviderTest;
  friend class TestFileMetricsProvider;

  // The different results that can occur accessing a file.
  enum AccessResult {
    // File was successfully mapped.
    ACCESS_RESULT_SUCCESS,

    // File does not exist.
    ACCESS_RESULT_DOESNT_EXIST,

    // File exists but not modified since last read.
    ACCESS_RESULT_NOT_MODIFIED,

    // File is not valid: is a directory or zero-size.
    ACCESS_RESULT_INVALID_FILE,

    // System could not map file into memory.
    ACCESS_RESULT_SYSTEM_MAP_FAILURE,

    // File had invalid contents.
    ACCESS_RESULT_INVALID_CONTENTS,

    // File could not be opened.
    ACCESS_RESULT_NO_OPEN,

    // File contents were internally deleted.
    ACCESS_RESULT_MEMORY_DELETED,

    // File is scheduled to be tried again later.
    ACCESS_RESULT_FILTER_TRY_LATER,

    // File was skipped according to filtering rules.
    ACCESS_RESULT_FILTER_SKIP_FILE,

    // File was skipped because it exceeds the maximum age.
    ACCESS_RESULT_TOO_OLD,

    // File was skipped because too many files in directory.
    ACCESS_RESULT_TOO_MANY_FILES,

    // File was skipped because too many bytes in directory.
    ACCESS_RESULT_TOO_MANY_BYTES,

    // The file was skipped because it's being written by this process.
    ACCESS_RESULT_THIS_PID,

    // The file had no embedded system profile.
    ACCESS_RESULT_NO_PROFILE,

    // The file had internal data corruption.
    ACCESS_RESULT_DATA_CORRUPTION,

    // The file is not writable when it should be.
    ACCESS_RESULT_NOT_WRITABLE,

    ACCESS_RESULT_MAX
  };

  // Information about sources being monitored; defined and used exclusively
  // inside the .cc file.
  struct SourceInfo;
  using SourceInfoList = std::list<std::unique_ptr<SourceInfo>>;

  // Records an access result in a histogram.
  static void RecordAccessResult(AccessResult result);

  // Looks for the next file to read within a directory. Returns true if a
  // file was found. This is part of CheckAndMapNewMetricSourcesOnTaskRunner
  // and so runs on an thread capable of I/O. The |source| structure will
  // be internally updated to indicate the next file to be read.
  static bool LocateNextFileInDirectory(SourceInfo* source);

  // Handles the completion of a source.
  static void FinishedWithSource(SourceInfo* source, AccessResult result);

  // Checks a list of sources (on a task-runner allowed to do I/O) and merge
  // any data found within them.
  // Returns a list of histogram sample counts for sources of type
  // ASSOCIATE_INTERNAL_PROFILE_SAMPLES_COUNTER that were processed.
  static std::vector<size_t> CheckAndMergeMetricSourcesOnTaskRunner(
      SourceInfoList* sources);

  // Checks a single source and maps it into memory.
  static AccessResult CheckAndMapMetricSource(SourceInfo* source);

  // Merges all of the histograms from a |source| to the StatisticsRecorder.
  // Returns the number of histograms merged.
  static size_t MergeHistogramDeltasFromSource(SourceInfo* source);

  // Records all histograms from a given source via a snapshot-manager. Only the
  // histograms that have |required_flags| will be recorded.
  static void RecordHistogramSnapshotsFromSource(
      base::HistogramSnapshotManager* snapshot_manager,
      SourceInfo* source,
      base::HistogramBase::Flags required_flags);

  // Calls source filter (if any) and returns the desired action.
  static AccessResult HandleFilterSource(SourceInfo* source,
                                         const base::FilePath& path);

  // The part of ProvideIndependentMetrics that runs as a background task.
  static bool ProvideIndependentMetricsOnTaskRunner(
      SourceInfo* source,
<<<<<<< HEAD
      SystemProfileProto* system_profile_proto,
      base::HistogramSnapshotManager* snapshot_manager);
=======
      ChromeUserMetricsExtension* uma_proto,
      base::HistogramSnapshotManager* snapshot_manager,
      base::OnceClosure serialize_log_callback);
>>>>>>> 626889fb

  // Collects the metadata of the |source|.
  // Returns the number of histogram samples from that source.
  static size_t CollectFileMetadataFromSource(SourceInfo* source);

  // Appends the samples count to pref on UI thread.
  void AppendToSamplesCountPref(std::vector<size_t> samples_count);

  // Creates a task to check all monitored sources for updates.
  void ScheduleSourcesCheck();

  // Takes a list of sources checked by an external task and determines what
<<<<<<< HEAD
  // to do with each.
  void RecordSourcesChecked(SourceInfoList* checked,
                            std::vector<size_t> samples_counts);
=======
  // to do with each. Virtual for testing.
  virtual void RecordSourcesChecked(SourceInfoList* checked,
                                    std::vector<size_t> samples_counts);
>>>>>>> 626889fb

  // Schedules the deletion of a file in the background using the task-runner.
  void DeleteFileAsync(const base::FilePath& path);

  // Updates the persistent state information to show a source as being read.
  void RecordSourceAsRead(SourceInfo* source);

  // metrics::MetricsProvider:
  void OnDidCreateMetricsLog() override;
  bool HasIndependentMetrics() override;
  void ProvideIndependentMetrics(
<<<<<<< HEAD
=======
      base::OnceClosure serialize_log_callback,
>>>>>>> 626889fb
      base::OnceCallback<void(bool)> done_callback,
      ChromeUserMetricsExtension* uma_proto,
      base::HistogramSnapshotManager* snapshot_manager) override;
  bool HasPreviousSessionData() override;
  void RecordInitialHistogramSnapshots(
      base::HistogramSnapshotManager* snapshot_manager) override;

  // base::StatisticsRecorder::HistogramProvider:
  void MergeHistogramDeltas(bool async,
                            base::OnceClosure done_callback) override;

  // The part of ProvideIndependentMetrics that runs after background task.
  void ProvideIndependentMetricsCleanup(
      base::OnceCallback<void(bool)> done_callback,
      std::unique_ptr<SourceInfo> source,
      bool success);

<<<<<<< HEAD
  // The part of ProvideIndependentMetrics that runs after background task.
  void ProvideIndependentMetricsCleanup(
      base::OnceCallback<void(bool)> done_callback,
      std::unique_ptr<SourceInfo> source,
      bool success);

=======
>>>>>>> 626889fb
  // Simulates the independent metrics to read the first item from
  // kMetricsBrowserMetricsMetadata and updates the stability prefs accordingly,
  // return true if the pref isn't empty.
  bool SimulateIndependentMetrics();
<<<<<<< HEAD

  // A task-runner capable of performing I/O.
  scoped_refptr<base::TaskRunner> task_runner_;
=======
>>>>>>> 626889fb

  // A list of sources not currently active that need to be checked for changes.
  SourceInfoList sources_to_check_;

  // A list of currently active sources to be merged when required.
  SourceInfoList sources_mapped_;

  // A list of currently active sources to be merged when required.
  SourceInfoList sources_with_profile_;

  // A list of sources for a previous run. These are held separately because
  // they are not subject to the periodic background checking that handles
  // metrics for the current run.
  SourceInfoList sources_for_previous_run_;

  // The preferences-service used to store persistent state about sources.
  raw_ptr<PrefService> pref_service_;

  SEQUENCE_CHECKER(sequence_checker_);
  base::WeakPtrFactory<FileMetricsProvider> weak_factory_{this};
};

}  // namespace metrics

#endif  // COMPONENTS_METRICS_FILE_METRICS_PROVIDER_H_<|MERGE_RESOLUTION|>--- conflicted
+++ resolved
@@ -9,10 +9,7 @@
 
 #include <list>
 #include <memory>
-<<<<<<< HEAD
-=======
 #include <string_view>
->>>>>>> 626889fb
 #include <vector>
 
 #include "base/files/file_path.h"
@@ -187,13 +184,7 @@
   // about a monitored file across process restarts. The |prefs_key| is
   // typically the filename.
   static void RegisterSourcePrefs(PrefRegistrySimple* prefs,
-<<<<<<< HEAD
-                                  const base::StringPiece prefs_key);
-
-  static void RegisterPrefs(PrefRegistrySimple* prefs);
-=======
                                   std::string_view prefs_key);
->>>>>>> 626889fb
 
   static void RegisterPrefs(PrefRegistrySimple* prefs);
 
@@ -302,14 +293,9 @@
   // The part of ProvideIndependentMetrics that runs as a background task.
   static bool ProvideIndependentMetricsOnTaskRunner(
       SourceInfo* source,
-<<<<<<< HEAD
-      SystemProfileProto* system_profile_proto,
-      base::HistogramSnapshotManager* snapshot_manager);
-=======
       ChromeUserMetricsExtension* uma_proto,
       base::HistogramSnapshotManager* snapshot_manager,
       base::OnceClosure serialize_log_callback);
->>>>>>> 626889fb
 
   // Collects the metadata of the |source|.
   // Returns the number of histogram samples from that source.
@@ -322,15 +308,9 @@
   void ScheduleSourcesCheck();
 
   // Takes a list of sources checked by an external task and determines what
-<<<<<<< HEAD
-  // to do with each.
-  void RecordSourcesChecked(SourceInfoList* checked,
-                            std::vector<size_t> samples_counts);
-=======
   // to do with each. Virtual for testing.
   virtual void RecordSourcesChecked(SourceInfoList* checked,
                                     std::vector<size_t> samples_counts);
->>>>>>> 626889fb
 
   // Schedules the deletion of a file in the background using the task-runner.
   void DeleteFileAsync(const base::FilePath& path);
@@ -342,10 +322,7 @@
   void OnDidCreateMetricsLog() override;
   bool HasIndependentMetrics() override;
   void ProvideIndependentMetrics(
-<<<<<<< HEAD
-=======
       base::OnceClosure serialize_log_callback,
->>>>>>> 626889fb
       base::OnceCallback<void(bool)> done_callback,
       ChromeUserMetricsExtension* uma_proto,
       base::HistogramSnapshotManager* snapshot_manager) override;
@@ -363,25 +340,10 @@
       std::unique_ptr<SourceInfo> source,
       bool success);
 
-<<<<<<< HEAD
-  // The part of ProvideIndependentMetrics that runs after background task.
-  void ProvideIndependentMetricsCleanup(
-      base::OnceCallback<void(bool)> done_callback,
-      std::unique_ptr<SourceInfo> source,
-      bool success);
-
-=======
->>>>>>> 626889fb
   // Simulates the independent metrics to read the first item from
   // kMetricsBrowserMetricsMetadata and updates the stability prefs accordingly,
   // return true if the pref isn't empty.
   bool SimulateIndependentMetrics();
-<<<<<<< HEAD
-
-  // A task-runner capable of performing I/O.
-  scoped_refptr<base::TaskRunner> task_runner_;
-=======
->>>>>>> 626889fb
 
   // A list of sources not currently active that need to be checked for changes.
   SourceInfoList sources_to_check_;
