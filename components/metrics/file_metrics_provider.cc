// Copyright 2016 The Chromium Authors
// Use of this source code is governed by a BSD-style license that can be
// found in the LICENSE file.

#ifdef UNSAFE_BUFFERS_BUILD
// TODO(crbug.com/40285824): Remove this and convert code to safer constructs.
#pragma allow_unsafe_buffers
#endif

#include "components/metrics/file_metrics_provider.h"

#include <stddef.h>

<<<<<<< HEAD
#include <memory>
=======
#include <array>
#include <memory>
#include <string_view>
>>>>>>> 626889fb
#include <vector>

#include "base/command_line.h"
#include "base/containers/flat_map.h"
<<<<<<< HEAD
=======
#include "base/debug/crash_logging.h"
>>>>>>> 626889fb
#include "base/feature_list.h"
#include "base/files/file.h"
#include "base/files/file_enumerator.h"
#include "base/files/file_util.h"
#include "base/files/memory_mapped_file.h"
#include "base/functional/bind.h"
#include "base/logging.h"
#include "base/metrics/histogram_base.h"
#include "base/metrics/histogram_functions.h"
#include "base/metrics/histogram_macros.h"
#include "base/metrics/persistent_histogram_allocator.h"
#include "base/metrics/persistent_memory_allocator.h"
#include "base/metrics/ranges_manager.h"
<<<<<<< HEAD
#include "base/strings/string_piece.h"
#include "base/strings/stringprintf.h"
#include "base/task/single_thread_task_runner.h"
#include "base/task/task_runner.h"
=======
#include "base/strings/stringprintf.h"
>>>>>>> 626889fb
#include "base/task/task_traits.h"
#include "base/task/thread_pool.h"
#include "base/time/time.h"
#include "components/metrics/metrics_features.h"
#include "components/metrics/metrics_log.h"
#include "components/metrics/metrics_pref_names.h"
#include "components/metrics/metrics_service.h"
#include "components/metrics/persistent_histograms.h"
#include "components/metrics/persistent_system_profile.h"
#include "components/prefs/pref_registry_simple.h"
#include "components/prefs/pref_service.h"
#include "components/prefs/scoped_user_pref_update.h"

namespace metrics {
namespace {

// These structures provide values used to define how files are opened and
// accessed. It obviates the need for multiple code-paths within several of
// the methods.
struct SourceOptions {
  // The flags to be used to open a file on disk.
  int file_open_flags;

  // The access mode to be used when mapping a file into memory.
  base::MemoryMappedFile::Access memory_mapped_access;

  // Indicates if the file is to be accessed read-only.
  bool is_read_only;
};

// Opening a file typically requires at least these flags.
constexpr int STD_OPEN = base::File::FLAG_OPEN | base::File::FLAG_READ;

<<<<<<< HEAD
constexpr SourceOptions kSourceOptions[] = {
=======
constexpr auto kSourceOptions = std::to_array<SourceOptions>({
>>>>>>> 626889fb
    // SOURCE_HISTOGRAMS_ATOMIC_FILE
    {
        // Ensure that no other process reads this at the same time.
        STD_OPEN | base::File::FLAG_WIN_EXCLUSIVE_READ,
        base::MemoryMappedFile::READ_ONLY,
        true,
    },
    // SOURCE_HISTOGRAMS_ATOMIC_DIR
    {
        // Ensure that no other process reads this at the same time.
        STD_OPEN | base::File::FLAG_WIN_EXCLUSIVE_READ,
        base::MemoryMappedFile::READ_ONLY,
        true,
    },
    // SOURCE_HISTOGRAMS_ACTIVE_FILE
    {
        // Allow writing to the file. This is needed so we can keep track of
        // deltas that have been uploaded (by modifying the file), while the
        // file may still be open by an external process (e.g. Crashpad).
        STD_OPEN | base::File::FLAG_WRITE,
        base::MemoryMappedFile::READ_WRITE,
        false,
    },
<<<<<<< HEAD
};
=======
});
>>>>>>> 626889fb

void DeleteFileWhenPossible(const base::FilePath& path) {
  // Open (with delete) and then immediately close the file by going out of
  // scope. This is the only cross-platform safe way to delete a file that may
  // be open elsewhere, a distinct possibility given the asynchronous nature
  // of the delete task.
  base::File file(path, base::File::FLAG_OPEN | base::File::FLAG_READ |
                            base::File::FLAG_DELETE_ON_CLOSE);
}

<<<<<<< HEAD
// A task runner to use for testing.
base::TaskRunner* g_task_runner_for_testing = nullptr;

// Returns a task runner appropriate for running background tasks that perform
// file I/O.
scoped_refptr<base::TaskRunner> CreateBackgroundTaskRunner() {
  if (g_task_runner_for_testing)
    return scoped_refptr<base::TaskRunner>(g_task_runner_for_testing);

  return base::ThreadPool::CreateTaskRunner(
      {base::MayBlock(), base::TaskPriority::BEST_EFFORT,
       base::TaskShutdownBehavior::SKIP_ON_SHUTDOWN});
}

=======
>>>>>>> 626889fb
}  // namespace

// This structure stores all the information about the sources being monitored
// and their current reporting state.
struct FileMetricsProvider::SourceInfo {
  explicit SourceInfo(const Params& params)
      : type(params.type),
        association(params.association),
        prefs_key(params.prefs_key),
        filter(params.filter),
        max_age(params.max_age),
        max_dir_kib(params.max_dir_kib),
        max_dir_files(params.max_dir_files) {
    switch (type) {
      case SOURCE_HISTOGRAMS_ACTIVE_FILE:
        DCHECK(prefs_key.empty());
        [[fallthrough]];
      case SOURCE_HISTOGRAMS_ATOMIC_FILE:
        path = params.path;
        break;
      case SOURCE_HISTOGRAMS_ATOMIC_DIR:
        directory = params.path;
        break;
    }
  }

  SourceInfo(const SourceInfo&) = delete;
  SourceInfo& operator=(const SourceInfo&) = delete;

<<<<<<< HEAD
  ~SourceInfo() {}
=======
  ~SourceInfo() = default;
>>>>>>> 626889fb

  struct FoundFile {
    base::FilePath path;
    base::FileEnumerator::FileInfo info;
  };
  using FoundFiles = base::flat_map<base::Time, FoundFile>;

  // How to access this source (file/dir, atomic/active).
  const SourceType type;

  // With what run this source is associated.
  const SourceAssociation association;

  // Where on disk the directory is located. This will only be populated when
  // a directory is being monitored.
  base::FilePath directory;

  // The files found in the above directory, ordered by last-modified.
  std::unique_ptr<FoundFiles> found_files;

  // Where on disk the file is located. If a directory is being monitored,
  // this will be updated for whatever file is being read.
  base::FilePath path;

  // Name used inside prefs to persistent metadata.
  std::string prefs_key;

  // The filter callback for determining what to do with found files.
  FilterCallback filter;

  // The maximum allowed age of a file.
  base::TimeDelta max_age;

  // The maximum allowed bytes in a directory.
  size_t max_dir_kib;

  // The maximum allowed files in a directory.
  size_t max_dir_files;

  // The last-seen time of this source to detect change.
  base::Time last_seen;

  // Indicates if the data has been read out or not.
  bool read_complete = false;

  // Once a file has been recognized as needing to be read, it is mapped
  // into memory and assigned to an |allocator| object.
  std::unique_ptr<base::PersistentHistogramAllocator> allocator;
};

FileMetricsProvider::Params::Params(const base::FilePath& path,
                                    SourceType type,
                                    SourceAssociation association,
                                    std::string_view prefs_key)
    : path(path), type(type), association(association), prefs_key(prefs_key) {}

FileMetricsProvider::Params::~Params() = default;

FileMetricsProvider::FileMetricsProvider(PrefService* local_state)
<<<<<<< HEAD
    : task_runner_(CreateBackgroundTaskRunner()), pref_service_(local_state) {
=======
    : pref_service_(local_state) {
>>>>>>> 626889fb
  base::StatisticsRecorder::RegisterHistogramProvider(
      weak_factory_.GetWeakPtr());
}

FileMetricsProvider::~FileMetricsProvider() = default;

void FileMetricsProvider::RegisterSource(const Params& params,
                                         bool metrics_reporting_enabled) {
  DCHECK_CALLED_ON_VALID_SEQUENCE(sequence_checker_);

  // Ensure that kSourceOptions has been filled for this type.
  DCHECK_GT(std::size(kSourceOptions), static_cast<size_t>(params.type));
<<<<<<< HEAD
=======

  if (!metrics_reporting_enabled) {
    // When metrics reporting is not enabled, existing files should be deleted,
    // since they won't be getting deleted as part of the upload flow.
    if (params.type == SOURCE_HISTOGRAMS_ATOMIC_DIR ||
        params.type == SOURCE_HISTOGRAMS_ATOMIC_FILE) {
      base::ThreadPool::PostTask(
          FROM_HERE,
          {base::MayBlock(), base::TaskPriority::BEST_EFFORT,
           base::TaskShutdownBehavior::CONTINUE_ON_SHUTDOWN},
          params.type == SOURCE_HISTOGRAMS_ATOMIC_DIR
              ? base::GetDeletePathRecursivelyCallback(params.path)
              : base::GetDeleteFileCallback(params.path));
    }
    return;
  }
>>>>>>> 626889fb

  std::unique_ptr<SourceInfo> source(new SourceInfo(params));

  // |prefs_key| may be empty if the caller does not wish to persist the
  // state across instances of the program.
  if (pref_service_ && !params.prefs_key.empty()) {
    source->last_seen = pref_service_->GetTime(
        metrics::prefs::kMetricsLastSeenPrefix + source->prefs_key);
  }

  switch (params.association) {
    case ASSOCIATE_CURRENT_RUN:
    case ASSOCIATE_INTERNAL_PROFILE:
    case ASSOCIATE_INTERNAL_PROFILE_SAMPLES_COUNTER:
      sources_to_check_.push_back(std::move(source));
      break;
    case ASSOCIATE_PREVIOUS_RUN:
    case ASSOCIATE_INTERNAL_PROFILE_OR_PREVIOUS_RUN:
      DCHECK_EQ(SOURCE_HISTOGRAMS_ATOMIC_FILE, source->type);
      sources_for_previous_run_.push_back(std::move(source));
      break;
  }
}

// static
<<<<<<< HEAD
void FileMetricsProvider::RegisterSourcePrefs(
    PrefRegistrySimple* prefs,
    const base::StringPiece prefs_key) {
  prefs->RegisterInt64Pref(
      metrics::prefs::kMetricsLastSeenPrefix + std::string(prefs_key), 0);
}

//  static
void FileMetricsProvider::RegisterPrefs(PrefRegistrySimple* prefs) {
  prefs->RegisterListPref(metrics::prefs::kMetricsFileMetricsMetadata);
=======
void FileMetricsProvider::RegisterSourcePrefs(PrefRegistrySimple* prefs,
                                              std::string_view prefs_key) {
  prefs->RegisterInt64Pref(
      metrics::prefs::kMetricsLastSeenPrefix + std::string(prefs_key), 0);
>>>>>>> 626889fb
}

//  static
void FileMetricsProvider::RegisterPrefs(PrefRegistrySimple* prefs) {
  prefs->RegisterListPref(metrics::prefs::kMetricsFileMetricsMetadata);
}

// static
void FileMetricsProvider::RecordAccessResult(AccessResult result) {
  UMA_HISTOGRAM_ENUMERATION("UMA.FileMetricsProvider.AccessResult", result,
                            ACCESS_RESULT_MAX);
}

// static
bool FileMetricsProvider::LocateNextFileInDirectory(SourceInfo* source) {
  DCHECK_EQ(SOURCE_HISTOGRAMS_ATOMIC_DIR, source->type);
  DCHECK(!source->directory.empty());

  // Cumulative directory stats. These will remain zero if the directory isn't
  // scanned but that's okay since any work they would cause to be done below
  // would have been done during the first call where the directory was fully
  // scanned.
  size_t total_size_kib = 0;  // Using KiB allows 4TiB even on 32-bit builds.
  size_t file_count = 0;

  base::Time now_time = base::Time::Now();
  if (!source->found_files) {
    source->found_files = std::make_unique<SourceInfo::FoundFiles>();
    base::FileEnumerator file_iter(source->directory, /*recursive=*/false,
                                   base::FileEnumerator::FILES);
    SourceInfo::FoundFile found_file;

    // Open the directory and find all the files, remembering the last-modified
    // time of each.
    for (found_file.path = file_iter.Next(); !found_file.path.empty();
         found_file.path = file_iter.Next()) {
      found_file.info = file_iter.GetInfo();

      // Ignore directories.
      if (found_file.info.IsDirectory()) {
        continue;
      }

      // Ignore temporary files.
      base::FilePath::CharType first_character =
          found_file.path.BaseName().value().front();
      if (first_character == FILE_PATH_LITERAL('.') ||
          first_character == FILE_PATH_LITERAL('_')) {
        continue;
      }

      // Ignore non-PMA (Persistent Memory Allocator) files.
      if (found_file.path.Extension() !=
          base::PersistentMemoryAllocator::kFileExtension) {
        continue;
      }

      // Process real files.
      total_size_kib += found_file.info.GetSize() >> 10;
      base::Time modified = found_file.info.GetLastModifiedTime();
      if (modified > source->last_seen) {
        source->found_files->emplace(modified, std::move(found_file));
        ++file_count;
      } else {
        // This file has been read. Try to delete it. Ignore any errors because
        // the file may be un-removeable by this process. It could, for example,
        // have been created by a privileged process like setup.exe. Even if it
        // is not removed, it will continue to be ignored bacuse of the older
        // modification time.
        base::DeleteFile(found_file.path);
      }
    }
  }

  // Filter files from the front until one is found for processing.
  bool have_file = false;
  while (!source->found_files->empty()) {
    SourceInfo::FoundFile found =
        std::move(source->found_files->begin()->second);
    source->found_files->erase(source->found_files->begin());

    bool too_many =
        source->max_dir_files > 0 && file_count > source->max_dir_files;
    bool too_big =
        source->max_dir_kib > 0 && total_size_kib > source->max_dir_kib;
    bool too_old =
        source->max_age != base::TimeDelta() &&
        now_time - found.info.GetLastModifiedTime() > source->max_age;
    if (too_many || too_big || too_old) {
      base::DeleteFile(found.path);
      --file_count;
      total_size_kib -= found.info.GetSize() >> 10;
      RecordAccessResult(too_many ? ACCESS_RESULT_TOO_MANY_FILES
                                  : too_big ? ACCESS_RESULT_TOO_MANY_BYTES
                                            : ACCESS_RESULT_TOO_OLD);
      continue;
    }

    AccessResult result = HandleFilterSource(source, found.path);
    if (result == ACCESS_RESULT_SUCCESS) {
      source->path = std::move(found.path);
      have_file = true;
      break;
    }

    // Record the result. Success will be recorded by the caller.
    if (result != ACCESS_RESULT_THIS_PID) {
      RecordAccessResult(result);
    }
  }

  return have_file;
}

// static
void FileMetricsProvider::FinishedWithSource(SourceInfo* source,
                                             AccessResult result) {
  // Different source types require different post-processing.
  switch (source->type) {
    case SOURCE_HISTOGRAMS_ATOMIC_FILE:
    case SOURCE_HISTOGRAMS_ATOMIC_DIR:
      // Done with this file so delete the allocator and its owned file.
      source->allocator.reset();
      // Remove the file if has been recorded. This prevents them from
      // accumulating or also being recorded by different instances of
      // the browser.
      if (result == ACCESS_RESULT_SUCCESS ||
          result == ACCESS_RESULT_NOT_MODIFIED ||
          result == ACCESS_RESULT_MEMORY_DELETED ||
          result == ACCESS_RESULT_TOO_OLD) {
        DeleteFileWhenPossible(source->path);
      }
      break;
    case SOURCE_HISTOGRAMS_ACTIVE_FILE:
      // Keep the allocator open so it doesn't have to be re-mapped each
      // time. This also allows the contents to be merged on-demand.
      break;
  }
}

// static
std::vector<size_t> FileMetricsProvider::CheckAndMergeMetricSourcesOnTaskRunner(
    SourceInfoList* sources) {
  // This method has all state information passed in |sources| and is intended
  // to run on a worker thread rather than the UI thread.
  std::vector<size_t> samples_counts;

  for (std::unique_ptr<SourceInfo>& source : *sources) {
    AccessResult result;
    do {
      result = CheckAndMapMetricSource(source.get());

      // Some results are not reported in order to keep the dashboard clean.
      if (result != ACCESS_RESULT_DOESNT_EXIST &&
          result != ACCESS_RESULT_NOT_MODIFIED &&
          result != ACCESS_RESULT_THIS_PID) {
        RecordAccessResult(result);
      }

      // If there are no files (or no more files) in this source, stop now.
      if (result == ACCESS_RESULT_DOESNT_EXIST)
        break;

      // Mapping was successful. Merge it.
      if (result == ACCESS_RESULT_SUCCESS) {
        // Metrics associated with internal profiles have to be fetched directly
        // so just keep the mapping for use by the main thread.
        if (source->association == ASSOCIATE_INTERNAL_PROFILE)
          break;

        if (source->association == ASSOCIATE_INTERNAL_PROFILE_SAMPLES_COUNTER) {
          samples_counts.push_back(CollectFileMetadataFromSource(source.get()));
        } else {
          size_t histograms_count =
              MergeHistogramDeltasFromSource(source.get());
          if (!source->prefs_key.empty()) {
            base::UmaHistogramCounts1000(
                base::StringPrintf(
                    "UMA.FileMetricsProvider.%s.MergedHistogramsCount",
                    source->prefs_key.c_str()),
                histograms_count);
          }
        }
        DCHECK(source->read_complete);
      }

      // All done with this source.
      FinishedWithSource(source.get(), result);

      // If it's a directory, keep trying until a file is successfully opened.
      // When there are no more files, ACCESS_RESULT_DOESNT_EXIST will be
      // returned and the loop will exit above.
    } while (result != ACCESS_RESULT_SUCCESS && !source->directory.empty());

    // If the set of known files is empty, clear the object so the next run
    // will do a fresh scan of the directory.
    if (source->found_files && source->found_files->empty())
      source->found_files.reset();
  }

  return samples_counts;
}

// This method has all state information passed in |source| and is intended
// to run on a worker thread rather than the UI thread.
// static
FileMetricsProvider::AccessResult FileMetricsProvider::CheckAndMapMetricSource(
    SourceInfo* source) {
  // If source was read, clean up after it.
  if (source->read_complete)
    FinishedWithSource(source, ACCESS_RESULT_SUCCESS);
  source->read_complete = false;
  DCHECK(!source->allocator);

  // If the source is a directory, look for files within it.
  if (!source->directory.empty() && !LocateNextFileInDirectory(source))
    return ACCESS_RESULT_DOESNT_EXIST;

  // Do basic validation on the file metadata.
  base::File::Info info;
  if (!base::GetFileInfo(source->path, &info))
    return ACCESS_RESULT_DOESNT_EXIST;

  if (info.is_directory || info.size == 0)
    return ACCESS_RESULT_INVALID_FILE;

  if (source->last_seen >= info.last_modified)
    return ACCESS_RESULT_NOT_MODIFIED;
  if (source->max_age != base::TimeDelta() &&
      base::Time::Now() - info.last_modified > source->max_age) {
    return ACCESS_RESULT_TOO_OLD;
  }

  // Non-directory files still need to be filtered.
  if (source->directory.empty()) {
    AccessResult result = HandleFilterSource(source, source->path);
    if (result != ACCESS_RESULT_SUCCESS)
      return result;
  }

  // A new file of metrics has been found.
  base::File file(source->path, kSourceOptions[source->type].file_open_flags);
  if (!file.IsValid())
    return ACCESS_RESULT_NO_OPEN;

  // Check that file is writable if that is expected. If a write is attempted
  // on an unwritable memory-mapped file, a SIGBUS will cause a crash.
  const bool read_only = kSourceOptions[source->type].is_read_only;
  if (!read_only) {
    constexpr int kTestSize = 16;
    char header[kTestSize];
    int amount = file.Read(0, header, kTestSize);
    if (amount != kTestSize)
      return ACCESS_RESULT_INVALID_CONTENTS;

<<<<<<< HEAD
    char zeros[kTestSize] = {0};
=======
    char zeros[kTestSize] = {};
>>>>>>> 626889fb
    file.Write(0, zeros, kTestSize);
    file.Flush();

    // A crash here would be unfortunate as the file would be left invalid
    // and skipped/deleted by later attempts. This is unlikely, however, and
    // the benefit of avoiding crashes from mapping as read/write a file that
    // can't be written more than justifies the risk.

    char check[kTestSize];
    amount = file.Read(0, check, kTestSize);
    if (amount != kTestSize)
      return ACCESS_RESULT_INVALID_CONTENTS;
    if (memcmp(check, zeros, kTestSize) != 0)
      return ACCESS_RESULT_NOT_WRITABLE;

    file.Write(0, header, kTestSize);
    file.Flush();
    amount = file.Read(0, check, kTestSize);
    if (amount != kTestSize)
      return ACCESS_RESULT_INVALID_CONTENTS;
    if (memcmp(check, header, kTestSize) != 0)
      return ACCESS_RESULT_NOT_WRITABLE;
  }

  std::unique_ptr<base::MemoryMappedFile> mapped(new base::MemoryMappedFile());
  if (!mapped->Initialize(std::move(file),
                          kSourceOptions[source->type].memory_mapped_access)) {
    return ACCESS_RESULT_SYSTEM_MAP_FAILURE;
  }

  // Ensure any problems below don't occur repeatedly.
  source->last_seen = info.last_modified;

  // Test the validity of the file contents.
  if (!base::FilePersistentMemoryAllocator::IsFileAcceptable(*mapped,
                                                             read_only)) {
    return ACCESS_RESULT_INVALID_CONTENTS;
  }

  // Map the file and validate it.
  std::unique_ptr<base::FilePersistentMemoryAllocator> memory_allocator =
      std::make_unique<base::FilePersistentMemoryAllocator>(
          std::move(mapped), 0, 0, std::string_view(),
          read_only ? base::FilePersistentMemoryAllocator::kReadOnly
                    : base::FilePersistentMemoryAllocator::kReadWriteExisting);
  if (memory_allocator->GetMemoryState() ==
      base::PersistentMemoryAllocator::MEMORY_DELETED) {
    return ACCESS_RESULT_MEMORY_DELETED;
  }
  if (memory_allocator->IsCorrupt())
    return ACCESS_RESULT_DATA_CORRUPTION;

  // Cache the file data while running in a background thread so that there
  // shouldn't be any I/O when the data is accessed from the main thread.
  // Files with an internal profile, those from previous runs that include
  // a full system profile and are fetched via ProvideIndependentMetrics(),
  // are loaded on a background task and so there's no need to cache the
  // data in advance.
  if (source->association != ASSOCIATE_INTERNAL_PROFILE)
    memory_allocator->Cache();

  // Create an allocator for the mapped file. Ownership passes to the allocator.
  source->allocator = std::make_unique<base::PersistentHistogramAllocator>(
      std::move(memory_allocator));
  // Pass a custom RangesManager so that we do not register the BucketRanges
  // with the global StatisticsRecorder when creating histogram objects using
  // the allocator's underlying data. This avoids unnecessary contention on the
  // global StatisticsRecorder lock.
  // Note: Since RangesManager is not thread safe, this means that |allocator|
  // must be iterated over one thread at a time (i.e., not concurrently). This
  // is the case.
  source->allocator->SetRangesManager(new base::RangesManager());

  // Check that an "independent" file has the necessary information present.
  if (source->association == ASSOCIATE_INTERNAL_PROFILE &&
      !PersistentSystemProfile::GetSystemProfile(
          *source->allocator->memory_allocator(), nullptr)) {
    return ACCESS_RESULT_NO_PROFILE;
  }

  return ACCESS_RESULT_SUCCESS;
}

// static
size_t FileMetricsProvider::MergeHistogramDeltasFromSource(SourceInfo* source) {
  DCHECK(source->allocator);
  base::PersistentHistogramAllocator::Iterator histogram_iter(
      source->allocator.get());

  const bool read_only = kSourceOptions[source->type].is_read_only;
  size_t histogram_count = 0;
  while (true) {
    std::unique_ptr<base::HistogramBase> histogram = histogram_iter.GetNext();
    if (!histogram)
      break;

    if (read_only) {
      source->allocator->MergeHistogramFinalDeltaToStatisticsRecorder(
          histogram.get());
    } else {
      source->allocator->MergeHistogramDeltaToStatisticsRecorder(
          histogram.get());
    }
    ++histogram_count;
  }

  source->read_complete = true;
  DVLOG(1) << "Reported " << histogram_count << " histograms from "
           << source->path.value();
  return histogram_count;
}

// static
void FileMetricsProvider::RecordHistogramSnapshotsFromSource(
    base::HistogramSnapshotManager* snapshot_manager,
    SourceInfo* source,
    base::HistogramBase::Flags required_flags) {
  DCHECK_NE(SOURCE_HISTOGRAMS_ACTIVE_FILE, source->type);

  base::PersistentHistogramAllocator::Iterator histogram_iter(
      source->allocator.get());

  int histogram_count = 0;
  while (true) {
    std::unique_ptr<base::HistogramBase> histogram = histogram_iter.GetNext();
    if (!histogram)
      break;
    if (histogram->HasFlags(required_flags)) {
      snapshot_manager->PrepareFinalDelta(histogram.get());
      ++histogram_count;
    }
  }

  source->read_complete = true;
  DVLOG(1) << "Reported " << histogram_count << " histograms from "
           << source->path.value();
}

FileMetricsProvider::AccessResult FileMetricsProvider::HandleFilterSource(
    SourceInfo* source,
    const base::FilePath& path) {
  if (!source->filter)
    return ACCESS_RESULT_SUCCESS;

  // Alternatively, pass a Params object to the filter like what was originally
  // used to configure the source.
  // Params params(path, source->type, source->association, source->prefs_key);
  FilterAction action = source->filter.Run(path);
  switch (action) {
    case FILTER_PROCESS_FILE:
      // Process the file.
      return ACCESS_RESULT_SUCCESS;

    case FILTER_ACTIVE_THIS_PID:
    // Even the file for the current process has to be touched or its stamp
    // will be less than "last processed" and thus skipped on future runs,
    // even those done by new instances of the browser if a pref key is
    // provided so that the last-uploaded stamp is recorded.
    case FILTER_TRY_LATER: {
      // Touch the file with the current timestamp making it (presumably) the
      // newest file in the directory.
      base::Time now = base::Time::Now();
      base::TouchFile(path, /*accessed=*/now, /*modified=*/now);
      if (action == FILTER_ACTIVE_THIS_PID)
        return ACCESS_RESULT_THIS_PID;
      return ACCESS_RESULT_FILTER_TRY_LATER;
    }

    case FILTER_SKIP_FILE:
      switch (source->type) {
        case SOURCE_HISTOGRAMS_ATOMIC_FILE:
        case SOURCE_HISTOGRAMS_ATOMIC_DIR:
          // Only "atomic" files are deleted (best-effort).
          DeleteFileWhenPossible(path);
          break;
        case SOURCE_HISTOGRAMS_ACTIVE_FILE:
          // File will presumably get modified elsewhere and thus tried again.
          break;
      }
      return ACCESS_RESULT_FILTER_SKIP_FILE;
  }

  NOTREACHED();
}

/* static */
bool FileMetricsProvider::ProvideIndependentMetricsOnTaskRunner(
    SourceInfo* source,
    ChromeUserMetricsExtension* uma_proto,
    base::HistogramSnapshotManager* snapshot_manager,
    base::OnceClosure serialize_log_callback) {
  // Include various crash keys about the file/allocator being read so that if
  // there is ever a crash report being dumped while reading its contents, we
  // have some info about its state.
  // TODO(crbug.com/40064026): Clean this up.

  // Useful to know the metadata version of the source (e.g. to know if some
  // fields like memory_state below are up to date).
  SCOPED_CRASH_KEY_NUMBER("PMA", "version",
                          source->allocator->memory_allocator()->version());
  // Useful to know whether the source comes from a crashed session.
  SCOPED_CRASH_KEY_NUMBER(
      "PMA", "memory_state",
      source->allocator->memory_allocator()->GetMemoryState());
  // Useful to know the freeptr as it can help determine if the source comes
  // from a session that crashed due to failing to allocate an object across
  // different pages.
  SCOPED_CRASH_KEY_NUMBER("PMA", "freeptr",
                          source->allocator->memory_allocator()->freeptr());
  SCOPED_CRASH_KEY_BOOL("PMA", "full",
                        source->allocator->memory_allocator()->IsFull());
  SCOPED_CRASH_KEY_BOOL("PMA", "corrupt",
                        source->allocator->memory_allocator()->IsCorrupt());

  SystemProfileProto* system_profile_proto =
      uma_proto->mutable_system_profile();

  if (PersistentSystemProfile::GetSystemProfile(
          *source->allocator->memory_allocator(), system_profile_proto)) {
    system_profile_proto->mutable_stability()->set_from_previous_run(true);
    RecordHistogramSnapshotsFromSource(
        snapshot_manager, source,
        /*required_flags=*/base::HistogramBase::kUmaTargetedHistogramFlag);

    // NOTE: If you are adding anything here, consider also changing
    // MetricsStateMetricsProvider::ProvidePreviousSessionData().

    // Use the client UUID stored in the system profile (if there is one) as the
    // independent log's client ID. Usually, this has no effect, but there are
    // scenarios where the log may have come from a session that had a different
    // client ID than the one currently in use (e.g., client ID was reset due to
    // being detected as a cloned install), so make sure to associate it with
    // the proper one.
    const std::string& client_uuid = system_profile_proto->client_uuid();
    if (!client_uuid.empty()) {
      uma_proto->set_client_id(MetricsLog::Hash(client_uuid));
    }

    // Serialize the log while we are still in the background, instead of on the
    // callback that runs on the main thread.
    std::move(serialize_log_callback).Run();

    return true;
  }

  return false;
}

void FileMetricsProvider::AppendToSamplesCountPref(
    std::vector<size_t> samples_counts) {
  ScopedListPrefUpdate update(pref_service_,
                              metrics::prefs::kMetricsFileMetricsMetadata);
  for (size_t samples_count : samples_counts) {
    update->Append(static_cast<int>(samples_count));
  }
}

// static
size_t FileMetricsProvider::CollectFileMetadataFromSource(SourceInfo* source) {
  base::HistogramBase::Count32 samples_count = 0;
  base::PersistentHistogramAllocator::Iterator it{source->allocator.get()};
  std::unique_ptr<base::HistogramBase> histogram;
  while ((histogram = it.GetNext()) != nullptr) {
    samples_count += histogram->SnapshotFinalDelta()->TotalCount();
  }
  source->read_complete = true;
  return samples_count;
}

/* static */
bool FileMetricsProvider::ProvideIndependentMetricsOnTaskRunner(
    SourceInfo* source,
    SystemProfileProto* system_profile_proto,
    base::HistogramSnapshotManager* snapshot_manager) {
  if (PersistentSystemProfile::GetSystemProfile(
          *source->allocator->memory_allocator(), system_profile_proto)) {
    // Pass a custom RangesManager so that we do not register the BucketRanges
    // with the global statistics recorder. Otherwise, it could add unnecessary
    // contention, and a low amount of extra memory that will never be released.
    source->allocator->SetRangesManager(new base::RangesManager());
    system_profile_proto->mutable_stability()->set_from_previous_run(true);
    RecordHistogramSnapshotsFromSource(
        snapshot_manager, source,
        /*required_flags=*/base::HistogramBase::kUmaTargetedHistogramFlag);
    return true;
  }

  return false;
}

void FileMetricsProvider::AppendToSamplesCountPref(
    std::vector<size_t> samples_counts) {
  ScopedListPrefUpdate update(pref_service_,
                              metrics::prefs::kMetricsFileMetricsMetadata);
  for (size_t samples_count : samples_counts) {
    update->Append(static_cast<int>(samples_count));
  }
}

// static
size_t FileMetricsProvider::CollectFileMetadataFromSource(SourceInfo* source) {
  base::HistogramBase::Count samples_count = 0;
  base::PersistentHistogramAllocator::Iterator it{source->allocator.get()};
  std::unique_ptr<base::HistogramBase> histogram;
  while ((histogram = it.GetNext()) != nullptr) {
    samples_count += histogram->SnapshotFinalDelta()->TotalCount();
  }
  source->read_complete = true;
  return samples_count;
}

void FileMetricsProvider::ScheduleSourcesCheck() {
  DCHECK_CALLED_ON_VALID_SEQUENCE(sequence_checker_);

  if (sources_to_check_.empty())
    return;

  // Create an independent list of sources for checking. This will be Owned()
  // by the reply call given to the task-runner, to be deleted when that call
  // has returned. It is also passed Unretained() to the task itself, safe
  // because that must complete before the reply runs.
  SourceInfoList* check_list = new SourceInfoList();
  std::swap(sources_to_check_, *check_list);
<<<<<<< HEAD
  task_runner_->PostTaskAndReplyWithResult(
=======
  base::ThreadPool::PostTaskAndReplyWithResult(
>>>>>>> 626889fb
      FROM_HERE,
      {base::MayBlock(), base::TaskPriority::BEST_EFFORT,
       // SKIP_ON_SHUTDOWN because the task must be run to completion once
       // started. Since the task may merge metrics from files on disk, the task
       // should be completed so that those files are deleted (to prevent
       // re-merging them in another session, which would cause duplication).
       base::TaskShutdownBehavior::SKIP_ON_SHUTDOWN},
      base::BindOnce(
          &FileMetricsProvider::CheckAndMergeMetricSourcesOnTaskRunner,
          base::Unretained(check_list)),
      base::BindOnce(&FileMetricsProvider::RecordSourcesChecked,
                     weak_factory_.GetWeakPtr(), base::Owned(check_list)));
}

void FileMetricsProvider::RecordSourcesChecked(
    SourceInfoList* checked,
    std::vector<size_t> samples_counts) {
  DCHECK_CALLED_ON_VALID_SEQUENCE(sequence_checker_);

  AppendToSamplesCountPref(std::move(samples_counts));

  // Sources that still have an allocator at this point are read/write "active"
  // files that may need their contents merged on-demand. If there is no
  // allocator (not a read/write file) but a read was done on the task-runner,
  // try again immediately to see if more is available (in a directory of
  // files). Otherwise, remember the source for checking again at a later time.
  bool did_read = false;
  for (auto iter = checked->begin(); iter != checked->end();) {
    auto temp = iter++;
    SourceInfo* source = temp->get();
    if (source->read_complete) {
      RecordSourceAsRead(source);
      did_read = true;
    }
    if (source->allocator) {
      if (source->association == ASSOCIATE_INTERNAL_PROFILE) {
        sources_with_profile_.splice(sources_with_profile_.end(), *checked,
                                     temp);
      } else {
        sources_mapped_.splice(sources_mapped_.end(), *checked, temp);
      }
    } else {
      sources_to_check_.splice(sources_to_check_.end(), *checked, temp);
    }
  }

  // If a read was done, schedule another one immediately. In the case of a
  // directory of files, this ensures that all entries get processed. It's
  // done here instead of as a loop in CheckAndMergeMetricSourcesOnTaskRunner
  // so that (a) it gives the disk a rest and (b) testing of individual reads
  // is possible.
  if (did_read)
    ScheduleSourcesCheck();
}

void FileMetricsProvider::DeleteFileAsync(const base::FilePath& path) {
  base::ThreadPool::PostTask(
      FROM_HERE,
      {base::MayBlock(), base::TaskPriority::BEST_EFFORT,
       // CONTINUE_ON_SHUTDOWN because files that are scheduled to be deleted
       // asynchronously are not guaranteed to be deleted this session anyway,
       // so no need to block shutdown if the task has already started running.
       // Further, for such files, there are different ways to ensure they won't
       // be consumed again (i.e., prefs).
       base::TaskShutdownBehavior::CONTINUE_ON_SHUTDOWN},
      base::BindOnce(DeleteFileWhenPossible, path));
}

void FileMetricsProvider::RecordSourceAsRead(SourceInfo* source) {
  DCHECK_CALLED_ON_VALID_SEQUENCE(sequence_checker_);

  // Persistently record the "last seen" timestamp of the source file to
  // ensure that the file is never read again unless it is modified again.
  if (pref_service_ && !source->prefs_key.empty()) {
    pref_service_->SetTime(
        metrics::prefs::kMetricsLastSeenPrefix + source->prefs_key,
        source->last_seen);
  }
}

void FileMetricsProvider::OnDidCreateMetricsLog() {
  DCHECK_CALLED_ON_VALID_SEQUENCE(sequence_checker_);

  // Schedule a check to see if there are new metrics to load. If so, they will
  // be reported during the next collection run after this one. The check is run
  // off of a MayBlock() TaskRunner so as to not cause delays on the main UI
  // thread (which is currently where metric collection is done).
  ScheduleSourcesCheck();

  // Clear any data for initial metrics since they're always reported
  // before the first call to this method. It couldn't be released after
  // being reported in RecordInitialHistogramSnapshots because the data
  // will continue to be used by the caller after that method returns. Once
  // here, though, all actions to be done on the data have been completed.
  for (const std::unique_ptr<SourceInfo>& source : sources_for_previous_run_)
    DeleteFileAsync(source->path);
  sources_for_previous_run_.clear();
}

bool FileMetricsProvider::HasIndependentMetrics() {
<<<<<<< HEAD
  DCHECK_CALLED_ON_VALID_SEQUENCE(sequence_checker_);
  return !sources_with_profile_.empty() || SimulateIndependentMetrics();
}

void FileMetricsProvider::ProvideIndependentMetrics(
    base::OnceCallback<void(bool)> done_callback,
    ChromeUserMetricsExtension* uma_proto,
    base::HistogramSnapshotManager* snapshot_manager) {
  SystemProfileProto* system_profile_proto =
      uma_proto->mutable_system_profile();
=======
>>>>>>> 626889fb
  DCHECK_CALLED_ON_VALID_SEQUENCE(sequence_checker_);
  return !sources_with_profile_.empty() || SimulateIndependentMetrics();
}

<<<<<<< HEAD
  if (sources_with_profile_.empty()) {
    std::move(done_callback).Run(false);
    return;
  }

  std::unique_ptr<SourceInfo> source =
      std::move(*sources_with_profile_.begin());
  sources_with_profile_.pop_front();
  SourceInfo* source_ptr = source.get();
  DCHECK(source->allocator);

  // Do the actual work as a background task.
  task_runner_->PostTaskAndReplyWithResult(
      FROM_HERE,
      base::BindOnce(
          &FileMetricsProvider::ProvideIndependentMetricsOnTaskRunner,
          source_ptr, system_profile_proto, snapshot_manager),
      base::BindOnce(&FileMetricsProvider::ProvideIndependentMetricsCleanup,
                     weak_factory_.GetWeakPtr(), std::move(done_callback),
                     std::move(source)));
}

void FileMetricsProvider::ProvideIndependentMetricsCleanup(
    base::OnceCallback<void(bool)> done_callback,
    std::unique_ptr<SourceInfo> source,
    bool success) {
  DCHECK_CALLED_ON_VALID_SEQUENCE(sequence_checker_);

  // Regardless of whether this source was successfully recorded, it is
  // never read again.
  source->read_complete = true;
  RecordSourceAsRead(source.get());
  sources_to_check_.push_back(std::move(source));
  ScheduleSourcesCheck();

  // Execute the chained callback.
  // TODO(crbug/1052796): Remove the UMA timer code, which is currently used to
  // determine if it is worth to finalize independent logs in the background
  // by measuring the time it takes to execute the callback
  // MetricsService::PrepareProviderMetricsLogDone().
  base::TimeTicks start_time = base::TimeTicks::Now();
  std::move(done_callback).Run(success);
  if (success) {
    // We don't use the SCOPED_UMA_HISTOGRAM_TIMER macro because we want to
    // measure the time it takes to finalize an independent log, and that only
    // happens when |success| is true.
    base::UmaHistogramTimes(
        "UMA.IndependentLog.FileMetricsProvider.FinalizeTime",
        base::TimeTicks::Now() - start_time);
  }
=======
void FileMetricsProvider::ProvideIndependentMetrics(
    base::OnceClosure serialize_log_callback,
    base::OnceCallback<void(bool)> done_callback,
    ChromeUserMetricsExtension* uma_proto,
    base::HistogramSnapshotManager* snapshot_manager) {
  DCHECK_CALLED_ON_VALID_SEQUENCE(sequence_checker_);

  if (sources_with_profile_.empty()) {
    std::move(done_callback).Run(false);
    return;
  }

  std::unique_ptr<SourceInfo> source =
      std::move(*sources_with_profile_.begin());
  sources_with_profile_.pop_front();
  SourceInfo* source_ptr = source.get();
  DCHECK(source->allocator);

  // Do the actual work as a background task.
  base::ThreadPool::PostTaskAndReplyWithResult(
      FROM_HERE,
      {base::MayBlock(), base::TaskPriority::BEST_EFFORT,
       // CONTINUE_ON_SHUTDOWN because the work done is only useful once the
       // reply task is run (and there are no side effects). So, no need to
       // block shutdown since the reply task won't be run anyway.
       base::TaskShutdownBehavior::CONTINUE_ON_SHUTDOWN},
      base::BindOnce(
          &FileMetricsProvider::ProvideIndependentMetricsOnTaskRunner,
          source_ptr, uma_proto, snapshot_manager,
          std::move(serialize_log_callback)),
      base::BindOnce(&FileMetricsProvider::ProvideIndependentMetricsCleanup,
                     weak_factory_.GetWeakPtr(), std::move(done_callback),
                     std::move(source)));
}

void FileMetricsProvider::ProvideIndependentMetricsCleanup(
    base::OnceCallback<void(bool)> done_callback,
    std::unique_ptr<SourceInfo> source,
    bool success) {
  DCHECK_CALLED_ON_VALID_SEQUENCE(sequence_checker_);

  // Regardless of whether this source was successfully recorded, it is
  // never read again.
  source->read_complete = true;
  RecordSourceAsRead(source.get());
  sources_to_check_.push_back(std::move(source));
  ScheduleSourcesCheck();

  std::move(done_callback).Run(success);
>>>>>>> 626889fb
}

bool FileMetricsProvider::HasPreviousSessionData() {
  DCHECK_CALLED_ON_VALID_SEQUENCE(sequence_checker_);

  // Check all sources for previous run to see if they need to be read.
  for (auto iter = sources_for_previous_run_.begin();
       iter != sources_for_previous_run_.end();) {
    auto temp = iter++;
    SourceInfo* source = temp->get();

    // This would normally be done on a background I/O thread but there
    // hasn't been a chance to run any at the time this method is called.
    // Do the check in-line.
    AccessResult result = CheckAndMapMetricSource(source);
    UMA_HISTOGRAM_ENUMERATION("UMA.FileMetricsProvider.InitialAccessResult",
                              result, ACCESS_RESULT_MAX);

    // If it couldn't be accessed, remove it from the list. There is only ever
    // one chance to record it so no point keeping it around for later. Also
    // mark it as having been read since uploading it with a future browser
    // run would associate it with the then-previous run which would no longer
    // be the run from which it came.
    if (result != ACCESS_RESULT_SUCCESS) {
      DCHECK(!source->allocator);
      RecordSourceAsRead(source);
      DeleteFileAsync(source->path);
      sources_for_previous_run_.erase(temp);
      continue;
    }

    DCHECK(source->allocator);

    // If the source should be associated with an existing internal profile,
    // move it to |sources_with_profile_| for later upload.
    if (source->association == ASSOCIATE_INTERNAL_PROFILE_OR_PREVIOUS_RUN) {
      if (PersistentSystemProfile::HasSystemProfile(
              *source->allocator->memory_allocator())) {
        sources_with_profile_.splice(sources_with_profile_.end(),
                                     sources_for_previous_run_, temp);
      }
    }
  }

  return !sources_for_previous_run_.empty();
}

void FileMetricsProvider::RecordInitialHistogramSnapshots(
    base::HistogramSnapshotManager* snapshot_manager) {
  DCHECK_CALLED_ON_VALID_SEQUENCE(sequence_checker_);

  for (const std::unique_ptr<SourceInfo>& source : sources_for_previous_run_) {
    // The source needs to have an allocator attached to it in order to read
    // histograms out of it.
    DCHECK(!source->read_complete);
    DCHECK(source->allocator);

    // Dump all stability histograms contained within the source to the
    // snapshot-manager.
    RecordHistogramSnapshotsFromSource(
        snapshot_manager, source.get(),
        /*required_flags=*/base::HistogramBase::kUmaStabilityHistogramFlag);

    // Update the last-seen time so it isn't read again unless it changes.
    RecordSourceAsRead(source.get());
  }
}

void FileMetricsProvider::MergeHistogramDeltas(
    bool async,
    base::OnceClosure done_callback) {
  DCHECK_CALLED_ON_VALID_SEQUENCE(sequence_checker_);
  // TODO(crbug.com/40213327): Consider if this work can be done asynchronously.
  for (std::unique_ptr<SourceInfo>& source : sources_mapped_) {
    MergeHistogramDeltasFromSource(source.get());
  }
  std::move(done_callback).Run();
}

bool FileMetricsProvider::SimulateIndependentMetrics() {
  if (!pref_service_->HasPrefPath(
          metrics::prefs::kMetricsFileMetricsMetadata)) {
    return false;
  }

  ScopedListPrefUpdate list_pref(pref_service_,
                                 metrics::prefs::kMetricsFileMetricsMetadata);
  base::Value::List& list_value = list_pref.Get();
  if (list_value.empty())
    return false;

  size_t count = pref_service_->GetInteger(
      metrics::prefs::kStabilityFileMetricsUnsentSamplesCount);
  pref_service_->SetInteger(
      metrics::prefs::kStabilityFileMetricsUnsentSamplesCount,
      list_value[0].GetInt() + count);
  pref_service_->SetInteger(
      metrics::prefs::kStabilityFileMetricsUnsentFilesCount,
      list_value.size() - 1);
  list_value.erase(list_value.begin());

  return true;
}

bool FileMetricsProvider::SimulateIndependentMetrics() {
  if (!pref_service_->HasPrefPath(
          metrics::prefs::kMetricsFileMetricsMetadata)) {
    return false;
  }

  ScopedListPrefUpdate list_pref(pref_service_,
                                 metrics::prefs::kMetricsFileMetricsMetadata);
  base::Value::List& list_value = list_pref.Get();
  if (list_value.empty())
    return false;

  size_t count = pref_service_->GetInteger(
      metrics::prefs::kStabilityFileMetricsUnsentSamplesCount);
  pref_service_->SetInteger(
      metrics::prefs::kStabilityFileMetricsUnsentSamplesCount,
      list_value[0].GetInt() + count);
  pref_service_->SetInteger(
      metrics::prefs::kStabilityFileMetricsUnsentFilesCount,
      list_value.size() - 1);
  list_value.erase(list_value.begin());

  return true;
}

}  // namespace metrics<|MERGE_RESOLUTION|>--- conflicted
+++ resolved
@@ -11,21 +11,14 @@
 
 #include <stddef.h>
 
-<<<<<<< HEAD
-#include <memory>
-=======
 #include <array>
 #include <memory>
 #include <string_view>
->>>>>>> 626889fb
 #include <vector>
 
 #include "base/command_line.h"
 #include "base/containers/flat_map.h"
-<<<<<<< HEAD
-=======
 #include "base/debug/crash_logging.h"
->>>>>>> 626889fb
 #include "base/feature_list.h"
 #include "base/files/file.h"
 #include "base/files/file_enumerator.h"
@@ -39,14 +32,7 @@
 #include "base/metrics/persistent_histogram_allocator.h"
 #include "base/metrics/persistent_memory_allocator.h"
 #include "base/metrics/ranges_manager.h"
-<<<<<<< HEAD
-#include "base/strings/string_piece.h"
 #include "base/strings/stringprintf.h"
-#include "base/task/single_thread_task_runner.h"
-#include "base/task/task_runner.h"
-=======
-#include "base/strings/stringprintf.h"
->>>>>>> 626889fb
 #include "base/task/task_traits.h"
 #include "base/task/thread_pool.h"
 #include "base/time/time.h"
@@ -80,11 +66,7 @@
 // Opening a file typically requires at least these flags.
 constexpr int STD_OPEN = base::File::FLAG_OPEN | base::File::FLAG_READ;
 
-<<<<<<< HEAD
-constexpr SourceOptions kSourceOptions[] = {
-=======
 constexpr auto kSourceOptions = std::to_array<SourceOptions>({
->>>>>>> 626889fb
     // SOURCE_HISTOGRAMS_ATOMIC_FILE
     {
         // Ensure that no other process reads this at the same time.
@@ -108,11 +90,7 @@
         base::MemoryMappedFile::READ_WRITE,
         false,
     },
-<<<<<<< HEAD
-};
-=======
 });
->>>>>>> 626889fb
 
 void DeleteFileWhenPossible(const base::FilePath& path) {
   // Open (with delete) and then immediately close the file by going out of
@@ -123,23 +101,6 @@
                             base::File::FLAG_DELETE_ON_CLOSE);
 }
 
-<<<<<<< HEAD
-// A task runner to use for testing.
-base::TaskRunner* g_task_runner_for_testing = nullptr;
-
-// Returns a task runner appropriate for running background tasks that perform
-// file I/O.
-scoped_refptr<base::TaskRunner> CreateBackgroundTaskRunner() {
-  if (g_task_runner_for_testing)
-    return scoped_refptr<base::TaskRunner>(g_task_runner_for_testing);
-
-  return base::ThreadPool::CreateTaskRunner(
-      {base::MayBlock(), base::TaskPriority::BEST_EFFORT,
-       base::TaskShutdownBehavior::SKIP_ON_SHUTDOWN});
-}
-
-=======
->>>>>>> 626889fb
 }  // namespace
 
 // This structure stores all the information about the sources being monitored
@@ -169,11 +130,7 @@
   SourceInfo(const SourceInfo&) = delete;
   SourceInfo& operator=(const SourceInfo&) = delete;
 
-<<<<<<< HEAD
-  ~SourceInfo() {}
-=======
   ~SourceInfo() = default;
->>>>>>> 626889fb
 
   struct FoundFile {
     base::FilePath path;
@@ -233,11 +190,7 @@
 FileMetricsProvider::Params::~Params() = default;
 
 FileMetricsProvider::FileMetricsProvider(PrefService* local_state)
-<<<<<<< HEAD
-    : task_runner_(CreateBackgroundTaskRunner()), pref_service_(local_state) {
-=======
     : pref_service_(local_state) {
->>>>>>> 626889fb
   base::StatisticsRecorder::RegisterHistogramProvider(
       weak_factory_.GetWeakPtr());
 }
@@ -250,8 +203,6 @@
 
   // Ensure that kSourceOptions has been filled for this type.
   DCHECK_GT(std::size(kSourceOptions), static_cast<size_t>(params.type));
-<<<<<<< HEAD
-=======
 
   if (!metrics_reporting_enabled) {
     // When metrics reporting is not enabled, existing files should be deleted,
@@ -268,7 +219,6 @@
     }
     return;
   }
->>>>>>> 626889fb
 
   std::unique_ptr<SourceInfo> source(new SourceInfo(params));
 
@@ -294,23 +244,10 @@
 }
 
 // static
-<<<<<<< HEAD
-void FileMetricsProvider::RegisterSourcePrefs(
-    PrefRegistrySimple* prefs,
-    const base::StringPiece prefs_key) {
-  prefs->RegisterInt64Pref(
-      metrics::prefs::kMetricsLastSeenPrefix + std::string(prefs_key), 0);
-}
-
-//  static
-void FileMetricsProvider::RegisterPrefs(PrefRegistrySimple* prefs) {
-  prefs->RegisterListPref(metrics::prefs::kMetricsFileMetricsMetadata);
-=======
 void FileMetricsProvider::RegisterSourcePrefs(PrefRegistrySimple* prefs,
                                               std::string_view prefs_key) {
   prefs->RegisterInt64Pref(
       metrics::prefs::kMetricsLastSeenPrefix + std::string(prefs_key), 0);
->>>>>>> 626889fb
 }
 
 //  static
@@ -566,11 +503,7 @@
     if (amount != kTestSize)
       return ACCESS_RESULT_INVALID_CONTENTS;
 
-<<<<<<< HEAD
-    char zeros[kTestSize] = {0};
-=======
     char zeros[kTestSize] = {};
->>>>>>> 626889fb
     file.Write(0, zeros, kTestSize);
     file.Flush();
 
@@ -840,48 +773,6 @@
   return samples_count;
 }
 
-/* static */
-bool FileMetricsProvider::ProvideIndependentMetricsOnTaskRunner(
-    SourceInfo* source,
-    SystemProfileProto* system_profile_proto,
-    base::HistogramSnapshotManager* snapshot_manager) {
-  if (PersistentSystemProfile::GetSystemProfile(
-          *source->allocator->memory_allocator(), system_profile_proto)) {
-    // Pass a custom RangesManager so that we do not register the BucketRanges
-    // with the global statistics recorder. Otherwise, it could add unnecessary
-    // contention, and a low amount of extra memory that will never be released.
-    source->allocator->SetRangesManager(new base::RangesManager());
-    system_profile_proto->mutable_stability()->set_from_previous_run(true);
-    RecordHistogramSnapshotsFromSource(
-        snapshot_manager, source,
-        /*required_flags=*/base::HistogramBase::kUmaTargetedHistogramFlag);
-    return true;
-  }
-
-  return false;
-}
-
-void FileMetricsProvider::AppendToSamplesCountPref(
-    std::vector<size_t> samples_counts) {
-  ScopedListPrefUpdate update(pref_service_,
-                              metrics::prefs::kMetricsFileMetricsMetadata);
-  for (size_t samples_count : samples_counts) {
-    update->Append(static_cast<int>(samples_count));
-  }
-}
-
-// static
-size_t FileMetricsProvider::CollectFileMetadataFromSource(SourceInfo* source) {
-  base::HistogramBase::Count samples_count = 0;
-  base::PersistentHistogramAllocator::Iterator it{source->allocator.get()};
-  std::unique_ptr<base::HistogramBase> histogram;
-  while ((histogram = it.GetNext()) != nullptr) {
-    samples_count += histogram->SnapshotFinalDelta()->TotalCount();
-  }
-  source->read_complete = true;
-  return samples_count;
-}
-
 void FileMetricsProvider::ScheduleSourcesCheck() {
   DCHECK_CALLED_ON_VALID_SEQUENCE(sequence_checker_);
 
@@ -894,11 +785,7 @@
   // because that must complete before the reply runs.
   SourceInfoList* check_list = new SourceInfoList();
   std::swap(sources_to_check_, *check_list);
-<<<<<<< HEAD
-  task_runner_->PostTaskAndReplyWithResult(
-=======
   base::ThreadPool::PostTaskAndReplyWithResult(
->>>>>>> 626889fb
       FROM_HERE,
       {base::MayBlock(), base::TaskPriority::BEST_EFFORT,
        // SKIP_ON_SHUTDOWN because the task must be run to completion once
@@ -999,75 +886,10 @@
 }
 
 bool FileMetricsProvider::HasIndependentMetrics() {
-<<<<<<< HEAD
   DCHECK_CALLED_ON_VALID_SEQUENCE(sequence_checker_);
   return !sources_with_profile_.empty() || SimulateIndependentMetrics();
 }
 
-void FileMetricsProvider::ProvideIndependentMetrics(
-    base::OnceCallback<void(bool)> done_callback,
-    ChromeUserMetricsExtension* uma_proto,
-    base::HistogramSnapshotManager* snapshot_manager) {
-  SystemProfileProto* system_profile_proto =
-      uma_proto->mutable_system_profile();
-=======
->>>>>>> 626889fb
-  DCHECK_CALLED_ON_VALID_SEQUENCE(sequence_checker_);
-  return !sources_with_profile_.empty() || SimulateIndependentMetrics();
-}
-
-<<<<<<< HEAD
-  if (sources_with_profile_.empty()) {
-    std::move(done_callback).Run(false);
-    return;
-  }
-
-  std::unique_ptr<SourceInfo> source =
-      std::move(*sources_with_profile_.begin());
-  sources_with_profile_.pop_front();
-  SourceInfo* source_ptr = source.get();
-  DCHECK(source->allocator);
-
-  // Do the actual work as a background task.
-  task_runner_->PostTaskAndReplyWithResult(
-      FROM_HERE,
-      base::BindOnce(
-          &FileMetricsProvider::ProvideIndependentMetricsOnTaskRunner,
-          source_ptr, system_profile_proto, snapshot_manager),
-      base::BindOnce(&FileMetricsProvider::ProvideIndependentMetricsCleanup,
-                     weak_factory_.GetWeakPtr(), std::move(done_callback),
-                     std::move(source)));
-}
-
-void FileMetricsProvider::ProvideIndependentMetricsCleanup(
-    base::OnceCallback<void(bool)> done_callback,
-    std::unique_ptr<SourceInfo> source,
-    bool success) {
-  DCHECK_CALLED_ON_VALID_SEQUENCE(sequence_checker_);
-
-  // Regardless of whether this source was successfully recorded, it is
-  // never read again.
-  source->read_complete = true;
-  RecordSourceAsRead(source.get());
-  sources_to_check_.push_back(std::move(source));
-  ScheduleSourcesCheck();
-
-  // Execute the chained callback.
-  // TODO(crbug/1052796): Remove the UMA timer code, which is currently used to
-  // determine if it is worth to finalize independent logs in the background
-  // by measuring the time it takes to execute the callback
-  // MetricsService::PrepareProviderMetricsLogDone().
-  base::TimeTicks start_time = base::TimeTicks::Now();
-  std::move(done_callback).Run(success);
-  if (success) {
-    // We don't use the SCOPED_UMA_HISTOGRAM_TIMER macro because we want to
-    // measure the time it takes to finalize an independent log, and that only
-    // happens when |success| is true.
-    base::UmaHistogramTimes(
-        "UMA.IndependentLog.FileMetricsProvider.FinalizeTime",
-        base::TimeTicks::Now() - start_time);
-  }
-=======
 void FileMetricsProvider::ProvideIndependentMetrics(
     base::OnceClosure serialize_log_callback,
     base::OnceCallback<void(bool)> done_callback,
@@ -1117,7 +939,6 @@
   ScheduleSourcesCheck();
 
   std::move(done_callback).Run(success);
->>>>>>> 626889fb
 }
 
 bool FileMetricsProvider::HasPreviousSessionData() {
@@ -1222,29 +1043,4 @@
   return true;
 }
 
-bool FileMetricsProvider::SimulateIndependentMetrics() {
-  if (!pref_service_->HasPrefPath(
-          metrics::prefs::kMetricsFileMetricsMetadata)) {
-    return false;
-  }
-
-  ScopedListPrefUpdate list_pref(pref_service_,
-                                 metrics::prefs::kMetricsFileMetricsMetadata);
-  base::Value::List& list_value = list_pref.Get();
-  if (list_value.empty())
-    return false;
-
-  size_t count = pref_service_->GetInteger(
-      metrics::prefs::kStabilityFileMetricsUnsentSamplesCount);
-  pref_service_->SetInteger(
-      metrics::prefs::kStabilityFileMetricsUnsentSamplesCount,
-      list_value[0].GetInt() + count);
-  pref_service_->SetInteger(
-      metrics::prefs::kStabilityFileMetricsUnsentFilesCount,
-      list_value.size() - 1);
-  list_value.erase(list_value.begin());
-
-  return true;
-}
-
 }  // namespace metrics