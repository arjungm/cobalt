--- conflicted
+++ resolved
@@ -27,17 +27,6 @@
                                  MetricsLogsEventManager* logs_event_manager)
     : unsent_logs_loaded_(false),
       logs_event_manager_(logs_event_manager),
-<<<<<<< HEAD
-      initial_log_queue_(std::make_unique<UnsentLogStoreMetricsImpl>(),
-                         local_state,
-                         prefs::kMetricsInitialLogs,
-                         prefs::kMetricsInitialLogsMetadata,
-                         storage_limits.min_initial_log_queue_count,
-                         storage_limits.min_initial_log_queue_size,
-                         0,  // Each individual initial log can be any size.
-                         signing_key,
-                         logs_event_manager),
-=======
       initial_log_queue_(
           std::make_unique<UnsentLogStoreMetricsImpl>(),
           local_state,
@@ -49,18 +38,11 @@
               storage_limits.initial_log_queue_limits.max_log_size_bytes},
           signing_key,
           logs_event_manager),
->>>>>>> 626889fb
       ongoing_log_queue_(std::make_unique<UnsentLogStoreMetricsImpl>(),
                          local_state,
                          prefs::kMetricsOngoingLogs,
                          prefs::kMetricsOngoingLogsMetadata,
-<<<<<<< HEAD
-                         storage_limits.min_ongoing_log_queue_count,
-                         storage_limits.min_ongoing_log_queue_size,
-                         storage_limits.max_ongoing_log_size,
-=======
                          storage_limits.ongoing_log_queue_limits,
->>>>>>> 626889fb
                          signing_key,
                          logs_event_manager) {}
 
@@ -172,12 +154,6 @@
   return get_staged_log_queue()->staged_log_signature();
 }
 
-<<<<<<< HEAD
-absl::optional<uint64_t> MetricsLogStore::staged_log_user_id() const {
-  return get_staged_log_queue()->staged_log_user_id();
-}
-
-=======
 std::optional<uint64_t> MetricsLogStore::staged_log_user_id() const {
   return get_staged_log_queue()->staged_log_user_id();
 }
@@ -186,7 +162,6 @@
   return get_staged_log_queue()->staged_log_metadata();
 }
 
->>>>>>> 626889fb
 bool MetricsLogStore::has_alternate_ongoing_log_store() const {
   return alternate_ongoing_log_queue_ != nullptr;
 }
@@ -236,11 +211,7 @@
     ongoing_log_queue_.StageNextLog();
 }
 
-<<<<<<< HEAD
-void MetricsLogStore::DiscardStagedLog(base::StringPiece reason) {
-=======
 void MetricsLogStore::DiscardStagedLog(std::string_view reason) {
->>>>>>> 626889fb
   DCHECK(has_staged_log());
   if (initial_log_queue_.has_staged_log())
     initial_log_queue_.DiscardStagedLog(reason);
