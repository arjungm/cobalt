// Copyright 2014 The Chromium Authors
// Use of this source code is governed by a BSD-style license that can be
// found in the LICENSE file.

#ifndef COMPONENTS_METRICS_METRICS_LOG_UPLOADER_H_
#define COMPONENTS_METRICS_METRICS_LOG_UPLOADER_H_

#include <string>
#include <string_view>

#include "base/functional/callback.h"
<<<<<<< HEAD
#include "base/strings/string_piece.h"
=======
#include "components/metrics/metrics_log.h"
>>>>>>> 626889fb

namespace metrics {

class ReportingInfo;

// MetricsLogUploader is an abstract base class for uploading UMA logs on behalf
// of MetricsService.
class MetricsLogUploader {
 public:
<<<<<<< HEAD
  // Type for OnUploadComplete callbacks. These callbacks will receive five
=======
  // Type for OnUploadComplete callbacks. These callbacks receive five
>>>>>>> 626889fb
  // parameters:
  //   - a response code,
  //   - a net error code,
  //   - a boolean specifying if the connection was secure (over HTTPS),
  //   - a boolean specifying if the log should be discarded regardless of
  //     response/error code,
  //   - a string specifying the reason why the log was forcibly discarded (or
  //     empty string if not).
  using UploadCallback =
<<<<<<< HEAD
      base::RepeatingCallback<void(int, int, bool, bool, base::StringPiece)>;
=======
      base::RepeatingCallback<void(int, int, bool, bool, std::string_view)>;
>>>>>>> 626889fb

  // Possible service types. This is used during the upload process for
  // determining which server to upload to and by metrics providers when adding
  // data to logs.
  enum MetricServiceType {
    UMA,
    UKM,
    STRUCTURED_METRICS,
    DWA,
  };

  virtual ~MetricsLogUploader() = default;

  // Uploads a log with the specified |compressed_log_data|, a |log_hash| and
  // |log_signature| for data validation, and |reporting_info|. |log_hash| is
<<<<<<< HEAD
  // expected to be the hex-encoded SHA1 hash of the log data before compression
  // and |log_signature| is expected to be a base64-encoded HMAC-SHA256
  // signature of the log data before compression. When the server receives an
  // upload it recomputes the hash and signature of the upload and compares it
  // to the ones inlcuded in the upload. If there is a missmatched, the upload
  // is flagged. If an Uploader implementation uploads to a server that doesn't
  // do this validation then |log_hash| and |log_signature| can be ignored.
=======
  // expected to be the hex-encoded SHA1 hash of the log data before
  // compression, and |log_signature| is expected to be a base64-encoded
  // HMAC-SHA256 signature of the log data before compression. When the server
  // receives an upload, it recomputes the hash and signature of the upload and
  // compares it to the ones included in the upload. If there is a mismatch, the
  // upload is flagged. If an Uploader implementation uploads to a server that
  // doesn't do this validation, then |log_hash| and |log_signature| can be
  // ignored.
>>>>>>> 626889fb
  virtual void UploadLog(const std::string& compressed_log_data,
                         const LogMetadata& log_metadata,
                         const std::string& log_hash,
                         const std::string& log_signature,
                         const ReportingInfo& reporting_info) = 0;
};

}  // namespace metrics

#endif  // COMPONENTS_METRICS_METRICS_LOG_UPLOADER_H_<|MERGE_RESOLUTION|>--- conflicted
+++ resolved
@@ -9,11 +9,7 @@
 #include <string_view>
 
 #include "base/functional/callback.h"
-<<<<<<< HEAD
-#include "base/strings/string_piece.h"
-=======
 #include "components/metrics/metrics_log.h"
->>>>>>> 626889fb
 
 namespace metrics {
 
@@ -23,11 +19,7 @@
 // of MetricsService.
 class MetricsLogUploader {
  public:
-<<<<<<< HEAD
-  // Type for OnUploadComplete callbacks. These callbacks will receive five
-=======
   // Type for OnUploadComplete callbacks. These callbacks receive five
->>>>>>> 626889fb
   // parameters:
   //   - a response code,
   //   - a net error code,
@@ -37,11 +29,7 @@
   //   - a string specifying the reason why the log was forcibly discarded (or
   //     empty string if not).
   using UploadCallback =
-<<<<<<< HEAD
-      base::RepeatingCallback<void(int, int, bool, bool, base::StringPiece)>;
-=======
       base::RepeatingCallback<void(int, int, bool, bool, std::string_view)>;
->>>>>>> 626889fb
 
   // Possible service types. This is used during the upload process for
   // determining which server to upload to and by metrics providers when adding
@@ -57,15 +45,6 @@
 
   // Uploads a log with the specified |compressed_log_data|, a |log_hash| and
   // |log_signature| for data validation, and |reporting_info|. |log_hash| is
-<<<<<<< HEAD
-  // expected to be the hex-encoded SHA1 hash of the log data before compression
-  // and |log_signature| is expected to be a base64-encoded HMAC-SHA256
-  // signature of the log data before compression. When the server receives an
-  // upload it recomputes the hash and signature of the upload and compares it
-  // to the ones inlcuded in the upload. If there is a missmatched, the upload
-  // is flagged. If an Uploader implementation uploads to a server that doesn't
-  // do this validation then |log_hash| and |log_signature| can be ignored.
-=======
   // expected to be the hex-encoded SHA1 hash of the log data before
   // compression, and |log_signature| is expected to be a base64-encoded
   // HMAC-SHA256 signature of the log data before compression. When the server
@@ -74,7 +53,6 @@
   // upload is flagged. If an Uploader implementation uploads to a server that
   // doesn't do this validation, then |log_hash| and |log_signature| can be
   // ignored.
->>>>>>> 626889fb
   virtual void UploadLog(const std::string& compressed_log_data,
                          const LogMetadata& log_metadata,
                          const std::string& log_hash,
