--- conflicted
+++ resolved
@@ -9,11 +9,7 @@
 namespace metrics {
 
 TEST(MachineIdProviderWinTest, GetId) {
-<<<<<<< HEAD
-  EXPECT_TRUE(MachineIdProvider::HasId());
-=======
   EXPECT_TRUE(MachineIdProvider().HasId());
->>>>>>> 626889fb
 
   const std::string id1 = MachineIdProvider().GetMachineId();
   EXPECT_NE(std::string(), id1);
