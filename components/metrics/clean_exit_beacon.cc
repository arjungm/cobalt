// Copyright 2014 The Chromium Authors
// Use of this source code is governed by a BSD-style license that can be
// found in the LICENSE file.

#include "components/metrics/clean_exit_beacon.h"

#include <algorithm>
<<<<<<< HEAD
=======
#include <cmath>
>>>>>>> 626889fb
#include <memory>
#include <utility>

#include "base/check_op.h"
#include "base/command_line.h"
#include "base/files/file_util.h"
#include "base/json/json_file_value_serializer.h"
#include "base/json/json_string_value_serializer.h"
#include "base/logging.h"
#include "base/metrics/field_trial.h"
#include "base/metrics/histogram_functions.h"
#include "base/metrics/histogram_macros.h"
#include "base/path_service.h"
#include "base/strings/string_number_conversions.h"
#include "base/strings/stringprintf.h"
<<<<<<< HEAD
=======
#include "base/strings/to_string.h"
>>>>>>> 626889fb
#include "base/threading/thread_restrictions.h"
#include "build/build_config.h"
#include "components/metrics/metrics_pref_names.h"
#include "components/prefs/pref_registry_simple.h"
#include "components/prefs/pref_service.h"
#include "components/variations/pref_names.h"
#include "components/variations/variations_switches.h"

#if BUILDFLAG(IS_WIN)
#include <windows.h>
<<<<<<< HEAD
=======

>>>>>>> 626889fb
#include "base/strings/string_util_win.h"
#include "base/strings/utf_string_conversions.h"
#include "base/win/registry.h"
#endif

namespace metrics {
namespace {

using ::variations::prefs::kVariationsCrashStreak;

// Denotes whether Chrome should perform clean shutdown steps: signaling that
// Chrome is exiting cleanly and then CHECKing that is has shutdown cleanly.
// This may be modified by SkipCleanShutdownStepsForTesting().
bool g_skip_clean_shutdown_steps = false;

#if BUILDFLAG(IS_WIN) || BUILDFLAG(IS_IOS)
// Records the the combined state of two distinct beacons' values in a
// histogram.
void RecordBeaconConsistency(
    std::optional<bool> beacon_file_beacon_value,
    std::optional<bool> platform_specific_beacon_value) {
  CleanExitBeaconConsistency consistency =
      CleanExitBeaconConsistency::kDirtyDirty;

  if (!beacon_file_beacon_value) {
    if (!platform_specific_beacon_value) {
      consistency = CleanExitBeaconConsistency::kMissingMissing;
    } else {
      consistency = platform_specific_beacon_value.value()
                        ? CleanExitBeaconConsistency::kMissingClean
                        : CleanExitBeaconConsistency::kMissingDirty;
    }
  } else if (!platform_specific_beacon_value) {
    consistency = beacon_file_beacon_value.value()
                      ? CleanExitBeaconConsistency::kCleanMissing
                      : CleanExitBeaconConsistency::kDirtyMissing;
  } else if (beacon_file_beacon_value.value()) {
    consistency = platform_specific_beacon_value.value()
                      ? CleanExitBeaconConsistency::kCleanClean
                      : CleanExitBeaconConsistency::kCleanDirty;
  } else {
    consistency = platform_specific_beacon_value.value()
                      ? CleanExitBeaconConsistency::kDirtyClean
                      : CleanExitBeaconConsistency::kDirtyDirty;
  }
  base::UmaHistogramEnumeration("UMA.CleanExitBeaconConsistency3", consistency);
}
#endif  // BUILDFLAG(IS_WIN) || BUILDFLAG(IS_IOS)

// Increments kVariationsCrashStreak if |did_previous_session_exit_cleanly| is
// false. Also, emits the crash streak to a histogram.
//
// If |beacon_file_contents| are given, then the beacon file is used to retrieve
// the crash streak. Otherwise, |local_state| is used.
void MaybeIncrementCrashStreak(bool did_previous_session_exit_cleanly,
                               base::Value* beacon_file_contents,
                               PrefService* local_state) {
  int num_crashes;
  int local_state_num_crashes = local_state->GetInteger(kVariationsCrashStreak);

  if (beacon_file_contents) {
    std::optional<int> crash_streak =
        beacon_file_contents->GetDict().FindInt(kVariationsCrashStreak);
    // Any contents without the key should have been rejected by
    // MaybeGetFileContents().
    DCHECK(crash_streak);
    num_crashes = crash_streak.value();
    base::UmaHistogramCounts100(
        "Variations.SafeMode.CrashStreakDiscrepancy",
        std::abs(local_state_num_crashes - num_crashes));
  } else {
    // TODO(crbug.com/40850830): Consider not falling back to Local State for
    // clients on platforms that support the beacon file.
    num_crashes = local_state_num_crashes;
  }

  if (!did_previous_session_exit_cleanly) {
    // Increment the crash streak if the previous session crashed. Note that the
    // streak is not cleared if the previous run didn’t crash. Instead, it’s
    // incremented on each crash until Chrome is able to successfully fetch a
    // new seed. This way, a seed update that mostly destabilizes Chrome still
    // results in a fallback to Variations Safe Mode.
    //
    // The crash streak is incremented here rather than in a variations-related
    // class for two reasons. First, the crash streak depends on whether Chrome
    // exited cleanly in the last session, which is first checked via
    // CleanExitBeacon::Initialize(). Second, if the crash streak were updated
    // in another function, any crash between beacon initialization and the
    // other function might cause the crash streak to not be to incremented.
    // "Might" because the updated crash streak also needs to be persisted to
    // disk. A consequence of failing to increment the crash streak is that
    // Chrome might undercount or be completely unaware of repeated crashes
    // early on in startup.
    ++num_crashes;
    // For platforms that use the beacon file, the crash streak is written
    // synchronously to disk later on in startup via
    // MaybeExtendVariationsSafeMode() and WriteBeaconFile(). The crash streak
    // is intentionally not written to the beacon file here. If the beacon file
    // indicates that Chrome failed to exit cleanly, then Chrome got at
    // least as far as MaybeExtendVariationsSafeMode(), which is during the
    // PostEarlyInitialization stage when native code is being synchronously
    // executed. Chrome should also be able to reach that point in this session.
    //
    // For platforms that do not use the beacon file, the crash streak is
    // scheduled to be written to disk later on in startup. At the latest, this
    // is done when a Local State write is scheduled via WriteBeaconFile(). A
    // write is not scheduled here for two reasons.
    //
    // 1. It is an expensive operation.
    // 2. Android WebView (which does not use the beacon file) has its own
    //    Variations Safe Mode mechanism and does not need the crash streak.
    local_state->SetInteger(kVariationsCrashStreak, num_crashes);
  }
  base::UmaHistogramSparse("Variations.SafeMode.Streak.Crashes",
                           std::clamp(num_crashes, 0, 100));
}

// Records |file_state| in a histogram.
void RecordBeaconFileState(BeaconFileState file_state) {
  base::UmaHistogramEnumeration(
      "Variations.ExtendedSafeMode.BeaconFileStateAtStartup", file_state);
}

// Returns the contents of the file at |beacon_file_path| if the following
// conditions are all true. Otherwise, returns nullptr.
//
// 1. The file path is non-empty.
// 2. The file exists.
// 3. The file is successfully read.
// 4. The file contents are in the expected format with the expected info.
//
// The file may not exist for the below reasons:
//
// 1. The file is unsupported on the platform.
// 2. This is the first session after a client updates to or installs a Chrome
//    version that uses the beacon file. The beacon file launched on desktop
//    and iOS in M102 and on Android Chrome in M103.
// 3. Android Chrome clients with only background sessions may never write a
//    beacon file.
// 4. A user may delete the file.
std::unique_ptr<base::Value> MaybeGetFileContents(
    const base::FilePath& beacon_file_path) {
  if (beacon_file_path.empty())
    return nullptr;

  int error_code;
  JSONFileValueDeserializer deserializer(beacon_file_path);
  std::unique_ptr<base::Value> beacon_file_contents =
      deserializer.Deserialize(&error_code, /*error_message=*/nullptr);

  if (!beacon_file_contents) {
    RecordBeaconFileState(BeaconFileState::kNotDeserializable);
    base::UmaHistogramSparse(
        "Variations.ExtendedSafeMode.BeaconFileDeserializationError",
        error_code);
    return nullptr;
  }
  if (!beacon_file_contents->is_dict() ||
      beacon_file_contents->GetDict().empty()) {
    RecordBeaconFileState(BeaconFileState::kMissingDictionary);
    return nullptr;
  }
  const base::Value::Dict& beacon_dict = beacon_file_contents->GetDict();
  if (!beacon_dict.FindInt(kVariationsCrashStreak)) {
    RecordBeaconFileState(BeaconFileState::kMissingCrashStreak);
    return nullptr;
  }
  if (!beacon_dict.FindBool(prefs::kStabilityExitedCleanly)) {
    RecordBeaconFileState(BeaconFileState::kMissingBeacon);
    return nullptr;
  }
  RecordBeaconFileState(BeaconFileState::kReadable);
  return beacon_file_contents;
}

}  // namespace

const base::FilePath::CharType kCleanExitBeaconFilename[] =
    FILE_PATH_LITERAL("Variations");

namespace {

using ::variations::prefs::kVariationsCrashStreak;

// Denotes whether Chrome should perform clean shutdown steps: signaling that
// Chrome is exiting cleanly and then CHECKing that is has shutdown cleanly.
// This may be modified by SkipCleanShutdownStepsForTesting().
bool g_skip_clean_shutdown_steps = false;

#if BUILDFLAG(IS_WIN) || BUILDFLAG(IS_IOS)
// Records the the combined state of two distinct beacons' values in a
// histogram.
void RecordBeaconConsistency(
    absl::optional<bool> beacon_file_beacon_value,
    absl::optional<bool> platform_specific_beacon_value) {
  CleanExitBeaconConsistency consistency =
      CleanExitBeaconConsistency::kDirtyDirty;

  if (!beacon_file_beacon_value) {
    if (!platform_specific_beacon_value) {
      consistency = CleanExitBeaconConsistency::kMissingMissing;
    } else {
      consistency = platform_specific_beacon_value.value()
                        ? CleanExitBeaconConsistency::kMissingClean
                        : CleanExitBeaconConsistency::kMissingDirty;
    }
  } else if (!platform_specific_beacon_value) {
    consistency = beacon_file_beacon_value.value()
                      ? CleanExitBeaconConsistency::kCleanMissing
                      : CleanExitBeaconConsistency::kDirtyMissing;
  } else if (beacon_file_beacon_value.value()) {
    consistency = platform_specific_beacon_value.value()
                      ? CleanExitBeaconConsistency::kCleanClean
                      : CleanExitBeaconConsistency::kCleanDirty;
  } else {
    consistency = platform_specific_beacon_value.value()
                      ? CleanExitBeaconConsistency::kDirtyClean
                      : CleanExitBeaconConsistency::kDirtyDirty;
  }
  base::UmaHistogramEnumeration("UMA.CleanExitBeaconConsistency3", consistency);
}
#endif  // BUILDFLAG(IS_WIN) || BUILDFLAG(IS_IOS)

// Increments kVariationsCrashStreak if |did_previous_session_exit_cleanly| is
// false. Also, emits the crash streak to a histogram.
//
// If |beacon_file_contents| are given, then the beacon file is used to retrieve
// the crash streak. Otherwise, |local_state| is used.
void MaybeIncrementCrashStreak(bool did_previous_session_exit_cleanly,
                               base::Value* beacon_file_contents,
                               PrefService* local_state) {
  int num_crashes;
  if (beacon_file_contents) {
    absl::optional<int> crash_streak =
        beacon_file_contents->GetDict().FindInt(kVariationsCrashStreak);
    // Any contents without the key should have been rejected by
    // MaybeGetFileContents().
    DCHECK(crash_streak);
    num_crashes = crash_streak.value();
  } else {
    // TODO(crbug/1341087): Consider not falling back to Local State for clients
    // on platforms that support the beacon file.
    num_crashes = local_state->GetInteger(kVariationsCrashStreak);
  }

  if (!did_previous_session_exit_cleanly) {
    // Increment the crash streak if the previous session crashed. Note that the
    // streak is not cleared if the previous run didn’t crash. Instead, it’s
    // incremented on each crash until Chrome is able to successfully fetch a
    // new seed. This way, a seed update that mostly destabilizes Chrome still
    // results in a fallback to Variations Safe Mode.
    //
    // The crash streak is incremented here rather than in a variations-related
    // class for two reasons. First, the crash streak depends on whether Chrome
    // exited cleanly in the last session, which is first checked via
    // CleanExitBeacon::Initialize(). Second, if the crash streak were updated
    // in another function, any crash between beacon initialization and the
    // other function might cause the crash streak to not be to incremented.
    // "Might" because the updated crash streak also needs to be persisted to
    // disk. A consequence of failing to increment the crash streak is that
    // Chrome might undercount or be completely unaware of repeated crashes
    // early on in startup.
    ++num_crashes;
    // For platforms that use the beacon file, the crash streak is written
    // synchronously to disk later on in startup via
    // MaybeExtendVariationsSafeMode() and WriteBeaconFile(). The crash streak
    // is intentionally not written to the beacon file here. If the beacon file
    // indicates that Chrome failed to exit cleanly, then Chrome got at
    // least as far as MaybeExtendVariationsSafeMode(), which is during the
    // PostEarlyInitialization stage when native code is being synchronously
    // executed. Chrome should also be able to reach that point in this session.
    //
    // For platforms that do not use the beacon file, the crash streak is
    // scheduled to be written to disk later on in startup. At the latest, this
    // is done when a Local State write is scheduled via WriteBeaconFile(). A
    // write is not scheduled here for three reasons.
    //
    // 1. It is an expensive operation.
    // 2. Android WebLayer (one of the two platforms that does not use the
    //    beacon file) did not appear to benefit from scheduling the write. See
    //    crbug/1341850 for details.
    // 3. Android WebView (the other beacon-file-less platform) has its own
    //    Variations Safe Mode mechanism and does not need the crash streak.
    local_state->SetInteger(kVariationsCrashStreak, num_crashes);
  }
  base::UmaHistogramSparse("Variations.SafeMode.Streak.Crashes",
                           std::clamp(num_crashes, 0, 100));
}

// Records |file_state| in a histogram.
void RecordBeaconFileState(BeaconFileState file_state) {
  base::UmaHistogramEnumeration(
      "Variations.ExtendedSafeMode.BeaconFileStateAtStartup", file_state);
}

// Returns the contents of the file at |beacon_file_path| if the following
// conditions are all true. Otherwise, returns nullptr.
//
// 1. The file path is non-empty.
// 2. The file exists.
// 3. The file is successfully read.
// 4. The file contents are in the expected format with the expected info.
//
// The file may not exist for the below reasons:
//
// 1. The file is unsupported on the platform.
// 2. This is the first session after a client updates to or installs a Chrome
//    version that uses the beacon file. The beacon file launched on desktop
//    and iOS in M102 and on Android Chrome in M103.
// 3. Android Chrome clients with only background sessions may never write a
//    beacon file.
// 4. A user may delete the file.
std::unique_ptr<base::Value> MaybeGetFileContents(
    const base::FilePath& beacon_file_path) {
  if (beacon_file_path.empty())
    return nullptr;

  int error_code;
  JSONFileValueDeserializer deserializer(beacon_file_path);
  std::unique_ptr<base::Value> beacon_file_contents =
      deserializer.Deserialize(&error_code, /*error_message=*/nullptr);

  if (!beacon_file_contents) {
    RecordBeaconFileState(BeaconFileState::kNotDeserializable);
    base::UmaHistogramSparse(
        "Variations.ExtendedSafeMode.BeaconFileDeserializationError",
        error_code);
    return nullptr;
  }
  if (!beacon_file_contents->is_dict() ||
      beacon_file_contents->GetDict().empty()) {
    RecordBeaconFileState(BeaconFileState::kMissingDictionary);
    return nullptr;
  }
  const base::Value::Dict& beacon_dict = beacon_file_contents->GetDict();
  if (!beacon_dict.FindInt(kVariationsCrashStreak)) {
    RecordBeaconFileState(BeaconFileState::kMissingCrashStreak);
    return nullptr;
  }
  if (!beacon_dict.FindBool(prefs::kStabilityExitedCleanly)) {
    RecordBeaconFileState(BeaconFileState::kMissingBeacon);
    return nullptr;
  }
  RecordBeaconFileState(BeaconFileState::kReadable);
  return beacon_file_contents;
}

}  // namespace

const base::FilePath::CharType kCleanExitBeaconFilename[] =
    FILE_PATH_LITERAL("Variations");

CleanExitBeacon::CleanExitBeacon(const std::wstring& backup_registry_key,
                                 const base::FilePath& user_data_dir,
                                 PrefService* local_state)
    : backup_registry_key_(backup_registry_key),
      user_data_dir_(user_data_dir),
      local_state_(local_state),
      initial_browser_last_live_timestamp_(
          local_state->GetTime(prefs::kStabilityBrowserLastLiveTimeStamp)) {
  DCHECK_NE(PrefService::INITIALIZATION_STATUS_WAITING,
            local_state_->GetInitializationStatus());
}

void CleanExitBeacon::Initialize() {
  DCHECK(!initialized_);

  if (!user_data_dir_.empty()) {
    // Platforms that pass an empty path do so deliberately. They should not
    // use the beacon file.
    beacon_file_path_ = user_data_dir_.Append(kCleanExitBeaconFilename);
  }

  std::unique_ptr<base::Value> beacon_file_contents =
      MaybeGetFileContents(beacon_file_path_);
<<<<<<< HEAD

  did_previous_session_exit_cleanly_ =
      DidPreviousSessionExitCleanly(beacon_file_contents.get());

  MaybeIncrementCrashStreak(did_previous_session_exit_cleanly_,
                            beacon_file_contents.get(), local_state_);
  initialized_ = true;
}

bool CleanExitBeacon::DidPreviousSessionExitCleanly(
    base::Value* beacon_file_contents) {
  if (!IsBeaconFileSupported())
    return local_state_->GetBoolean(prefs::kStabilityExitedCleanly);

  absl::optional<bool> beacon_file_beacon_value =
      beacon_file_contents ? beacon_file_contents->GetDict().FindBool(
                                 prefs::kStabilityExitedCleanly)
                           : absl::nullopt;

#if BUILDFLAG(IS_WIN) || BUILDFLAG(IS_IOS)
  absl::optional<bool> backup_beacon_value = ExitedCleanly();
  RecordBeaconConsistency(beacon_file_beacon_value, backup_beacon_value);
#endif  // BUILDFLAG(IS_WIN) || BUILDFLAG(IS_IOS)

#if BUILDFLAG(IS_IOS)
  // TODO(crbug/1231106): For the time being, this is a no-op; i.e.,
  // ShouldUseUserDefaultsBeacon() always returns false.
  if (ShouldUseUserDefaultsBeacon())
    return backup_beacon_value.value_or(true);
#endif  // BUILDFLAG(IS_IOS)

  return beacon_file_beacon_value.value_or(true);
}

bool CleanExitBeacon::IsExtendedSafeModeSupported() const {
  // All platforms that support the beacon file mechanism also happen to support
  // Extended Variations Safe Mode.
  return IsBeaconFileSupported();
}

void CleanExitBeacon::WriteBeaconValue(bool exited_cleanly,
                                       bool is_extended_safe_mode) {
  DCHECK(initialized_);
  if (g_skip_clean_shutdown_steps)
    return;

=======

  did_previous_session_exit_cleanly_ =
      DidPreviousSessionExitCleanly(beacon_file_contents.get());

  MaybeIncrementCrashStreak(did_previous_session_exit_cleanly_,
                            beacon_file_contents.get(), local_state_);
  initialized_ = true;
}

bool CleanExitBeacon::DidPreviousSessionExitCleanly(
    base::Value* beacon_file_contents) {
  if (!IsBeaconFileSupported())
    return local_state_->GetBoolean(prefs::kStabilityExitedCleanly);

  std::optional<bool> beacon_file_beacon_value =
      beacon_file_contents ? beacon_file_contents->GetDict().FindBool(
                                 prefs::kStabilityExitedCleanly)
                           : std::nullopt;

#if BUILDFLAG(IS_WIN) || BUILDFLAG(IS_IOS)
  std::optional<bool> backup_beacon_value = ExitedCleanly();
  RecordBeaconConsistency(beacon_file_beacon_value, backup_beacon_value);
#endif  // BUILDFLAG(IS_WIN) || BUILDFLAG(IS_IOS)

#if BUILDFLAG(IS_IOS)
  // TODO(crbug.com/40190558): For the time being, this is a no-op; i.e.,
  // ShouldUseUserDefaultsBeacon() always returns false.
  if (ShouldUseUserDefaultsBeacon())
    return backup_beacon_value.value_or(true);
#endif  // BUILDFLAG(IS_IOS)

  return beacon_file_beacon_value.value_or(true);
}

bool CleanExitBeacon::IsExtendedSafeModeSupported() const {
  // All platforms that support the beacon file mechanism also happen to support
  // Extended Variations Safe Mode.
  return IsBeaconFileSupported();
}

void CleanExitBeacon::WriteBeaconValue(bool exited_cleanly,
                                       bool is_extended_safe_mode) {
  DCHECK(initialized_);
  if (g_skip_clean_shutdown_steps)
    return;

>>>>>>> 626889fb
  UpdateLastLiveTimestamp();

  if (has_exited_cleanly_ && has_exited_cleanly_.value() == exited_cleanly) {
    // It is possible to call WriteBeaconValue() with the same value for
    // |exited_cleanly| twice during startup and shutdown on some platforms. If
    // the current beacon value matches |exited_cleanly|, then return here to
    // skip redundantly updating Local State, writing a beacon file, and on
    // Windows and iOS, writing to platform-specific locations.
    return;
  }

  if (is_extended_safe_mode) {
    // |is_extended_safe_mode| can be true for only some platforms.
    DCHECK(IsExtendedSafeModeSupported());
    // |has_exited_cleanly_| should always be unset before starting to watch for
    // browser crashes.
    DCHECK(!has_exited_cleanly_);
    // When starting to watch for browser crashes in the code covered by
    // Extended Variations Safe Mode, the only valid value for |exited_cleanly|
    // is `false`. `true` signals that Chrome should stop watching for crashes.
    DCHECK(!exited_cleanly);
    WriteBeaconFile(exited_cleanly);
  } else {
<<<<<<< HEAD
    // TODO(crbug/1341864): Stop updating |kStabilityExitedCleanly| on platforms
    // that support the beacon file.
=======
    // TODO(crbug.com/40851383): Stop updating |kStabilityExitedCleanly| on
    // platforms that support the beacon file.
>>>>>>> 626889fb
    local_state_->SetBoolean(prefs::kStabilityExitedCleanly, exited_cleanly);
    if (IsBeaconFileSupported()) {
      WriteBeaconFile(exited_cleanly);
    } else {
      // Schedule a Local State write on platforms that back the beacon value
      // using Local State rather than the beacon file.
      local_state_->CommitPendingWrite();
    }
  }

#if BUILDFLAG(IS_WIN)
  base::win::RegKey regkey;
  if (regkey.Create(HKEY_CURRENT_USER, backup_registry_key_.c_str(),
                    KEY_ALL_ACCESS) == ERROR_SUCCESS) {
    regkey.WriteValue(base::ASCIIToWide(prefs::kStabilityExitedCleanly).c_str(),
                      exited_cleanly ? 1u : 0u);
  }
#elif BUILDFLAG(IS_IOS)
  SetUserDefaultsBeacon(exited_cleanly);
#endif  // BUILDFLAG(IS_WIN)

<<<<<<< HEAD
  has_exited_cleanly_ = absl::make_optional(exited_cleanly);
}

#if BUILDFLAG(IS_WIN) || BUILDFLAG(IS_IOS)
absl::optional<bool> CleanExitBeacon::ExitedCleanly() {
=======
  has_exited_cleanly_ = std::make_optional(exited_cleanly);
}

#if BUILDFLAG(IS_WIN) || BUILDFLAG(IS_IOS)
std::optional<bool> CleanExitBeacon::ExitedCleanly() {
>>>>>>> 626889fb
#if BUILDFLAG(IS_WIN)
  base::win::RegKey regkey;
  DWORD value = 0u;
  if (regkey.Open(HKEY_CURRENT_USER, backup_registry_key_.c_str(),
                  KEY_ALL_ACCESS) == ERROR_SUCCESS &&
      regkey.ReadValueDW(
          base::ASCIIToWide(prefs::kStabilityExitedCleanly).c_str(), &value) ==
          ERROR_SUCCESS) {
    return value ? true : false;
  }
<<<<<<< HEAD
  return absl::nullopt;
=======
  return std::nullopt;
>>>>>>> 626889fb
#endif  // BUILDFLAG(IS_WIN)
#if BUILDFLAG(IS_IOS)
  if (HasUserDefaultsBeacon())
    return GetUserDefaultsBeacon();
<<<<<<< HEAD
  return absl::nullopt;
=======
  return std::nullopt;
>>>>>>> 626889fb
#endif  // BUILDFLAG(IS_IOS)
}
#endif  // BUILDFLAG(IS_WIN) || BUILDFLAG(IS_IOS)

void CleanExitBeacon::UpdateLastLiveTimestamp() {
  local_state_->SetTime(prefs::kStabilityBrowserLastLiveTimeStamp,
                        base::Time::Now());
<<<<<<< HEAD
}

const base::FilePath CleanExitBeacon::GetUserDataDirForTesting() const {
  return user_data_dir_;
}

=======
}

const base::FilePath CleanExitBeacon::GetUserDataDirForTesting() const {
  return user_data_dir_;
}

>>>>>>> 626889fb
base::FilePath CleanExitBeacon::GetBeaconFilePathForTesting() const {
  return beacon_file_path_;
}

// static
void CleanExitBeacon::RegisterPrefs(PrefRegistrySimple* registry) {
  registry->RegisterBooleanPref(prefs::kStabilityExitedCleanly, true);

  registry->RegisterTimePref(prefs::kStabilityBrowserLastLiveTimeStamp,
                             base::Time(), PrefRegistry::LOSSY_PREF);

  // This Variations-Safe-Mode-related pref is registered here rather than in
  // SafeSeedManager::RegisterPrefs() because the CleanExitBeacon is
  // responsible for incrementing this value. (See the comments in
  // MaybeIncrementCrashStreak() for more details.)
  registry->RegisterIntegerPref(kVariationsCrashStreak, 0);
}

// static
void CleanExitBeacon::EnsureCleanShutdown(PrefService* local_state) {
  if (!g_skip_clean_shutdown_steps)
    CHECK(local_state->GetBoolean(prefs::kStabilityExitedCleanly));
}

// static
void CleanExitBeacon::SetStabilityExitedCleanlyForTesting(
    PrefService* local_state,
    bool exited_cleanly) {
  local_state->SetBoolean(prefs::kStabilityExitedCleanly, exited_cleanly);
#if BUILDFLAG(IS_IOS)
  SetUserDefaultsBeacon(exited_cleanly);
#endif  // BUILDFLAG(IS_IOS)
}

// static
std::string CleanExitBeacon::CreateBeaconFileContentsForTesting(
    bool exited_cleanly,
    int crash_streak) {
<<<<<<< HEAD
  const std::string exited_cleanly_str = exited_cleanly ? "true" : "false";
=======
  const std::string exited_cleanly_str = base::ToString(exited_cleanly);
>>>>>>> 626889fb
  return base::StringPrintf(
      "{\n"
      "  \"user_experience_metrics.stability.exited_cleanly\":%s,\n"
      "  \"variations_crash_streak\":%s\n"
      "}",
      exited_cleanly_str.data(), base::NumberToString(crash_streak).data());
}

// static
void CleanExitBeacon::ResetStabilityExitedCleanlyForTesting(
    PrefService* local_state) {
  local_state->ClearPref(prefs::kStabilityExitedCleanly);
#if BUILDFLAG(IS_IOS)
  ResetUserDefaultsBeacon();
#endif  // BUILDFLAG(IS_IOS)
}

// static
void CleanExitBeacon::SkipCleanShutdownStepsForTesting() {
  g_skip_clean_shutdown_steps = true;
}

bool CleanExitBeacon::IsBeaconFileSupported() const {
  return !beacon_file_path_.empty();
}

void CleanExitBeacon::WriteBeaconFile(bool exited_cleanly) const {
  base::Value::Dict dict;
  dict.Set(prefs::kStabilityExitedCleanly, exited_cleanly);
  dict.Set(kVariationsCrashStreak,
           local_state_->GetInteger(kVariationsCrashStreak));

  std::string json_string;
  JSONStringValueSerializer serializer(&json_string);
  bool success = serializer.Serialize(dict);
  DCHECK(success);
  DCHECK(!json_string.empty());
  {
    base::ScopedAllowBlocking allow_io;
    success = base::WriteFile(beacon_file_path_, json_string);
  }
  base::UmaHistogramBoolean("Variations.ExtendedSafeMode.BeaconFileWrite",
                            success);
}

}  // namespace metrics<|MERGE_RESOLUTION|>--- conflicted
+++ resolved
@@ -5,10 +5,7 @@
 #include "components/metrics/clean_exit_beacon.h"
 
 #include <algorithm>
-<<<<<<< HEAD
-=======
 #include <cmath>
->>>>>>> 626889fb
 #include <memory>
 #include <utility>
 
@@ -24,10 +21,7 @@
 #include "base/path_service.h"
 #include "base/strings/string_number_conversions.h"
 #include "base/strings/stringprintf.h"
-<<<<<<< HEAD
-=======
 #include "base/strings/to_string.h"
->>>>>>> 626889fb
 #include "base/threading/thread_restrictions.h"
 #include "build/build_config.h"
 #include "components/metrics/metrics_pref_names.h"
@@ -38,10 +32,7 @@
 
 #if BUILDFLAG(IS_WIN)
 #include <windows.h>
-<<<<<<< HEAD
-=======
-
->>>>>>> 626889fb
+
 #include "base/strings/string_util_win.h"
 #include "base/strings/utf_string_conversions.h"
 #include "base/win/registry.h"
@@ -222,178 +213,6 @@
 const base::FilePath::CharType kCleanExitBeaconFilename[] =
     FILE_PATH_LITERAL("Variations");
 
-namespace {
-
-using ::variations::prefs::kVariationsCrashStreak;
-
-// Denotes whether Chrome should perform clean shutdown steps: signaling that
-// Chrome is exiting cleanly and then CHECKing that is has shutdown cleanly.
-// This may be modified by SkipCleanShutdownStepsForTesting().
-bool g_skip_clean_shutdown_steps = false;
-
-#if BUILDFLAG(IS_WIN) || BUILDFLAG(IS_IOS)
-// Records the the combined state of two distinct beacons' values in a
-// histogram.
-void RecordBeaconConsistency(
-    absl::optional<bool> beacon_file_beacon_value,
-    absl::optional<bool> platform_specific_beacon_value) {
-  CleanExitBeaconConsistency consistency =
-      CleanExitBeaconConsistency::kDirtyDirty;
-
-  if (!beacon_file_beacon_value) {
-    if (!platform_specific_beacon_value) {
-      consistency = CleanExitBeaconConsistency::kMissingMissing;
-    } else {
-      consistency = platform_specific_beacon_value.value()
-                        ? CleanExitBeaconConsistency::kMissingClean
-                        : CleanExitBeaconConsistency::kMissingDirty;
-    }
-  } else if (!platform_specific_beacon_value) {
-    consistency = beacon_file_beacon_value.value()
-                      ? CleanExitBeaconConsistency::kCleanMissing
-                      : CleanExitBeaconConsistency::kDirtyMissing;
-  } else if (beacon_file_beacon_value.value()) {
-    consistency = platform_specific_beacon_value.value()
-                      ? CleanExitBeaconConsistency::kCleanClean
-                      : CleanExitBeaconConsistency::kCleanDirty;
-  } else {
-    consistency = platform_specific_beacon_value.value()
-                      ? CleanExitBeaconConsistency::kDirtyClean
-                      : CleanExitBeaconConsistency::kDirtyDirty;
-  }
-  base::UmaHistogramEnumeration("UMA.CleanExitBeaconConsistency3", consistency);
-}
-#endif  // BUILDFLAG(IS_WIN) || BUILDFLAG(IS_IOS)
-
-// Increments kVariationsCrashStreak if |did_previous_session_exit_cleanly| is
-// false. Also, emits the crash streak to a histogram.
-//
-// If |beacon_file_contents| are given, then the beacon file is used to retrieve
-// the crash streak. Otherwise, |local_state| is used.
-void MaybeIncrementCrashStreak(bool did_previous_session_exit_cleanly,
-                               base::Value* beacon_file_contents,
-                               PrefService* local_state) {
-  int num_crashes;
-  if (beacon_file_contents) {
-    absl::optional<int> crash_streak =
-        beacon_file_contents->GetDict().FindInt(kVariationsCrashStreak);
-    // Any contents without the key should have been rejected by
-    // MaybeGetFileContents().
-    DCHECK(crash_streak);
-    num_crashes = crash_streak.value();
-  } else {
-    // TODO(crbug/1341087): Consider not falling back to Local State for clients
-    // on platforms that support the beacon file.
-    num_crashes = local_state->GetInteger(kVariationsCrashStreak);
-  }
-
-  if (!did_previous_session_exit_cleanly) {
-    // Increment the crash streak if the previous session crashed. Note that the
-    // streak is not cleared if the previous run didn’t crash. Instead, it’s
-    // incremented on each crash until Chrome is able to successfully fetch a
-    // new seed. This way, a seed update that mostly destabilizes Chrome still
-    // results in a fallback to Variations Safe Mode.
-    //
-    // The crash streak is incremented here rather than in a variations-related
-    // class for two reasons. First, the crash streak depends on whether Chrome
-    // exited cleanly in the last session, which is first checked via
-    // CleanExitBeacon::Initialize(). Second, if the crash streak were updated
-    // in another function, any crash between beacon initialization and the
-    // other function might cause the crash streak to not be to incremented.
-    // "Might" because the updated crash streak also needs to be persisted to
-    // disk. A consequence of failing to increment the crash streak is that
-    // Chrome might undercount or be completely unaware of repeated crashes
-    // early on in startup.
-    ++num_crashes;
-    // For platforms that use the beacon file, the crash streak is written
-    // synchronously to disk later on in startup via
-    // MaybeExtendVariationsSafeMode() and WriteBeaconFile(). The crash streak
-    // is intentionally not written to the beacon file here. If the beacon file
-    // indicates that Chrome failed to exit cleanly, then Chrome got at
-    // least as far as MaybeExtendVariationsSafeMode(), which is during the
-    // PostEarlyInitialization stage when native code is being synchronously
-    // executed. Chrome should also be able to reach that point in this session.
-    //
-    // For platforms that do not use the beacon file, the crash streak is
-    // scheduled to be written to disk later on in startup. At the latest, this
-    // is done when a Local State write is scheduled via WriteBeaconFile(). A
-    // write is not scheduled here for three reasons.
-    //
-    // 1. It is an expensive operation.
-    // 2. Android WebLayer (one of the two platforms that does not use the
-    //    beacon file) did not appear to benefit from scheduling the write. See
-    //    crbug/1341850 for details.
-    // 3. Android WebView (the other beacon-file-less platform) has its own
-    //    Variations Safe Mode mechanism and does not need the crash streak.
-    local_state->SetInteger(kVariationsCrashStreak, num_crashes);
-  }
-  base::UmaHistogramSparse("Variations.SafeMode.Streak.Crashes",
-                           std::clamp(num_crashes, 0, 100));
-}
-
-// Records |file_state| in a histogram.
-void RecordBeaconFileState(BeaconFileState file_state) {
-  base::UmaHistogramEnumeration(
-      "Variations.ExtendedSafeMode.BeaconFileStateAtStartup", file_state);
-}
-
-// Returns the contents of the file at |beacon_file_path| if the following
-// conditions are all true. Otherwise, returns nullptr.
-//
-// 1. The file path is non-empty.
-// 2. The file exists.
-// 3. The file is successfully read.
-// 4. The file contents are in the expected format with the expected info.
-//
-// The file may not exist for the below reasons:
-//
-// 1. The file is unsupported on the platform.
-// 2. This is the first session after a client updates to or installs a Chrome
-//    version that uses the beacon file. The beacon file launched on desktop
-//    and iOS in M102 and on Android Chrome in M103.
-// 3. Android Chrome clients with only background sessions may never write a
-//    beacon file.
-// 4. A user may delete the file.
-std::unique_ptr<base::Value> MaybeGetFileContents(
-    const base::FilePath& beacon_file_path) {
-  if (beacon_file_path.empty())
-    return nullptr;
-
-  int error_code;
-  JSONFileValueDeserializer deserializer(beacon_file_path);
-  std::unique_ptr<base::Value> beacon_file_contents =
-      deserializer.Deserialize(&error_code, /*error_message=*/nullptr);
-
-  if (!beacon_file_contents) {
-    RecordBeaconFileState(BeaconFileState::kNotDeserializable);
-    base::UmaHistogramSparse(
-        "Variations.ExtendedSafeMode.BeaconFileDeserializationError",
-        error_code);
-    return nullptr;
-  }
-  if (!beacon_file_contents->is_dict() ||
-      beacon_file_contents->GetDict().empty()) {
-    RecordBeaconFileState(BeaconFileState::kMissingDictionary);
-    return nullptr;
-  }
-  const base::Value::Dict& beacon_dict = beacon_file_contents->GetDict();
-  if (!beacon_dict.FindInt(kVariationsCrashStreak)) {
-    RecordBeaconFileState(BeaconFileState::kMissingCrashStreak);
-    return nullptr;
-  }
-  if (!beacon_dict.FindBool(prefs::kStabilityExitedCleanly)) {
-    RecordBeaconFileState(BeaconFileState::kMissingBeacon);
-    return nullptr;
-  }
-  RecordBeaconFileState(BeaconFileState::kReadable);
-  return beacon_file_contents;
-}
-
-}  // namespace
-
-const base::FilePath::CharType kCleanExitBeaconFilename[] =
-    FILE_PATH_LITERAL("Variations");
-
 CleanExitBeacon::CleanExitBeacon(const std::wstring& backup_registry_key,
                                  const base::FilePath& user_data_dir,
                                  PrefService* local_state)
@@ -417,54 +236,6 @@
 
   std::unique_ptr<base::Value> beacon_file_contents =
       MaybeGetFileContents(beacon_file_path_);
-<<<<<<< HEAD
-
-  did_previous_session_exit_cleanly_ =
-      DidPreviousSessionExitCleanly(beacon_file_contents.get());
-
-  MaybeIncrementCrashStreak(did_previous_session_exit_cleanly_,
-                            beacon_file_contents.get(), local_state_);
-  initialized_ = true;
-}
-
-bool CleanExitBeacon::DidPreviousSessionExitCleanly(
-    base::Value* beacon_file_contents) {
-  if (!IsBeaconFileSupported())
-    return local_state_->GetBoolean(prefs::kStabilityExitedCleanly);
-
-  absl::optional<bool> beacon_file_beacon_value =
-      beacon_file_contents ? beacon_file_contents->GetDict().FindBool(
-                                 prefs::kStabilityExitedCleanly)
-                           : absl::nullopt;
-
-#if BUILDFLAG(IS_WIN) || BUILDFLAG(IS_IOS)
-  absl::optional<bool> backup_beacon_value = ExitedCleanly();
-  RecordBeaconConsistency(beacon_file_beacon_value, backup_beacon_value);
-#endif  // BUILDFLAG(IS_WIN) || BUILDFLAG(IS_IOS)
-
-#if BUILDFLAG(IS_IOS)
-  // TODO(crbug/1231106): For the time being, this is a no-op; i.e.,
-  // ShouldUseUserDefaultsBeacon() always returns false.
-  if (ShouldUseUserDefaultsBeacon())
-    return backup_beacon_value.value_or(true);
-#endif  // BUILDFLAG(IS_IOS)
-
-  return beacon_file_beacon_value.value_or(true);
-}
-
-bool CleanExitBeacon::IsExtendedSafeModeSupported() const {
-  // All platforms that support the beacon file mechanism also happen to support
-  // Extended Variations Safe Mode.
-  return IsBeaconFileSupported();
-}
-
-void CleanExitBeacon::WriteBeaconValue(bool exited_cleanly,
-                                       bool is_extended_safe_mode) {
-  DCHECK(initialized_);
-  if (g_skip_clean_shutdown_steps)
-    return;
-
-=======
 
   did_previous_session_exit_cleanly_ =
       DidPreviousSessionExitCleanly(beacon_file_contents.get());
@@ -511,7 +282,6 @@
   if (g_skip_clean_shutdown_steps)
     return;
 
->>>>>>> 626889fb
   UpdateLastLiveTimestamp();
 
   if (has_exited_cleanly_ && has_exited_cleanly_.value() == exited_cleanly) {
@@ -535,13 +305,8 @@
     DCHECK(!exited_cleanly);
     WriteBeaconFile(exited_cleanly);
   } else {
-<<<<<<< HEAD
-    // TODO(crbug/1341864): Stop updating |kStabilityExitedCleanly| on platforms
-    // that support the beacon file.
-=======
     // TODO(crbug.com/40851383): Stop updating |kStabilityExitedCleanly| on
     // platforms that support the beacon file.
->>>>>>> 626889fb
     local_state_->SetBoolean(prefs::kStabilityExitedCleanly, exited_cleanly);
     if (IsBeaconFileSupported()) {
       WriteBeaconFile(exited_cleanly);
@@ -563,19 +328,11 @@
   SetUserDefaultsBeacon(exited_cleanly);
 #endif  // BUILDFLAG(IS_WIN)
 
-<<<<<<< HEAD
-  has_exited_cleanly_ = absl::make_optional(exited_cleanly);
-}
-
-#if BUILDFLAG(IS_WIN) || BUILDFLAG(IS_IOS)
-absl::optional<bool> CleanExitBeacon::ExitedCleanly() {
-=======
   has_exited_cleanly_ = std::make_optional(exited_cleanly);
 }
 
 #if BUILDFLAG(IS_WIN) || BUILDFLAG(IS_IOS)
 std::optional<bool> CleanExitBeacon::ExitedCleanly() {
->>>>>>> 626889fb
 #if BUILDFLAG(IS_WIN)
   base::win::RegKey regkey;
   DWORD value = 0u;
@@ -586,20 +343,12 @@
           ERROR_SUCCESS) {
     return value ? true : false;
   }
-<<<<<<< HEAD
-  return absl::nullopt;
-=======
   return std::nullopt;
->>>>>>> 626889fb
 #endif  // BUILDFLAG(IS_WIN)
 #if BUILDFLAG(IS_IOS)
   if (HasUserDefaultsBeacon())
     return GetUserDefaultsBeacon();
-<<<<<<< HEAD
-  return absl::nullopt;
-=======
   return std::nullopt;
->>>>>>> 626889fb
 #endif  // BUILDFLAG(IS_IOS)
 }
 #endif  // BUILDFLAG(IS_WIN) || BUILDFLAG(IS_IOS)
@@ -607,21 +356,12 @@
 void CleanExitBeacon::UpdateLastLiveTimestamp() {
   local_state_->SetTime(prefs::kStabilityBrowserLastLiveTimeStamp,
                         base::Time::Now());
-<<<<<<< HEAD
 }
 
 const base::FilePath CleanExitBeacon::GetUserDataDirForTesting() const {
   return user_data_dir_;
 }
 
-=======
-}
-
-const base::FilePath CleanExitBeacon::GetUserDataDirForTesting() const {
-  return user_data_dir_;
-}
-
->>>>>>> 626889fb
 base::FilePath CleanExitBeacon::GetBeaconFilePathForTesting() const {
   return beacon_file_path_;
 }
@@ -660,11 +400,7 @@
 std::string CleanExitBeacon::CreateBeaconFileContentsForTesting(
     bool exited_cleanly,
     int crash_streak) {
-<<<<<<< HEAD
-  const std::string exited_cleanly_str = exited_cleanly ? "true" : "false";
-=======
   const std::string exited_cleanly_str = base::ToString(exited_cleanly);
->>>>>>> 626889fb
   return base::StringPrintf(
       "{\n"
       "  \"user_experience_metrics.stability.exited_cleanly\":%s,\n"
