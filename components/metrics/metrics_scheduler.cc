--- conflicted
+++ resolved
@@ -21,16 +21,9 @@
 }  // namespace
 
 MetricsScheduler::MetricsScheduler(const base::RepeatingClosure& task_callback,
-<<<<<<< HEAD
-                                   bool fast_startup_for_testing)
-    : task_callback_(task_callback),
-      interval_(base::Seconds(
-          fast_startup_for_testing ? 0 : kInitialIntervalSeconds)),
-=======
                                    bool fast_startup)
     : task_callback_(task_callback),
       interval_(base::Seconds(fast_startup ? 0 : kInitialIntervalSeconds)),
->>>>>>> 626889fb
       running_(false),
       callback_pending_(false) {}
 
