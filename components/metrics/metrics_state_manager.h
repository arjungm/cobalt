--- conflicted
+++ resolved
@@ -15,19 +15,11 @@
 #include "base/gtest_prod_util.h"
 #include "base/memory/raw_ptr.h"
 #include "base/metrics/field_trial.h"
-#include "build/chromeos_buildflags.h"
 #include "components/metrics/clean_exit_beacon.h"
 #include "components/metrics/client_info.h"
 #include "components/metrics/cloned_install_detector.h"
 #include "components/metrics/entropy_state.h"
 #include "components/variations/entropy_provider.h"
-<<<<<<< HEAD
-
-#if BUILDFLAG(IS_CHROMEOS_ASH)
-#include "components/metrics/structured/neutrino_logging.h"  // nogncheck
-#endif  // BUILDFLAG(IS_CHROMEOS_ASH)
-=======
->>>>>>> 626889fb
 
 class PrefService;
 class PrefRegistrySimple;
@@ -117,15 +109,10 @@
   // not opted in to metrics reporting.
   const std::string& client_id() const { return client_id_; }
 
-<<<<<<< HEAD
-  // Returns the low entropy source for this client.
-  int GetLowEntropySource();
-=======
   // Returns the low entropy sources for this client.
   int GetLowEntropySource();
   int GetOldLowEntropySource();
   int GetPseudoLowEntropySource();
->>>>>>> 626889fb
 
   // The CleanExitBeacon, used to determine whether the previous Chrome browser
   // session terminated gracefully.
@@ -176,10 +163,6 @@
   // before recording.
   void ForceClientIdCreation();
 
-  // Sets the external client id. Useful for callers that want explicit control
-  // of the next metrics client id.
-  void SetExternalClientId(const std::string& id);
-
   // Checks if this install was cloned or imaged from another machine. If a
   // clone is detected, resets the client id and low entropy source. This
   // should not be called more than once.
@@ -199,9 +182,6 @@
   // this method returns an entropy provider that has a high source of entropy,
   // partially based on the client ID or provisional client ID. Otherwise, it
   // only returns an entropy provider that is based on a low entropy source.
-<<<<<<< HEAD
-  std::unique_ptr<const variations::EntropyProviders> CreateEntropyProviders();
-=======
   //
   // When |enable_limited_entropy_mode| is true, a limited entropy
   // randomization source value will be generated for this client. This
@@ -210,7 +190,6 @@
   // removed (TODO(crbug.com/40948861)).
   std::unique_ptr<const variations::EntropyProviders> CreateEntropyProviders(
       bool enable_limited_entropy_mode);
->>>>>>> 626889fb
 
   ClonedInstallDetector* cloned_install_detector_for_testing() {
     return &cloned_install_detector_;
@@ -236,12 +215,7 @@
       StartupVisibility startup_visibility = StartupVisibility::kUnknown,
       EntropyParams entropy_params = {},
       StoreClientInfoCallback store_client_info = StoreClientInfoCallback(),
-<<<<<<< HEAD
-      LoadClientInfoCallback load_client_info = LoadClientInfoCallback(),
-      base::StringPiece external_client_id = base::StringPiece());
-=======
       LoadClientInfoCallback load_client_info = LoadClientInfoCallback());
->>>>>>> 626889fb
 
   // Registers local state prefs used by this class.
   static void RegisterPrefs(PrefRegistrySimple* registry);
@@ -292,17 +266,9 @@
     // Recorded when we are somehow missing the client ID in Local State, cache
     // and backup, so we promote the provisional client ID.
     kClientIdFromProvisionalId = 4,
-<<<<<<< HEAD
-    // Recorded when the client ID is passed in from external source.
-    // This is needed for Lacros since the client id is passed in from
-    // ash chrome.
-    kClientIdFromExternal = 5,
-    kMaxValue = kClientIdFromExternal,
-=======
     // Not recorded anymore.
     kClientIdFromExternalDeprecated = 5,
     kMaxValue = kClientIdFromExternalDeprecated,
->>>>>>> 626889fb
   };
 
   // Creates the MetricsStateManager with the given |local_state|. Uses
@@ -318,10 +284,6 @@
                       EntropyParams entropy_params,
                       StartupVisibility startup_visibility,
                       StoreClientInfoCallback store_client_info,
-<<<<<<< HEAD
-                      LoadClientInfoCallback load_client_info,
-                      base::StringPiece external_client_id);
-=======
                       LoadClientInfoCallback load_client_info);
 
   // Returns the ClonedInstallDetector. This is useful in case we're checking
@@ -329,7 +291,6 @@
   // Marked as private (exposed selectively via friend classes) for the metrics
   // team to be able to control and monitor if/how this function gets called.
   const ClonedInstallDetector& GetClonedInstallDetector() const;
->>>>>>> 626889fb
 
   // Returns a MetricsStateManagerProvider instance and sets its
   // |log_normal_metric_state_.gen| with the provided random seed.
@@ -342,28 +303,17 @@
   // Loads the client info via |load_client_info_|.
   std::unique_ptr<ClientInfo> LoadClientInfo();
 
-<<<<<<< HEAD
+  // Gets the limited entropy randomization source. For clients that only use
+  // the low entropy source (e.g. Android Webview), this will return the empty
+  // string.
+  std::string_view GetLimitedEntropyRandomizationSource();
+
   // Returns the high entropy source for this client, which is composed of a
   // client ID and the low entropy source. This is intended to be unique for
   // each install. UMA must be enabled (and |client_id_| must be set) or
   // |kMetricsProvisionalClientID| must be set before calling this.
   std::string GetHighEntropySource();
 
-  // Returns the old low entropy source for this client.
-  int GetOldLowEntropySource();
-=======
-  // Gets the limited entropy randomization source. For clients that only use
-  // the low entropy source (e.g. Android Webview), this will return the empty
-  // string.
-  std::string_view GetLimitedEntropyRandomizationSource();
-
-  // Returns the high entropy source for this client, which is composed of a
-  // client ID and the low entropy source. This is intended to be unique for
-  // each install. UMA must be enabled (and |client_id_| must be set) or
-  // |kMetricsProvisionalClientID| must be set before calling this.
-  std::string GetHighEntropySource();
->>>>>>> 626889fb
-
   // Updates |entropy_source_returned_| with |type| iff the current value is
   // ENTROPY_SOURCE_NONE and logs the new value in a histogram.
   void UpdateEntropySourceReturnedValue(EntropySourceType type);
@@ -385,15 +335,6 @@
 
   bool ShouldGenerateProvisionalClientId(bool is_first_run);
 
-<<<<<<< HEAD
-#if BUILDFLAG(IS_CHROMEOS_ASH)
-  // Log to structured metrics when the client id is changed.
-  void LogClientIdChanged(metrics::structured::NeutrinoDevicesLocation location,
-                          std::string previous_client_id);
-#endif  // BUILDFLAG(IS_CHROMEOS_ASH)
-
-=======
->>>>>>> 626889fb
   // Whether an instance of this class exists. Used to enforce that there aren't
   // multiple instances of this class at a given time.
   static bool instance_exists_;
@@ -403,11 +344,7 @@
 
   // Weak pointer to an enabled state provider. Used to know whether the user
   // has consented to reporting, and if reporting should be done.
-<<<<<<< HEAD
-  raw_ptr<EnabledStateProvider, DanglingUntriaged> enabled_state_provider_;
-=======
   raw_ptr<EnabledStateProvider> enabled_state_provider_;
->>>>>>> 626889fb
 
   // Specified options for controlling trial randomization.
   const EntropyParams entropy_params_;
@@ -433,14 +370,6 @@
   // randomization.
   std::string initial_client_id_;
 
-<<<<<<< HEAD
-  // If not empty, use an external client id passed in from another browser as
-  // |client_id_|. This is needed for the Lacros browser where client id needs
-  // be passed in from ash chrome.
-  std::string external_client_id_;
-
-=======
->>>>>>> 626889fb
   // An instance of EntropyState for getting the entropy source values.
   EntropyState entropy_state_;
 
