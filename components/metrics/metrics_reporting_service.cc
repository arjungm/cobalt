// Copyright 2017 The Chromium Authors
// Use of this source code is governed by a BSD-style license that can be
// found in the LICENSE file.

// ReportingService specialized to report UMA metrics.

#include "components/metrics/metrics_reporting_service.h"

<<<<<<< HEAD
=======
#include <string_view>

>>>>>>> 626889fb
#include "base/functional/bind.h"
#include "base/functional/callback.h"
#include "base/metrics/histogram_functions.h"
#include "base/metrics/histogram_macros.h"
#include "components/metrics/metrics_logs_event_manager.h"
#include "components/metrics/metrics_pref_names.h"
#include "components/metrics/metrics_service_client.h"
<<<<<<< HEAD
#include "components/metrics/unsent_log_store_metrics_impl.h"
#include "components/metrics/url_constants.h"
=======
#include "components/metrics/server_urls.h"
#include "components/metrics/unsent_log_store_metrics_impl.h"
>>>>>>> 626889fb
#include "components/prefs/pref_registry_simple.h"

namespace metrics {

// static
void MetricsReportingService::RegisterPrefs(PrefRegistrySimple* registry) {
  ReportingService::RegisterPrefs(registry);
  MetricsLogStore::RegisterPrefs(registry);
}

MetricsReportingService::MetricsReportingService(
    MetricsServiceClient* client,
    PrefService* local_state,
    MetricsLogsEventManager* logs_event_manager_)
    : ReportingService(client,
                       local_state,
<<<<<<< HEAD
                       client->GetStorageLimits().max_ongoing_log_size,
=======
                       client->GetStorageLimits()
                           .ongoing_log_queue_limits.max_log_size_bytes,
>>>>>>> 626889fb
                       logs_event_manager_),
      metrics_log_store_(local_state,
                         client->GetStorageLimits(),
                         client->GetUploadSigningKey(),
                         logs_event_manager_) {}

<<<<<<< HEAD
MetricsReportingService::~MetricsReportingService() {}
=======
MetricsReportingService::~MetricsReportingService() = default;
>>>>>>> 626889fb

LogStore* MetricsReportingService::log_store() {
  return &metrics_log_store_;
}

GURL MetricsReportingService::GetUploadUrl() const {
  return client()->GetMetricsServerUrl();
}

GURL MetricsReportingService::GetInsecureUploadUrl() const {
  return client()->GetInsecureMetricsServerUrl();
}

std::string_view MetricsReportingService::upload_mime_type() const {
  return kMetricsMimeType;
}

MetricsLogUploader::MetricServiceType MetricsReportingService::service_type()
    const {
  return MetricsLogUploader::UMA;
}

void MetricsReportingService::LogActualUploadInterval(
    base::TimeDelta interval) {
  UMA_HISTOGRAM_CUSTOM_COUNTS("UMA.ActualLogUploadInterval",
                              interval.InMinutes(), 1,
                              base::Hours(12).InMinutes(), 50);
}

void MetricsReportingService::LogCellularConstraint(bool upload_canceled) {
  UMA_HISTOGRAM_BOOLEAN("UMA.LogUpload.Canceled.CellularConstraint",
                        upload_canceled);
}

void MetricsReportingService::LogResponseOrErrorCode(int response_code,
                                                     int error_code,
                                                     bool was_https) {
  if (was_https) {
    base::UmaHistogramSparse("UMA.LogUpload.ResponseOrErrorCode",
                             response_code >= 0 ? response_code : error_code);
  } else {
    base::UmaHistogramSparse("UMA.LogUpload.ResponseOrErrorCode.HTTP",
                             response_code >= 0 ? response_code : error_code);
  }
}

void MetricsReportingService::LogSuccessLogSize(size_t log_size) {
  UMA_HISTOGRAM_COUNTS_10000("UMA.LogSize.OnSuccess", log_size / 1024);
}

void MetricsReportingService::LogSuccessMetadata(
    const std::string& staged_log) {}

void MetricsReportingService::LogLargeRejection(size_t log_size) {}

}  // namespace metrics<|MERGE_RESOLUTION|>--- conflicted
+++ resolved
@@ -6,11 +6,8 @@
 
 #include "components/metrics/metrics_reporting_service.h"
 
-<<<<<<< HEAD
-=======
 #include <string_view>
 
->>>>>>> 626889fb
 #include "base/functional/bind.h"
 #include "base/functional/callback.h"
 #include "base/metrics/histogram_functions.h"
@@ -18,13 +15,8 @@
 #include "components/metrics/metrics_logs_event_manager.h"
 #include "components/metrics/metrics_pref_names.h"
 #include "components/metrics/metrics_service_client.h"
-<<<<<<< HEAD
-#include "components/metrics/unsent_log_store_metrics_impl.h"
-#include "components/metrics/url_constants.h"
-=======
 #include "components/metrics/server_urls.h"
 #include "components/metrics/unsent_log_store_metrics_impl.h"
->>>>>>> 626889fb
 #include "components/prefs/pref_registry_simple.h"
 
 namespace metrics {
@@ -41,23 +33,15 @@
     MetricsLogsEventManager* logs_event_manager_)
     : ReportingService(client,
                        local_state,
-<<<<<<< HEAD
-                       client->GetStorageLimits().max_ongoing_log_size,
-=======
                        client->GetStorageLimits()
                            .ongoing_log_queue_limits.max_log_size_bytes,
->>>>>>> 626889fb
                        logs_event_manager_),
       metrics_log_store_(local_state,
                          client->GetStorageLimits(),
                          client->GetUploadSigningKey(),
                          logs_event_manager_) {}
 
-<<<<<<< HEAD
-MetricsReportingService::~MetricsReportingService() {}
-=======
 MetricsReportingService::~MetricsReportingService() = default;
->>>>>>> 626889fb
 
 LogStore* MetricsReportingService::log_store() {
   return &metrics_log_store_;
