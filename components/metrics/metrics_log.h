--- conflicted
+++ resolved
@@ -13,24 +13,13 @@
 #include <memory>
 #include <optional>
 #include <string>
-<<<<<<< HEAD
-=======
 #include <string_view>
->>>>>>> 626889fb
 
 #include "base/functional/callback_forward.h"
 #include "base/memory/raw_ptr.h"
 #include "base/metrics/histogram_base.h"
-<<<<<<< HEAD
-#include "base/strings/string_piece_forward.h"
-#include "base/time/time.h"
-#include "build/chromeos_buildflags.h"
-#include "components/metrics/metrics_reporting_default_state.h"
-#include "third_party/abseil-cpp/absl/types/optional.h"
-=======
 #include "base/time/time.h"
 #include "components/metrics/metrics_reporting_default_state.h"
->>>>>>> 626889fb
 #include "third_party/metrics_proto/chrome_user_metrics_extension.pb.h"
 #include "third_party/metrics_proto/system_profile.pb.h"
 
@@ -47,13 +36,6 @@
 
 namespace metrics {
 
-<<<<<<< HEAD
-// Holds optional metadata associated with a log to be stored.
-struct LogMetadata {
-  LogMetadata();
-  LogMetadata(absl::optional<base::HistogramBase::Count> samples_count,
-              absl::optional<uint64_t> user_id);
-=======
 // This SourceType is saved in Local state by unsent_log_store.cc and entries
 // should not be renumbered.
 enum UkmLogSourceType {
@@ -68,21 +50,11 @@
   LogMetadata(std::optional<base::HistogramBase::Count32> samples_count,
               std::optional<uint64_t> user_id,
               std::optional<UkmLogSourceType> log_source_type);
->>>>>>> 626889fb
   LogMetadata(const LogMetadata& other);
   ~LogMetadata();
 
   // Adds |sample_count| to |samples_count|. If |samples_count| is empty, then
   // |sample_count| will populate |samples_count|.
-<<<<<<< HEAD
-  void AddSampleCount(base::HistogramBase::Count sample_count);
-
-  // The total number of samples in this log if applicable.
-  absl::optional<base::HistogramBase::Count> samples_count;
-
-  // User id associated with the log.
-  absl::optional<uint64_t> user_id;
-=======
   void AddSampleCount(base::HistogramBase::Count32 sample_count);
 
   // The total number of samples in this log if applicable.
@@ -93,7 +65,6 @@
 
   // For UKM logs, indicates the type of data.
   std::optional<UkmLogSourceType> log_source_type;
->>>>>>> 626889fb
 };
 
 class MetricsServiceClient;
@@ -105,11 +76,7 @@
 constexpr int kUserActionEventLimit = 5000;
 
 SystemProfileProto::InstallerPackage ToInstallerPackage(
-<<<<<<< HEAD
-    base::StringPiece installer_package_name);
-=======
     std::string_view installer_package_name);
->>>>>>> 626889fb
 }  // namespace internal
 
 class MetricsLog {
@@ -176,8 +143,6 @@
       const std::string& package_name,
       SystemProfileProto* system_profile);
 
-<<<<<<< HEAD
-=======
 #if BUILDFLAG(IS_ANDROID) || BUILDFLAG(IS_IOS)
   // Increments the global foreground/background ID. Must be called on the main
   // thread.
@@ -193,7 +158,6 @@
   // Sets the creation source for this log.
   void SetLogCreationType(ChromeUserMetricsExtension::LogType log_type);
 
->>>>>>> 626889fb
   // Assign a unique record id to this log.
   void AssignRecordId(PrefService* local_state);
 
@@ -224,18 +188,6 @@
   void RecordPreviousSessionData(DelegatingProvider* delegating_provider,
                                  PrefService* local_state);
 
-<<<<<<< HEAD
-  // Populates the log with data about the current session. The uptimes are used
-  // to populate the log with info about how long Chrome has been running.
-  // |delegating_provider| forwards the call to provide data to registered
-  // MetricsProviders. |local_state| is used to schedule a write because a side
-  // effect of providing some data is updating Local State prefs.
-  void RecordCurrentSessionData(base::TimeDelta incremental_uptime,
-                                base::TimeDelta uptime,
-                                DelegatingProvider* delegating_provider,
-                                PrefService* local_state);
-
-=======
   // Populates the log with data about the current session.
   // |delegating_provider| forwards the call to provide data to registered
   // MetricsProviders. |local_state| is used to schedule a write because a side
@@ -249,20 +201,11 @@
   ChromeUserMetricsExtension::RealLocalTime GetCurrentClockTime(
       bool record_time_zone);
 
->>>>>>> 626889fb
   // Finalizes the log. Calling this function will make a call to CloseLog().
   // |truncate_events| determines whether user action and omnibox data within
   // the log should be trimmed/truncated (for bandwidth concerns).
   // |current_app_version| is the current version of the application, and is
   // used to determine whether the log data was obtained in a previous version.
-<<<<<<< HEAD
-  // The serialized proto of the finalized log will be written to |encoded_log|.
-  void FinalizeLog(bool truncate_events,
-                   const std::string& current_app_version,
-                   std::string* encoded_log);
-
-#if BUILDFLAG(IS_CHROMEOS_ASH)
-=======
   // |close_time| is roughly the current time -- it is provided as a param
   // since computing the current time can sometimes only be done on the main
   // thread, and this method may be called on a background thread. The
@@ -274,7 +217,6 @@
       std::string* encoded_log);
 
 #if BUILDFLAG(IS_CHROMEOS)
->>>>>>> 626889fb
   // Assigns a user ID to the log. This should be called immediately after
   // consotruction if it should be applied.
   void SetUserId(const std::string& user_id);
