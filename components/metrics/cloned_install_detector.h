// Copyright 2014 The Chromium Authors
// Use of this source code is governed by a BSD-style license that can be
// found in the LICENSE file.

#ifndef COMPONENTS_METRICS_CLONED_INSTALL_DETECTOR_H_
#define COMPONENTS_METRICS_CLONED_INSTALL_DETECTOR_H_

#include "base/callback_list.h"
#include "base/functional/callback_forward.h"
#include "base/gtest_prod_util.h"
#include "base/memory/weak_ptr.h"

class PrefRegistrySimple;
class PrefService;

namespace metrics {

<<<<<<< HEAD
// A struct that holds cloned install related fields in prefs that need to be
// reported in the system_profile.
struct ClonedInstallInfo {
=======
class MachineIdProvider;

// A struct that holds cloned install related fields in prefs that need to be
// reported in the system_profile.
struct ClonedInstallInfo {
  // The start of the latest session during which the install was detected as
  // cloned.
  int64_t last_detection_timestamp;

>>>>>>> 626889fb
  int64_t last_reset_timestamp;
  int64_t first_reset_timestamp;
  int reset_count;
};

// A class for detecting if an install is cloned. It does this by detecting
// when the hardware running Chrome changes.
class ClonedInstallDetector {
 public:
  ClonedInstallDetector();

  ClonedInstallDetector(const ClonedInstallDetector&) = delete;
  ClonedInstallDetector& operator=(const ClonedInstallDetector&) = delete;

  virtual ~ClonedInstallDetector();

  // Posts a task to |task_runner| to generate a machine ID and store it to a
  // local state pref. If the newly generated ID is different than the
  // previously stored one, then the install is considered cloned. The ID is a
  // 24-bit value based off of machine characteristics. This value should never
  // be sent over the network.
  void CheckForClonedInstall(PrefService* local_state);

  static void RegisterPrefs(PrefRegistrySimple* registry);

  // Reads cloned install info fields from |local_state| and returns them in
  // a ClonedInstallInfo.
  static ClonedInstallInfo ReadClonedInstallInfo(PrefService* local_state);

  // Clears cloned install info fields from |local_state|.
  static void ClearClonedInstallInfo(PrefService* local_state);

  // Updates cloned install info fields in |local_state| on reset.
<<<<<<< HEAD
  static void RecordClonedInstallInfo(PrefService* local_state);
=======
  void RecordClonedInstallInfo(PrefService* local_state);
>>>>>>> 626889fb

  // Returns true for the whole session if we detected a cloned install during
  // the construction of a client id.
  bool ShouldResetClientIds(PrefService* local_state);

  // Returns true for the whole session if we detect a cloned install this
  // session.
  bool ClonedInstallDetectedInCurrentSession() const;

  // Adds a callback that is run if this install is detected as cloned during
  // this session. If this is called after the detection had already occurred,
  // the callback is run immediately.
  base::CallbackListSubscription AddOnClonedInstallDetectedCallback(
      base::OnceClosure callback);

  // Wrapper around SaveMachineId(). Used for testing in UKM (the tests cannot
  // be declared as friends since they live in a different namespace).
  void SaveMachineIdForTesting(PrefService* local_state,
                               const std::string& raw_id);

<<<<<<< HEAD
=======
  // Sets `machine_id_provider` as the global testing provider instance, that
  // gets used over the default ones used in prod.
  static void SetMachineIdProviderForTesting(
      MachineIdProvider* machine_id_provider);

>>>>>>> 626889fb
 private:
  FRIEND_TEST_ALL_PREFIXES(ClonedInstallDetectorTest, SaveId);
  FRIEND_TEST_ALL_PREFIXES(ClonedInstallDetectorTest, DetectClone);
  FRIEND_TEST_ALL_PREFIXES(ClonedInstallDetectorTest, ShouldResetClientIds);
  FRIEND_TEST_ALL_PREFIXES(ClonedInstallDetectorTest,
                           ClonedInstallDetectedInCurrentSession);
  FRIEND_TEST_ALL_PREFIXES(ClonedInstallDetectorTest,
                           ClonedInstallDetectedCallback);
  FRIEND_TEST_ALL_PREFIXES(MetricsStateManagerTest, CheckProviderResetIds);
<<<<<<< HEAD
  FRIEND_TEST_ALL_PREFIXES(MetricsServiceTestWithFeatures,
                           PurgeLogsOnClonedInstallDetected);
=======
  FRIEND_TEST_ALL_PREFIXES(MetricsServiceTest,
                           PurgeLogsOnClonedInstallDetected);

  // Converts `raw_id` into a 24-bit hash and stores the hash in `local_state`.
  // This function is called via a cross-thread, low priority posted task, and
  // `check_initiated_timestamp` corresponds to the time when the request to
  // check (get and then save) the machine ID was initiated. It will be written
  // to `local_state` if a machine ID mismatch is detected.
  void SaveMachineId(PrefService* local_state,
                     base::Time check_initiated_timestamp,
                     const std::string& raw_id);

  // Indicates that we detected a cloned install during the current session.
  bool detected_this_session_ = false;
>>>>>>> 626889fb

  // Indicates that we detected a cloned install during the construction of a
  // client id and should reset client ids as a result.
  bool should_reset_client_ids_ = false;

<<<<<<< HEAD
  // Indicates that we detected a cloned install during the current session.
  bool detected_this_session_ = false;

  // Indicates that we detected a cloned install during the construction of a
  // client id and should reset client ids as a result.
  bool should_reset_client_ids_ = false;

=======
>>>>>>> 626889fb
  base::OnceClosureList callback_list_;

  base::WeakPtrFactory<ClonedInstallDetector> weak_ptr_factory_{this};
};

}  // namespace metrics

#endif  // COMPONENTS_METRICS_CLONED_INSTALL_DETECTOR_H_<|MERGE_RESOLUTION|>--- conflicted
+++ resolved
@@ -15,11 +15,6 @@
 
 namespace metrics {
 
-<<<<<<< HEAD
-// A struct that holds cloned install related fields in prefs that need to be
-// reported in the system_profile.
-struct ClonedInstallInfo {
-=======
 class MachineIdProvider;
 
 // A struct that holds cloned install related fields in prefs that need to be
@@ -29,7 +24,6 @@
   // cloned.
   int64_t last_detection_timestamp;
 
->>>>>>> 626889fb
   int64_t last_reset_timestamp;
   int64_t first_reset_timestamp;
   int reset_count;
@@ -63,11 +57,7 @@
   static void ClearClonedInstallInfo(PrefService* local_state);
 
   // Updates cloned install info fields in |local_state| on reset.
-<<<<<<< HEAD
-  static void RecordClonedInstallInfo(PrefService* local_state);
-=======
   void RecordClonedInstallInfo(PrefService* local_state);
->>>>>>> 626889fb
 
   // Returns true for the whole session if we detected a cloned install during
   // the construction of a client id.
@@ -88,14 +78,11 @@
   void SaveMachineIdForTesting(PrefService* local_state,
                                const std::string& raw_id);
 
-<<<<<<< HEAD
-=======
   // Sets `machine_id_provider` as the global testing provider instance, that
   // gets used over the default ones used in prod.
   static void SetMachineIdProviderForTesting(
       MachineIdProvider* machine_id_provider);
 
->>>>>>> 626889fb
  private:
   FRIEND_TEST_ALL_PREFIXES(ClonedInstallDetectorTest, SaveId);
   FRIEND_TEST_ALL_PREFIXES(ClonedInstallDetectorTest, DetectClone);
@@ -105,10 +92,6 @@
   FRIEND_TEST_ALL_PREFIXES(ClonedInstallDetectorTest,
                            ClonedInstallDetectedCallback);
   FRIEND_TEST_ALL_PREFIXES(MetricsStateManagerTest, CheckProviderResetIds);
-<<<<<<< HEAD
-  FRIEND_TEST_ALL_PREFIXES(MetricsServiceTestWithFeatures,
-                           PurgeLogsOnClonedInstallDetected);
-=======
   FRIEND_TEST_ALL_PREFIXES(MetricsServiceTest,
                            PurgeLogsOnClonedInstallDetected);
 
@@ -123,22 +106,11 @@
 
   // Indicates that we detected a cloned install during the current session.
   bool detected_this_session_ = false;
->>>>>>> 626889fb
 
   // Indicates that we detected a cloned install during the construction of a
   // client id and should reset client ids as a result.
   bool should_reset_client_ids_ = false;
 
-<<<<<<< HEAD
-  // Indicates that we detected a cloned install during the current session.
-  bool detected_this_session_ = false;
-
-  // Indicates that we detected a cloned install during the construction of a
-  // client id and should reset client ids as a result.
-  bool should_reset_client_ids_ = false;
-
-=======
->>>>>>> 626889fb
   base::OnceClosureList callback_list_;
 
   base::WeakPtrFactory<ClonedInstallDetector> weak_ptr_factory_{this};
