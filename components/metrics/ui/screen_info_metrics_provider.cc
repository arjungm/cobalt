// Copyright 2015 The Chromium Authors
// Use of this source code is governed by a BSD-style license that can be
// found in the LICENSE file.

#include "components/metrics/ui/screen_info_metrics_provider.h"

#include <algorithm>

#include "build/build_config.h"
#include "third_party/metrics_proto/system_profile.pb.h"
#include "ui/display/display.h"
#include "ui/display/screen.h"

#if BUILDFLAG(IS_WIN)
#include <windows.h>
#endif

namespace metrics {

#if BUILDFLAG(IS_WIN)

namespace {

struct ScreenDPIInformation {
  double max_dpi_x;
  double max_dpi_y;
};

// Called once for each connected monitor.
BOOL CALLBACK GetMonitorDPICallback(HMONITOR, HDC hdc, LPRECT, LPARAM dwData) {
  const double kMillimetersPerInch = 25.4;
  ScreenDPIInformation* screen_info =
      reinterpret_cast<ScreenDPIInformation*>(dwData);
  // Size of screen, in mm.
  DWORD size_x = GetDeviceCaps(hdc, HORZSIZE);
  DWORD size_y = GetDeviceCaps(hdc, VERTSIZE);
  double dpi_x = (size_x > 0) ?
      GetDeviceCaps(hdc, HORZRES) / (size_x / kMillimetersPerInch) : 0;
  double dpi_y = (size_y > 0) ?
      GetDeviceCaps(hdc, VERTRES) / (size_y / kMillimetersPerInch) : 0;
  screen_info->max_dpi_x = std::max(dpi_x, screen_info->max_dpi_x);
  screen_info->max_dpi_y = std::max(dpi_y, screen_info->max_dpi_y);
  return TRUE;
}

void WriteScreenDPIInformationProto(SystemProfileProto::Hardware* hardware) {
  HDC desktop_dc = GetDC(nullptr);
  if (desktop_dc) {
    ScreenDPIInformation si = {0, 0};
    if (EnumDisplayMonitors(desktop_dc, nullptr, GetMonitorDPICallback,
                            reinterpret_cast<LPARAM>(&si))) {
      hardware->set_max_dpi_x(si.max_dpi_x);
      hardware->set_max_dpi_y(si.max_dpi_y);
    }
    ReleaseDC(GetDesktopWindow(), desktop_dc);
  }
}

}  // namespace

#endif  // BUILDFLAG(IS_WIN)

ScreenInfoMetricsProvider::ScreenInfoMetricsProvider() {
}

ScreenInfoMetricsProvider::~ScreenInfoMetricsProvider() {
}

void ScreenInfoMetricsProvider::ProvideSystemProfileMetrics(
    SystemProfileProto* system_profile_proto) {
  // This may be called before the screen info has been initialized, such as
  // when the persistent system profile gets filled in initially.
<<<<<<< HEAD
  const absl::optional<gfx::Size> display_size = GetScreenSize();
=======
  const std::optional<gfx::Size> display_size = GetScreenSize();
>>>>>>> 626889fb
  if (!display_size.has_value())
    return;

  SystemProfileProto::Hardware* hardware =
      system_profile_proto->mutable_hardware();

  hardware->set_primary_screen_width(display_size->width());
  hardware->set_primary_screen_height(display_size->height());
  hardware->set_primary_screen_scale_factor(GetScreenDeviceScaleFactor());
  hardware->set_screen_count(GetScreenCount());

#if BUILDFLAG(IS_WIN)
  WriteScreenDPIInformationProto(hardware);
#endif
}

<<<<<<< HEAD
absl::optional<gfx::Size> ScreenInfoMetricsProvider::GetScreenSize() const {
  auto* screen = display::Screen::GetScreen();
  if (!screen)
    return absl::nullopt;
  return absl::make_optional(screen->GetPrimaryDisplay().GetSizeInPixel());
=======
std::optional<gfx::Size> ScreenInfoMetricsProvider::GetScreenSize() const {
  auto* screen = display::Screen::GetScreen();
  if (!screen)
    return std::nullopt;
  return std::make_optional(screen->GetPrimaryDisplay().GetSizeInPixel());
>>>>>>> 626889fb
}

float ScreenInfoMetricsProvider::GetScreenDeviceScaleFactor() const {
  return display::Screen::GetScreen()
      ->GetPrimaryDisplay()
      .device_scale_factor();
}

int ScreenInfoMetricsProvider::GetScreenCount() const {
  return display::Screen::GetScreen()->GetNumDisplays();
}

}  // namespace metrics<|MERGE_RESOLUTION|>--- conflicted
+++ resolved
@@ -70,11 +70,7 @@
     SystemProfileProto* system_profile_proto) {
   // This may be called before the screen info has been initialized, such as
   // when the persistent system profile gets filled in initially.
-<<<<<<< HEAD
-  const absl::optional<gfx::Size> display_size = GetScreenSize();
-=======
   const std::optional<gfx::Size> display_size = GetScreenSize();
->>>>>>> 626889fb
   if (!display_size.has_value())
     return;
 
@@ -91,19 +87,11 @@
 #endif
 }
 
-<<<<<<< HEAD
-absl::optional<gfx::Size> ScreenInfoMetricsProvider::GetScreenSize() const {
-  auto* screen = display::Screen::GetScreen();
-  if (!screen)
-    return absl::nullopt;
-  return absl::make_optional(screen->GetPrimaryDisplay().GetSizeInPixel());
-=======
 std::optional<gfx::Size> ScreenInfoMetricsProvider::GetScreenSize() const {
   auto* screen = display::Screen::GetScreen();
   if (!screen)
     return std::nullopt;
   return std::make_optional(screen->GetPrimaryDisplay().GetSizeInPixel());
->>>>>>> 626889fb
 }
 
 float ScreenInfoMetricsProvider::GetScreenDeviceScaleFactor() const {
