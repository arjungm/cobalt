--- conflicted
+++ resolved
@@ -19,29 +19,17 @@
 
 class TestScreenInfoMetricsProvider : public ScreenInfoMetricsProvider {
  public:
-<<<<<<< HEAD
-  TestScreenInfoMetricsProvider() {}
-=======
   TestScreenInfoMetricsProvider() = default;
->>>>>>> 626889fb
 
   TestScreenInfoMetricsProvider(const TestScreenInfoMetricsProvider&) = delete;
   TestScreenInfoMetricsProvider& operator=(
       const TestScreenInfoMetricsProvider&) = delete;
 
-<<<<<<< HEAD
-  ~TestScreenInfoMetricsProvider() override {}
-
- private:
-  absl::optional<gfx::Size> GetScreenSize() const override {
-    return absl::make_optional(gfx::Size(kScreenWidth, kScreenHeight));
-=======
   ~TestScreenInfoMetricsProvider() override = default;
 
  private:
   std::optional<gfx::Size> GetScreenSize() const override {
     return std::make_optional(gfx::Size(kScreenWidth, kScreenHeight));
->>>>>>> 626889fb
   }
 
   float GetScreenDeviceScaleFactor() const override {
@@ -55,21 +43,13 @@
 
 class ScreenInfoMetricsProviderTest : public testing::Test {
  public:
-<<<<<<< HEAD
-  ScreenInfoMetricsProviderTest() {}
-=======
   ScreenInfoMetricsProviderTest() = default;
->>>>>>> 626889fb
 
   ScreenInfoMetricsProviderTest(const ScreenInfoMetricsProviderTest&) = delete;
   ScreenInfoMetricsProviderTest& operator=(
       const ScreenInfoMetricsProviderTest&) = delete;
 
-<<<<<<< HEAD
-  ~ScreenInfoMetricsProviderTest() override {}
-=======
   ~ScreenInfoMetricsProviderTest() override = default;
->>>>>>> 626889fb
 };
 
 TEST_F(ScreenInfoMetricsProviderTest, ProvideSystemProfileMetrics) {
