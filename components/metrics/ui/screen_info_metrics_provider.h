// Copyright 2015 The Chromium Authors
// Use of this source code is governed by a BSD-style license that can be
// found in the LICENSE file.

#ifndef COMPONENTS_METRICS_UI_SCREEN_INFO_METRICS_PROVIDER_H_
#define COMPONENTS_METRICS_UI_SCREEN_INFO_METRICS_PROVIDER_H_

<<<<<<< HEAD
=======
#include <optional>

>>>>>>> 626889fb
#include "components/metrics/metrics_provider.h"
#include "third_party/abseil-cpp/absl/types/optional.h"
#include "ui/gfx/geometry/size.h"

namespace metrics {

// ScreenInfoMetricsProvider provides metrics related to screen info.
class ScreenInfoMetricsProvider : public MetricsProvider {
 public:
  ScreenInfoMetricsProvider();

  ScreenInfoMetricsProvider(const ScreenInfoMetricsProvider&) = delete;
  ScreenInfoMetricsProvider& operator=(const ScreenInfoMetricsProvider&) =
      delete;

  ~ScreenInfoMetricsProvider() override;

  // MetricsProvider:
  void ProvideSystemProfileMetrics(
      SystemProfileProto* system_profile_proto) override;

 protected:
  // Exposed for the sake of mocking in test code.

  // Returns the screen size for the primary monitor if available.
<<<<<<< HEAD
  virtual absl::optional<gfx::Size> GetScreenSize() const;
=======
  virtual std::optional<gfx::Size> GetScreenSize() const;
>>>>>>> 626889fb

  // Returns the device scale factor for the primary monitor.
  virtual float GetScreenDeviceScaleFactor() const;

  // Returns the number of monitors the user is using.
  virtual int GetScreenCount() const;
};

}  // namespace metrics

#endif  // COMPONENTS_METRICS_UI_SCREEN_INFO_METRICS_PROVIDER_H_<|MERGE_RESOLUTION|>--- conflicted
+++ resolved
@@ -5,13 +5,9 @@
 #ifndef COMPONENTS_METRICS_UI_SCREEN_INFO_METRICS_PROVIDER_H_
 #define COMPONENTS_METRICS_UI_SCREEN_INFO_METRICS_PROVIDER_H_
 
-<<<<<<< HEAD
-=======
 #include <optional>
 
->>>>>>> 626889fb
 #include "components/metrics/metrics_provider.h"
-#include "third_party/abseil-cpp/absl/types/optional.h"
 #include "ui/gfx/geometry/size.h"
 
 namespace metrics {
@@ -35,11 +31,7 @@
   // Exposed for the sake of mocking in test code.
 
   // Returns the screen size for the primary monitor if available.
-<<<<<<< HEAD
-  virtual absl::optional<gfx::Size> GetScreenSize() const;
-=======
   virtual std::optional<gfx::Size> GetScreenSize() const;
->>>>>>> 626889fb
 
   // Returns the device scale factor for the primary monitor.
   virtual float GetScreenDeviceScaleFactor() const;
