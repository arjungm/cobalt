// Copyright 2012 The Chromium Authors
// Use of this source code is governed by a BSD-style license that can be
// found in the LICENSE file.
//
// A helper class that stays in sync with a preference (bool, int, real,
// string or filepath).  For example:
//
// class MyClass {
//  public:
//   MyClass(PrefService* prefs) {
//     my_string_.Init(prefs::kHomePage, prefs);
//   }
//  private:
//   StringPrefMember my_string_;
// };
//
// my_string_ should stay in sync with the prefs::kHomePage pref and will
// update if either the pref changes or if my_string_.SetValue is called.
//
// An optional observer can be passed into the Init method which can be used to
// notify MyClass of changes. Note that if you use SetValue(), the observer
// will not be notified.

#ifndef COMPONENTS_PREFS_PREF_MEMBER_H_
#define COMPONENTS_PREFS_PREF_MEMBER_H_

#include <string>
#include <vector>

#include "base/check.h"
#include "base/files/file_path.h"
#include "base/functional/bind.h"
#include "base/functional/callback_forward.h"
#include "base/memory/raw_ptr.h"
#include "base/memory/ref_counted.h"
#include "base/task/sequenced_task_runner.h"
#include "base/values.h"
#include "components/prefs/pref_observer.h"
#include "components/prefs/prefs_export.h"

class PrefService;

namespace subtle {

class COMPONENTS_PREFS_EXPORT PrefMemberBase : public PrefObserver {
 public:
  // Type of callback you can register if you need to know the name of
  // the pref that is changing.
  using NamedChangeCallback = base::RepeatingCallback<void(const std::string&)>;

  PrefService* prefs() { return prefs_; }
  const PrefService* prefs() const { return prefs_; }

 protected:
  class COMPONENTS_PREFS_EXPORT Internal
      : public base::RefCountedThreadSafe<Internal> {
   public:
    Internal();

    Internal(const Internal&) = delete;
    Internal& operator=(const Internal&) = delete;

    // Update the value, either by calling |UpdateValueInternal| directly
    // or by dispatching to the right sequence.
    // Takes ownership of |value|.
    void UpdateValue(base::Value* value,
                     bool is_managed,
                     bool is_user_modifiable,
                     bool is_default_value,
                     base::OnceClosure callback) const;

    void MoveToSequence(scoped_refptr<base::SequencedTaskRunner> task_runner);

    // See PrefMember<> for description.
    bool IsManaged() const { return is_managed_; }
    bool IsUserModifiable() const { return is_user_modifiable_; }
    bool IsDefaultValue() const { return is_default_value_; }

   protected:
    friend class base::RefCountedThreadSafe<Internal>;
    virtual ~Internal();

    void CheckOnCorrectSequence() const { DCHECK(IsOnCorrectSequence()); }

   private:
    // This method actually updates the value. It should only be called from
    // the sequence the PrefMember is on.
    virtual bool UpdateValueInternal(const base::Value& value) const = 0;

    bool IsOnCorrectSequence() const;

    scoped_refptr<base::SequencedTaskRunner> owning_task_runner_;
    mutable bool is_managed_ = false;
    mutable bool is_user_modifiable_ = false;
    mutable bool is_default_value_ = false;
  };

  PrefMemberBase();
  virtual ~PrefMemberBase();

  // See PrefMember<> for description.
  void Init(const std::string& pref_name,
            PrefService* prefs,
            const NamedChangeCallback& observer);
  void Init(const std::string& pref_name, PrefService* prefs);

  virtual void CreateInternal() const = 0;

  // See PrefMember<> for description.
  void Destroy();

  void MoveToSequence(scoped_refptr<base::SequencedTaskRunner> task_runner);

  // PrefObserver:
  void OnPreferenceChanged(PrefService* service,
                           std::string_view pref_name) override;

  void VerifyValuePrefName() const {
    DCHECK(!pref_name_.empty());
  }

  // This method is used to do the actual sync with the preference.
  // Note: it is logically const, because it doesn't modify the state
  // seen by the outside world. It is just doing a lazy load behind the scenes.
  void UpdateValueFromPref(base::OnceClosure callback) const;

  // Verifies the preference name, and lazily loads the preference value if
  // it hasn't been loaded yet.
  void VerifyPref() const;

  const std::string& pref_name() const { return pref_name_; }

  virtual Internal* internal() const = 0;

  // Used to allow registering plain base::RepeatingClosure callbacks.
  static void InvokeUnnamedCallback(const base::RepeatingClosure& callback,
                                    const std::string& pref_name);

 private:
  // Ordered the members to compact the class instance.
  std::string pref_name_;
  NamedChangeCallback observer_;
  raw_ptr<PrefService> prefs_;

 protected:
  bool setting_value_;
};

// This function implements StringListPrefMember::UpdateValue().
// It is exposed here for testing purposes.
bool COMPONENTS_PREFS_EXPORT PrefMemberVectorStringUpdate(
    const base::Value& value,
    std::vector<std::string>* string_vector);

}  // namespace subtle

template <typename ValueType>
class PrefMember : public subtle::PrefMemberBase {
 public:
  // Defer initialization to an Init method so it's easy to make this class be
  // a member variable.
<<<<<<< HEAD
  PrefMember() {}
=======
  PrefMember() = default;
>>>>>>> 626889fb

  PrefMember(const PrefMember&) = delete;
  PrefMember& operator=(const PrefMember&) = delete;

<<<<<<< HEAD
  virtual ~PrefMember() {}
=======
  ~PrefMember() override = default;
>>>>>>> 626889fb

  // Do the actual initialization of the class.  Use the two-parameter
  // version if you don't want any notifications of changes.  This
  // method should only be called on the UI thread.
  void Init(const std::string& pref_name,
            PrefService* prefs,
            const NamedChangeCallback& observer) {
    subtle::PrefMemberBase::Init(pref_name, prefs, observer);
  }
  void Init(const std::string& pref_name,
            PrefService* prefs,
            const base::RepeatingClosure& observer) {
    subtle::PrefMemberBase::Init(
        pref_name, prefs,
        base::BindRepeating(&PrefMemberBase::InvokeUnnamedCallback, observer));
  }
  void Init(const std::string& pref_name, PrefService* prefs) {
    subtle::PrefMemberBase::Init(pref_name, prefs);
  }

  // Unsubscribes the PrefMember from the PrefService. After calling this
  // function, the PrefMember may not be used any more on the UI thread.
  // Assuming |MoveToSequence| was previously called, |GetValue|, |IsManaged|,
  // and |IsUserModifiable| can still be called from the other sequence but
  // the results will no longer update from the PrefService.
  // This method should only be called on the UI thread.
  void Destroy() {
    subtle::PrefMemberBase::Destroy();
  }

  // Moves the PrefMember to another sequence, allowing read accesses from
  // there. Changes from the PrefService will be propagated asynchronously
  // via PostTask.
  // This method should only be used from the sequence the PrefMember is
  // currently on, which is the UI thread by default.
  void MoveToSequence(scoped_refptr<base::SequencedTaskRunner> task_runner) {
    subtle::PrefMemberBase::MoveToSequence(task_runner);
  }

  // Check whether the pref is managed, i.e. controlled externally through
  // enterprise configuration management (e.g. windows group policy). Returns
  // false for unknown prefs.
  // This method should only be used from the sequence the PrefMember is
  // currently on, which is the UI thread unless changed by |MoveToSequence|.
  bool IsManaged() const {
    VerifyPref();
    return internal_->IsManaged();
  }

  // Checks whether the pref can be modified by the user. This returns false
  // when the pref is managed by a policy or an extension, and when a command
  // line flag overrides the pref.
  // This method should only be used from the sequence the PrefMember is
  // currently on, which is the UI thread unless changed by |MoveToSequence|.
  bool IsUserModifiable() const {
    VerifyPref();
    return internal_->IsUserModifiable();
  }

  // Checks whether the pref is currently using its default value, and has not
  // been set by any higher-priority source (even with the same value). This
  // method should only be used from the sequence the PrefMember is currently
  // on, which is the UI thread unless changed by |MoveToSequence|.
  bool IsDefaultValue() const {
    VerifyPref();
    return internal_->IsDefaultValue();
  }

  // Retrieve the value of the member variable.
  // This method should only be used from the sequence the PrefMember is
  // currently on, which is the UI thread unless changed by |MoveToSequence|.
  ValueType GetValue() const {
    VerifyPref();
    return internal_->value();
  }

  // Provided as a convenience.
  ValueType operator*() const {
    return GetValue();
  }

  // Set the value of the member variable.
  // This method should only be called on the UI thread.
  void SetValue(const ValueType& value) {
    VerifyValuePrefName();
    setting_value_ = true;
    UpdatePref(value);
    setting_value_ = false;
  }

  // Returns the pref name.
  const std::string& GetPrefName() const {
    return pref_name();
  }

 private:
  class Internal : public subtle::PrefMemberBase::Internal {
   public:
    Internal() : value_(ValueType()) {}

    Internal(const Internal&) = delete;
    Internal& operator=(const Internal&) = delete;

    ValueType value() {
      CheckOnCorrectSequence();
      return value_;
    }

   protected:
    ~Internal() override = default;

    COMPONENTS_PREFS_EXPORT bool UpdateValueInternal(
        const base::Value& value) const override;

    // We cache the value of the pref so we don't have to keep walking the pref
    // tree.
    mutable ValueType value_;
  };

  Internal* internal() const override { return internal_.get(); }
  void CreateInternal() const override { internal_ = new Internal(); }

  // This method is used to do the actual sync with pref of the specified type.
  void COMPONENTS_PREFS_EXPORT UpdatePref(const ValueType& value);

  mutable scoped_refptr<Internal> internal_;
};

// Declaration of template specialization need to be repeated here
// specifically for each specialization (rather than just once above)
// or at least one of our compilers won't be happy in all cases.
// Specifically, it was failing on ChromeOS with a complaint about
// PrefMember<FilePath>::UpdateValueInternal not being defined when
// built in a chroot with the following parameters:
//
// FEATURES="noclean nostrip" USE="-chrome_debug -chrome_remoting
// -chrome_internal -chrome_pdf component_build"
// cros_chrome_make --board=${BOARD}
// --install --runhooks

template <>
COMPONENTS_PREFS_EXPORT void PrefMember<bool>::UpdatePref(const bool& value);

template <>
COMPONENTS_PREFS_EXPORT bool PrefMember<bool>::Internal::UpdateValueInternal(
    const base::Value& value) const;

template <>
COMPONENTS_PREFS_EXPORT void PrefMember<int>::UpdatePref(const int& value);

template <>
COMPONENTS_PREFS_EXPORT bool PrefMember<int>::Internal::UpdateValueInternal(
    const base::Value& value) const;

template <>
COMPONENTS_PREFS_EXPORT void
PrefMember<double>::UpdatePref(const double& value);

template <>
COMPONENTS_PREFS_EXPORT bool PrefMember<double>::Internal::UpdateValueInternal(
    const base::Value& value) const;

template <>
COMPONENTS_PREFS_EXPORT void PrefMember<std::string>::UpdatePref(
    const std::string& value);

template <>
COMPONENTS_PREFS_EXPORT bool
PrefMember<std::string>::Internal::UpdateValueInternal(
    const base::Value& value) const;

template <>
COMPONENTS_PREFS_EXPORT void PrefMember<base::FilePath>::UpdatePref(
    const base::FilePath& value);

template <>
COMPONENTS_PREFS_EXPORT bool
PrefMember<base::FilePath>::Internal::UpdateValueInternal(
    const base::Value& value) const;

template <>
COMPONENTS_PREFS_EXPORT void PrefMember<std::vector<std::string>>::UpdatePref(
    const std::vector<std::string>& value);

template <>
COMPONENTS_PREFS_EXPORT bool
PrefMember<std::vector<std::string>>::Internal::UpdateValueInternal(
    const base::Value& value) const;

typedef PrefMember<bool> BooleanPrefMember;
typedef PrefMember<int> IntegerPrefMember;
typedef PrefMember<double> DoublePrefMember;
typedef PrefMember<std::string> StringPrefMember;
typedef PrefMember<base::FilePath> FilePathPrefMember;
// This preference member is expensive for large string arrays.
typedef PrefMember<std::vector<std::string>> StringListPrefMember;

#endif  // COMPONENTS_PREFS_PREF_MEMBER_H_<|MERGE_RESOLUTION|>--- conflicted
+++ resolved
@@ -159,20 +159,12 @@
  public:
   // Defer initialization to an Init method so it's easy to make this class be
   // a member variable.
-<<<<<<< HEAD
-  PrefMember() {}
-=======
   PrefMember() = default;
->>>>>>> 626889fb
 
   PrefMember(const PrefMember&) = delete;
   PrefMember& operator=(const PrefMember&) = delete;
 
-<<<<<<< HEAD
-  virtual ~PrefMember() {}
-=======
   ~PrefMember() override = default;
->>>>>>> 626889fb
 
   // Do the actual initialization of the class.  Use the two-parameter
   // version if you don't want any notifications of changes.  This
