--- conflicted
+++ resolved
@@ -28,10 +28,6 @@
 namespace {
 
 const char kPrefName[] = "pref.name";
-<<<<<<< HEAD
-const char kStandaloneBrowserPref[] = "standalone_browser_pref";
-=======
->>>>>>> 626889fb
 
 }  // namespace
 
@@ -297,21 +293,13 @@
     SetLastWriteFlags(flags);
   }
 
-<<<<<<< HEAD
-  void SetValue(const std::string& key,
-=======
   void SetValue(std::string_view key,
->>>>>>> 626889fb
                 base::Value value,
                 uint32_t flags) override {
     SetLastWriteFlags(flags);
   }
 
-<<<<<<< HEAD
-  void SetValueSilently(const std::string& key,
-=======
   void SetValueSilently(std::string_view key,
->>>>>>> 626889fb
                         base::Value value,
                         uint32_t flags) override {
     SetLastWriteFlags(flags);
@@ -376,12 +364,7 @@
        PrefRegistry::LOSSY_PREF | kCustomRegistrationFlag,
        WriteablePrefStore::LOSSY_PREF_WRITE_FLAG}};
 
-<<<<<<< HEAD
-  for (size_t i = 0; i < std::size(kRegistrationToWriteFlags); ++i) {
-    RegistrationToWriteFlags entry = kRegistrationToWriteFlags[i];
-=======
   for (const RegistrationToWriteFlags& entry : kRegistrationToWriteFlags) {
->>>>>>> 626889fb
     registry->RegisterDictionaryPref(entry.pref_name,
                                      entry.registration_flags);
 
@@ -497,61 +480,4 @@
   observer_.Expect(kName, &empty);
   prefs_.Set(kName, empty);
   Mock::VerifyAndClearExpectations(&observer_);
-<<<<<<< HEAD
-}
-
-class PrefStandaloneBrowserPrefsTest : public testing::Test {
- protected:
-  PrefStandaloneBrowserPrefsTest()
-      : user_pref_store_(base::MakeRefCounted<TestingPrefStore>()),
-        standalone_browser_pref_store_(
-            base::MakeRefCounted<TestingPrefStore>()),
-        pref_registry_(base::MakeRefCounted<PrefRegistrySimple>()) {}
-
-  ~PrefStandaloneBrowserPrefsTest() override = default;
-
-  void SetUp() override {
-    auto pref_notifier = std::make_unique<PrefNotifierImpl>();
-    auto pref_value_store = std::make_unique<PrefValueStore>(
-        nullptr /* managed_prefs */, nullptr /* supervised_user_prefs */,
-        nullptr /* extension_prefs */, standalone_browser_pref_store_.get(),
-        new TestingPrefStore(), user_pref_store_.get(),
-        nullptr /* recommended_prefs */, pref_registry_->defaults().get(),
-        pref_notifier.get());
-    pref_service_ = std::make_unique<PrefService>(
-        std::move(pref_notifier), std::move(pref_value_store), user_pref_store_,
-        standalone_browser_pref_store_, pref_registry_, base::DoNothing(),
-        false);
-    pref_registry_->RegisterIntegerPref(kStandaloneBrowserPref, 4);
-  }
-
-  std::unique_ptr<PrefService> pref_service_;
-  scoped_refptr<TestingPrefStore> user_pref_store_;
-  scoped_refptr<TestingPrefStore> standalone_browser_pref_store_;
-  scoped_refptr<PrefRegistrySimple> pref_registry_;
-};
-
-// Check that the standalone browser pref store is correctly initialized,
-// written to, read, and has correct precedence.
-TEST_F(PrefStandaloneBrowserPrefsTest, CheckStandaloneBrowserPref) {
-  const PrefService::Preference* preference =
-      pref_service_->FindPreference(kStandaloneBrowserPref);
-  EXPECT_TRUE(preference->IsDefaultValue());
-  EXPECT_EQ(base::Value(4), *(preference->GetValue()));
-  user_pref_store_->SetInteger(kStandaloneBrowserPref, 11);
-  EXPECT_EQ(base::Value(11), *(preference->GetValue()));
-  // The standalone_browser_pref_store has higher precedence.
-  standalone_browser_pref_store_->SetInteger(kStandaloneBrowserPref, 10);
-  ASSERT_EQ(base::Value(10), *(preference->GetValue()));
-  // Removing user_pref_store value shouldn't change the pref value.
-  user_pref_store_->RemoveValue(kStandaloneBrowserPref,
-                                WriteablePrefStore::DEFAULT_PREF_WRITE_FLAGS);
-  ASSERT_EQ(base::Value(10), *(preference->GetValue()));
-  // Now removing the standalone_browser_pref_store value should revert the
-  // value to default.
-  standalone_browser_pref_store_->RemoveValue(
-      kStandaloneBrowserPref, WriteablePrefStore::DEFAULT_PREF_WRITE_FLAGS);
-  EXPECT_EQ(base::Value(4), *(preference->GetValue()));
-=======
->>>>>>> 626889fb
 }