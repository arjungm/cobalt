// Copyright 2012 The Chromium Authors
// Use of this source code is governed by a BSD-style license that can be
// found in the LICENSE file.

#include "components/prefs/default_pref_store.h"

<<<<<<< HEAD
#include <string>
=======
#include <string_view>
>>>>>>> 626889fb
#include <utility>

#include "base/check.h"
#include "base/observer_list.h"
<<<<<<< HEAD
#include "base/strings/string_piece.h"
=======
>>>>>>> 626889fb

using base::Value;

DefaultPrefStore::DefaultPrefStore() = default;

<<<<<<< HEAD
bool DefaultPrefStore::GetValue(base::StringPiece key,
=======
bool DefaultPrefStore::GetValue(std::string_view key,
>>>>>>> 626889fb
                                const Value** result) const {
  return prefs_.GetValue(key, result);
}

base::Value::Dict DefaultPrefStore::GetValues() const {
  return prefs_.AsDict();
}

void DefaultPrefStore::AddObserver(PrefStore::Observer* observer) {
  observers_.AddObserver(observer);
}

void DefaultPrefStore::RemoveObserver(PrefStore::Observer* observer) {
  observers_.RemoveObserver(observer);
}

bool DefaultPrefStore::HasObservers() const {
  return !observers_.empty();
}

void DefaultPrefStore::SetDefaultValue(std::string_view key, Value value) {
  DCHECK(!GetValue(key, nullptr));
  prefs_.SetValue(key, std::move(value));
}

void DefaultPrefStore::ReplaceDefaultValue(std::string_view key, Value value) {
  DCHECK(GetValue(key, nullptr));
  bool notify = prefs_.SetValue(key, std::move(value));
  if (notify) {
    for (Observer& observer : observers_)
      observer.OnPrefValueChanged(key);
  }
}

DefaultPrefStore::const_iterator DefaultPrefStore::begin() const {
  return prefs_.begin();
}

DefaultPrefStore::const_iterator DefaultPrefStore::end() const {
  return prefs_.end();
}

DefaultPrefStore::~DefaultPrefStore() = default;<|MERGE_RESOLUTION|>--- conflicted
+++ resolved
@@ -4,29 +4,17 @@
 
 #include "components/prefs/default_pref_store.h"
 
-<<<<<<< HEAD
-#include <string>
-=======
 #include <string_view>
->>>>>>> 626889fb
 #include <utility>
 
 #include "base/check.h"
 #include "base/observer_list.h"
-<<<<<<< HEAD
-#include "base/strings/string_piece.h"
-=======
->>>>>>> 626889fb
 
 using base::Value;
 
 DefaultPrefStore::DefaultPrefStore() = default;
 
-<<<<<<< HEAD
-bool DefaultPrefStore::GetValue(base::StringPiece key,
-=======
 bool DefaultPrefStore::GetValue(std::string_view key,
->>>>>>> 626889fb
                                 const Value** result) const {
   return prefs_.GetValue(key, result);
 }
