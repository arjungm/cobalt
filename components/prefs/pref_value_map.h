--- conflicted
+++ resolved
@@ -10,10 +10,6 @@
 #include <string_view>
 #include <vector>
 
-<<<<<<< HEAD
-#include "base/strings/string_piece.h"
-=======
->>>>>>> 626889fb
 #include "base/values.h"
 #include "components/prefs/prefs_export.h"
 
@@ -34,13 +30,8 @@
   // Gets the value for `key` and stores it in `value`. Ownership remains with
   // the map. Returns true if a value is present. If not, `value` is not
   // touched.
-<<<<<<< HEAD
-  bool GetValue(base::StringPiece key, const base::Value** value) const;
-  bool GetValue(base::StringPiece key, base::Value** value);
-=======
   bool GetValue(std::string_view key, const base::Value** value) const;
   bool GetValue(std::string_view key, base::Value** value);
->>>>>>> 626889fb
 
   // Sets a new `value` for `key`. Returns true if the value changed.
   bool SetValue(std::string_view key, base::Value value);
@@ -52,13 +43,8 @@
   // Clears the map.
   void Clear();
 
-<<<<<<< HEAD
-  // Clear the preferences which start with |prefix|.
-  void ClearWithPrefix(const std::string& prefix);
-=======
   // Clear the preferences which start with `prefix`.
   void ClearWithPrefix(std::string_view prefix);
->>>>>>> 626889fb
 
   // Swaps the contents of two maps.
   void Swap(PrefValueMap* other);
