--- conflicted
+++ resolved
@@ -49,12 +49,6 @@
   // This marks the pref as "lossy". There is no strict time guarantee on when
   // a lossy pref will be persisted to permanent storage when it is modified.
   static constexpr PrefRegistrationFlags LOSSY_PREF = 1 << 8;
-<<<<<<< HEAD
-
-  // Registering a pref as public allows other services to access it.
-  static constexpr PrefRegistrationFlags PUBLIC = 1 << 9;
-=======
->>>>>>> 626889fb
 
   // Registering a pref as public allows other services to access it.
   static constexpr PrefRegistrationFlags PUBLIC = 1 << 9;
@@ -100,11 +94,6 @@
 
   // A map of pref name to a bitmask of PrefRegistrationFlags.
   PrefRegistrationFlagsMap registration_flags_;
-<<<<<<< HEAD
-
-  std::set<std::string> foreign_pref_keys_;
-=======
->>>>>>> 626889fb
 };
 
 #endif  // COMPONENTS_PREFS_PREF_REGISTRY_H_