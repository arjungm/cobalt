--- conflicted
+++ resolved
@@ -93,16 +93,6 @@
   scoped_refptr<TestingPrefStore> user_prefs_store() { return user_prefs_; }
 
  protected:
-<<<<<<< HEAD
-  TestingPrefServiceBase(TestingPrefStore* managed_prefs,
-                         TestingPrefStore* supervised_user_prefs,
-                         TestingPrefStore* extension_prefs,
-                         TestingPrefStore* standalone_browser_prefs,
-                         TestingPrefStore* user_prefs,
-                         TestingPrefStore* recommended_prefs,
-                         ConstructionPrefRegistry* pref_registry,
-                         PrefNotifierImpl* pref_notifier);
-=======
   TestingPrefServiceBase(
       scoped_refptr<TestingPrefStore> managed_prefs,
       scoped_refptr<TestingPrefStore> supervised_user_prefs,
@@ -112,7 +102,6 @@
       scoped_refptr<ConstructionPrefRegistry> pref_registry,
       // Takes ownership.
       PrefNotifierImpl* pref_notifier);
->>>>>>> 626889fb
 
  private:
   // Reads the value of the preference indicated by |path| from |pref_store|.
@@ -132,7 +121,6 @@
   scoped_refptr<TestingPrefStore> managed_prefs_;
   scoped_refptr<TestingPrefStore> supervised_user_prefs_;
   scoped_refptr<TestingPrefStore> extension_prefs_;
-  scoped_refptr<TestingPrefStore> standalone_browser_prefs_;
   scoped_refptr<TestingPrefStore> user_prefs_;
   scoped_refptr<TestingPrefStore> recommended_prefs_;
 };
@@ -158,22 +146,12 @@
 
 template <>
 TestingPrefServiceBase<PrefService, PrefRegistry>::TestingPrefServiceBase(
-<<<<<<< HEAD
-    TestingPrefStore* managed_prefs,
-    TestingPrefStore* supervised_user_prefs,
-    TestingPrefStore* extension_prefs,
-    TestingPrefStore* standalone_browser_prefs,
-    TestingPrefStore* user_prefs,
-    TestingPrefStore* recommended_prefs,
-    PrefRegistry* pref_registry,
-=======
     scoped_refptr<TestingPrefStore> managed_prefs,
     scoped_refptr<TestingPrefStore> supervised_user_prefs,
     scoped_refptr<TestingPrefStore> extension_prefs,
     scoped_refptr<TestingPrefStore> user_prefs,
     scoped_refptr<TestingPrefStore> recommended_prefs,
     scoped_refptr<PrefRegistry> pref_registry,
->>>>>>> 626889fb
     PrefNotifierImpl* pref_notifier);
 
 template<class SuperPrefService, class ConstructionPrefRegistry>
@@ -402,13 +380,8 @@
   supervised_user_prefs_->SetInitializationCompleted();
   extension_prefs_->SetInitializationCompleted();
   recommended_prefs_->SetInitializationCompleted();
-<<<<<<< HEAD
-  // |user_prefs_| and |standalone_browser_prefs_| are initialized in
-  // PrefService constructor so no need to set initialization status again.
-=======
   // |user_prefs_| is initialized in PrefService constructor so no need to set
   // initialization status again.
->>>>>>> 626889fb
 }
 
 #endif  // COMPONENTS_PREFS_TESTING_PREF_SERVICE_H_