// Copyright 2012 The Chromium Authors
// Use of this source code is governed by a BSD-style license that can be
// found in the LICENSE file.

#ifndef COMPONENTS_PREFS_PREF_REGISTRY_SIMPLE_H_
#define COMPONENTS_PREFS_PREF_REGISTRY_SIMPLE_H_

#include <stdint.h>

#include <memory>
#include <string_view>

#include "base/time/time.h"
#include "base/values.h"
#include "components/prefs/pref_registry.h"
#include "components/prefs/prefs_export.h"

namespace base {
class FilePath;
}

// A simple implementation of PrefRegistry.
class COMPONENTS_PREFS_EXPORT PrefRegistrySimple : public PrefRegistry {
 public:
  PrefRegistrySimple();

  PrefRegistrySimple(const PrefRegistrySimple&) = delete;
  PrefRegistrySimple& operator=(const PrefRegistrySimple&) = delete;

  // For each of these registration methods, |flags| is an optional bitmask of
  // PrefRegistrationFlags.
  void RegisterBooleanPref(std::string_view path,
                           bool default_value,
                           uint32_t flags = NO_REGISTRATION_FLAGS);

  void RegisterIntegerPref(std::string_view path,
                           int default_value,
                           uint32_t flags = NO_REGISTRATION_FLAGS);

  void RegisterDoublePref(std::string_view path,
                          double default_value,
                          uint32_t flags = NO_REGISTRATION_FLAGS);

  void RegisterStringPref(std::string_view path,
                          std::string_view default_value,
                          uint32_t flags = NO_REGISTRATION_FLAGS);

  void RegisterFilePathPref(std::string_view path,
                            const base::FilePath& default_value,
                            uint32_t flags = NO_REGISTRATION_FLAGS);

  void RegisterListPref(std::string_view path,
                        uint32_t flags = NO_REGISTRATION_FLAGS);

  void RegisterListPref(std::string_view path,
                        base::Value::List default_value,
                        uint32_t flags = NO_REGISTRATION_FLAGS);

<<<<<<< HEAD
  void RegisterListPref(const std::string& path,
                        base::Value::List default_value,
                        uint32_t flags = NO_REGISTRATION_FLAGS);

  void RegisterDictionaryPref(const std::string& path,
=======
  void RegisterDictionaryPref(std::string_view path,
>>>>>>> 626889fb
                              uint32_t flags = NO_REGISTRATION_FLAGS);

  void RegisterDictionaryPref(std::string_view path,
                              base::Value::Dict default_value,
                              uint32_t flags = NO_REGISTRATION_FLAGS);

<<<<<<< HEAD
  void RegisterDictionaryPref(const std::string& path,
                              base::Value::Dict default_value,
                              uint32_t flags = NO_REGISTRATION_FLAGS);

  void RegisterInt64Pref(const std::string& path,
=======
  void RegisterInt64Pref(std::string_view path,
>>>>>>> 626889fb
                         int64_t default_value,
                         uint32_t flags = NO_REGISTRATION_FLAGS);

  void RegisterUint64Pref(std::string_view path,
                          uint64_t default_value,
                          uint32_t flags = NO_REGISTRATION_FLAGS);

  void RegisterTimePref(std::string_view path,
                        base::Time default_value,
                        uint32_t flags = NO_REGISTRATION_FLAGS);

  void RegisterTimeDeltaPref(std::string_view path,
                             base::TimeDelta default_value,
                             uint32_t flags = NO_REGISTRATION_FLAGS);

 protected:
  ~PrefRegistrySimple() override;
};

#endif  // COMPONENTS_PREFS_PREF_REGISTRY_SIMPLE_H_<|MERGE_RESOLUTION|>--- conflicted
+++ resolved
@@ -56,30 +56,14 @@
                         base::Value::List default_value,
                         uint32_t flags = NO_REGISTRATION_FLAGS);
 
-<<<<<<< HEAD
-  void RegisterListPref(const std::string& path,
-                        base::Value::List default_value,
-                        uint32_t flags = NO_REGISTRATION_FLAGS);
-
-  void RegisterDictionaryPref(const std::string& path,
-=======
   void RegisterDictionaryPref(std::string_view path,
->>>>>>> 626889fb
                               uint32_t flags = NO_REGISTRATION_FLAGS);
 
   void RegisterDictionaryPref(std::string_view path,
                               base::Value::Dict default_value,
                               uint32_t flags = NO_REGISTRATION_FLAGS);
 
-<<<<<<< HEAD
-  void RegisterDictionaryPref(const std::string& path,
-                              base::Value::Dict default_value,
-                              uint32_t flags = NO_REGISTRATION_FLAGS);
-
-  void RegisterInt64Pref(const std::string& path,
-=======
   void RegisterInt64Pref(std::string_view path,
->>>>>>> 626889fb
                          int64_t default_value,
                          uint32_t flags = NO_REGISTRATION_FLAGS);
 
