// Copyright 2012 The Chromium Authors
// Use of this source code is governed by a BSD-style license that can be
// found in the LICENSE file.

#include "components/prefs/value_map_pref_store.h"

<<<<<<< HEAD
#include <algorithm>
#include <string>
#include <utility>

#include "base/observer_list.h"
#include "base/strings/string_piece.h"
=======
#include <string_view>
#include <utility>

#include "base/observer_list.h"
>>>>>>> 626889fb
#include "base/values.h"

ValueMapPrefStore::ValueMapPrefStore() = default;

<<<<<<< HEAD
bool ValueMapPrefStore::GetValue(base::StringPiece key,
=======
bool ValueMapPrefStore::GetValue(std::string_view key,
>>>>>>> 626889fb
                                 const base::Value** value) const {
  return prefs_.GetValue(key, value);
}

base::Value::Dict ValueMapPrefStore::GetValues() const {
  return prefs_.AsDict();
}

void ValueMapPrefStore::AddObserver(PrefStore::Observer* observer) {
  observers_.AddObserver(observer);
}

void ValueMapPrefStore::RemoveObserver(PrefStore::Observer* observer) {
  observers_.RemoveObserver(observer);
}

bool ValueMapPrefStore::HasObservers() const {
  return !observers_.empty();
}

void ValueMapPrefStore::SetValue(std::string_view key,
                                 base::Value value,
                                 uint32_t flags) {
  if (prefs_.SetValue(key, std::move(value))) {
    for (Observer& observer : observers_)
      observer.OnPrefValueChanged(key);
  }
}

void ValueMapPrefStore::RemoveValue(std::string_view key, uint32_t flags) {
  if (prefs_.RemoveValue(key)) {
    for (Observer& observer : observers_)
      observer.OnPrefValueChanged(key);
  }
}

bool ValueMapPrefStore::GetMutableValue(std::string_view key,
                                        base::Value** value) {
  return prefs_.GetValue(key, value);
}

void ValueMapPrefStore::ReportValueChanged(std::string_view key,
                                           uint32_t flags) {
  for (Observer& observer : observers_)
    observer.OnPrefValueChanged(key);
}

void ValueMapPrefStore::SetValueSilently(std::string_view key,
                                         base::Value value,
                                         uint32_t flags) {
  prefs_.SetValue(key, std::move(value));
}

ValueMapPrefStore::~ValueMapPrefStore() = default;

void ValueMapPrefStore::NotifyInitializationCompleted() {
  for (Observer& observer : observers_)
    observer.OnInitializationCompleted(true);
}

<<<<<<< HEAD
void ValueMapPrefStore::RemoveValuesByPrefixSilently(
    const std::string& prefix) {
=======
void ValueMapPrefStore::RemoveValuesByPrefixSilently(std::string_view prefix) {
>>>>>>> 626889fb
  prefs_.ClearWithPrefix(prefix);
}<|MERGE_RESOLUTION|>--- conflicted
+++ resolved
@@ -4,28 +4,15 @@
 
 #include "components/prefs/value_map_pref_store.h"
 
-<<<<<<< HEAD
-#include <algorithm>
-#include <string>
-#include <utility>
-
-#include "base/observer_list.h"
-#include "base/strings/string_piece.h"
-=======
 #include <string_view>
 #include <utility>
 
 #include "base/observer_list.h"
->>>>>>> 626889fb
 #include "base/values.h"
 
 ValueMapPrefStore::ValueMapPrefStore() = default;
 
-<<<<<<< HEAD
-bool ValueMapPrefStore::GetValue(base::StringPiece key,
-=======
 bool ValueMapPrefStore::GetValue(std::string_view key,
->>>>>>> 626889fb
                                  const base::Value** value) const {
   return prefs_.GetValue(key, value);
 }
@@ -86,11 +73,6 @@
     observer.OnInitializationCompleted(true);
 }
 
-<<<<<<< HEAD
-void ValueMapPrefStore::RemoveValuesByPrefixSilently(
-    const std::string& prefix) {
-=======
 void ValueMapPrefStore::RemoveValuesByPrefixSilently(std::string_view prefix) {
->>>>>>> 626889fb
   prefs_.ClearWithPrefix(prefix);
 }