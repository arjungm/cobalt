// Copyright 2012 The Chromium Authors
// Use of this source code is governed by a BSD-style license that can be
// found in the LICENSE file.

#include "components/prefs/overlay_user_pref_store.h"

#include <memory>
#include <ostream>
#include <string>
<<<<<<< HEAD
=======
#include <string_view>
>>>>>>> 626889fb
#include <utility>

#include "base/memory/ptr_util.h"
#include "base/memory/raw_ptr.h"
#include "base/observer_list.h"
<<<<<<< HEAD
#include "base/strings/string_piece.h"
=======
>>>>>>> 626889fb
#include "base/values.h"
#include "components/prefs/in_memory_pref_store.h"

// Allows us to monitor two pref stores and tell updates from them apart. It
// essentially mimics a Callback for the Observer interface (e.g. it allows
// binding additional arguments).
class OverlayUserPrefStore::ObserverAdapter : public PrefStore::Observer {
 public:
  ObserverAdapter(bool ephemeral, OverlayUserPrefStore* parent)
      : ephemeral_user_pref_store_(ephemeral), parent_(parent) {}

  // Methods of PrefStore::Observer.
  void OnPrefValueChanged(std::string_view key) override {
    parent_->OnPrefValueChanged(ephemeral_user_pref_store_, key);
  }
  void OnInitializationCompleted(bool succeeded) override {
    parent_->OnInitializationCompleted(ephemeral_user_pref_store_, succeeded);
  }

 private:
  // Is the update for the ephemeral?
  const bool ephemeral_user_pref_store_;
  const raw_ptr<OverlayUserPrefStore> parent_;
};

OverlayUserPrefStore::OverlayUserPrefStore(PersistentPrefStore* persistent)
    : OverlayUserPrefStore(new InMemoryPrefStore(), persistent) {}

OverlayUserPrefStore::OverlayUserPrefStore(PersistentPrefStore* ephemeral,
                                           PersistentPrefStore* persistent)
    : ephemeral_pref_store_observer_(
          std::make_unique<OverlayUserPrefStore::ObserverAdapter>(true, this)),
      persistent_pref_store_observer_(
          std::make_unique<OverlayUserPrefStore::ObserverAdapter>(false, this)),
      ephemeral_user_pref_store_(ephemeral),
      persistent_user_pref_store_(persistent) {
  DCHECK(ephemeral->IsInitializationComplete());
  ephemeral_user_pref_store_->AddObserver(ephemeral_pref_store_observer_.get());
  persistent_user_pref_store_->AddObserver(
      persistent_pref_store_observer_.get());
}

bool OverlayUserPrefStore::IsSetInOverlay(std::string_view key) const {
  return ephemeral_user_pref_store_->GetValue(key, nullptr);
}

void OverlayUserPrefStore::AddObserver(PrefStore::Observer* observer) {
  observers_.AddObserver(observer);
}

void OverlayUserPrefStore::RemoveObserver(PrefStore::Observer* observer) {
  observers_.RemoveObserver(observer);
}

bool OverlayUserPrefStore::HasObservers() const {
  return !observers_.empty();
}

bool OverlayUserPrefStore::IsInitializationComplete() const {
  return persistent_user_pref_store_->IsInitializationComplete() &&
         ephemeral_user_pref_store_->IsInitializationComplete();
}

<<<<<<< HEAD
bool OverlayUserPrefStore::GetValue(base::StringPiece key,
=======
bool OverlayUserPrefStore::GetValue(std::string_view key,
>>>>>>> 626889fb
                                    const base::Value** result) const {
  // If the |key| shall NOT be stored in the ephemeral store, there must not
  // be an entry.
  DCHECK(!ShallBeStoredInPersistent(key) ||
         !ephemeral_user_pref_store_->GetValue(key, nullptr));

  if (ephemeral_user_pref_store_->GetValue(key, result))
    return true;
  return persistent_user_pref_store_->GetValue(key, result);
}

base::Value::Dict OverlayUserPrefStore::GetValues() const {
  auto values = ephemeral_user_pref_store_->GetValues();
  auto persistent_values = persistent_user_pref_store_->GetValues();

  // Output |values| are read from |ephemeral_user_pref_store_| (in-memory
  // store). Then the values of preferences in |persistent_names_set_| are
  // overwritten by the content of |persistent_user_pref_store_| (the persistent
  // store).
  for (const auto& key : persistent_names_set_) {
<<<<<<< HEAD
    absl::optional<base::Value> out_value =
=======
    std::optional<base::Value> out_value =
>>>>>>> 626889fb
        persistent_values.ExtractByDottedPath(key);
    if (out_value.has_value()) {
      values.SetByDottedPath(key, std::move(*out_value));
    }
  }
  return values;
}

bool OverlayUserPrefStore::GetMutableValue(std::string_view key,
                                           base::Value** result) {
  if (ShallBeStoredInPersistent(key))
    return persistent_user_pref_store_->GetMutableValue(key, result);

  if (ephemeral_user_pref_store_->GetMutableValue(key, result))
    return true;

  // Try to create copy of persistent if the ephemeral does not contain a value.
  base::Value* persistent_value = nullptr;
  if (!persistent_user_pref_store_->GetMutableValue(key, &persistent_value))
    return false;

  ephemeral_user_pref_store_->SetValue(
      key, persistent_value->Clone(),
      WriteablePrefStore::DEFAULT_PREF_WRITE_FLAGS);
  ephemeral_user_pref_store_->GetMutableValue(key, result);
  return true;
}

void OverlayUserPrefStore::SetValue(std::string_view key,
                                    base::Value value,
                                    uint32_t flags) {
  if (ShallBeStoredInPersistent(key)) {
    persistent_user_pref_store_->SetValue(key, std::move(value), flags);
    return;
  }

  // TODO(crbug.com/40584094): If we always store in in-memory storage
  // and conditionally also stored in persistent one, we wouldn't have to do a
  // complex merge in GetValues().
  ephemeral_user_pref_store_->SetValue(key, std::move(value), flags);
}

void OverlayUserPrefStore::SetValueSilently(std::string_view key,
                                            base::Value value,
                                            uint32_t flags) {
  if (ShallBeStoredInPersistent(key)) {
    persistent_user_pref_store_->SetValueSilently(key, std::move(value), flags);
    return;
  }

  ephemeral_user_pref_store_->SetValueSilently(key, std::move(value), flags);
}

void OverlayUserPrefStore::RemoveValue(std::string_view key, uint32_t flags) {
  if (ShallBeStoredInPersistent(key)) {
    persistent_user_pref_store_->RemoveValue(key, flags);
    return;
  }

  ephemeral_user_pref_store_->RemoveValue(key, flags);
}

void OverlayUserPrefStore::RemoveValuesByPrefixSilently(
<<<<<<< HEAD
    const std::string& prefix) {
=======
    std::string_view prefix) {
>>>>>>> 626889fb
  NOTIMPLEMENTED();
}

bool OverlayUserPrefStore::ReadOnly() const {
  return false;
}

PersistentPrefStore::PrefReadError OverlayUserPrefStore::GetReadError() const {
  return PersistentPrefStore::PREF_READ_ERROR_NONE;
}

PersistentPrefStore::PrefReadError OverlayUserPrefStore::ReadPrefs() {
  // We do not read intentionally.
  OnInitializationCompleted(/* ephemeral */ false, true);
  return PersistentPrefStore::PREF_READ_ERROR_NONE;
}

void OverlayUserPrefStore::ReadPrefsAsync(
    ReadErrorDelegate* error_delegate_raw) {
  std::unique_ptr<ReadErrorDelegate> error_delegate(error_delegate_raw);
  // We do not read intentionally.
  OnInitializationCompleted(/* ephemeral */ false, true);
}

void OverlayUserPrefStore::CommitPendingWrite(
    base::OnceClosure reply_callback,
    base::OnceClosure synchronous_done_callback) {
  persistent_user_pref_store_->CommitPendingWrite(
      std::move(reply_callback), std::move(synchronous_done_callback));
  // We do not write our content intentionally.
}

void OverlayUserPrefStore::SchedulePendingLossyWrites() {
  persistent_user_pref_store_->SchedulePendingLossyWrites();
}

void OverlayUserPrefStore::ReportValueChanged(std::string_view key,
                                              uint32_t flags) {
  for (PrefStore::Observer& observer : observers_)
    observer.OnPrefValueChanged(key);
}

void OverlayUserPrefStore::RegisterPersistentPref(std::string_view key) {
  DCHECK(!key.empty()) << "Key is empty";
  DCHECK(persistent_names_set_.find(key) == persistent_names_set_.end())
      << "Key already registered: " << key;
<<<<<<< HEAD
  persistent_names_set_.insert(key);
=======
  persistent_names_set_.insert(std::string(key));
>>>>>>> 626889fb
}

void OverlayUserPrefStore::OnStoreDeletionFromDisk() {
  persistent_user_pref_store_->OnStoreDeletionFromDisk();
}

OverlayUserPrefStore::~OverlayUserPrefStore() {
  ephemeral_user_pref_store_->RemoveObserver(
      ephemeral_pref_store_observer_.get());
  persistent_user_pref_store_->RemoveObserver(
      persistent_pref_store_observer_.get());
}

void OverlayUserPrefStore::OnPrefValueChanged(bool ephemeral,
                                              std::string_view key) {
  if (ephemeral) {
    ReportValueChanged(key, DEFAULT_PREF_WRITE_FLAGS);
  } else {
    if (!ephemeral_user_pref_store_->GetValue(key, nullptr))
      ReportValueChanged(key, DEFAULT_PREF_WRITE_FLAGS);
  }
}

void OverlayUserPrefStore::OnInitializationCompleted(bool ephemeral,
                                                     bool succeeded) {
  if (!IsInitializationComplete())
    return;
  for (PrefStore::Observer& observer : observers_)
    observer.OnInitializationCompleted(succeeded);
}

bool OverlayUserPrefStore::ShallBeStoredInPersistent(
<<<<<<< HEAD
    base::StringPiece key) const {
=======
    std::string_view key) const {
>>>>>>> 626889fb
  return persistent_names_set_.find(key) != persistent_names_set_.end();
}

bool OverlayUserPrefStore::HasReadErrorDelegate() const {
  return persistent_user_pref_store_->HasReadErrorDelegate();
}<|MERGE_RESOLUTION|>--- conflicted
+++ resolved
@@ -7,19 +7,12 @@
 #include <memory>
 #include <ostream>
 #include <string>
-<<<<<<< HEAD
-=======
 #include <string_view>
->>>>>>> 626889fb
 #include <utility>
 
 #include "base/memory/ptr_util.h"
 #include "base/memory/raw_ptr.h"
 #include "base/observer_list.h"
-<<<<<<< HEAD
-#include "base/strings/string_piece.h"
-=======
->>>>>>> 626889fb
 #include "base/values.h"
 #include "components/prefs/in_memory_pref_store.h"
 
@@ -83,11 +76,7 @@
          ephemeral_user_pref_store_->IsInitializationComplete();
 }
 
-<<<<<<< HEAD
-bool OverlayUserPrefStore::GetValue(base::StringPiece key,
-=======
 bool OverlayUserPrefStore::GetValue(std::string_view key,
->>>>>>> 626889fb
                                     const base::Value** result) const {
   // If the |key| shall NOT be stored in the ephemeral store, there must not
   // be an entry.
@@ -108,11 +97,7 @@
   // overwritten by the content of |persistent_user_pref_store_| (the persistent
   // store).
   for (const auto& key : persistent_names_set_) {
-<<<<<<< HEAD
-    absl::optional<base::Value> out_value =
-=======
     std::optional<base::Value> out_value =
->>>>>>> 626889fb
         persistent_values.ExtractByDottedPath(key);
     if (out_value.has_value()) {
       values.SetByDottedPath(key, std::move(*out_value));
@@ -176,11 +161,7 @@
 }
 
 void OverlayUserPrefStore::RemoveValuesByPrefixSilently(
-<<<<<<< HEAD
-    const std::string& prefix) {
-=======
     std::string_view prefix) {
->>>>>>> 626889fb
   NOTIMPLEMENTED();
 }
 
@@ -227,11 +208,7 @@
   DCHECK(!key.empty()) << "Key is empty";
   DCHECK(persistent_names_set_.find(key) == persistent_names_set_.end())
       << "Key already registered: " << key;
-<<<<<<< HEAD
-  persistent_names_set_.insert(key);
-=======
   persistent_names_set_.insert(std::string(key));
->>>>>>> 626889fb
 }
 
 void OverlayUserPrefStore::OnStoreDeletionFromDisk() {
@@ -264,11 +241,7 @@
 }
 
 bool OverlayUserPrefStore::ShallBeStoredInPersistent(
-<<<<<<< HEAD
-    base::StringPiece key) const {
-=======
     std::string_view key) const {
->>>>>>> 626889fb
   return persistent_names_set_.find(key) != persistent_names_set_.end();
 }
 
