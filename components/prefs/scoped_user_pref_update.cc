// Copyright 2013 The Chromium Authors
// Use of this source code is governed by a BSD-style license that can be
// found in the LICENSE file.

#include "components/prefs/scoped_user_pref_update.h"

<<<<<<< HEAD
=======
#include <string_view>

#include "base/check_deref.h"
>>>>>>> 626889fb
#include "base/check_op.h"
#include "components/prefs/pref_notifier.h"
#include "components/prefs/pref_service.h"

<<<<<<< HEAD
// TODO(crbug.com/1419591): The following two can be removed after resolving
=======
// TODO(crbug.com/40895218): The following two can be removed after resolving
>>>>>>> 626889fb
// the problem.
#include "base/debug/crash_logging.h"
#include "base/debug/dump_without_crashing.h"
#include "base/types/cxx23_to_underlying.h"

namespace subtle {

ScopedUserPrefUpdateBase::ScopedUserPrefUpdateBase(PrefService* service,
                                                   std::string_view path)
    : service_(CHECK_DEREF(service)), path_(path) {
  DCHECK_CALLED_ON_VALID_SEQUENCE(service_->sequence_checker_);
}

ScopedUserPrefUpdateBase::~ScopedUserPrefUpdateBase() {
  DCHECK_CALLED_ON_VALID_SEQUENCE(sequence_checker_);
  Notify();
}

base::Value* ScopedUserPrefUpdateBase::GetValueOfType(base::Value::Type type) {
  DCHECK_CALLED_ON_VALID_SEQUENCE(sequence_checker_);
  if (!value_)
    value_ = service_->GetMutableUserPref(path_, type);
  if (!value_) {
<<<<<<< HEAD
    // TODO(crbug.com/1419591) This is unexpected, so let's collect some data.
=======
    // TODO(crbug.com/40895218) This is unexpected, so let's collect some data.
>>>>>>> 626889fb
    const PrefService::Preference* pref = service_->FindPreference(path_);
    SCOPED_CRASH_KEY_NUMBER(
        "ScopedUserPrefUpdate", "PrevServiceStatus",
        base::to_underlying(service_->GetInitializationStatus()));
    SCOPED_CRASH_KEY_STRING32("ScopedUserPrefUpdate", "FindPreference",
                              pref ? "Yes" : "No");
    SCOPED_CRASH_KEY_NUMBER("ScopedUserPrefUpdate", "Type",
                            pref ? base::to_underlying(pref->GetType()) : -1);
    base::debug::DumpWithoutCrashing();
  }
  return value_;
}

void ScopedUserPrefUpdateBase::Notify() {
  if (value_) {
    service_->ReportUserPrefChanged(path_);
    value_ = nullptr;
  }
}

}  // namespace subtle

base::Value::Dict& ScopedDictPrefUpdate::Get() {
  return GetValueOfType(base::Value::Type::DICT)->GetDict();
}

base::Value::List& ScopedListPrefUpdate::Get() {
  return GetValueOfType(base::Value::Type::LIST)->GetList();
}<|MERGE_RESOLUTION|>--- conflicted
+++ resolved
@@ -4,21 +4,14 @@
 
 #include "components/prefs/scoped_user_pref_update.h"
 
-<<<<<<< HEAD
-=======
 #include <string_view>
 
 #include "base/check_deref.h"
->>>>>>> 626889fb
 #include "base/check_op.h"
 #include "components/prefs/pref_notifier.h"
 #include "components/prefs/pref_service.h"
 
-<<<<<<< HEAD
-// TODO(crbug.com/1419591): The following two can be removed after resolving
-=======
 // TODO(crbug.com/40895218): The following two can be removed after resolving
->>>>>>> 626889fb
 // the problem.
 #include "base/debug/crash_logging.h"
 #include "base/debug/dump_without_crashing.h"
@@ -42,11 +35,7 @@
   if (!value_)
     value_ = service_->GetMutableUserPref(path_, type);
   if (!value_) {
-<<<<<<< HEAD
-    // TODO(crbug.com/1419591) This is unexpected, so let's collect some data.
-=======
     // TODO(crbug.com/40895218) This is unexpected, so let's collect some data.
->>>>>>> 626889fb
     const PrefService::Preference* pref = service_->FindPreference(path_);
     SCOPED_CRASH_KEY_NUMBER(
         "ScopedUserPrefUpdate", "PrevServiceStatus",
