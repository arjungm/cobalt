// Copyright 2016 The Chromium Authors
// Use of this source code is governed by a BSD-style license that can be
// found in the LICENSE file.

#include "components/prefs/in_memory_pref_store.h"

#include <memory>
#include <string>
<<<<<<< HEAD
#include <utility>

#include "base/observer_list.h"
#include "base/strings/string_piece.h"
=======
#include <string_view>
#include <utility>

#include "base/observer_list.h"
>>>>>>> 626889fb
#include "base/values.h"

InMemoryPrefStore::InMemoryPrefStore() = default;

InMemoryPrefStore::~InMemoryPrefStore() = default;

<<<<<<< HEAD
bool InMemoryPrefStore::GetValue(base::StringPiece key,
=======
bool InMemoryPrefStore::GetValue(std::string_view key,
>>>>>>> 626889fb
                                 const base::Value** value) const {
  return prefs_.GetValue(key, value);
}

base::Value::Dict InMemoryPrefStore::GetValues() const {
  return prefs_.AsDict();
}

bool InMemoryPrefStore::GetMutableValue(std::string_view key,
                                        base::Value** value) {
  return prefs_.GetValue(key, value);
}

void InMemoryPrefStore::AddObserver(PrefStore::Observer* observer) {
  observers_.AddObserver(observer);
}

void InMemoryPrefStore::RemoveObserver(PrefStore::Observer* observer) {
  observers_.RemoveObserver(observer);
}

bool InMemoryPrefStore::HasObservers() const {
  return !observers_.empty();
}

bool InMemoryPrefStore::IsInitializationComplete() const {
  return true;
}

void InMemoryPrefStore::SetValue(std::string_view key,
                                 base::Value value,
                                 uint32_t flags) {
  if (prefs_.SetValue(key, std::move(value)))
    ReportValueChanged(key, flags);
}

void InMemoryPrefStore::SetValueSilently(std::string_view key,
                                         base::Value value,
                                         uint32_t flags) {
  prefs_.SetValue(key, std::move(value));
}

void InMemoryPrefStore::RemoveValue(std::string_view key, uint32_t flags) {
  if (prefs_.RemoveValue(key))
    ReportValueChanged(key, flags);
}

<<<<<<< HEAD
void InMemoryPrefStore::RemoveValuesByPrefixSilently(
    const std::string& prefix) {
=======
void InMemoryPrefStore::RemoveValuesByPrefixSilently(std::string_view prefix) {
>>>>>>> 626889fb
  prefs_.ClearWithPrefix(prefix);
}

bool InMemoryPrefStore::ReadOnly() const {
  return false;
}

PersistentPrefStore::PrefReadError InMemoryPrefStore::GetReadError() const {
  return PersistentPrefStore::PREF_READ_ERROR_NONE;
}

PersistentPrefStore::PrefReadError InMemoryPrefStore::ReadPrefs() {
  return PersistentPrefStore::PREF_READ_ERROR_NONE;
}

void InMemoryPrefStore::ReadPrefsAsync(ReadErrorDelegate* error_delegate) {
  delete error_delegate;
}

void InMemoryPrefStore::ReportValueChanged(std::string_view key,
                                           uint32_t flags) {
  for (Observer& observer : observers_)
    observer.OnPrefValueChanged(key);
}

bool InMemoryPrefStore::IsInMemoryPrefStore() const {
  return true;
}

bool InMemoryPrefStore::HasReadErrorDelegate() const {
  return false;
}<|MERGE_RESOLUTION|>--- conflicted
+++ resolved
@@ -6,28 +6,17 @@
 
 #include <memory>
 #include <string>
-<<<<<<< HEAD
-#include <utility>
-
-#include "base/observer_list.h"
-#include "base/strings/string_piece.h"
-=======
 #include <string_view>
 #include <utility>
 
 #include "base/observer_list.h"
->>>>>>> 626889fb
 #include "base/values.h"
 
 InMemoryPrefStore::InMemoryPrefStore() = default;
 
 InMemoryPrefStore::~InMemoryPrefStore() = default;
 
-<<<<<<< HEAD
-bool InMemoryPrefStore::GetValue(base::StringPiece key,
-=======
 bool InMemoryPrefStore::GetValue(std::string_view key,
->>>>>>> 626889fb
                                  const base::Value** value) const {
   return prefs_.GetValue(key, value);
 }
@@ -75,12 +64,7 @@
     ReportValueChanged(key, flags);
 }
 
-<<<<<<< HEAD
-void InMemoryPrefStore::RemoveValuesByPrefixSilently(
-    const std::string& prefix) {
-=======
 void InMemoryPrefStore::RemoveValuesByPrefixSilently(std::string_view prefix) {
->>>>>>> 626889fb
   prefs_.ClearWithPrefix(prefix);
 }
 
