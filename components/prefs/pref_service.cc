--- conflicted
+++ resolved
@@ -12,15 +12,10 @@
 #include <algorithm>
 #include <map>
 #include <string>
-<<<<<<< HEAD
-#include <utility>
-
-=======
 #include <string_view>
 #include <utility>
 
 #include "base/check_deref.h"
->>>>>>> 626889fb
 #include "base/check_op.h"
 #include "base/debug/alias.h"
 #include "base/debug/dump_without_crashing.h"
@@ -28,41 +23,22 @@
 #include "base/functional/bind.h"
 #include "base/json/values_util.h"
 #include "base/location.h"
+#include "base/logging.h"
 #include "base/memory/ptr_util.h"
 #include "base/metrics/histogram.h"
 #include "base/notreached.h"
 #include "base/strings/string_number_conversions.h"
-#include "base/strings/string_piece.h"
 #include "base/strings/string_util.h"
 #include "base/task/sequenced_task_runner.h"
 #include "base/values.h"
-<<<<<<< HEAD
-#include "build/chromeos_buildflags.h"
-=======
->>>>>>> 626889fb
 #include "components/prefs/default_pref_store.h"
 #include "components/prefs/json_pref_store.h"
 #include "components/prefs/pref_notifier_impl.h"
 #include "components/prefs/pref_registry.h"
 
-<<<<<<< HEAD
-#if BUILDFLAG(IS_CHROMEOS_ASH)
-#include "components/prefs/value_map_pref_store.h"
-#endif
-
 #if BUILDFLAG(IS_ANDROID)
 #include "components/prefs/android/pref_service_android.h"
 #endif
-
-namespace {
-
-
-}  // namespace
-=======
-#if BUILDFLAG(IS_ANDROID)
-#include "components/prefs/android/pref_service_android.h"
-#endif
->>>>>>> 626889fb
 
 PrefService::PersistentPrefStoreLoadingObserver::
     PersistentPrefStoreLoadingObserver(PrefService* pref_service)
@@ -79,7 +55,6 @@
     std::unique_ptr<PrefNotifierImpl> pref_notifier,
     std::unique_ptr<PrefValueStore> pref_value_store,
     scoped_refptr<PersistentPrefStore> user_prefs,
-    scoped_refptr<PersistentPrefStore> standalone_browser_prefs,
     scoped_refptr<PrefRegistry> pref_registry,
     base::RepeatingCallback<void(PersistentPrefStore::PrefReadError)>
         read_error_callback,
@@ -87,7 +62,6 @@
     : pref_notifier_(std::move(pref_notifier)),
       pref_value_store_(std::move(pref_value_store)),
       user_pref_store_(std::move(user_prefs)),
-      standalone_browser_pref_store_(std::move(standalone_browser_prefs)),
       read_error_callback_(std::move(read_error_callback)),
       pref_registry_(std::move(pref_registry)),
       pref_store_observer_(
@@ -107,12 +81,6 @@
   // Remove observers. This could be necessary if this service is destroyed
   // before the prefs are fully loaded.
   user_pref_store_->RemoveObserver(pref_store_observer_.get());
-<<<<<<< HEAD
-  if (standalone_browser_pref_store_) {
-    standalone_browser_pref_store_->RemoveObserver(pref_store_observer_.get());
-  }
-=======
->>>>>>> 626889fb
 
   // TODO(crbug.com/942491, 946668, 945772) The following code collects
   // augments stack dumps created by ~PrefNotifierImpl() with information
@@ -134,13 +102,6 @@
     if (!user_pref_store_->IsInitializationComplete()) {
       user_pref_store_->ReadPrefs();
     }
-<<<<<<< HEAD
-    if (standalone_browser_pref_store_ &&
-        !standalone_browser_pref_store_->IsInitializationComplete()) {
-      standalone_browser_pref_store_->ReadPrefs();
-    }
-=======
->>>>>>> 626889fb
     CheckPrefsLoaded();
     return;
   }
@@ -150,57 +111,6 @@
   if (!user_pref_store_->IsInitializationComplete()) {
     user_pref_store_->AddObserver(pref_store_observer_.get());
     user_pref_store_->ReadPrefsAsync(nullptr);
-<<<<<<< HEAD
-  }
-
-  if (standalone_browser_pref_store_ &&
-      !standalone_browser_pref_store_->IsInitializationComplete()) {
-    standalone_browser_pref_store_->AddObserver(pref_store_observer_.get());
-    standalone_browser_pref_store_->ReadPrefsAsync(nullptr);
-  }
-}
-
-void PrefService::CheckPrefsLoaded() {
-  if (!(user_pref_store_->IsInitializationComplete() &&
-        (!standalone_browser_pref_store_ ||
-         standalone_browser_pref_store_->IsInitializationComplete()))) {
-    // Not done initializing both prefstores.
-    return;
-  }
-
-  user_pref_store_->RemoveObserver(pref_store_observer_.get());
-  if (standalone_browser_pref_store_) {
-    standalone_browser_pref_store_->RemoveObserver(pref_store_observer_.get());
-  }
-
-  // Both prefstores are initialized, get the read errors.
-  PersistentPrefStore::PrefReadError user_store_error =
-      user_pref_store_->GetReadError();
-  if (!standalone_browser_pref_store_) {
-    read_error_callback_.Run(user_store_error);
-    return;
-  }
-  PersistentPrefStore::PrefReadError standalone_browser_store_error =
-      standalone_browser_pref_store_->GetReadError();
-
-  // If both stores have the same error (or no error), run the callback with
-  // either one. This avoids double-reporting (either way prefs weren't
-  // successfully fully loaded)
-  if (user_store_error == standalone_browser_store_error) {
-    read_error_callback_.Run(user_store_error);
-  } else if (user_store_error == PersistentPrefStore::PREF_READ_ERROR_NONE ||
-             user_store_error == PersistentPrefStore::PREF_READ_ERROR_NO_FILE) {
-    // Prefer to report the standalone_browser_pref_store error if the
-    // user_pref_store error is not significant.
-    read_error_callback_.Run(standalone_browser_store_error);
-  } else {
-    // Either the user_pref_store error is significant, or
-    // both stores failed to load but for different reasons.
-    // The user_store error is more significant in essentially all cases,
-    // so prefer to report that.
-    read_error_callback_.Run(user_store_error);
-=======
->>>>>>> 626889fb
   }
 }
 
@@ -230,27 +140,6 @@
   user_pref_store_->SchedulePendingLossyWrites();
 }
 
-<<<<<<< HEAD
-bool PrefService::GetBoolean(base::StringPiece path) const {
-  return GetValue(path).GetBool();
-}
-
-int PrefService::GetInteger(base::StringPiece path) const {
-  return GetValue(path).GetInt();
-}
-
-double PrefService::GetDouble(base::StringPiece path) const {
-  return GetValue(path).GetDouble();
-}
-
-const std::string& PrefService::GetString(base::StringPiece path) const {
-  return GetValue(path).GetString();
-}
-
-base::FilePath PrefService::GetFilePath(base::StringPiece path) const {
-  const base::Value& value = GetValue(path);
-  absl::optional<base::FilePath> result = base::ValueToFilePath(value);
-=======
 bool PrefService::GetBoolean(std::string_view path) const {
   return GetValue(path).GetBool();
 }
@@ -270,7 +159,6 @@
 base::FilePath PrefService::GetFilePath(std::string_view path) const {
   const base::Value& value = GetValue(path);
   std::optional<base::FilePath> result = base::ValueToFilePath(value);
->>>>>>> 626889fb
   DCHECK(result);
   return *result;
 }
@@ -383,30 +271,17 @@
   return pref && pref->IsUserModifiable();
 }
 
-<<<<<<< HEAD
-const base::Value& PrefService::GetValue(base::StringPiece path) const {
-  DCHECK_CALLED_ON_VALID_SEQUENCE(sequence_checker_);
-  return *GetPreferenceValueChecked(path);
-}
-
-const base::Value::Dict& PrefService::GetDict(base::StringPiece path) const {
-=======
 const base::Value& PrefService::GetValue(std::string_view path) const {
   DCHECK_CALLED_ON_VALID_SEQUENCE(sequence_checker_);
   return *GetPreferenceValue(path);
 }
 
 const base::Value::Dict& PrefService::GetDict(std::string_view path) const {
->>>>>>> 626889fb
   const base::Value& value = GetValue(path);
   return value.GetDict();
 }
 
-<<<<<<< HEAD
-const base::Value::List& PrefService::GetList(base::StringPiece path) const {
-=======
 const base::Value::List& PrefService::GetList(std::string_view path) const {
->>>>>>> 626889fb
   const base::Value& value = GetValue(path);
   return value.GetList();
 }
@@ -450,11 +325,7 @@
   return value;
 }
 
-<<<<<<< HEAD
-void PrefService::AddPrefObserver(const std::string& path, PrefObserver* obs) {
-=======
 void PrefService::AddPrefObserver(std::string_view path, PrefObserver* obs) {
->>>>>>> 626889fb
   pref_notifier_->AddPrefObserver(path, obs);
 }
 
@@ -480,11 +351,7 @@
   user_pref_store_->RemoveValue(path, GetWriteFlags(pref));
 }
 
-<<<<<<< HEAD
-void PrefService::ClearPrefsWithPrefixSilently(const std::string& prefix) {
-=======
 void PrefService::ClearPrefsWithPrefixSilently(std::string_view prefix) {
->>>>>>> 626889fb
   DCHECK_CALLED_ON_VALID_SEQUENCE(sequence_checker_);
   user_pref_store_->RemoveValuesByPrefixSilently(prefix);
 }
@@ -507,24 +374,15 @@
     pref_service_android_ = std::make_unique<PrefServiceAndroid>(this);
   }
   return pref_service_android_->GetJavaObject();
-<<<<<<< HEAD
-=======
 }
 #endif
 
 void PrefService::Set(std::string_view path, const base::Value& value) {
   SetUserPrefValue(path, value.Clone());
->>>>>>> 626889fb
-}
-#endif
-
-<<<<<<< HEAD
-void PrefService::Set(const std::string& path, const base::Value& value) {
-  SetUserPrefValue(path, value.Clone());
-=======
+}
+
 void PrefService::SetBoolean(std::string_view path, bool value) {
   SetUserPrefValue(path, base::Value(value));
->>>>>>> 626889fb
 }
 
 void PrefService::SetInteger(std::string_view path, int value) {
@@ -547,19 +405,7 @@
   SetUserPrefValue(path, base::Value(std::move(list)));
 }
 
-<<<<<<< HEAD
-void PrefService::SetDict(const std::string& path, base::Value::Dict dict) {
-  SetUserPrefValue(path, base::Value(std::move(dict)));
-}
-
-void PrefService::SetList(const std::string& path, base::Value::List list) {
-  SetUserPrefValue(path, base::Value(std::move(list)));
-}
-
-void PrefService::SetFilePath(const std::string& path,
-=======
 void PrefService::SetFilePath(std::string_view path,
->>>>>>> 626889fb
                               const base::FilePath& value) {
   SetUserPrefValue(path, base::FilePathToValue(value));
 }
@@ -568,32 +414,18 @@
   SetUserPrefValue(path, base::Int64ToValue(value));
 }
 
-<<<<<<< HEAD
-int64_t PrefService::GetInt64(const std::string& path) const {
-  const base::Value& value = GetValue(path);
-  absl::optional<int64_t> integer = base::ValueToInt64(value);
-=======
 int64_t PrefService::GetInt64(std::string_view path) const {
   const base::Value& value = GetValue(path);
   std::optional<int64_t> integer = base::ValueToInt64(value);
->>>>>>> 626889fb
   DCHECK(integer);
   return integer.value_or(0);
 }
 
-<<<<<<< HEAD
-void PrefService::SetUint64(const std::string& path, uint64_t value) {
-  SetUserPrefValue(path, base::Value(base::NumberToString(value)));
-}
-
-uint64_t PrefService::GetUint64(const std::string& path) const {
-=======
 void PrefService::SetUint64(std::string_view path, uint64_t value) {
   SetUserPrefValue(path, base::Value(base::NumberToString(value)));
 }
 
 uint64_t PrefService::GetUint64(std::string_view path) const {
->>>>>>> 626889fb
   const base::Value& value = GetValue(path);
   if (!value.is_string())
     return 0;
@@ -603,15 +435,6 @@
   return result;
 }
 
-<<<<<<< HEAD
-void PrefService::SetTime(const std::string& path, base::Time value) {
-  SetUserPrefValue(path, base::TimeToValue(value));
-}
-
-base::Time PrefService::GetTime(const std::string& path) const {
-  const base::Value& value = GetValue(path);
-  absl::optional<base::Time> time = base::ValueToTime(value);
-=======
 void PrefService::SetTime(std::string_view path, base::Time value) {
   SetUserPrefValue(path, base::TimeToValue(value));
 }
@@ -619,20 +442,10 @@
 base::Time PrefService::GetTime(std::string_view path) const {
   const base::Value& value = GetValue(path);
   std::optional<base::Time> time = base::ValueToTime(value);
->>>>>>> 626889fb
   DCHECK(time);
   return time.value_or(base::Time());
 }
 
-<<<<<<< HEAD
-void PrefService::SetTimeDelta(const std::string& path, base::TimeDelta value) {
-  SetUserPrefValue(path, base::TimeDeltaToValue(value));
-}
-
-base::TimeDelta PrefService::GetTimeDelta(const std::string& path) const {
-  const base::Value& value = GetValue(path);
-  absl::optional<base::TimeDelta> time_delta = base::ValueToTimeDelta(value);
-=======
 void PrefService::SetTimeDelta(std::string_view path, base::TimeDelta value) {
   SetUserPrefValue(path, base::TimeDeltaToValue(value));
 }
@@ -640,7 +453,6 @@
 base::TimeDelta PrefService::GetTimeDelta(std::string_view path) const {
   const base::Value& value = GetValue(path);
   std::optional<base::TimeDelta> time_delta = base::ValueToTimeDelta(value);
->>>>>>> 626889fb
   DCHECK(time_delta);
   return time_delta.value_or(base::TimeDelta());
 }
@@ -703,10 +515,6 @@
   if (pref->GetType() != new_value.type()) {
     NOTREACHED() << "Trying to set pref " << path << " of type "
                  << pref->GetType() << " to value of type " << new_value.type();
-<<<<<<< HEAD
-    return;
-=======
->>>>>>> 626889fb
   }
 
   user_pref_store_->SetValue(path, std::move(new_value), GetWriteFlags(pref));
@@ -787,66 +595,11 @@
   return pref_value_store()->PrefValueExtensionModifiable(name_);
 }
 
-#if BUILDFLAG(IS_CHROMEOS_ASH)
-bool PrefService::Preference::IsStandaloneBrowserControlled() const {
-  return pref_value_store()->PrefValueFromStandaloneBrowserStore(name_);
-}
-
-bool PrefService::Preference::IsStandaloneBrowserModifiable() const {
-  return pref_value_store()->PrefValueStandaloneBrowserModifiable(name_);
-}
-#endif
-
 const base::Value* PrefService::GetPreferenceValue(
-<<<<<<< HEAD
-    base::StringPiece path) const {
-=======
     std::string_view path) const {
->>>>>>> 626889fb
   DCHECK_CALLED_ON_VALID_SEQUENCE(sequence_checker_);
 
   const base::Value* default_value = nullptr;
-<<<<<<< HEAD
-  if (!pref_registry_->defaults()->GetValue(path, &default_value))
-    return nullptr;
-
-  const base::Value* found_value = nullptr;
-  base::Value::Type default_type = default_value->type();
-  if (!pref_value_store_->GetValue(path, default_type, &found_value)) {
-    // Every registered preference has at least a default value.
-    NOTREACHED() << "no valid value found for registered pref " << path;
-    return default_value;
-  }
-
-  DCHECK_EQ(found_value->type(), default_type);
-  return found_value;
-}
-
-const base::Value* PrefService::GetPreferenceValueChecked(
-    base::StringPiece path) const {
-  const base::Value* value = GetPreferenceValue(path);
-  DCHECK(value) << "Trying to read an unregistered pref: " << path;
-  return value;
-}
-
-#if BUILDFLAG(IS_CHROMEOS_ASH)
-void PrefService::SetStandaloneBrowserPref(const std::string& path,
-                                           const base::Value& value) {
-  standalone_browser_pref_store_->SetValue(
-      path, value.Clone(), WriteablePrefStore::DEFAULT_PREF_WRITE_FLAGS);
-}
-
-void PrefService::RemoveStandaloneBrowserPref(const std::string& path) {
-  standalone_browser_pref_store_->RemoveValue(
-      path, WriteablePrefStore::DEFAULT_PREF_WRITE_FLAGS);
-}
-#endif
-
-// static
-uint32_t PrefService::GetWriteFlags(const PrefService::Preference* pref) {
-  uint32_t write_flags = WriteablePrefStore::DEFAULT_PREF_WRITE_FLAGS;
-
-=======
   CHECK(pref_registry_->defaults()->GetValue(path, &default_value))
       << "Trying to access an unregistered pref: " << path;
   CHECK(default_value);
@@ -869,7 +622,6 @@
 uint32_t PrefService::GetWriteFlags(const PrefService::Preference* pref) {
   uint32_t write_flags = WriteablePrefStore::DEFAULT_PREF_WRITE_FLAGS;
 
->>>>>>> 626889fb
   if (!pref) {
     return write_flags;
   }
