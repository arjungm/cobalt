// Copyright 2012 The Chromium Authors
// Use of this source code is governed by a BSD-style license that can be
// found in the LICENSE file.

#ifndef COMPONENTS_PREFS_VALUE_MAP_PREF_STORE_H_
#define COMPONENTS_PREFS_VALUE_MAP_PREF_STORE_H_

#include <stdint.h>

#include <map>
#include <string_view>

#include "base/observer_list.h"
<<<<<<< HEAD
#include "base/strings/string_piece.h"
=======
>>>>>>> 626889fb
#include "base/values.h"
#include "components/prefs/pref_value_map.h"
#include "components/prefs/prefs_export.h"
#include "components/prefs/writeable_pref_store.h"

// A basic PrefStore implementation that uses a simple name-value map for
// storing the preference values.
class COMPONENTS_PREFS_EXPORT ValueMapPrefStore : public WriteablePrefStore {
 public:
  ValueMapPrefStore();

  ValueMapPrefStore(const ValueMapPrefStore&) = delete;
  ValueMapPrefStore& operator=(const ValueMapPrefStore&) = delete;

  // PrefStore overrides:
<<<<<<< HEAD
  bool GetValue(base::StringPiece key,
                const base::Value** value) const override;
=======
  bool GetValue(std::string_view key, const base::Value** value) const override;
>>>>>>> 626889fb
  base::Value::Dict GetValues() const override;
  void AddObserver(PrefStore::Observer* observer) override;
  void RemoveObserver(PrefStore::Observer* observer) override;
  bool HasObservers() const override;

  // WriteablePrefStore overrides:
  void SetValue(std::string_view key,
                base::Value value,
                uint32_t flags) override;
  void RemoveValue(std::string_view key, uint32_t flags) override;
  bool GetMutableValue(std::string_view key, base::Value** value) override;
  void ReportValueChanged(std::string_view key, uint32_t flags) override;
  void SetValueSilently(std::string_view key,
                        base::Value value,
                        uint32_t flags) override;
<<<<<<< HEAD
  void RemoveValuesByPrefixSilently(const std::string& prefix) override;
=======
  void RemoveValuesByPrefixSilently(std::string_view prefix) override;
>>>>>>> 626889fb

 protected:
  ~ValueMapPrefStore() override;

  // Notify observers about the initialization completed event.
  void NotifyInitializationCompleted();

 private:
  PrefValueMap prefs_;

<<<<<<< HEAD
  base::ObserverList<PrefStore::Observer, true>::Unchecked observers_;
=======
  base::ObserverList<PrefStore::Observer, true> observers_;
>>>>>>> 626889fb
};

#endif  // COMPONENTS_PREFS_VALUE_MAP_PREF_STORE_H_<|MERGE_RESOLUTION|>--- conflicted
+++ resolved
@@ -11,10 +11,6 @@
 #include <string_view>
 
 #include "base/observer_list.h"
-<<<<<<< HEAD
-#include "base/strings/string_piece.h"
-=======
->>>>>>> 626889fb
 #include "base/values.h"
 #include "components/prefs/pref_value_map.h"
 #include "components/prefs/prefs_export.h"
@@ -30,12 +26,7 @@
   ValueMapPrefStore& operator=(const ValueMapPrefStore&) = delete;
 
   // PrefStore overrides:
-<<<<<<< HEAD
-  bool GetValue(base::StringPiece key,
-                const base::Value** value) const override;
-=======
   bool GetValue(std::string_view key, const base::Value** value) const override;
->>>>>>> 626889fb
   base::Value::Dict GetValues() const override;
   void AddObserver(PrefStore::Observer* observer) override;
   void RemoveObserver(PrefStore::Observer* observer) override;
@@ -51,11 +42,7 @@
   void SetValueSilently(std::string_view key,
                         base::Value value,
                         uint32_t flags) override;
-<<<<<<< HEAD
-  void RemoveValuesByPrefixSilently(const std::string& prefix) override;
-=======
   void RemoveValuesByPrefixSilently(std::string_view prefix) override;
->>>>>>> 626889fb
 
  protected:
   ~ValueMapPrefStore() override;
@@ -66,11 +53,7 @@
  private:
   PrefValueMap prefs_;
 
-<<<<<<< HEAD
-  base::ObserverList<PrefStore::Observer, true>::Unchecked observers_;
-=======
   base::ObserverList<PrefStore::Observer, true> observers_;
->>>>>>> 626889fb
 };
 
 #endif  // COMPONENTS_PREFS_VALUE_MAP_PREF_STORE_H_