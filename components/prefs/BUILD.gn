--- conflicted
+++ resolved
@@ -2,20 +2,6 @@
 # Use of this source code is governed by a BSD-style license that can be
 # found in the LICENSE file.
 
-<<<<<<< HEAD
-import("//build/config/chromeos/ui_mode.gni")
-
-source_set("prefs_features") {
-  sources = [
-    "prefs_features.cc",
-    "prefs_features.h",
-  ]
-
-  public_deps = [ "//base" ]
-}
-
-=======
->>>>>>> 626889fb
 component("prefs") {
   sources = [
     "command_line_pref_store.cc",
@@ -59,10 +45,7 @@
     "scoped_user_pref_update.h",
     "segregated_pref_store.cc",
     "segregated_pref_store.h",
-<<<<<<< HEAD
-=======
     "transparent_unordered_string_map.h",
->>>>>>> 626889fb
     "value_map_pref_store.cc",
     "value_map_pref_store.h",
     "wrap_with_prefix_pref_store.cc",
@@ -73,24 +56,13 @@
 
   defines = [ "COMPONENTS_PREFS_IMPLEMENTATION" ]
 
-<<<<<<< HEAD
-  deps = [
-    ":prefs_features",
-    "//build:chromeos_buildflags",
-  ]
-
-=======
   deps = []
->>>>>>> 626889fb
   public_deps = [ "//base" ]
 
   if (is_android) {
     sources += [
-<<<<<<< HEAD
-=======
       "android/pref_change_registrar_android.cc",
       "android/pref_change_registrar_android.h",
->>>>>>> 626889fb
       "android/pref_service_android.cc",
       "android/pref_service_android.h",
     ]
@@ -119,32 +91,6 @@
     "//base/test:test_support",
     "//testing/gmock",
     "//testing/gtest",
-<<<<<<< HEAD
-  ]
-}
-
-source_set("unit_tests") {
-  testonly = true
-  sources = [
-    "default_pref_store_unittest.cc",
-    "in_memory_pref_store_unittest.cc",
-    "json_pref_store_unittest.cc",
-    "overlay_user_pref_store_unittest.cc",
-    "persistent_pref_store_unittest.cc",
-    "persistent_pref_store_unittest.h",
-    "pref_change_registrar_unittest.cc",
-    "pref_member_unittest.cc",
-    "pref_notifier_impl_unittest.cc",
-    "pref_service_unittest.cc",
-    "pref_value_map_unittest.cc",
-    "pref_value_store_unittest.cc",
-    "scoped_user_pref_update_unittest.cc",
-    "segregated_pref_store_unittest.cc",
-  ]
-
-  deps = [
-    ":prefs_features",
-=======
   ]
 }
 
@@ -169,7 +115,6 @@
   ]
 
   deps = [
->>>>>>> 626889fb
     ":test_support",
     "//base",
     "//base/test:test_support",
