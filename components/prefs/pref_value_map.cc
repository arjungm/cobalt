// Copyright 2011 The Chromium Authors
// Use of this source code is governed by a BSD-style license that can be
// found in the LICENSE file.

#include "components/prefs/pref_value_map.h"

#include <limits.h>
<<<<<<< HEAD
#include <map>
#include <memory>
#include <string>
#include <utility>

#include "base/strings/string_piece.h"
=======

#include <map>
#include <memory>
#include <string>
#include <string_view>
#include <utility>

>>>>>>> 626889fb
#include "base/values.h"

PrefValueMap::PrefValueMap() = default;

PrefValueMap::~PrefValueMap() = default;

<<<<<<< HEAD
bool PrefValueMap::GetValue(base::StringPiece key,
=======
bool PrefValueMap::GetValue(std::string_view key,
>>>>>>> 626889fb
                            const base::Value** value) const {
  auto it = prefs_.find(key);
  if (it == prefs_.end())
    return false;

  if (value)
    *value = &it->second;

  return true;
}

<<<<<<< HEAD
bool PrefValueMap::GetValue(base::StringPiece key, base::Value** value) {
=======
bool PrefValueMap::GetValue(std::string_view key, base::Value** value) {
>>>>>>> 626889fb
  auto it = prefs_.find(key);
  if (it == prefs_.end())
    return false;

  if (value)
    *value = &it->second;

  return true;
}

bool PrefValueMap::SetValue(std::string_view key, base::Value value) {
  // Once C++26 is supported, just do `base::Value& existing_value =
  // prefs_[key]`.
  auto it = prefs_.find(key);
  if (it == prefs_.end()) {
    it = prefs_.insert({std::string(key), base::Value()}).first;
  }
  base::Value& existing_value = it->second;
  if (value == existing_value)
    return false;

  existing_value = std::move(value);
  return true;
}

bool PrefValueMap::RemoveValue(std::string_view key) {
  // Once C++23 is supported, just do `return prefs_.erase(key)`;
  auto it = prefs_.find(key);
  if (it == prefs_.end()) {
    return false;
  }
  prefs_.erase(it);
  return true;
}

void PrefValueMap::Clear() {
  prefs_.clear();
}

<<<<<<< HEAD
void PrefValueMap::ClearWithPrefix(const std::string& prefix) {
  Map::iterator low = prefs_.lower_bound(prefix);
  // Appending maximum possible character so that there will be no string with
  // prefix |prefix| that we may miss.
  Map::iterator high = prefs_.upper_bound(prefix + char(CHAR_MAX));
=======
void PrefValueMap::ClearWithPrefix(std::string_view prefix) {
  Map::iterator low = prefs_.lower_bound(prefix);
  // Appending maximum possible character so that there will be no string with
  // prefix |prefix| that we may miss.
  Map::iterator high = prefs_.upper_bound(std::string(prefix) + char(CHAR_MAX));
>>>>>>> 626889fb
  prefs_.erase(low, high);
}

void PrefValueMap::Swap(PrefValueMap* other) {
  prefs_.swap(other->prefs_);
}

PrefValueMap::iterator PrefValueMap::begin() {
  return prefs_.begin();
}

PrefValueMap::iterator PrefValueMap::end() {
  return prefs_.end();
}

PrefValueMap::const_iterator PrefValueMap::begin() const {
  return prefs_.begin();
}

PrefValueMap::const_iterator PrefValueMap::end() const {
  return prefs_.end();
}

bool PrefValueMap::empty() const {
  return prefs_.empty();
}

<<<<<<< HEAD
bool PrefValueMap::GetBoolean(const std::string& key, bool* value) const {
=======
bool PrefValueMap::GetBoolean(std::string_view key, bool* value) const {
>>>>>>> 626889fb
  const base::Value* stored_value = nullptr;
  if (GetValue(key, &stored_value) && stored_value->is_bool()) {
    *value = stored_value->GetBool();
    return true;
  }
  return false;
}

void PrefValueMap::SetBoolean(std::string_view key, bool value) {
  SetValue(key, base::Value(value));
}

<<<<<<< HEAD
bool PrefValueMap::GetString(const std::string& key, std::string* value) const {
=======
bool PrefValueMap::GetString(std::string_view key, std::string* value) const {
>>>>>>> 626889fb
  const base::Value* stored_value = nullptr;
  if (GetValue(key, &stored_value) && stored_value->is_string()) {
    *value = stored_value->GetString();
    return true;
  }
  return false;
}

<<<<<<< HEAD
void PrefValueMap::SetString(const std::string& key, const std::string& value) {
=======
void PrefValueMap::SetString(std::string_view key, std::string_view value) {
>>>>>>> 626889fb
  SetValue(key, base::Value(value));
}

bool PrefValueMap::GetInteger(std::string_view key, int* value) const {
  const base::Value* stored_value = nullptr;
  if (GetValue(key, &stored_value) && stored_value->is_int()) {
    *value = stored_value->GetInt();
    return true;
  }
  return false;
}

void PrefValueMap::SetInteger(std::string_view key, const int value) {
  SetValue(key, base::Value(value));
}

void PrefValueMap::SetDouble(std::string_view key, const double value) {
  SetValue(key, base::Value(value));
}

void PrefValueMap::GetDifferingKeys(
    const PrefValueMap* other,
    std::vector<std::string>* differing_keys) const {
  differing_keys->clear();

  // Put everything into ordered maps.
  std::map<std::string, const base::Value*> this_prefs;
  std::map<std::string, const base::Value*> other_prefs;
  for (const auto& pair : prefs_)
    this_prefs.emplace(pair.first, &pair.second);
  for (const auto& pair : other->prefs_)
    other_prefs.emplace(pair.first, &pair.second);

  // Walk over the maps in lockstep, adding everything that is different.
  auto this_pref = this_prefs.begin();
  auto other_pref = other_prefs.begin();
  while (this_pref != this_prefs.end() && other_pref != other_prefs.end()) {
    const int diff = this_pref->first.compare(other_pref->first);
    if (diff == 0) {
      if (*this_pref->second != *other_pref->second)
        differing_keys->push_back(this_pref->first);
      ++this_pref;
      ++other_pref;
    } else if (diff < 0) {
      differing_keys->push_back(this_pref->first);
      ++this_pref;
    } else if (diff > 0) {
      differing_keys->push_back(other_pref->first);
      ++other_pref;
    }
  }

  // Add the remaining entries.
  for (; this_pref != this_prefs.end(); ++this_pref)
    differing_keys->push_back(this_pref->first);
  for (; other_pref != other_prefs.end(); ++other_pref)
    differing_keys->push_back(other_pref->first);
}

base::Value::Dict PrefValueMap::AsDict() const {
  base::Value::Dict dictionary;
  for (const auto& value : prefs_)
    dictionary.SetByDottedPath(value.first, value.second.Clone());

  return dictionary;
}<|MERGE_RESOLUTION|>--- conflicted
+++ resolved
@@ -5,14 +5,6 @@
 #include "components/prefs/pref_value_map.h"
 
 #include <limits.h>
-<<<<<<< HEAD
-#include <map>
-#include <memory>
-#include <string>
-#include <utility>
-
-#include "base/strings/string_piece.h"
-=======
 
 #include <map>
 #include <memory>
@@ -20,18 +12,13 @@
 #include <string_view>
 #include <utility>
 
->>>>>>> 626889fb
 #include "base/values.h"
 
 PrefValueMap::PrefValueMap() = default;
 
 PrefValueMap::~PrefValueMap() = default;
 
-<<<<<<< HEAD
-bool PrefValueMap::GetValue(base::StringPiece key,
-=======
 bool PrefValueMap::GetValue(std::string_view key,
->>>>>>> 626889fb
                             const base::Value** value) const {
   auto it = prefs_.find(key);
   if (it == prefs_.end())
@@ -43,11 +30,7 @@
   return true;
 }
 
-<<<<<<< HEAD
-bool PrefValueMap::GetValue(base::StringPiece key, base::Value** value) {
-=======
 bool PrefValueMap::GetValue(std::string_view key, base::Value** value) {
->>>>>>> 626889fb
   auto it = prefs_.find(key);
   if (it == prefs_.end())
     return false;
@@ -87,19 +70,11 @@
   prefs_.clear();
 }
 
-<<<<<<< HEAD
-void PrefValueMap::ClearWithPrefix(const std::string& prefix) {
-  Map::iterator low = prefs_.lower_bound(prefix);
-  // Appending maximum possible character so that there will be no string with
-  // prefix |prefix| that we may miss.
-  Map::iterator high = prefs_.upper_bound(prefix + char(CHAR_MAX));
-=======
 void PrefValueMap::ClearWithPrefix(std::string_view prefix) {
   Map::iterator low = prefs_.lower_bound(prefix);
   // Appending maximum possible character so that there will be no string with
   // prefix |prefix| that we may miss.
   Map::iterator high = prefs_.upper_bound(std::string(prefix) + char(CHAR_MAX));
->>>>>>> 626889fb
   prefs_.erase(low, high);
 }
 
@@ -127,11 +102,7 @@
   return prefs_.empty();
 }
 
-<<<<<<< HEAD
-bool PrefValueMap::GetBoolean(const std::string& key, bool* value) const {
-=======
 bool PrefValueMap::GetBoolean(std::string_view key, bool* value) const {
->>>>>>> 626889fb
   const base::Value* stored_value = nullptr;
   if (GetValue(key, &stored_value) && stored_value->is_bool()) {
     *value = stored_value->GetBool();
@@ -144,11 +115,7 @@
   SetValue(key, base::Value(value));
 }
 
-<<<<<<< HEAD
-bool PrefValueMap::GetString(const std::string& key, std::string* value) const {
-=======
 bool PrefValueMap::GetString(std::string_view key, std::string* value) const {
->>>>>>> 626889fb
   const base::Value* stored_value = nullptr;
   if (GetValue(key, &stored_value) && stored_value->is_string()) {
     *value = stored_value->GetString();
@@ -157,11 +124,7 @@
   return false;
 }
 
-<<<<<<< HEAD
-void PrefValueMap::SetString(const std::string& key, const std::string& value) {
-=======
 void PrefValueMap::SetString(std::string_view key, std::string_view value) {
->>>>>>> 626889fb
   SetValue(key, base::Value(value));
 }
 
