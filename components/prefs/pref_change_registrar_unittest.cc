// Copyright 2010 The Chromium Authors
// Use of this source code is governed by a BSD-style license that can be
// found in the LICENSE file.

#include "components/prefs/pref_change_registrar.h"

#include <memory>
#include <string_view>

#include "base/functional/bind.h"
#include "base/functional/callback_helpers.h"
#include "components/prefs/pref_observer.h"
#include "components/prefs/pref_registry_simple.h"
#include "components/prefs/testing_pref_service.h"
#include "testing/gmock/include/gmock/gmock.h"
#include "testing/gtest/include/gtest/gtest.h"

namespace base {
namespace {

using testing::Mock;

const char kHomePage[] = "homepage";
const char kHomePageIsNewTabPage[] = "homepage_is_newtabpage";
const char kApplicationLocale[] = "intl.app_locale";

// A mock provider that allows us to capture pref observer changes.
class MockPrefService : public TestingPrefServiceSimple {
 public:
  MockPrefService() = default;
  ~MockPrefService() override = default;

  MOCK_METHOD(void,
              AddPrefObserver,
              (std::string_view, PrefObserver*),
              (override));
  MOCK_METHOD(void,
              RemovePrefObserver,
              (std::string_view, PrefObserver*),
              (override));
};

// Due to overloads, base::DoNothing() cannot be passed directly to
// PrefChangeRegistrar::Add() as it is convertible to all callbacks.
base::RepeatingClosure DoNothingClosure() {
  return base::DoNothing();
}

}  // namespace

class PrefChangeRegistrarTest : public testing::Test {
 public:
  PrefChangeRegistrarTest() = default;
  ~PrefChangeRegistrarTest() override = default;

 protected:
  void SetUp() override;

  MockPrefService* service() const { return service_.get(); }

 private:
  std::unique_ptr<MockPrefService> service_;
};

void PrefChangeRegistrarTest::SetUp() {
  service_ = std::make_unique<MockPrefService>();
}

TEST_F(PrefChangeRegistrarTest, AddAndRemove) {
  PrefChangeRegistrar registrar;
  registrar.Init(service());

  // Test adding.
<<<<<<< HEAD
  EXPECT_CALL(*service(),
              AddPrefObserver(Eq(std::string("test.pref.1")), &registrar));
  EXPECT_CALL(*service(),
              AddPrefObserver(Eq(std::string("test.pref.2")), &registrar));
=======
  EXPECT_CALL(*service(), AddPrefObserver("test.pref.1", &registrar));
  EXPECT_CALL(*service(), AddPrefObserver("test.pref.2", &registrar));
>>>>>>> 626889fb
  registrar.Add("test.pref.1", DoNothingClosure());
  registrar.Add("test.pref.2", DoNothingClosure());
  EXPECT_FALSE(registrar.IsEmpty());

  // Test removing.
  Mock::VerifyAndClearExpectations(service());
  EXPECT_CALL(*service(), RemovePrefObserver("test.pref.1", &registrar));
  EXPECT_CALL(*service(), RemovePrefObserver("test.pref.2", &registrar));
  registrar.Remove("test.pref.1");
  registrar.Remove("test.pref.2");
  EXPECT_TRUE(registrar.IsEmpty());

  // Explicitly check the expectations now to make sure that the Removes
  // worked (rather than the registrar destructor doing the work).
  Mock::VerifyAndClearExpectations(service());
}

TEST_F(PrefChangeRegistrarTest, AutoRemove) {
  PrefChangeRegistrar registrar;
  registrar.Init(service());

  // Setup of auto-remove.
<<<<<<< HEAD
  EXPECT_CALL(*service(),
              AddPrefObserver(Eq(std::string("test.pref.1")), &registrar));
=======
  EXPECT_CALL(*service(), AddPrefObserver("test.pref.1", &registrar));
>>>>>>> 626889fb
  registrar.Add("test.pref.1", DoNothingClosure());
  Mock::VerifyAndClearExpectations(service());
  EXPECT_FALSE(registrar.IsEmpty());

  // Test auto-removing.
  EXPECT_CALL(*service(), RemovePrefObserver("test.pref.1", &registrar));
}

TEST_F(PrefChangeRegistrarTest, RemoveAll) {
  PrefChangeRegistrar registrar;
  registrar.Init(service());

<<<<<<< HEAD
  EXPECT_CALL(*service(),
              AddPrefObserver(Eq(std::string("test.pref.1")), &registrar));
  EXPECT_CALL(*service(),
              AddPrefObserver(Eq(std::string("test.pref.2")), &registrar));
=======
  EXPECT_CALL(*service(), AddPrefObserver("test.pref.1", &registrar));
  EXPECT_CALL(*service(), AddPrefObserver("test.pref.2", &registrar));
>>>>>>> 626889fb
  registrar.Add("test.pref.1", DoNothingClosure());
  registrar.Add("test.pref.2", DoNothingClosure());
  Mock::VerifyAndClearExpectations(service());

  EXPECT_CALL(*service(), RemovePrefObserver("test.pref.1", &registrar));
  EXPECT_CALL(*service(), RemovePrefObserver("test.pref.2", &registrar));
  registrar.RemoveAll();
  EXPECT_TRUE(registrar.IsEmpty());

  // Explicitly check the expectations now to make sure that the RemoveAll
  // worked (rather than the registrar destructor doing the work).
  Mock::VerifyAndClearExpectations(service());
}

class ObserveSetOfPreferencesTest : public testing::Test {
 public:
  void SetUp() override {
    pref_service_ = std::make_unique<TestingPrefServiceSimple>();
    PrefRegistrySimple* registry = pref_service_->registry();
    registry->RegisterStringPref(kHomePage, "http://google.com");
    registry->RegisterBooleanPref(kHomePageIsNewTabPage, false);
    registry->RegisterStringPref(kApplicationLocale, std::string());
  }

  PrefChangeRegistrar* CreatePrefChangeRegistrar() {
    PrefChangeRegistrar* pref_set = new PrefChangeRegistrar();
    pref_set->Init(pref_service_.get());
    pref_set->Add(kHomePage, DoNothingClosure());
    pref_set->Add(kHomePageIsNewTabPage, DoNothingClosure());
    return pref_set;
  }

  MOCK_METHOD1(OnPreferenceChanged, void(const std::string&));

  std::unique_ptr<TestingPrefServiceSimple> pref_service_;
};

TEST_F(ObserveSetOfPreferencesTest, IsObserved) {
  std::unique_ptr<PrefChangeRegistrar> pref_set(CreatePrefChangeRegistrar());
  EXPECT_TRUE(pref_set->IsObserved(kHomePage));
  EXPECT_TRUE(pref_set->IsObserved(kHomePageIsNewTabPage));
  EXPECT_FALSE(pref_set->IsObserved(kApplicationLocale));
}

TEST_F(ObserveSetOfPreferencesTest, Observe) {
  using testing::_;
  using testing::Mock;

  PrefChangeRegistrar pref_set;
  PrefChangeRegistrar::NamedChangeCallback callback =
      base::BindRepeating(&ObserveSetOfPreferencesTest::OnPreferenceChanged,
                          base::Unretained(this));
  pref_set.Init(pref_service_.get());
  pref_set.Add(kHomePage, callback);
  pref_set.Add(kHomePageIsNewTabPage, callback);

  EXPECT_CALL(*this, OnPreferenceChanged(kHomePage));
  pref_service_->SetUserPref(kHomePage,
                             std::make_unique<Value>("http://crbug.com"));
  Mock::VerifyAndClearExpectations(this);

  EXPECT_CALL(*this, OnPreferenceChanged(kHomePageIsNewTabPage));
  pref_service_->SetUserPref(kHomePageIsNewTabPage,
                             std::make_unique<Value>(true));
  Mock::VerifyAndClearExpectations(this);

  EXPECT_CALL(*this, OnPreferenceChanged(_)).Times(0);
  pref_service_->SetUserPref(kApplicationLocale,
                             std::make_unique<Value>("en_US.utf8"));
  Mock::VerifyAndClearExpectations(this);
}

}  // namespace base<|MERGE_RESOLUTION|>--- conflicted
+++ resolved
@@ -71,15 +71,8 @@
   registrar.Init(service());
 
   // Test adding.
-<<<<<<< HEAD
-  EXPECT_CALL(*service(),
-              AddPrefObserver(Eq(std::string("test.pref.1")), &registrar));
-  EXPECT_CALL(*service(),
-              AddPrefObserver(Eq(std::string("test.pref.2")), &registrar));
-=======
   EXPECT_CALL(*service(), AddPrefObserver("test.pref.1", &registrar));
   EXPECT_CALL(*service(), AddPrefObserver("test.pref.2", &registrar));
->>>>>>> 626889fb
   registrar.Add("test.pref.1", DoNothingClosure());
   registrar.Add("test.pref.2", DoNothingClosure());
   EXPECT_FALSE(registrar.IsEmpty());
@@ -102,12 +95,7 @@
   registrar.Init(service());
 
   // Setup of auto-remove.
-<<<<<<< HEAD
-  EXPECT_CALL(*service(),
-              AddPrefObserver(Eq(std::string("test.pref.1")), &registrar));
-=======
   EXPECT_CALL(*service(), AddPrefObserver("test.pref.1", &registrar));
->>>>>>> 626889fb
   registrar.Add("test.pref.1", DoNothingClosure());
   Mock::VerifyAndClearExpectations(service());
   EXPECT_FALSE(registrar.IsEmpty());
@@ -120,15 +108,8 @@
   PrefChangeRegistrar registrar;
   registrar.Init(service());
 
-<<<<<<< HEAD
-  EXPECT_CALL(*service(),
-              AddPrefObserver(Eq(std::string("test.pref.1")), &registrar));
-  EXPECT_CALL(*service(),
-              AddPrefObserver(Eq(std::string("test.pref.2")), &registrar));
-=======
   EXPECT_CALL(*service(), AddPrefObserver("test.pref.1", &registrar));
   EXPECT_CALL(*service(), AddPrefObserver("test.pref.2", &registrar));
->>>>>>> 626889fb
   registrar.Add("test.pref.1", DoNothingClosure());
   registrar.Add("test.pref.2", DoNothingClosure());
   Mock::VerifyAndClearExpectations(service());
