// Copyright 2012 The Chromium Authors
// Use of this source code is governed by a BSD-style license that can be
// found in the LICENSE file.

#ifndef COMPONENTS_PREFS_TESTING_PREF_STORE_H_
#define COMPONENTS_PREFS_TESTING_PREF_STORE_H_

#include <stdint.h>

#include <optional>
#include <string>
#include <string_view>

#include "base/compiler_specific.h"
#include "base/observer_list.h"
<<<<<<< HEAD
#include "base/strings/string_piece.h"
=======
>>>>>>> 626889fb
#include "base/values.h"
#include "components/prefs/persistent_pref_store.h"
#include "components/prefs/pref_value_map.h"

// |TestingPrefStore| is a preference store implementation that allows tests to
// explicitly manipulate the contents of the store, triggering notifications
// where appropriate.
class TestingPrefStore : public PersistentPrefStore {
 public:
  TestingPrefStore();

  TestingPrefStore(const TestingPrefStore&) = delete;
  TestingPrefStore& operator=(const TestingPrefStore&) = delete;

  // Overridden from PrefStore.
<<<<<<< HEAD
  bool GetValue(base::StringPiece key,
=======
  bool GetValue(std::string_view key,
>>>>>>> 626889fb
                const base::Value** result) const override;
  base::Value::Dict GetValues() const override;
  void AddObserver(PrefStore::Observer* observer) override;
  void RemoveObserver(PrefStore::Observer* observer) override;
  bool HasObservers() const override;
  bool IsInitializationComplete() const override;

  // PersistentPrefStore overrides:
  bool GetMutableValue(std::string_view key, base::Value** result) override;
  void ReportValueChanged(std::string_view key, uint32_t flags) override;
  void SetValue(std::string_view key,
                base::Value value,
                uint32_t flags) override;
  void SetValueSilently(std::string_view key,
                        base::Value value,
                        uint32_t flags) override;
<<<<<<< HEAD
  void RemoveValue(const std::string& key, uint32_t flags) override;
  void RemoveValuesByPrefixSilently(const std::string& prefix) override;
=======
  void RemoveValue(std::string_view key, uint32_t flags) override;
  void RemoveValuesByPrefixSilently(std::string_view prefix) override;
>>>>>>> 626889fb
  bool ReadOnly() const override;
  PrefReadError GetReadError() const override;
  PersistentPrefStore::PrefReadError ReadPrefs() override;
  void ReadPrefsAsync(ReadErrorDelegate* error_delegate) override;
  void CommitPendingWrite(base::OnceClosure reply_callback,
                          base::OnceClosure synchronous_done_callback) override;
  void SchedulePendingLossyWrites() override;
  bool HasReadErrorDelegate() const override;

  // Marks the store as having completed initialization.
  void SetInitializationCompleted();

  // Used for tests to trigger notifications explicitly.
  void NotifyPrefValueChanged(std::string_view key);
  void NotifyInitializationCompleted();

  // Some convenience getters/setters.
  void SetString(const std::string& key, const std::string& value);
  void SetInteger(const std::string& key, int value);
  void SetBoolean(const std::string& key, bool value);

  bool GetString(const std::string& key, std::string* value) const;
  bool GetInteger(const std::string& key, int* value) const;
  bool GetBoolean(const std::string& key, bool* value) const;

  // Determines whether ReadPrefsAsync completes immediately. Defaults to false
  // (non-blocking). To block, invoke this with true (blocking) before the call
  // to ReadPrefsAsync. To unblock, invoke again with false (non-blocking) after
  // the call to ReadPrefsAsync.
  void SetBlockAsyncRead(bool block_async_read);

<<<<<<< HEAD
=======
  // Waits until the pref at `key` changes its value.
  void WaitUntilValueChanges(std::string key);

  // Waits until the pref at `key` equals to the `expected_value`.
  //
  // Will exit immediately if the current value is already equal to the
  // `expected_value`.  Otherwise, spins up a RunLoop until the value changes to
  // the `expected_value`.
  void WaitForValue(std::string key, base::Value expected_value);

>>>>>>> 626889fb
  void OnStoreDeletionFromDisk() override;

  // Getter and Setter methods for setting and getting the state of the
  // |TestingPrefStore|.
  virtual void set_read_only(bool read_only);
  void set_read_success(bool read_success);
  void set_read_error(PersistentPrefStore::PrefReadError read_error);
  bool committed() { return committed_; }

 protected:
  ~TestingPrefStore() override;

 private:
  void CheckPrefIsSerializable(std::string_view key, const base::Value& value);

  // Stores the preference values.
  PrefValueMap prefs_;

  // Flag that indicates if the PrefStore is read-only
  bool read_only_;

  // The result to pass to PrefStore::Observer::OnInitializationCompleted
  bool read_success_;

  // The result to return from ReadPrefs or ReadPrefsAsync.
  PersistentPrefStore::PrefReadError read_error_;

  // Whether a call to ReadPrefsAsync should block.
  bool block_async_read_;

  // Whether there is a pending call to ReadPrefsAsync.
  bool pending_async_read_;

  // Whether initialization has been completed.
  bool init_complete_;

  // Whether the store contents have been committed to disk since the last
  // mutation.
  bool committed_;

<<<<<<< HEAD
  std::unique_ptr<ReadErrorDelegate> error_delegate_;
  base::ObserverList<PrefStore::Observer, true>::Unchecked observers_;
=======
  // Optional so we can differentiate `nullopt` from `nullptr`.
  std::optional<std::unique_ptr<ReadErrorDelegate>> error_delegate_;
  base::ObserverList<PrefStore::Observer, true> observers_;
>>>>>>> 626889fb
};

#endif  // COMPONENTS_PREFS_TESTING_PREF_STORE_H_<|MERGE_RESOLUTION|>--- conflicted
+++ resolved
@@ -13,10 +13,6 @@
 
 #include "base/compiler_specific.h"
 #include "base/observer_list.h"
-<<<<<<< HEAD
-#include "base/strings/string_piece.h"
-=======
->>>>>>> 626889fb
 #include "base/values.h"
 #include "components/prefs/persistent_pref_store.h"
 #include "components/prefs/pref_value_map.h"
@@ -32,11 +28,7 @@
   TestingPrefStore& operator=(const TestingPrefStore&) = delete;
 
   // Overridden from PrefStore.
-<<<<<<< HEAD
-  bool GetValue(base::StringPiece key,
-=======
   bool GetValue(std::string_view key,
->>>>>>> 626889fb
                 const base::Value** result) const override;
   base::Value::Dict GetValues() const override;
   void AddObserver(PrefStore::Observer* observer) override;
@@ -53,13 +45,8 @@
   void SetValueSilently(std::string_view key,
                         base::Value value,
                         uint32_t flags) override;
-<<<<<<< HEAD
-  void RemoveValue(const std::string& key, uint32_t flags) override;
-  void RemoveValuesByPrefixSilently(const std::string& prefix) override;
-=======
   void RemoveValue(std::string_view key, uint32_t flags) override;
   void RemoveValuesByPrefixSilently(std::string_view prefix) override;
->>>>>>> 626889fb
   bool ReadOnly() const override;
   PrefReadError GetReadError() const override;
   PersistentPrefStore::PrefReadError ReadPrefs() override;
@@ -91,8 +78,6 @@
   // the call to ReadPrefsAsync.
   void SetBlockAsyncRead(bool block_async_read);
 
-<<<<<<< HEAD
-=======
   // Waits until the pref at `key` changes its value.
   void WaitUntilValueChanges(std::string key);
 
@@ -103,7 +88,6 @@
   // the `expected_value`.
   void WaitForValue(std::string key, base::Value expected_value);
 
->>>>>>> 626889fb
   void OnStoreDeletionFromDisk() override;
 
   // Getter and Setter methods for setting and getting the state of the
@@ -144,14 +128,9 @@
   // mutation.
   bool committed_;
 
-<<<<<<< HEAD
-  std::unique_ptr<ReadErrorDelegate> error_delegate_;
-  base::ObserverList<PrefStore::Observer, true>::Unchecked observers_;
-=======
   // Optional so we can differentiate `nullopt` from `nullptr`.
   std::optional<std::unique_ptr<ReadErrorDelegate>> error_delegate_;
   base::ObserverList<PrefStore::Observer, true> observers_;
->>>>>>> 626889fb
 };
 
 #endif  // COMPONENTS_PREFS_TESTING_PREF_STORE_H_