// Copyright 2012 The Chromium Authors
// Use of this source code is governed by a BSD-style license that can be
// found in the LICENSE file.

#ifndef COMPONENTS_PREFS_JSON_PREF_STORE_H_
#define COMPONENTS_PREFS_JSON_PREF_STORE_H_

#include <stdint.h>

#include <memory>
#include <optional>
#include <set>
#include <string_view>

#include "base/compiler_specific.h"
#include "base/files/file_path.h"
#include "base/files/important_file_writer.h"
#include "base/functional/callback_forward.h"
#include "base/gtest_prod_util.h"
#include "base/memory/weak_ptr.h"
#include "base/observer_list.h"
#include "base/sequence_checker.h"
#include "base/strings/string_piece.h"
#include "base/task/thread_pool.h"
#include "base/values.h"
#include "components/prefs/persistent_pref_store.h"
#include "components/prefs/pref_filter.h"
#include "components/prefs/prefs_export.h"
#include "third_party/abseil-cpp/absl/types/optional.h"

class PrefFilter;

namespace base {
class FilePath;
class JsonPrefStoreCallbackTest;
class JsonPrefStoreLossyWriteTest;
class SequencedTaskRunner;
class WriteCallbacksObserver;
}  // namespace base

// A writable PrefStore implementation that is used for user preferences.
class COMPONENTS_PREFS_EXPORT JsonPrefStore final
    : public PersistentPrefStore,
      public base::ImportantFileWriter::DataSerializer,
<<<<<<< HEAD
      public base::ImportantFileWriter::BackgroundDataSerializer,
      public base::SupportsWeakPtr<JsonPrefStore> {
=======
      public base::ImportantFileWriter::BackgroundDataSerializer {
>>>>>>> 626889fb
 public:
  struct ReadResult;

  // A pair of callbacks to call before and after the preference file is written
  // to disk.
  using OnWriteCallbackPair =
      std::pair<base::OnceClosure, base::OnceCallback<void(bool success)>>;

  // |pref_filename| is the path to the file to read prefs from. It is incorrect
  // to create multiple JsonPrefStore with the same |pref_filename|.
  // |file_task_runner| is used for asynchronous reads and writes. It must
  // have the base::TaskShutdownBehavior::BLOCK_SHUTDOWN and base::MayBlock()
  // traits. Unless external tasks need to run on the same sequence as
  // JsonPrefStore tasks, keep the default value.
  // The initial read is done synchronously, the TaskPriority is thus only used
  // for flushes to disks and BEST_EFFORT is therefore appropriate. Priority of
  // remaining BEST_EFFORT+BLOCK_SHUTDOWN tasks is bumped by the ThreadPool on
  // shutdown. However, some shutdown use cases happen without
  // ThreadPoolInstance::Shutdown() (e.g. ChromeRestartRequest::Start() and
  // BrowserProcessImpl::EndSession()) and we must thus unfortunately make this
  // USER_VISIBLE until we solve https://crbug.com/747495 to allow bumping
  // priority of a sequence on demand.
  JsonPrefStore(const base::FilePath& pref_filename,
                std::unique_ptr<PrefFilter> pref_filter = nullptr,
                scoped_refptr<base::SequencedTaskRunner> file_task_runner =
                    base::ThreadPool::CreateSequencedTaskRunner(
                        {base::MayBlock(), base::TaskPriority::USER_VISIBLE,
                         base::TaskShutdownBehavior::BLOCK_SHUTDOWN}),
                bool read_only = false);

  JsonPrefStore(const JsonPrefStore&) = delete;
  JsonPrefStore& operator=(const JsonPrefStore&) = delete;

  // PrefStore overrides:
<<<<<<< HEAD
  bool GetValue(base::StringPiece key,
=======
  bool GetValue(std::string_view key,
>>>>>>> 626889fb
                const base::Value** result) const override;
  base::Value::Dict GetValues() const override;
  void AddObserver(PrefStore::Observer* observer) override;
  void RemoveObserver(PrefStore::Observer* observer) override;
  bool HasObservers() const override;
  bool IsInitializationComplete() const override;

  // PersistentPrefStore overrides:
  bool GetMutableValue(std::string_view key, base::Value** result) override;
  void SetValue(std::string_view key,
                base::Value value,
                uint32_t flags) override;
  void SetValueSilently(std::string_view key,
                        base::Value value,
                        uint32_t flags) override;
  void RemoveValue(std::string_view key, uint32_t flags) override;
  bool ReadOnly() const override;
  PrefReadError GetReadError() const override;
  bool HasReadErrorDelegate() const override;
  // Note this method may be asynchronous if this instance has a |pref_filter_|
  // in which case it will return PREF_READ_ERROR_ASYNCHRONOUS_TASK_INCOMPLETE.
  // See details in pref_filter.h.
  PrefReadError ReadPrefs() override;
  void ReadPrefsAsync(ReadErrorDelegate* error_delegate) override;
  void CommitPendingWrite(
      base::OnceClosure reply_callback = base::OnceClosure(),
      base::OnceClosure synchronous_done_callback =
          base::OnceClosure()) override;
  void SchedulePendingLossyWrites() override;
  void ReportValueChanged(std::string_view key, uint32_t flags) override;

  // Just like RemoveValue(), but doesn't notify observers. Used when doing some
  // cleanup that shouldn't otherwise alert observers.
  void RemoveValueSilently(std::string_view key, uint32_t flags);

  // Just like RemoveValue(), but removes all the prefs that start with
  // |prefix|. Used for pref-initialization cleanup.
  void RemoveValuesByPrefixSilently(std::string_view prefix) override;

  // Just like RemoveValue(), but removes all the prefs that start with
  // |prefix|. Used for pref-initialization cleanup.
  void RemoveValuesByPrefixSilently(const std::string& prefix) override;
  // Registers |on_next_successful_write_reply| to be called once, on the next
  // successful write event of |writer_|.
  // |on_next_successful_write_reply| will be called on the thread from which
  // this method is called and does not need to be thread safe.
  void RegisterOnNextSuccessfulWriteReply(
      base::OnceClosure on_next_successful_write_reply);

  void OnStoreDeletionFromDisk() override;

<<<<<<< HEAD
=======
  base::WeakPtr<JsonPrefStore> AsWeakPtr() {
    return weak_ptr_factory_.GetWeakPtr();
  }

>>>>>>> 626889fb
#if defined(UNIT_TEST)
  base::ImportantFileWriter& get_writer() { return writer_; }
#endif

 private:
  friend class base::JsonPrefStoreCallbackTest;
  friend class base::JsonPrefStoreLossyWriteTest;
  friend class base::WriteCallbacksObserver;

  ~JsonPrefStore() override;

  // Perform pre-serialization bookkeeping common to either serialization flow
  // (main thread or background thread).
  void PerformPreserializationTasks();

  // If |write_success| is true, runs |on_next_successful_write_|.
  // Otherwise, re-registers |on_next_successful_write_|.
  void RunOrScheduleNextSuccessfulWriteCallback(bool write_success);

  // Handles the result of a write with result |write_success|. Runs
  // |on_next_write_callback| on the current thread and posts
  // |on_next_write_reply| on |reply_task_runner|.
  static void PostWriteCallback(
      base::OnceCallback<void(bool success)> on_next_write_callback,
      base::OnceCallback<void(bool success)> on_next_write_reply,
      scoped_refptr<base::SequencedTaskRunner> reply_task_runner,
      bool write_success);

  // Registers the |callbacks| pair to be called once synchronously before and
  // after, respectively, the next write event of |writer_|.
  // Both callbacks must be thread-safe.
  void RegisterOnNextWriteSynchronousCallbacks(OnWriteCallbackPair callbacks);

  // This method is called after the JSON file has been read.  It then hands
  // |value| (or an empty dictionary in some read error cases) to the
  // |pref_filter| if one is set. It also gives a callback pointing at
  // FinalizeFileRead() to that |pref_filter_| which is then responsible for
  // invoking it when done. If there is no |pref_filter_|, FinalizeFileRead()
  // is invoked directly.
  void OnFileRead(std::unique_ptr<ReadResult> read_result);

  // ImportantFileWriter::DataSerializer overrides:
<<<<<<< HEAD
  absl::optional<std::string> SerializeData() override;
=======
  std::optional<std::string> SerializeData() override;
>>>>>>> 626889fb
  // ImportantFileWriter::BackgroundDataSerializer implementation.
  base::ImportantFileWriter::BackgroundDataProducerCallback
  GetSerializedDataProducerForBackgroundSequence() override;

  // This method is called after the JSON file has been read and the result has
  // potentially been intercepted and modified by |pref_filter_|.
  // |initialization_successful| is pre-determined by OnFileRead() and should
  // be used when reporting OnInitializationCompleted().
  // |schedule_write| indicates whether a write should be immediately scheduled
  // (typically because the |pref_filter_| has already altered the |prefs|) --
  // this will be ignored if this store is read-only.
  void FinalizeFileRead(bool initialization_successful,
                        base::Value::Dict prefs,
                        bool schedule_write);

  // Schedule a write with the file writer as long as |flags| doesn't contain
  // WriteablePrefStore::LOSSY_PREF_WRITE_FLAG.
  void ScheduleWrite(uint32_t flags);

  const base::FilePath path_;
  const scoped_refptr<base::SequencedTaskRunner> file_task_runner_;

  base::Value::Dict prefs_;

  bool read_only_;

  // Helper for safely writing pref data.
  base::ImportantFileWriter writer_;

  std::unique_ptr<PrefFilter> pref_filter_;
  base::ObserverList<PrefStore::Observer, true> observers_;

  // Optional so we can differentiate `nullopt` from `nullptr`.
  std::optional<std::unique_ptr<ReadErrorDelegate>> error_delegate_;

  bool initialized_;
  bool filtering_in_progress_;
  bool pending_lossy_write_;
  PrefReadError read_error_;

  std::set<std::string> keys_need_empty_value_;

  bool has_pending_write_reply_ = true;
  base::OnceClosure on_next_successful_write_reply_;

  SEQUENCE_CHECKER(sequence_checker_);
<<<<<<< HEAD
=======

  base::WeakPtrFactory<JsonPrefStore> weak_ptr_factory_{this};
>>>>>>> 626889fb
};

#endif  // COMPONENTS_PREFS_JSON_PREF_STORE_H_<|MERGE_RESOLUTION|>--- conflicted
+++ resolved
@@ -20,13 +20,11 @@
 #include "base/memory/weak_ptr.h"
 #include "base/observer_list.h"
 #include "base/sequence_checker.h"
-#include "base/strings/string_piece.h"
 #include "base/task/thread_pool.h"
 #include "base/values.h"
 #include "components/prefs/persistent_pref_store.h"
 #include "components/prefs/pref_filter.h"
 #include "components/prefs/prefs_export.h"
-#include "third_party/abseil-cpp/absl/types/optional.h"
 
 class PrefFilter;
 
@@ -42,12 +40,7 @@
 class COMPONENTS_PREFS_EXPORT JsonPrefStore final
     : public PersistentPrefStore,
       public base::ImportantFileWriter::DataSerializer,
-<<<<<<< HEAD
-      public base::ImportantFileWriter::BackgroundDataSerializer,
-      public base::SupportsWeakPtr<JsonPrefStore> {
-=======
       public base::ImportantFileWriter::BackgroundDataSerializer {
->>>>>>> 626889fb
  public:
   struct ReadResult;
 
@@ -82,11 +75,7 @@
   JsonPrefStore& operator=(const JsonPrefStore&) = delete;
 
   // PrefStore overrides:
-<<<<<<< HEAD
-  bool GetValue(base::StringPiece key,
-=======
   bool GetValue(std::string_view key,
->>>>>>> 626889fb
                 const base::Value** result) const override;
   base::Value::Dict GetValues() const override;
   void AddObserver(PrefStore::Observer* observer) override;
@@ -126,9 +115,6 @@
   // |prefix|. Used for pref-initialization cleanup.
   void RemoveValuesByPrefixSilently(std::string_view prefix) override;
 
-  // Just like RemoveValue(), but removes all the prefs that start with
-  // |prefix|. Used for pref-initialization cleanup.
-  void RemoveValuesByPrefixSilently(const std::string& prefix) override;
   // Registers |on_next_successful_write_reply| to be called once, on the next
   // successful write event of |writer_|.
   // |on_next_successful_write_reply| will be called on the thread from which
@@ -138,13 +124,10 @@
 
   void OnStoreDeletionFromDisk() override;
 
-<<<<<<< HEAD
-=======
   base::WeakPtr<JsonPrefStore> AsWeakPtr() {
     return weak_ptr_factory_.GetWeakPtr();
   }
 
->>>>>>> 626889fb
 #if defined(UNIT_TEST)
   base::ImportantFileWriter& get_writer() { return writer_; }
 #endif
@@ -187,11 +170,7 @@
   void OnFileRead(std::unique_ptr<ReadResult> read_result);
 
   // ImportantFileWriter::DataSerializer overrides:
-<<<<<<< HEAD
-  absl::optional<std::string> SerializeData() override;
-=======
   std::optional<std::string> SerializeData() override;
->>>>>>> 626889fb
   // ImportantFileWriter::BackgroundDataSerializer implementation.
   base::ImportantFileWriter::BackgroundDataProducerCallback
   GetSerializedDataProducerForBackgroundSequence() override;
@@ -238,11 +217,8 @@
   base::OnceClosure on_next_successful_write_reply_;
 
   SEQUENCE_CHECKER(sequence_checker_);
-<<<<<<< HEAD
-=======
 
   base::WeakPtrFactory<JsonPrefStore> weak_ptr_factory_{this};
->>>>>>> 626889fb
 };
 
 #endif  // COMPONENTS_PREFS_JSON_PREF_STORE_H_