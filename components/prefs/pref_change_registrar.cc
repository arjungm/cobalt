--- conflicted
+++ resolved
@@ -30,16 +30,9 @@
   service_ = service;
 }
 
-<<<<<<< HEAD
-void PrefChangeRegistrar::Add(const std::string& path,
-                              const base::RepeatingClosure& obs) {
-  Add(path,
-      base::BindRepeating(&PrefChangeRegistrar::InvokeUnnamedCallback, obs));
-=======
 void PrefChangeRegistrar::Reset() {
   RemoveAll();
   service_ = nullptr;
->>>>>>> 626889fb
 }
 
 void PrefChangeRegistrar::Add(std::string_view path,
