// Copyright 2012 The Chromium Authors
// Use of this source code is governed by a BSD-style license that can be
// found in the LICENSE file.

#include "components/prefs/pref_member.h"

#include <utility>

#include "base/functional/callback.h"
#include "base/functional/callback_helpers.h"
#include "base/json/values_util.h"
#include "base/location.h"
#include "base/task/sequenced_task_runner.h"
#include "base/values.h"
#include "components/prefs/pref_service.h"

using base::SequencedTaskRunner;

namespace subtle {

PrefMemberBase::PrefMemberBase() : prefs_(nullptr), setting_value_(false) {}

PrefMemberBase::~PrefMemberBase() {
  Destroy();
}

void PrefMemberBase::Init(const std::string& pref_name,
                          PrefService* prefs,
                          const NamedChangeCallback& observer) {
  observer_ = observer;
  Init(pref_name, prefs);
}

void PrefMemberBase::Init(const std::string& pref_name, PrefService* prefs) {
  DCHECK(prefs);
  DCHECK(pref_name_.empty());  // Check that Init is only called once.
  prefs_ = prefs;
  pref_name_ = pref_name;
  // Check that the preference is registered.
  DCHECK(prefs_->FindPreference(pref_name_)) << pref_name << " not registered.";

  // Add ourselves as a pref observer so we can keep our local value in sync.
  prefs_->AddPrefObserver(pref_name, this);
}

void PrefMemberBase::Destroy() {
  if (prefs_ && !pref_name_.empty()) {
    prefs_->RemovePrefObserver(pref_name_, this);
  }
  prefs_ = nullptr;
}

void PrefMemberBase::MoveToSequence(
    scoped_refptr<SequencedTaskRunner> task_runner) {
  VerifyValuePrefName();
  // Load the value from preferences if it hasn't been loaded so far.
  if (!internal())
    UpdateValueFromPref(base::OnceClosure());
  internal()->MoveToSequence(std::move(task_runner));
}

void PrefMemberBase::OnPreferenceChanged(PrefService* service,
                                         std::string_view pref_name) {
  VerifyValuePrefName();
  UpdateValueFromPref((!setting_value_ && !observer_.is_null())
<<<<<<< HEAD
                          ? base::BindOnce(observer_, pref_name)
=======
                          ? base::BindOnce(observer_, std::string(pref_name))
>>>>>>> 626889fb
                          : base::OnceClosure());
}

void PrefMemberBase::UpdateValueFromPref(base::OnceClosure callback) const {
  VerifyValuePrefName();
  const PrefService::Preference* pref = prefs_->FindPreference(pref_name_);
  DCHECK(pref);
  if (!internal())
    CreateInternal();
  internal()->UpdateValue(
      base::Value::ToUniquePtrValue(pref->GetValue()->Clone()).release(),
      pref->IsManaged(), pref->IsUserModifiable(), pref->IsDefaultValue(),
      std::move(callback));
}

void PrefMemberBase::VerifyPref() const {
  VerifyValuePrefName();
  if (!internal())
    UpdateValueFromPref(base::OnceClosure());
}

void PrefMemberBase::InvokeUnnamedCallback(
    const base::RepeatingClosure& callback,
    const std::string& pref_name) {
  callback.Run();
}

PrefMemberBase::Internal::Internal()
    : owning_task_runner_(base::SequencedTaskRunner::GetCurrentDefault()) {}
PrefMemberBase::Internal::~Internal() = default;

bool PrefMemberBase::Internal::IsOnCorrectSequence() const {
  return owning_task_runner_->RunsTasksInCurrentSequence();
}

void PrefMemberBase::Internal::UpdateValue(base::Value* v,
                                           bool is_managed,
                                           bool is_user_modifiable,
                                           bool is_default_value,
                                           base::OnceClosure callback) const {
  std::unique_ptr<base::Value> value(v);
  base::ScopedClosureRunner closure_runner(std::move(callback));
  if (IsOnCorrectSequence()) {
    bool rv = UpdateValueInternal(*value);
    DCHECK(rv);
    is_managed_ = is_managed;
    is_user_modifiable_ = is_user_modifiable;
    is_default_value_ = is_default_value;
  } else {
    bool may_run = owning_task_runner_->PostTask(
        FROM_HERE,
        base::BindOnce(&PrefMemberBase::Internal::UpdateValue, this,
                       value.release(), is_managed, is_user_modifiable,
                       is_default_value, closure_runner.Release()));
    DCHECK(may_run);
  }
}

void PrefMemberBase::Internal::MoveToSequence(
    scoped_refptr<SequencedTaskRunner> task_runner) {
  CheckOnCorrectSequence();
  owning_task_runner_ = std::move(task_runner);
}

bool PrefMemberVectorStringUpdate(const base::Value& value,
                                  std::vector<std::string>* string_vector) {
  if (!value.is_list())
    return false;

  std::vector<std::string> local_vector;
  for (const auto& item : value.GetList()) {
    if (!item.is_string())
      return false;
    local_vector.push_back(item.GetString());
  }

  string_vector->swap(local_vector);
  return true;
}

}  // namespace subtle

template <>
void PrefMember<bool>::UpdatePref(const bool& value) {
  prefs()->SetBoolean(pref_name(), value);
}

template <>
bool PrefMember<bool>::Internal::UpdateValueInternal(
    const base::Value& value) const {
  if (value.is_bool())
    value_ = value.GetBool();
  return value.is_bool();
}

template <>
void PrefMember<int>::UpdatePref(const int& value) {
  prefs()->SetInteger(pref_name(), value);
}

template <>
bool PrefMember<int>::Internal::UpdateValueInternal(
    const base::Value& value) const {
  if (value.is_int())
    value_ = value.GetInt();
  return value.is_int();
}

template <>
void PrefMember<double>::UpdatePref(const double& value) {
  prefs()->SetDouble(pref_name(), value);
}

template <>
bool PrefMember<double>::Internal::UpdateValueInternal(const base::Value& value)
    const {
  if (value.is_double() || value.is_int())
    value_ = value.GetDouble();
  return value.is_double() || value.is_int();
}

template <>
void PrefMember<std::string>::UpdatePref(const std::string& value) {
  prefs()->SetString(pref_name(), value);
}

template <>
bool PrefMember<std::string>::Internal::UpdateValueInternal(
    const base::Value& value)
    const {
  if (value.is_string())
    value_ = value.GetString();
  return value.is_string();
}

template <>
void PrefMember<base::FilePath>::UpdatePref(const base::FilePath& value) {
  prefs()->SetFilePath(pref_name(), value);
}

template <>
bool PrefMember<base::FilePath>::Internal::UpdateValueInternal(
    const base::Value& value)
    const {
<<<<<<< HEAD
  absl::optional<base::FilePath> path = base::ValueToFilePath(value);
=======
  std::optional<base::FilePath> path = base::ValueToFilePath(value);
>>>>>>> 626889fb
  if (!path)
    return false;
  value_ = *path;
  return true;
}

template <>
void PrefMember<std::vector<std::string> >::UpdatePref(
    const std::vector<std::string>& value) {
  base::Value::List list_value;
  for (const std::string& val : value)
    list_value.Append(val);

  prefs()->SetList(pref_name(), std::move(list_value));
}

template <>
bool PrefMember<std::vector<std::string> >::Internal::UpdateValueInternal(
    const base::Value& value) const {
  return subtle::PrefMemberVectorStringUpdate(value, &value_);
}<|MERGE_RESOLUTION|>--- conflicted
+++ resolved
@@ -63,11 +63,7 @@
                                          std::string_view pref_name) {
   VerifyValuePrefName();
   UpdateValueFromPref((!setting_value_ && !observer_.is_null())
-<<<<<<< HEAD
-                          ? base::BindOnce(observer_, pref_name)
-=======
                           ? base::BindOnce(observer_, std::string(pref_name))
->>>>>>> 626889fb
                           : base::OnceClosure());
 }
 
@@ -212,11 +208,7 @@
 bool PrefMember<base::FilePath>::Internal::UpdateValueInternal(
     const base::Value& value)
     const {
-<<<<<<< HEAD
-  absl::optional<base::FilePath> path = base::ValueToFilePath(value);
-=======
   std::optional<base::FilePath> path = base::ValueToFilePath(value);
->>>>>>> 626889fb
   if (!path)
     return false;
   value_ = *path;
