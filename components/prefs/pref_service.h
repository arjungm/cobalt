--- conflicted
+++ resolved
@@ -24,28 +24,16 @@
 #include "base/compiler_specific.h"
 #include "base/functional/callback.h"
 #include "base/memory/raw_ptr.h"
-<<<<<<< HEAD
-=======
 #include "base/memory/raw_ref.h"
->>>>>>> 626889fb
 #include "base/memory/ref_counted.h"
 #include "base/sequence_checker.h"
-#include "base/strings/string_piece.h"
 #include "base/time/time.h"
 #include "base/values.h"
 #include "build/build_config.h"
-<<<<<<< HEAD
-#include "build/chromeos_buildflags.h"
-=======
->>>>>>> 626889fb
 #include "components/prefs/persistent_pref_store.h"
 #include "components/prefs/pref_value_store.h"
 #include "components/prefs/prefs_export.h"
 #include "components/prefs/transparent_unordered_string_map.h"
-
-#if BUILDFLAG(IS_ANDROID)
-#include "base/android/scoped_java_ref.h"
-#endif
 
 #if BUILDFLAG(IS_ANDROID)
 #include "base/android/scoped_java_ref.h"
@@ -172,17 +160,6 @@
     // the Preference.
     bool IsExtensionModifiable() const;
 
-#if BUILDFLAG(IS_CHROMEOS_ASH)
-    // Returns true if the Preference value is currently being controlled by a
-    // standalone browser (lacros) and not by any higher-priority source.
-    bool IsStandaloneBrowserControlled() const;
-
-    // Returns true if a standalone browser (lacros) can change the Preference
-    // value, which is the case if no higher-priority source than the standalone
-    // browser store controls the Preference.
-    bool IsStandaloneBrowserModifiable() const;
-#endif
-
     // Return the registration flags for this pref as a bitmask of
     // PrefRegistry::PrefRegistrationFlags.
     uint32_t registration_flags() const { return registration_flags_; }
@@ -201,11 +178,7 @@
     const uint32_t registration_flags_;
 
     // Reference to the PrefService in which this pref was created.
-<<<<<<< HEAD
-    const raw_ptr<const PrefService> pref_service_;
-=======
     const raw_ref<const PrefService> pref_service_;
->>>>>>> 626889fb
   };
 
   // You may wish to use PrefServiceFactory or one of its subclasses
@@ -213,7 +186,6 @@
   PrefService(std::unique_ptr<PrefNotifierImpl> pref_notifier,
               std::unique_ptr<PrefValueStore> pref_value_store,
               scoped_refptr<PersistentPrefStore> user_prefs,
-              scoped_refptr<PersistentPrefStore> standalone_browser_prefs,
               scoped_refptr<PrefRegistry> pref_registry,
               base::RepeatingCallback<void(PersistentPrefStore::PrefReadError)>
                   read_error_callback,
@@ -261,27 +233,6 @@
   // If the path is valid and the value at the end of the path matches the type
   // specified, it will return the specified value.  Otherwise, the default
   // value (set when the pref was registered) will be returned.
-<<<<<<< HEAD
-  bool GetBoolean(base::StringPiece path) const;
-  int GetInteger(base::StringPiece path) const;
-  double GetDouble(base::StringPiece path) const;
-  const std::string& GetString(base::StringPiece path) const;
-  base::FilePath GetFilePath(base::StringPiece path) const;
-
-  // Returns the branch if it exists, or the registered default value otherwise.
-  // `path` must point to a registered preference (DCHECK).
-  const base::Value& GetValue(base::StringPiece path) const;
-
-  // Returns the branch if it exists, or the registered default value otherwise.
-  // `path` must point to a registered preference whose value and registered
-  // default are of type `base::Value::Type::DICT (DCHECK).
-  const base::Value::Dict& GetDict(base::StringPiece path) const;
-
-  // Returns the branch if it exists, or the registered default value otherwise.
-  // `path` must point to a registered preference whose value and registered
-  // default are of type `base::Value::Type::LIST (DCHECK).
-  const base::Value::List& GetList(base::StringPiece path) const;
-=======
   bool GetBoolean(std::string_view path) const;
   int GetInteger(std::string_view path) const;
   double GetDouble(std::string_view path) const;
@@ -301,16 +252,12 @@
   // `path` must point to a registered preference whose value and registered
   // default are of type `base::Value::Type::LIST (DCHECK).
   const base::Value::List& GetList(std::string_view path) const;
->>>>>>> 626889fb
 
   // Removes a user pref and restores the pref to its default value.
   void ClearPref(std::string_view path);
 
   // Removes user prefs that start with |prefix|.
   void ClearPrefsWithPrefixSilently(std::string_view prefix);
-
-  // Removes user prefs that start with |prefix|.
-  void ClearPrefsWithPrefixSilently(const std::string& prefix);
 
   // If the path is valid (i.e., registered), update the pref value in the user
   // prefs.
@@ -319,16 +266,6 @@
   // SetDict()/SetList(), but to modify the value of a dictionary or list use
   // either ScopedDictPrefUpdate or ScopedListPrefUpdate from
   // scoped_user_pref_update.h.
-<<<<<<< HEAD
-  void Set(const std::string& path, const base::Value& value);
-  void SetBoolean(const std::string& path, bool value);
-  void SetInteger(const std::string& path, int value);
-  void SetDouble(const std::string& path, double value);
-  void SetString(const std::string& path, const std::string& value);
-  void SetDict(const std::string& path, base::Value::Dict dict);
-  void SetList(const std::string& path, base::Value::List list);
-  void SetFilePath(const std::string& path, const base::FilePath& value);
-=======
   void Set(std::string_view path, const base::Value& value);
   void SetBoolean(std::string_view path, bool value);
   void SetInteger(std::string_view path, int value);
@@ -337,7 +274,6 @@
   void SetDict(std::string_view path, base::Value::Dict dict);
   void SetList(std::string_view path, base::Value::List list);
   void SetFilePath(std::string_view path, const base::FilePath& value);
->>>>>>> 626889fb
 
   // Int64 helper methods that actually store the given value as a string.
   // Note that if obtaining the named value via GetDictionary or GetList, the
@@ -395,13 +331,10 @@
   // will be included. Otherwise, these will be omitted from the returned
   // dictionary.
   base::Value::Dict GetPreferenceValues(IncludeDefaults include_defaults) const;
-<<<<<<< HEAD
-=======
 
   // Returns a map of the preference values by their path including prefs that
   // have their default value.
   std::vector<PreferenceValueAndStore> GetPreferencesValueAndStore() const;
->>>>>>> 626889fb
 
   bool ReadOnly() const;
 
@@ -454,17 +387,6 @@
   void AddPrefObserverAllPrefs(PrefObserver* obs);
   void RemovePrefObserverAllPrefs(PrefObserver* obs);
 
-<<<<<<< HEAD
-#if BUILDFLAG(IS_CHROMEOS_ASH)
-  // Write extension-controlled prefs from Lacros in ash.
-  void SetStandaloneBrowserPref(const std::string& path,
-                                const base::Value& value);
-  // Clear extension-controlled prefs from Lacros in ash.
-  void RemoveStandaloneBrowserPref(const std::string& path);
-#endif
-
-=======
->>>>>>> 626889fb
 #if BUILDFLAG(IS_ANDROID)
   base::android::ScopedJavaLocalRef<jobject> GetJavaObject();
 #endif
@@ -484,7 +406,6 @@
 
   // Pref Stores and profile that we passed to the PrefValueStore.
   const scoped_refptr<PersistentPrefStore> user_pref_store_;
-  const scoped_refptr<PersistentPrefStore> standalone_browser_pref_store_;
 
   // Callback to call when a read error occurs. Always invoked on the sequence
   // this PrefService was created own.
@@ -539,22 +460,6 @@
     raw_ptr<PrefService> pref_service_ = nullptr;
   };
 
-  // A PrefStore::Observer which reports loading errors from
-  // PersistentPrefStores after they are loaded. Usually this is only user_prefs
-  // however in ash it additionally includes standalone_browser_prefs. Errors
-  // are only reported once even though multiple files may be loaded.
-  class PersistentPrefStoreLoadingObserver : public PrefStore::Observer {
-   public:
-    explicit PersistentPrefStoreLoadingObserver(PrefService* pref_service_);
-
-    // PrefStore::Observer implementation
-    void OnPrefValueChanged(const std::string& key) override {}
-    void OnInitializationCompleted(bool succeeded) override;
-
-   private:
-    raw_ptr<PrefService> pref_service_ = nullptr;
-  };
-
   // Sends notification of a changed preference. This needs to be called by
   // a ScopedDictPrefUpdate or ScopedListPrefUpdate if a Value::Dict or
   // Value::List is changed.
@@ -565,11 +470,7 @@
 
   // Sets the value for this pref path in the user pref store and informs the
   // PrefNotifier of the change.
-<<<<<<< HEAD
-  void SetUserPrefValue(const std::string& path, base::Value new_value);
-=======
   void SetUserPrefValue(std::string_view path, base::Value new_value);
->>>>>>> 626889fb
 
   // Load preferences from storage, attempting to diagnose and handle errors.
   // This should only be called from the constructor.
@@ -595,12 +496,7 @@
   // not need to find or create a Preference object to get the
   // value (GetValue() calls back though the preference service to
   // actually get the value.).
-<<<<<<< HEAD
-  const base::Value* GetPreferenceValue(base::StringPiece path) const;
-  const base::Value* GetPreferenceValueChecked(base::StringPiece path) const;
-=======
   const base::Value* GetPreferenceValue(std::string_view path) const;
->>>>>>> 626889fb
 
   const scoped_refptr<PrefRegistry> pref_registry_;
 
