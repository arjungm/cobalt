// Copyright 2014 The Chromium Authors
// Use of this source code is governed by a BSD-style license that can be
// found in the LICENSE file.

#ifndef COMPONENTS_METRICS_SERVICES_MANAGER_METRICS_SERVICES_MANAGER_H_
#define COMPONENTS_METRICS_SERVICES_MANAGER_METRICS_SERVICES_MANAGER_H_

#include <memory>

<<<<<<< HEAD
#include "base/metrics/field_trial.h"
#include "base/threading/thread_checker.h"
=======
#include "base/memory/weak_ptr.h"
#include "base/metrics/field_trial.h"
#include "base/threading/thread_checker.h"
#include "components/variations/synthetic_trial_registry.h"
>>>>>>> 626889fb

namespace metrics {
class MetricsService;
class MetricsServiceClient;
<<<<<<< HEAD
}

=======
class ClonedInstallDetector;
}  // namespace metrics

namespace metrics::structured {
class StructuredMetricsService;
}

namespace search_engines {
class SearchEngineChoiceServiceClient;
}

>>>>>>> 626889fb
namespace ukm {
class UkmService;
}

namespace metrics::dwa {
class DwaService;
}

namespace variations {
class EntropyProviders;
<<<<<<< HEAD
class VariationsService;
}
=======
class SyntheticTrialRegistry;
class VariationsService;
}  // namespace variations

class IdentifiabilityStudyState;
>>>>>>> 626889fb

namespace metrics_services_manager {

class MetricsServicesManagerClient;

// MetricsServicesManager is a helper class for embedders that use the various
// metrics-related services in a Chrome-like fashion: MetricsService (via its
// client) and VariationsService.
class MetricsServicesManager {
 public:
  using OnDidStartLoadingCb = base::RepeatingClosure;
  using OnDidStopLoadingCb = base::RepeatingClosure;
  using OnRendererUnresponsiveCb = base::RepeatingClosure;

  // Creates the MetricsServicesManager with the given client.
  explicit MetricsServicesManager(
      std::unique_ptr<MetricsServicesManagerClient> client);

  MetricsServicesManager(const MetricsServicesManager&) = delete;
  MetricsServicesManager& operator=(const MetricsServicesManager&) = delete;

  virtual ~MetricsServicesManager();

  // Instantiates the FieldTrialList using Chrome's default entropy provider.
  //
  // Side effect: Initializes the CleanExitBeacon.
  void InstantiateFieldTrialList() const;
<<<<<<< HEAD
=======

  // Returns the SyntheticTrialRegistry, creating it if it hasn't been created
  // yet.
  variations::SyntheticTrialRegistry* GetSyntheticTrialRegistry();
>>>>>>> 626889fb

  // Returns the MetricsService, creating it if it hasn't been created yet (and
  // additionally creating the MetricsServiceClient in that case).
  metrics::MetricsService* GetMetricsService();

  // Returns the UkmService, creating it if it hasn't been created yet.
  ukm::UkmService* GetUkmService();

  // Returns the DwaService, creating it if it hasn't been created yet.
  metrics::dwa::DwaService* GetDwaService();

  // Returns the IdentifiabilityStudyState, if it has been created, and nullptr
  // otherwise.
  IdentifiabilityStudyState* GetIdentifiabilityStudyState();

  // Returns the StructuredMetricsService associated with the
  // |metrics_service_client_|.
  metrics::structured::StructuredMetricsService* GetStructuredMetricsService();

  // Returns the VariationsService, creating it if it hasn't been created yet.
  variations::VariationsService* GetVariationsService();

<<<<<<< HEAD
  // Called when loading state changed.
  void LoadingStateChanged(bool is_loading);
=======
  // Returns an |OnDidStartLoadingCb| callback.
  OnDidStartLoadingCb GetOnDidStartLoadingCb();

  // Returns an |OnDidStopLoadingCb| callback.
  OnDidStopLoadingCb GetOnDidStopLoadingCb();

  // Returns an |OnRendererUnresponsiveCb| callback.
  OnRendererUnresponsiveCb GetOnRendererUnresponsiveCb();
>>>>>>> 626889fb

  // Updates the managed services when permissions for uploading metrics change.
  // Note: Normally, uploads will happen when collection is enabled, but the
  // `may_upload` params allows disabling uploads separately from collection
  // (e.g. if network is unavailable).
  void UpdateUploadPermissions(bool may_upload = true);

  // Gets the current state of metric reporting.
  bool IsMetricsReportingEnabled() const;

  // Gets the current state of metrics consent.
  bool IsMetricsConsentGiven() const;
<<<<<<< HEAD

  // Returns true iff UKM is allowed for all profiles.
  bool IsUkmAllowedForAllProfiles();

  // Returns a low entropy provider.
  std::unique_ptr<const variations::EntropyProviders>
  CreateEntropyProvidersForTesting();
=======

  // Returns true iff UKM is allowed for all profiles.
  bool IsUkmAllowedForAllProfiles();

  // Returns true iff DWA is allowed for all profiles.
  bool IsDwaAllowedForAllProfiles();

  // Returns a low entropy provider.
  std::unique_ptr<const variations::EntropyProviders>
  CreateEntropyProvidersForTesting();

  // Returns the ClonedInstallDetector associated with the `client_`.
  metrics::ClonedInstallDetector* GetClonedInstallDetectorForTesting();

 private:
  friend class search_engines::SearchEngineChoiceServiceClient;

  // Returns the ClonedInstallDetector associated with the `client_`.
  // Marked as private (exposed selectively via friend classes) for the metrics
  // team to be able to control and monitor if/how this function gets called.
  const metrics::ClonedInstallDetector& GetClonedInstallDetector() const;
>>>>>>> 626889fb

 private:
  // Returns the MetricsServiceClient, creating it if it hasn't been
  // created yet (and additionally creating the MetricsService in that case).
  metrics::MetricsServiceClient* GetMetricsServiceClient();

<<<<<<< HEAD
  // Update which services are running to match current permissions.
  void UpdateRunningServices();

  // Update the state of UkmService to match current permissions.
=======
  // Updates which services are running to match current permissions.
  void UpdateRunningServices();

  // Updates the state of UkmService to match current permissions.
>>>>>>> 626889fb
  void UpdateUkmService();

  // Updates the state of StructuredMetricsService to match current permissions.
  void UpdateStructuredMetricsService();

  // Updates the state of DwaService to match current permissions.
  void UpdateDwaService();

  // Updates the managed services when permissions for recording/uploading
  // metrics change.
  void UpdatePermissions(bool current_may_record,
                         bool current_consent_given,
                         bool current_may_upload);

  // Called when loading state changed.
  void LoadingStateChanged(bool is_loading);

  // Used by |GetOnRendererUnresponsiveCb| to construct the callback that will
  // be run by |MetricsServicesWebContentsObserver|.
  void OnRendererUnresponsive();

  // The client passed in from the embedder.
  const std::unique_ptr<MetricsServicesManagerClient> client_;

  // Ensures that all functions are called from the same thread.
  base::ThreadChecker thread_checker_;

  // The current metrics reporting setting.
  bool may_upload_ = false;

  // The current metrics recording setting.
  bool may_record_ = false;

  // The current metrics setting for reporting metrics.
  bool consent_given_ = false;

  std::unique_ptr<variations::SyntheticTrialRegistry> synthetic_trial_registry_;

  // The MetricsServiceClient. Owns the MetricsService.
  std::unique_ptr<metrics::MetricsServiceClient> metrics_service_client_;

  // The VariationsService, for server-side experiments infrastructure.
  std::unique_ptr<variations::VariationsService> variations_service_;
<<<<<<< HEAD
=======

  base::WeakPtrFactory<MetricsServicesManager> weak_ptr_factory_{this};
>>>>>>> 626889fb
};

}  // namespace metrics_services_manager

#endif  // COMPONENTS_METRICS_SERVICES_MANAGER_METRICS_SERVICES_MANAGER_H_<|MERGE_RESOLUTION|>--- conflicted
+++ resolved
@@ -7,23 +7,14 @@
 
 #include <memory>
 
-<<<<<<< HEAD
-#include "base/metrics/field_trial.h"
-#include "base/threading/thread_checker.h"
-=======
 #include "base/memory/weak_ptr.h"
 #include "base/metrics/field_trial.h"
 #include "base/threading/thread_checker.h"
 #include "components/variations/synthetic_trial_registry.h"
->>>>>>> 626889fb
 
 namespace metrics {
 class MetricsService;
 class MetricsServiceClient;
-<<<<<<< HEAD
-}
-
-=======
 class ClonedInstallDetector;
 }  // namespace metrics
 
@@ -35,7 +26,6 @@
 class SearchEngineChoiceServiceClient;
 }
 
->>>>>>> 626889fb
 namespace ukm {
 class UkmService;
 }
@@ -46,16 +36,11 @@
 
 namespace variations {
 class EntropyProviders;
-<<<<<<< HEAD
-class VariationsService;
-}
-=======
 class SyntheticTrialRegistry;
 class VariationsService;
 }  // namespace variations
 
 class IdentifiabilityStudyState;
->>>>>>> 626889fb
 
 namespace metrics_services_manager {
 
@@ -83,13 +68,10 @@
   //
   // Side effect: Initializes the CleanExitBeacon.
   void InstantiateFieldTrialList() const;
-<<<<<<< HEAD
-=======
 
   // Returns the SyntheticTrialRegistry, creating it if it hasn't been created
   // yet.
   variations::SyntheticTrialRegistry* GetSyntheticTrialRegistry();
->>>>>>> 626889fb
 
   // Returns the MetricsService, creating it if it hasn't been created yet (and
   // additionally creating the MetricsServiceClient in that case).
@@ -112,10 +94,6 @@
   // Returns the VariationsService, creating it if it hasn't been created yet.
   variations::VariationsService* GetVariationsService();
 
-<<<<<<< HEAD
-  // Called when loading state changed.
-  void LoadingStateChanged(bool is_loading);
-=======
   // Returns an |OnDidStartLoadingCb| callback.
   OnDidStartLoadingCb GetOnDidStartLoadingCb();
 
@@ -124,7 +102,6 @@
 
   // Returns an |OnRendererUnresponsiveCb| callback.
   OnRendererUnresponsiveCb GetOnRendererUnresponsiveCb();
->>>>>>> 626889fb
 
   // Updates the managed services when permissions for uploading metrics change.
   // Note: Normally, uploads will happen when collection is enabled, but the
@@ -137,15 +114,6 @@
 
   // Gets the current state of metrics consent.
   bool IsMetricsConsentGiven() const;
-<<<<<<< HEAD
-
-  // Returns true iff UKM is allowed for all profiles.
-  bool IsUkmAllowedForAllProfiles();
-
-  // Returns a low entropy provider.
-  std::unique_ptr<const variations::EntropyProviders>
-  CreateEntropyProvidersForTesting();
-=======
 
   // Returns true iff UKM is allowed for all profiles.
   bool IsUkmAllowedForAllProfiles();
@@ -167,24 +135,15 @@
   // Marked as private (exposed selectively via friend classes) for the metrics
   // team to be able to control and monitor if/how this function gets called.
   const metrics::ClonedInstallDetector& GetClonedInstallDetector() const;
->>>>>>> 626889fb
 
- private:
   // Returns the MetricsServiceClient, creating it if it hasn't been
   // created yet (and additionally creating the MetricsService in that case).
   metrics::MetricsServiceClient* GetMetricsServiceClient();
 
-<<<<<<< HEAD
-  // Update which services are running to match current permissions.
-  void UpdateRunningServices();
-
-  // Update the state of UkmService to match current permissions.
-=======
   // Updates which services are running to match current permissions.
   void UpdateRunningServices();
 
   // Updates the state of UkmService to match current permissions.
->>>>>>> 626889fb
   void UpdateUkmService();
 
   // Updates the state of StructuredMetricsService to match current permissions.
@@ -228,11 +187,8 @@
 
   // The VariationsService, for server-side experiments infrastructure.
   std::unique_ptr<variations::VariationsService> variations_service_;
-<<<<<<< HEAD
-=======
 
   base::WeakPtrFactory<MetricsServicesManager> weak_ptr_factory_{this};
->>>>>>> 626889fb
 };
 
 }  // namespace metrics_services_manager
