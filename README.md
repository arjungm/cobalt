--- conflicted
+++ resolved
@@ -14,13 +14,8 @@
 
 Documentation in the source is rooted in [docs/README.md](docs/README.md).
 
-<<<<<<< HEAD
-Learn how to [Get Around the Chromium Source Code Directory Structure
-](https://www.chromium.org/developers/how-tos/getting-around-the-chrome-source-code).
-=======
 Learn how to [Get Around the Chromium Source Code Directory
 Structure](https://www.chromium.org/developers/how-tos/getting-around-the-chrome-source-code).
->>>>>>> 626889fb
 
 For historical reasons, there are some small top level directories. Now the
 guidance is that new top level directories are for product (e.g. Chrome,
