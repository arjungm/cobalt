# Copyright 2014 The Chromium Authors
# Use of this source code is governed by a BSD-style license that can be
# found in the LICENSE file.

source_set("perf") {
  testonly = true
  sources = [
    "luci_test_result.cc",
    "luci_test_result.h",
    "perf_result_reporter.cc",
    "perf_result_reporter.h",
    "perf_test.cc",
    "perf_test.h",
  ]
  deps = [
    "//base",
<<<<<<< HEAD
=======
    "//base:i18n",
>>>>>>> 626889fb
    "//testing/gtest",
  ]
}

source_set("unit_tests") {
  testonly = true
<<<<<<< HEAD
  sources = [ "luci_test_result_unittest.cc" ]
=======
  sources = [
    "confidence/ratio_bootstrap_estimator_test.cc",
    "luci_test_result_unittest.cc",
  ]
>>>>>>> 626889fb
  deps = [
    ":perf",
    "//base",
    "//testing/gtest",
<<<<<<< HEAD
=======
    "//testing/perf/confidence:ratio_bootstrap_estimator",
>>>>>>> 626889fb
  ]
}<|MERGE_RESOLUTION|>--- conflicted
+++ resolved
@@ -14,31 +14,21 @@
   ]
   deps = [
     "//base",
-<<<<<<< HEAD
-=======
     "//base:i18n",
->>>>>>> 626889fb
     "//testing/gtest",
   ]
 }
 
 source_set("unit_tests") {
   testonly = true
-<<<<<<< HEAD
-  sources = [ "luci_test_result_unittest.cc" ]
-=======
   sources = [
     "confidence/ratio_bootstrap_estimator_test.cc",
     "luci_test_result_unittest.cc",
   ]
->>>>>>> 626889fb
   deps = [
     ":perf",
     "//base",
     "//testing/gtest",
-<<<<<<< HEAD
-=======
     "//testing/perf/confidence:ratio_bootstrap_estimator",
->>>>>>> 626889fb
   ]
 }