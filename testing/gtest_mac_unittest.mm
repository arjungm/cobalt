// Copyright 2012 The Chromium Authors
// Use of this source code is governed by a BSD-style license that can be
// found in the LICENSE file.

// Note that while this file is in testing/ and tests GTest macros, it is built
// as part of Chromium's unit_tests target because the project does not build
// or run GTest's internal test suite.

#import "testing/gtest_mac.h"

#import <Foundation/Foundation.h>

#include "testing/gtest/include/gtest/gtest.h"
#include "third_party/googletest/src/googletest/include/gtest/internal/gtest-port.h"

namespace testing {
namespace internal {
// This function is tested within this file, but it's not part of the public
// API, and since it's a free function there's no way to friend the test for it.
extern std::string StringDescription(id<NSObject> obj);
}
}

TEST(GTestMac, NSStringComparators) {
  // This test wants to really guarantee that s1 and s2 aren't the same address,
<<<<<<< HEAD
  // so it constructs an autoreleased string this way. In theory this could be
  // done via [NSString stringWithString:] but that causes an error about using
  // a redundant literal :)
=======
  // so it constructs a string this way. In theory this could be done via
  // [NSString stringWithString:] but that causes an error about using a
  // redundant literal :)
>>>>>>> 626889fb
  NSString* s1 = [NSString stringWithFormat:@"%@", @"a"];
  NSString* s2 = @"a";

  EXPECT_NSEQ(@"a", @"a");
  EXPECT_NE(s1, s2);
  EXPECT_NSEQ(s1, s2);
  ASSERT_NE(s1, s2);
  ASSERT_NSEQ(s1, s2);

  ASSERT_NSNE(@"a", @"b");

  EXPECT_NSEQ(nil, nil);
  EXPECT_NSNE(nil, @"a");
  EXPECT_NSNE(@"a", nil);
}

TEST(GTestMac, NSNumberComparators) {
  EXPECT_NSNE(@2, @42);
  EXPECT_NSEQ(@42, @42);
}

#if !defined(GTEST_OS_IOS)

TEST(GTestMac, NSRectComparators) {
  ASSERT_NSEQ(NSMakeRect(1, 2, 3, 4), NSMakeRect(1, 2, 3, 4));
  ASSERT_NSNE(NSMakeRect(1, 2, 3, 4), NSMakeRect(5, 6, 7, 8));

  EXPECT_NSEQ(NSMakeRect(1, 2, 3, 4), NSMakeRect(1, 2, 3, 4));
  EXPECT_NSNE(NSMakeRect(1, 2, 3, 4), NSMakeRect(5, 6, 7, 8));
}

TEST(GTestMac, NSPointComparators) {
  ASSERT_NSEQ(NSMakePoint(1, 2), NSMakePoint(1, 2));
  ASSERT_NSNE(NSMakePoint(1, 2), NSMakePoint(1, 3));
  ASSERT_NSNE(NSMakePoint(1, 2), NSMakePoint(2, 2));

  EXPECT_NSEQ(NSMakePoint(3, 4), NSMakePoint(3, 4));
  EXPECT_NSNE(NSMakePoint(3, 4), NSMakePoint(3, 3));
  EXPECT_NSNE(NSMakePoint(3, 4), NSMakePoint(4, 3));
}

TEST(GTestMac, NSRangeComparators) {
  ASSERT_NSEQ(NSMakeRange(1, 2), NSMakeRange(1, 2));
  ASSERT_NSNE(NSMakeRange(1, 2), NSMakeRange(1, 3));
  ASSERT_NSNE(NSMakeRange(1, 2), NSMakeRange(2, 2));

  EXPECT_NSEQ(NSMakeRange(3, 4), NSMakeRange(3, 4));
  EXPECT_NSNE(NSMakeRange(3, 4), NSMakeRange(3, 3));
  EXPECT_NSNE(NSMakeRange(3, 4), NSMakeRange(4, 4));
}

TEST(GTestMac, StringDescription) {
  using testing::internal::StringDescription;
  EXPECT_EQ(StringDescription(@4), "4");
  EXPECT_EQ(StringDescription(@"foo"), "foo");
  EXPECT_EQ(StringDescription(nil), "(null)");
}

#endif  // !GTEST_OS_IOS<|MERGE_RESOLUTION|>--- conflicted
+++ resolved
@@ -23,15 +23,9 @@
 
 TEST(GTestMac, NSStringComparators) {
   // This test wants to really guarantee that s1 and s2 aren't the same address,
-<<<<<<< HEAD
-  // so it constructs an autoreleased string this way. In theory this could be
-  // done via [NSString stringWithString:] but that causes an error about using
-  // a redundant literal :)
-=======
   // so it constructs a string this way. In theory this could be done via
   // [NSString stringWithString:] but that causes an error about using a
   // redundant literal :)
->>>>>>> 626889fb
   NSString* s1 = [NSString stringWithFormat:@"%@", @"a"];
   NSString* s2 = @"a";
 
