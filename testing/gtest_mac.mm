--- conflicted
+++ resolved
@@ -9,8 +9,6 @@
 #include "testing/gtest/include/gtest/gtest.h"
 #include "third_party/googletest/src/googletest/include/gtest/internal/gtest-port.h"
 #include "third_party/googletest/src/googletest/include/gtest/internal/gtest-string.h"
-<<<<<<< HEAD
-=======
 
 // /!\ WARNING!
 //
@@ -19,7 +17,6 @@
 // build setting.
 //
 // /!\ WARNING!
->>>>>>> 626889fb
 
 #ifdef GTEST_OS_MAC
 
@@ -32,20 +29,6 @@
   // base::SysNSStringToUTF8() is safer, but //testing isn't allowed to depend
   // on //base, so deliberately ignore that function ban.
   const char* utf_string = string.UTF8String;
-  return utf_string ? std::string(utf_string) : std::string("(nil nsstring)");
-}
-
-// Handles nil values for |obj| properly by using safe printing of %@ in
-// -stringWithFormat:.
-std::string StringDescription(id<NSObject> obj) {
-  return StringFromNSString([NSString stringWithFormat:@"%@", obj]);
-}
-
-static std::string StringFromNSString(NSString* string) {
-  // Note that -[NSString UTF8String] is banned in chromium code because
-  // base::SysNSStringToUTF8() is safer, but //testing isn't allowed to depend
-  // on //base, so deliberately ignore that function ban.
-  const char* utf_string = [string UTF8String];
   return utf_string ? std::string(utf_string) : std::string("(nil nsstring)");
 }
 
@@ -82,96 +65,6 @@
   msg << "Expected: (" << expected_expression << ") != (" << actual_expression
       << "), actual: " << StringDescription(expected)
       << " vs " << StringDescription(actual);
-<<<<<<< HEAD
-  return AssertionFailure(msg);
-}
-
-#if !defined(GTEST_OS_IOS)
-
-GTEST_API_ AssertionResult CmpHelperNSEQ(const char* expected_expression,
-                                         const char* actual_expression,
-                                         const NSRect& expected,
-                                         const NSRect& actual) {
-  if (NSEqualRects(expected, actual)) {
-    return AssertionSuccess();
-  }
-  return EqFailure(expected_expression, actual_expression,
-                   StringFromNSString(NSStringFromRect(expected)),
-                   StringFromNSString(NSStringFromRect(actual)), false);
-}
-
-GTEST_API_ AssertionResult CmpHelperNSNE(const char* expected_expression,
-                                         const char* actual_expression,
-                                         const NSRect& expected,
-                                         const NSRect& actual) {
-  if (!NSEqualRects(expected, actual)) {
-    return AssertionSuccess();
-  }
-  Message msg;
-  msg << "Expected: (" << expected_expression << ") != (" << actual_expression
-      << "), actual: " << StringFromNSString(NSStringFromRect(expected))
-      << " vs " << StringFromNSString(NSStringFromRect(actual));
-  return AssertionFailure(msg);
-
-}
-
-GTEST_API_ AssertionResult CmpHelperNSEQ(const char* expected_expression,
-                                         const char* actual_expression,
-                                         const NSPoint& expected,
-                                         const NSPoint& actual) {
-  if (NSEqualPoints(expected, actual)) {
-    return AssertionSuccess();
-  }
-  return EqFailure(expected_expression, actual_expression,
-                   StringFromNSString(NSStringFromPoint(expected)),
-                   StringFromNSString(NSStringFromPoint(actual)), false);
-}
-
-GTEST_API_ AssertionResult CmpHelperNSNE(const char* expected_expression,
-                                         const char* actual_expression,
-                                         const NSPoint& expected,
-                                         const NSPoint& actual) {
-  if (!NSEqualPoints(expected, actual)) {
-    return AssertionSuccess();
-  }
-  Message msg;
-  msg << "Expected: (" << expected_expression << ") != (" << actual_expression
-      << "), actual: " << StringFromNSString(NSStringFromPoint(expected))
-      << " vs " << StringFromNSString(NSStringFromPoint(actual));
-  return AssertionFailure(msg);
-}
-
-GTEST_API_ AssertionResult CmpHelperNSEQ(const char* expected_expression,
-                                         const char* actual_expression,
-                                         const NSRange& expected,
-                                         const NSRange& actual) {
-  if (NSEqualRanges(expected, actual)) {
-    return AssertionSuccess();
-  }
-  return EqFailure(expected_expression, actual_expression,
-                   StringFromNSString(NSStringFromRange(expected)),
-                   StringFromNSString(NSStringFromRange(actual)), false);
-}
-
-GTEST_API_ AssertionResult CmpHelperNSNE(const char* expected_expression,
-                                         const char* actual_expression,
-                                         const NSRange& expected,
-                                         const NSRange& actual) {
-  if (!NSEqualRanges(expected, actual)) {
-    return AssertionSuccess();
-  }
-  Message msg;
-  msg << "Expected: (" << expected_expression << ") != (" << actual_expression
-      << "), actual: " << StringFromNSString(NSStringFromRange(expected))
-      << " vs " << StringFromNSString(NSStringFromRange(actual));
-  return AssertionFailure(msg);
-}
-
-#endif  // !GTEST_OS_IOS
-
-}  // namespace internal
-}  // namespace testing
-=======
   return AssertionFailure(msg);
 }
 
@@ -259,6 +152,5 @@
 #endif  // !GTEST_OS_IOS
 
 }  // namespace testing::internal
->>>>>>> 626889fb
 
 #endif  // GTEST_OS_MAC