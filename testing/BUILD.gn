# Copyright 2014 The Chromium Authors
# Use of this source code is governed by a BSD-style license that can be
# found in the LICENSE file.

import("//build/config/python.gni")
<<<<<<< HEAD
=======
import("//testing/test.gni")
>>>>>>> 626889fb

# Used by linux-gcc-rel to ensure gcc doesn't choke on clang-only flags.
if (!is_clang) {
  executable("empty_main") {
    sources = [ "empty_main.cc" ]

    # The bot should only check that an empty file builds fine with gcc.
    # There's no need to check that libc++ builds with a (possibly very old)
    # version of gcc.
    # No need to remove "//build/config/compiler:runtime_library" from configs
    # (to remove its subconfig "//build/config/c++:runtime_library") since
    # empty_main.cc does not include any headers.
    no_default_deps = true
  }
}

# Targets needed for isolate script to execute.
group("test_scripts_shared") {
  data_deps = [
<<<<<<< HEAD
=======
    # Used for reporting exceptions and test script metrics to RDB.
    "//build/util:proto",

>>>>>>> 626889fb
    # Used for reporting test results to RDB.
    "//build/util:test_results",
  ]

  data = [
    "//testing/test_env.py",
    "//testing/xvfb.py",
    "//testing/scripts/common.py",
  ]
<<<<<<< HEAD
=======
}

script_test("test_env_py_unittests") {
  script = "//testing/scripts/run_isolated_script_test.py"
  args = [
    "@WrappedPath(" +
        rebase_path("//testing/test_env_unittest.py", root_build_dir) + ")",
    "--script-type=bare",
  ]
  data = [
    "//testing/test_env_test_script.py",
    "//testing/test_env_unittest.py",
    "//testing/test_env_user_script.py",
  ]
  data_deps = [ ":test_scripts_shared" ]
}

script_test("xvfb_py_unittests") {
  script = "//testing/scripts/run_isolated_script_test.py"
  args = [
    "@WrappedPath(" +
        rebase_path("//testing/xvfb_unittest.py", root_build_dir) + ")",
    "--script-type=bare",
  ]
  data = [
    "//testing/xvfb_test_script.py",
    "//testing/xvfb_unittest.py",
  ]
  data_deps = [ ":test_scripts_shared" ]
>>>>>>> 626889fb
}

group("run_perf_test") {
  data = [
    "//testing/scripts/common.py",
    "//testing/scripts/run_performance_tests.py",
    "//tools/perf/generate_legacy_perf_dashboard_json.py",
    "//tools/perf/core/__init__.py",
    "//tools/perf/core/path_util.py",
    "//tools/perf/core/results_merger.py",
  ]

  data_deps = [
    ":test_scripts_shared",
    "//third_party/catapult/tracing:convert_chart_json",
  ]

  if (is_android) {
    # Required when running with bundles (to run "bundletool").
    data_deps += [ "//third_party/jdk:java_data" ]
  }
}

group("pytype_dependencies") {
  data = [
    "//build/util/lib/results/",
    "//testing/pytype_common/",
  ]
}

group("testing_pytype") {
  data = [
    "//testing/run_pytype.py",

    "//testing/unexpected_passes_common/",
    "//testing/flake_suppressor_common/",
<<<<<<< HEAD
=======
    "//third_party/blink/tools/",
>>>>>>> 626889fb
    "//third_party/catapult/third_party/typ/",
  ]

  data_deps = [ ":pytype_dependencies" ]
}

group("fuchsia_pytype") {
  testonly = true
  data = [
    "//build/fuchsia/test/",
    "//build/util/lib/common/",
  ]
  data_deps = [ ":pytype_dependencies" ]
}

python_library("run_isolated_script_test") {
  testonly = true
  pydeps_file = "//testing/scripts/run_isolated_script_test.pydeps"
  data = [ "//.vpython3" ]
}<|MERGE_RESOLUTION|>--- conflicted
+++ resolved
@@ -3,10 +3,7 @@
 # found in the LICENSE file.
 
 import("//build/config/python.gni")
-<<<<<<< HEAD
-=======
 import("//testing/test.gni")
->>>>>>> 626889fb
 
 # Used by linux-gcc-rel to ensure gcc doesn't choke on clang-only flags.
 if (!is_clang) {
@@ -26,12 +23,9 @@
 # Targets needed for isolate script to execute.
 group("test_scripts_shared") {
   data_deps = [
-<<<<<<< HEAD
-=======
     # Used for reporting exceptions and test script metrics to RDB.
     "//build/util:proto",
 
->>>>>>> 626889fb
     # Used for reporting test results to RDB.
     "//build/util:test_results",
   ]
@@ -41,8 +35,6 @@
     "//testing/xvfb.py",
     "//testing/scripts/common.py",
   ]
-<<<<<<< HEAD
-=======
 }
 
 script_test("test_env_py_unittests") {
@@ -72,7 +64,6 @@
     "//testing/xvfb_unittest.py",
   ]
   data_deps = [ ":test_scripts_shared" ]
->>>>>>> 626889fb
 }
 
 group("run_perf_test") {
@@ -109,10 +100,7 @@
 
     "//testing/unexpected_passes_common/",
     "//testing/flake_suppressor_common/",
-<<<<<<< HEAD
-=======
     "//third_party/blink/tools/",
->>>>>>> 626889fb
     "//third_party/catapult/third_party/typ/",
   ]
 
