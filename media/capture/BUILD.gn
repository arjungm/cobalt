# Copyright 2016 The Chromium Authors
# Use of this source code is governed by a BSD-style license that can be
# found in the LICENSE file.

import("//build/config/apple/mobile_config.gni")
import("//build/config/features.gni")
import("//build/config/ui.gni")
import("//media/media_options.gni")
import("//services/video_effects/args.gni")
import("//testing/test.gni")
import("//third_party/webrtc/webrtc.gni")

group("capture") {
  public_deps = [
    ":capture_lib",
    "//media/capture/mojom:image_capture",
    "//media/capture/mojom:image_capture_types",
    "//media/capture/mojom:video_capture",
    "//services/service_manager/public/cpp",
  ]
}

component("capture_switches") {
  defines = [ "CAPTURE_IMPLEMENTATION" ]
  sources = [
    "capture_export.h",
    "capture_switches.cc",
    "capture_switches.h",
  ]
  deps = [
    "//base",
    "//third_party/webrtc_overrides:webrtc_component",
  ]
}

# Things needed by //media/capture/mojom/video_capture_types.mojom.
component("capture_base") {
  defines = [ "CAPTURE_IMPLEMENTATION" ]
  sources = [
    "capture_export.h",
    "video/video_capture_device_descriptor.cc",
    "video/video_capture_device_descriptor.h",
    "video/video_capture_device_info.cc",
    "video/video_capture_device_info.h",
    "video/video_capture_feedback.cc",
    "video/video_capture_feedback.h",
    "video_capture_types.cc",
    "video_capture_types.h",
  ]
  deps = [
    "//base",
    "//base:i18n",
    "//media:shared_memory_support",
    "//media/base:video_facing",
    "//ui/gfx",
  ]
}

# Target which allows breakout of Android BUILD.gn files.
source_set("capture_device_specific") {
  visibility = [
    ":capture_lib",
    "//media/capture/video/android",
    "//media/capture/video/win",
  ]
  defines = [ "CAPTURE_IMPLEMENTATION" ]
  sources = [
    "content/animated_content_sampler.cc",
    "content/animated_content_sampler.h",
    "content/capture_resolution_chooser.cc",
    "content/capture_resolution_chooser.h",
    "content/screen_enumerator.h",
    "content/smooth_event_sampler.cc",
    "content/smooth_event_sampler.h",
    "content/video_capture_oracle.cc",
    "content/video_capture_oracle.h",
    "video/blob_utils.cc",
    "video/blob_utils.h",
    "video/fake_video_capture_device.cc",
    "video/fake_video_capture_device.h",
    "video/fake_video_capture_device_factory.cc",
    "video/fake_video_capture_device_factory.h",
    "video/file_video_capture_device.cc",
    "video/file_video_capture_device.h",
    "video/file_video_capture_device_factory.cc",
    "video/file_video_capture_device_factory.h",
    "video/mappable_shared_image_utils.cc",
    "video/mappable_shared_image_utils.h",
    "video/video_capture_buffer_handle.cc",
    "video/video_capture_buffer_handle.h",
    "video/video_capture_buffer_tracker.cc",
    "video/video_capture_buffer_tracker.h",
    "video/video_capture_device.cc",
    "video/video_capture_device.h",
    "video/video_capture_device_factory.cc",
    "video/video_capture_device_factory.h",
    "video/video_capture_metrics.cc",
    "video/video_capture_metrics.h",
  ]

  public_deps = [ ":capture_base" ]
  deps = [
    "//base",
    "//base:i18n",
    "//gpu/command_buffer/client",
    "//gpu/ipc/common:common",
    "//media",
    "//media/capture:capture_gpu_channel",
    "//media/capture:capture_switches",
    "//media/capture/mojom:image_capture",
    "//media/capture/mojom:image_capture_types",
    "//media/capture/mojom:video_capture",
    "//media/mojo/mojom",
    "//skia",
    "//third_party/libyuv",
    "//third_party/webrtc_overrides:webrtc_component",
    "//ui/gfx",
  ]
}

component("capture_lib") {
  defines = [ "CAPTURE_IMPLEMENTATION" ]
  sources = [
    "video/create_video_capture_device_factory.cc",
    "video/create_video_capture_device_factory.h",
    "video/scoped_buffer_pool_reservation.h",
    "video/shared_memory_buffer_tracker.cc",
    "video/shared_memory_buffer_tracker.h",
    "video/video_capture_buffer_pool.h",
    "video/video_capture_buffer_pool_impl.cc",
    "video/video_capture_buffer_pool_impl.h",
    "video/video_capture_buffer_pool_util.cc",
    "video/video_capture_buffer_pool_util.h",
    "video/video_capture_buffer_tracker_factory.h",
    "video/video_capture_buffer_tracker_factory_impl.cc",
    "video/video_capture_buffer_tracker_factory_impl.h",
    "video/video_capture_device_client.cc",
    "video/video_capture_device_client.h",
    "video/video_capture_system.h",
    "video/video_capture_system_impl.cc",
    "video/video_capture_system_impl.h",
    "video/video_frame_receiver.cc",
    "video/video_frame_receiver.h",
    "video/video_frame_receiver_on_task_runner.cc",
    "video/video_frame_receiver_on_task_runner.h",
  ]

  public_deps = [
    ":capture_base",
    ":capture_device_specific",
    ":capture_gpu_channel",
    ":capture_switches",
  ]

  deps = [
    "//base",
    "//base:i18n",
    "//media",
    "//media/capture/mojom:image_capture",
    "//media/capture/mojom:image_capture_types",
    "//media/capture/mojom:video_capture",
    "//media/mojo/mojom",
    "//services/service_manager/public/cpp",
    "//services/video_capture/public/mojom",
    "//services/video_effects/buildflags",
    "//third_party/libyuv",
    "//ui/display",
    "//ui/gfx",
  ]

  if (enable_video_effects) {
    sources += [
      "video/video_capture_effects_processor.cc",
      "video/video_capture_effects_processor.h",
    ]
  }

  if (is_android) {
    public_deps += [ "video/android" ]
    deps += [ "video/android:capture_jni_headers" ]
  }

  if (is_apple) {
    sources += [
      "video/apple/gpu_memory_buffer_tracker_apple.cc",
      "video/apple/gpu_memory_buffer_tracker_apple.h",
      "video/apple/pixel_buffer_pool.h",
      "video/apple/pixel_buffer_pool.mm",
      "video/apple/pixel_buffer_transferer.cc",
      "video/apple/pixel_buffer_transferer.h",
      "video/apple/sample_buffer_transformer.cc",
      "video/apple/sample_buffer_transformer.h",
    ]
    if (target_platform != "tvos") {
      sources += [
        "video/apple/video_capture_device_apple.h",
        "video/apple/video_capture_device_apple.mm",
        "video/apple/video_capture_device_avfoundation.h",
        "video/apple/video_capture_device_avfoundation.mm",
        "video/apple/video_capture_device_avfoundation_utils.h",
        "video/apple/video_capture_device_avfoundation_utils.mm",
        "video/apple/video_capture_device_factory_apple.h",
        "video/apple/video_capture_device_factory_apple.mm",
        "video/apple/video_capture_device_frame_receiver.h",
      ]
    }
    deps += [ "//components/crash/core/common:crash_key" ]
    frameworks = [
      "AVFoundation.framework",
      "CoreFoundation.framework",
      "CoreGraphics.framework",
      "CoreMedia.framework",
      "CoreVideo.framework",
      "Foundation.framework",
      "IOSurface.framework",
      "VideoToolbox.framework",
    ]
  }

  if (is_mac) {
    sources += [
      "video/mac/uvc_control_mac.h",
      "video/mac/uvc_control_mac.mm",
      "video/mac/video_capture_device_decklink_mac.h",
      "video/mac/video_capture_device_decklink_mac.mm",
      "video/mac/video_capture_metrics_mac.h",
      "video/mac/video_capture_metrics_mac.mm",
    ]
    deps += [ "//third_party/decklink" ]
  }

  if (is_ios) {
    sources += [
      "video/ios/pixel_buffer_rotator.cc",
      "video/ios/pixel_buffer_rotator.h",
    ]
  }

<<<<<<< HEAD
=======
  if (is_win) {
    public_deps += [ "video/win" ]
  }

>>>>>>> 626889fb
  if (is_linux && !is_cobalt_hermetic_build || is_chromeos) {
    sources += [
      "video/linux/scoped_v4l2_device_fd.cc",
      "video/linux/scoped_v4l2_device_fd.h",
      "video/linux/v4l2_capture_delegate.cc",
      "video/linux/v4l2_capture_delegate.h",
      "video/linux/v4l2_capture_device.h",
      "video/linux/v4l2_capture_device_impl.cc",
      "video/linux/v4l2_capture_device_impl.h",
      "video/linux/video_capture_device_factory_linux.cc",
      "video/linux/video_capture_device_factory_linux.h",
      "video/linux/video_capture_device_factory_v4l2.cc",
      "video/linux/video_capture_device_factory_v4l2.h",
      "video/linux/video_capture_device_linux.cc",
      "video/linux/video_capture_device_linux.h",
    ]
    if (rtc_use_pipewire) {
      sources += [
        "video/linux/video_capture_device_factory_webrtc.cc",
        "video/linux/video_capture_device_factory_webrtc.h",
        "video/linux/video_capture_device_webrtc.cc",
        "video/linux/video_capture_device_webrtc.h",
      ]
    }
    deps += [ "//gpu/command_buffer/client" ]
  }

  if (is_linux) {
    sources += [
      "video/linux/v4l2_capture_delegate_gpu_helper.cc",
      "video/linux/v4l2_capture_delegate_gpu_helper.h",
      "video/linux/v4l2_gpu_memory_buffer_tracker.cc",
      "video/linux/v4l2_gpu_memory_buffer_tracker.h",
    ]
  }

  if (is_cobalt_hermetic_build) {
    sources +=
        [ "video/linux/video_capture_device_factory_linux_starboard_stub.cc" ]
  }

<<<<<<< HEAD
  if (is_chromeos_ash) {
=======
  if (is_chromeos) {
>>>>>>> 626889fb
    sources += [
      "video/chromeos/camera_3a_controller.cc",
      "video/chromeos/camera_3a_controller.h",
      "video/chromeos/camera_app_device_bridge_impl.cc",
      "video/chromeos/camera_app_device_bridge_impl.h",
      "video/chromeos/camera_app_device_impl.cc",
      "video/chromeos/camera_app_device_impl.h",
      "video/chromeos/camera_app_device_provider_impl.cc",
      "video/chromeos/camera_app_device_provider_impl.h",
      "video/chromeos/camera_auto_framing_state_observer.cc",
      "video/chromeos/camera_auto_framing_state_observer.h",
      "video/chromeos/camera_buffer_factory.cc",
      "video/chromeos/camera_buffer_factory.h",
      "video/chromeos/camera_device_context.cc",
      "video/chromeos/camera_device_context.h",
      "video/chromeos/camera_device_delegate.cc",
      "video/chromeos/camera_device_delegate.h",
      "video/chromeos/camera_effects_observer.cc",
      "video/chromeos/camera_effects_observer.h",
      "video/chromeos/camera_hal_delegate.cc",
      "video/chromeos/camera_hal_delegate.h",
      "video/chromeos/camera_hal_dispatcher_impl.cc",
      "video/chromeos/camera_hal_dispatcher_impl.h",
      "video/chromeos/camera_metadata_utils.cc",
      "video/chromeos/camera_metadata_utils.h",
      "video/chromeos/camera_sw_privacy_switch_state_observer.cc",
      "video/chromeos/camera_sw_privacy_switch_state_observer.h",
      "video/chromeos/camera_trace_utils.cc",
      "video/chromeos/camera_trace_utils.h",
      "video/chromeos/capture_metadata_dispatcher.h",
      "video/chromeos/display_rotation_observer.cc",
      "video/chromeos/display_rotation_observer.h",
      "video/chromeos/gpu_memory_buffer_tracker_cros.cc",
      "video/chromeos/gpu_memory_buffer_tracker_cros.h",
      "video/chromeos/jpeg_accelerator_provider.cc",
      "video/chromeos/jpeg_accelerator_provider.h",
      "video/chromeos/mojo_service_manager_observer.cc",
      "video/chromeos/mojo_service_manager_observer.h",
      "video/chromeos/pixel_format_utils.cc",
      "video/chromeos/pixel_format_utils.h",
      "video/chromeos/request_builder.cc",
      "video/chromeos/request_builder.h",
      "video/chromeos/request_manager.cc",
      "video/chromeos/request_manager.h",
      "video/chromeos/scoped_video_capture_jpeg_decoder.cc",
      "video/chromeos/scoped_video_capture_jpeg_decoder.h",
      "video/chromeos/stream_buffer_manager.cc",
      "video/chromeos/stream_buffer_manager.h",
      "video/chromeos/system_event_monitor_impl.cc",
      "video/chromeos/system_event_monitor_impl.h",
      "video/chromeos/token_manager.cc",
      "video/chromeos/token_manager.h",
      "video/chromeos/vendor_tag_ops_delegate.cc",
      "video/chromeos/vendor_tag_ops_delegate.h",
      "video/chromeos/video_capture_device_chromeos_delegate.cc",
      "video/chromeos/video_capture_device_chromeos_delegate.h",
      "video/chromeos/video_capture_device_chromeos_halv3.cc",
      "video/chromeos/video_capture_device_chromeos_halv3.h",
      "video/chromeos/video_capture_device_factory_chromeos.cc",
      "video/chromeos/video_capture_device_factory_chromeos.h",
      "video/chromeos/video_capture_features_chromeos.cc",
      "video/chromeos/video_capture_features_chromeos.h",
      "video/chromeos/video_capture_jpeg_decoder.h",
      "video/chromeos/video_capture_jpeg_decoder_impl.cc",
      "video/chromeos/video_capture_jpeg_decoder_impl.h",
    ]
    public_deps += [
      "//ash/webui/camera_app_ui:document_scanning",
      "//media/capture/video/chromeos/public",
    ]
    deps += [
      "//ash/constants",
      "//build/config/linux/libdrm",
      "//chromeos/ash/components/mojo_service_manager",
      "//chromeos/dbus/power",
      "//components/chromeos_camera:mojo_mjpeg_decode_accelerator",
      "//components/chromeos_camera/common",
      "//components/device_event_log",
      "//gpu/ipc/client:ipc_client_sources",
      "//gpu/ipc/common:common",
      "//media/capture/video/chromeos/mojom:cros_camera",
      "//media/capture/video/chromeos/mojom:document_scanner",
      "//media/capture/video/chromeos/mojom:jpeg_accelerator",
      "//media/capture/video/chromeos/mojom:system_event_monitor",
      "//media/capture/video/chromeos/mojom:video_capture_device_info_monitor",
      "//third_party/libsync",
    ]
    data_deps = [
      ":camera_hal_dispatcher_mojo_policy",
      ":document_scanner_mojo_policy",
      ":jpeg_accelerator_mojo_policy",
      ":system_event_monitor_mojo_policy",
      ":video_capture_device_info_monitor_mojo_policy",
    ]
  }

  if (is_fuchsia) {
    sources += [
      "video/fuchsia/video_capture_device_factory_fuchsia.cc",
      "video/fuchsia/video_capture_device_factory_fuchsia.h",
      "video/fuchsia/video_capture_device_fuchsia.cc",
      "video/fuchsia/video_capture_device_fuchsia.h",
    ]
    deps += [
      "//media/fuchsia/common",
      "//third_party/fuchsia-sdk/sdk/fidl/fuchsia.camera3:fuchsia.camera3_hlcpp",
      "//third_party/fuchsia-sdk/sdk/pkg/sys_cpp",
      "//third_party/libyuv",
    ]
  }
}

source_set("capture_gpu_channel") {
  defines = [ "CAPTURE_IMPLEMENTATION" ]
  sources = []
  deps = []

  # Establish GPU Channel
  if (enable_gpu_channel_media_capture) {
    sources += [
      "video/video_capture_gpu_channel_host.cc",
      "video/video_capture_gpu_channel_host.h",
    ]
    deps += [
      ":capture_base",
      "//gpu/command_buffer/client",
      "//gpu/ipc/client",
    ]
  }
}

source_set("test_support") {
  testonly = true

  sources = [
    "video/mock_device.cc",
    "video/mock_device.h",
    "video/mock_device_factory.cc",
    "video/mock_device_factory.h",
    "video/mock_video_capture_device_client.cc",
    "video/mock_video_capture_device_client.h",
    "video/mock_video_frame_receiver.cc",
    "video/mock_video_frame_receiver.h",
  ]

  deps = [
    ":capture_lib",
    "//base/test:test_support",
    "//gpu/command_buffer/client",
    "//gpu/command_buffer/common:common",
    "//media:test_support",
    "//media/capture/mojom:image_capture",
    "//media/capture/mojom:image_capture_types",
    "//testing/gmock",
    "//ui/gfx:test_support",
  ]

<<<<<<< HEAD
  if (is_linux && !is_cobalt_hermetic_build || is_chromeos_lacros) {
=======
  if (is_linux && !is_cobalt_hermetic_build) {
>>>>>>> 626889fb
    sources += [
      "video/linux/fake_device_provider.cc",
      "video/linux/fake_device_provider.h",
      "video/linux/fake_v4l2_impl.cc",
      "video/linux/fake_v4l2_impl.h",
    ]
  }

  if (is_chromeos) {
    sources += [
      "video/chromeos/mock_camera_module.cc",
      "video/chromeos/mock_camera_module.h",
      "video/chromeos/mock_vendor_tag_ops.cc",
      "video/chromeos/mock_vendor_tag_ops.h",
      "video/chromeos/mock_video_capture_client.cc",
      "video/chromeos/mock_video_capture_client.h",
    ]
    deps += [
      "//media/capture/video/chromeos/mojom:cros_camera",
      "//media/capture/video/chromeos/public",
    ]
  }

  testonly = true
}

test("capture_unittests") {
  use_xvfb = use_xvfb_in_this_config

  sources = [
    "content/animated_content_sampler_unittest.cc",
    "content/capture_resolution_chooser_unittest.cc",
    "content/smooth_event_sampler_unittest.cc",
    "content/video_capture_oracle_unittest.cc",
    "run_all_unittests.cc",
    "video/fake_video_capture_device_unittest.cc",
    "video/file_video_capture_device_unittest.cc",
    "video/video_capture_device_client_unittest.cc",
    "video/video_capture_device_unittest.cc",
    "video/video_capture_metrics_unittest.cc",
    "video_capture_types_unittest.cc",
  ]
  if (is_cobalt_hermetic_build) {
    sources += [ "starboard/run_all_unittests.cc" ]
    sources -= [ "run_all_unittests.cc" ]
  }
<<<<<<< HEAD
=======

  if (enable_video_effects) {
    sources += [ "video/video_capture_effects_processor_unittest.cc" ]
  }
>>>>>>> 626889fb

  data = [ "//media/test/data/bear.mjpeg" ]

  deps = [
    ":capture",
    ":test_support",
    "//base/test:test_support",
    "//components/viz/test:test_support",
    "//gpu:test_support",
    "//gpu/command_buffer/client",
    "//media:test_support",
    "//media/capture/mojom:image_capture",
    "//media/capture/mojom:image_capture_types",
    "//mojo/core/embedder",
    "//services/video_capture/public/mojom",
    "//services/video_effects/buildflags",
    "//testing/gmock",
    "//testing/gtest",
    "//third_party/libyuv:libyuv",
    "//ui/gfx:test_support",
  ]

<<<<<<< HEAD
  if (is_linux && !is_cobalt_hermetic_build || is_chromeos_lacros) {
=======
  if (enable_video_effects) {
    deps += [
      "//components/viz/test:test_support",
      "//services/video_effects/test:test_support",
    ]
  }

  if (is_linux && !is_cobalt_hermetic_build) {
>>>>>>> 626889fb
    sources += [
      "video/linux/v4l2_capture_delegate_unittest.cc",
      "video/linux/video_capture_device_factory_v4l2_unittest.cc",
    ]
  }

  if (is_linux) {
    sources += [
      "video/linux/v4l2_capture_delegate_gpu_helper_unittest.cc",
      "video/linux/v4l2_gpu_memory_buffer_tracker_unittest.cc",
    ]
    data += [ "//media/test/data/one_frame_1280x720.mjpeg" ]
  }

  if (is_android) {
    deps += [
      "//media/capture/video/android",
      "//media/capture/video/android:capture_java",
    ]
  }

  if (is_fuchsia) {
    deps += [
      "//media/fuchsia/camera:test_support",
      "//third_party/fuchsia-sdk/sdk/fidl/fuchsia.camera3:fuchsia.camera3_hlcpp",
      "//third_party/fuchsia-sdk/sdk/fidl/fuchsia.sysmem:fuchsia.sysmem_hlcpp",
      "//third_party/fuchsia-sdk/sdk/pkg/sys_cpp",
    ]
    sources += [
      "video/fuchsia/video_capture_device_factory_fuchsia_test.cc",
      "video/fuchsia/video_capture_device_fuchsia_test.cc",
    ]
    additional_manifest_fragments =
        [ "//build/config/fuchsia/test/sysmem.shard.test-cml" ]
  }

  if (is_apple) {
    sources += [
      "video/apple/pixel_buffer_pool_unittest.mm",
      "video/apple/pixel_buffer_transferer_unittest.mm",
      "video/apple/sample_buffer_transformer_unittest.mm",
      "video/apple/test/fake_av_capture_device_format.h",
      "video/apple/test/fake_av_capture_device_format.mm",
      "video/apple/test/mock_video_capture_device_avfoundation_frame_receiver.h",
      "video/apple/test/mock_video_capture_device_avfoundation_frame_receiver.mm",
      "video/apple/test/pixel_buffer_test_utils.cc",
      "video/apple/test/pixel_buffer_test_utils.h",
      "video/apple/test/video_capture_test_utils.h",
      "video/apple/test/video_capture_test_utils.mm",
      "video/apple/video_capture_device_apple_unittest.mm",
      "video/apple/video_capture_device_avfoundation_unittest.mm",
      "video/apple/video_capture_device_factory_unittest.mm",
    ]
    frameworks = [
      "IOSurface.framework",
      "AVFoundation.framework",
      "CoreMedia.framework",
      "CoreVideo.framework",
    ]
  }

  if (is_mac) {
    sources += [ "video/mac/video_capture_metrics_mac_unittest.mm" ]
    deps += [ "//third_party/ocmock" ]
  }

  if (is_ios) {
    deps += [ "//media:unit_tests_bundle_data" ]
  }

  if (is_win) {
    deps += [ "video/win:win_unittests" ]
  }

  if (is_chromeos) {
    deps += [ "//chromeos/dbus/power" ]
  }

  # TODO(crbug.com/40115082): use is_linux.
  if (is_chromeos) {
    deps += [ "//media/gpu/test:local_gpu_memory_buffer_manager" ]
  }

  if (is_chromeos) {
    sources += [
      "video/chromeos/camera_3a_controller_unittest.cc",
      "video/chromeos/camera_device_delegate_unittest.cc",
      "video/chromeos/camera_hal_delegate_unittest.cc",
      "video/chromeos/camera_hal_dispatcher_impl_unittest.cc",
      "video/chromeos/request_manager_unittest.cc",
      "video/chromeos/token_manager_unittest.cc",
    ]
    deps += [
      "//build/config/linux/libdrm",
      "//chromeos/ash/components/mojo_service_manager",
      "//media/capture/video/chromeos/mojom:cros_camera",
      "//media/capture/video/chromeos/public",
      "//mojo/core/embedder",
      "//third_party/libsync",
      "//third_party/minigbm",
    ]
  }
}

# TODO(crbug.com/40932597): Move platform-specific files/targets into subdirectories.
copy("camera_hal_dispatcher_mojo_policy") {
  sources = [ "video/chromeos/camera_hal_dispatcher_mojo_policy.jsonc" ]
  outputs = [ "$root_out_dir/mojo_service_manager/{{source_file_part}}" ]
}

copy("jpeg_accelerator_mojo_policy") {
  sources = [ "video/chromeos/jpeg_accelerator_mojo_policy.jsonc" ]
  outputs = [ "$root_out_dir/mojo_service_manager/{{source_file_part}}" ]
}

copy("system_event_monitor_mojo_policy") {
  sources = [ "video/chromeos/system_event_monitor.jsonc" ]
  outputs = [ "$root_out_dir/mojo_service_manager/{{source_file_part}}" ]
}

copy("video_capture_device_info_monitor_mojo_policy") {
  sources = [ "video/chromeos/video_capture_device_info_monitor.jsonc" ]
  outputs = [ "$root_out_dir/mojo_service_manager/{{source_file_part}}" ]
}

copy("document_scanner_mojo_policy") {
  sources = [ "video/chromeos/document_scanner_mojo_policy.jsonc" ]
  outputs = [ "$root_out_dir/mojo_service_manager/{{source_file_part}}" ]
}<|MERGE_RESOLUTION|>--- conflicted
+++ resolved
@@ -236,13 +236,10 @@
     ]
   }
 
-<<<<<<< HEAD
-=======
   if (is_win) {
     public_deps += [ "video/win" ]
   }
 
->>>>>>> 626889fb
   if (is_linux && !is_cobalt_hermetic_build || is_chromeos) {
     sources += [
       "video/linux/scoped_v4l2_device_fd.cc",
@@ -284,11 +281,7 @@
         [ "video/linux/video_capture_device_factory_linux_starboard_stub.cc" ]
   }
 
-<<<<<<< HEAD
-  if (is_chromeos_ash) {
-=======
   if (is_chromeos) {
->>>>>>> 626889fb
     sources += [
       "video/chromeos/camera_3a_controller.cc",
       "video/chromeos/camera_3a_controller.h",
@@ -446,11 +439,7 @@
     "//ui/gfx:test_support",
   ]
 
-<<<<<<< HEAD
-  if (is_linux && !is_cobalt_hermetic_build || is_chromeos_lacros) {
-=======
   if (is_linux && !is_cobalt_hermetic_build) {
->>>>>>> 626889fb
     sources += [
       "video/linux/fake_device_provider.cc",
       "video/linux/fake_device_provider.h",
@@ -497,13 +486,10 @@
     sources += [ "starboard/run_all_unittests.cc" ]
     sources -= [ "run_all_unittests.cc" ]
   }
-<<<<<<< HEAD
-=======
 
   if (enable_video_effects) {
     sources += [ "video/video_capture_effects_processor_unittest.cc" ]
   }
->>>>>>> 626889fb
 
   data = [ "//media/test/data/bear.mjpeg" ]
 
@@ -526,9 +512,6 @@
     "//ui/gfx:test_support",
   ]
 
-<<<<<<< HEAD
-  if (is_linux && !is_cobalt_hermetic_build || is_chromeos_lacros) {
-=======
   if (enable_video_effects) {
     deps += [
       "//components/viz/test:test_support",
@@ -537,7 +520,6 @@
   }
 
   if (is_linux && !is_cobalt_hermetic_build) {
->>>>>>> 626889fb
     sources += [
       "video/linux/v4l2_capture_delegate_unittest.cc",
       "video/linux/video_capture_device_factory_v4l2_unittest.cc",
