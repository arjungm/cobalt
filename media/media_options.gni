--- conflicted
+++ resolved
@@ -10,10 +10,6 @@
 import("//media/gpu/args.gni")
 import("//testing/libfuzzer/fuzzer_test.gni")
 import("//third_party/libaom/options.gni")
-
-if (is_cobalt) {
-  import("//starboard/build/buildflags.gni")
-}
 
 if (is_cobalt) {
   import("//starboard/build/buildflags.gni")
@@ -81,13 +77,10 @@
   # on-device decoding and bitstream passthrough as supported by device.
   enable_platform_ac3_eac3_audio = proprietary_codecs && is_cast_media_device
 
-<<<<<<< HEAD
-=======
   # Enables AC4 audio handling in chromium. This includes demuxing,
   # on-device decoding and bitstream passthrough as supported by device.
   enable_platform_ac4_audio = false
 
->>>>>>> 626889fb
   enable_platform_mpeg_h_audio = proprietary_codecs && is_cast_media_device
 
   # Enables DTS/DTSX audio handling in chromium. This includes demuxing,
