--- conflicted
+++ resolved
@@ -6,11 +6,7 @@
 
 source_set("sandbox") {
   sources = []
-<<<<<<< HEAD
-  if (is_linux && !is_starboard || is_chromeos_ash) {
-=======
   if (use_linux_video_acceleration) {
->>>>>>> 626889fb
     sources += [
       "hardware_video_decoding_sandbox_hook_linux.cc",
       "hardware_video_decoding_sandbox_hook_linux.h",
