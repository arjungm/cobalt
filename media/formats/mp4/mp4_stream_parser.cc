// Copyright 2014 The Chromium Authors
// Use of this source code is governed by a BSD-style license that can be
// found in the LICENSE file.

#ifdef UNSAFE_BUFFERS_BUILD
// TODO(crbug.com/40285824): Remove this and convert code to safer constructs.
#pragma allow_unsafe_buffers
#endif

#include "media/formats/mp4/mp4_stream_parser.h"

#include <stddef.h>

#include <array>
#include <limits>
#include <memory>
#include <utility>
#include <vector>

#include "base/functional/callback_helpers.h"
#include "base/logging.h"
#include "base/strings/string_number_conversions.h"
#include "base/time/time.h"
#include "build/build_config.h"
#include "media/base/audio_decoder_config.h"
#include "media/base/encryption_pattern.h"
#include "media/base/encryption_scheme.h"
#include "media/base/media_client.h"
#include "media/base/media_tracks.h"
#include "media/base/media_util.h"
#include "media/base/stream_parser.h"
#include "media/base/stream_parser_buffer.h"
#include "media/base/timestamp_constants.h"
#include "media/base/video_codecs.h"
#include "media/base/video_decoder_config.h"
#include "media/base/video_util.h"
#include "media/formats/mp4/box_definitions.h"
#include "media/formats/mp4/box_reader.h"
#include "media/formats/mp4/es_descriptor.h"
#include "media/formats/mp4/rcheck.h"
#include "media/formats/mpeg/adts_constants.h"

namespace media::mp4 {

namespace {

const int kMaxEmptySampleLogs = 20;
const int kMaxInvalidConversionLogs = 20;
const int kMaxVideoKeyframeMismatchLogs = 10;

// Caller should be prepared to handle return of EncryptionScheme::kUnencrypted
// in case of unsupported scheme.
EncryptionScheme GetEncryptionScheme(const ProtectionSchemeInfo& sinf) {
  if (!sinf.HasSupportedScheme())
    return EncryptionScheme::kUnencrypted;
  FourCC fourcc = sinf.type.type;
  switch (fourcc) {
    case FOURCC_CENC:
      return EncryptionScheme::kCenc;
    case FOURCC_CBCS:
      return EncryptionScheme::kCbcs;
    default:
      NOTREACHED();
  }
}

class ExternalMemoryAdapter : public DecoderBuffer::ExternalMemory {
 public:
  explicit ExternalMemoryAdapter(std::vector<uint8_t> memory)
      : memory_(std::move(memory)) {}

  const base::span<const uint8_t> Span() const override { return memory_; }

 private:
  std::vector<uint8_t> memory_;
};

#if BUILDFLAG(USE_PROPRIETARY_CODECS)
base::HeapArray<uint8_t> PrepareAACBuffer(
    const AAC& aac_config,
    base::span<const uint8_t> frame_buf,
    std::vector<SubsampleEntry>* subsamples) {
  base::HeapArray<uint8_t> output_buffer;

  // Append an ADTS header to every audio sample unless it's xHE-AAC.
  int adts_header_size = 0;
  if (aac_config.GetProfile() != AudioCodecProfile::kXHE_AAC) {
    output_buffer = aac_config.CreateAdtsFromEsds(frame_buf, &adts_header_size);
  } else {
    output_buffer = base::HeapArray<uint8_t>::CopiedFrom(frame_buf);
  }

  if (output_buffer.empty()) {
    return output_buffer;
  }

  // As above, adjust subsample information to account for the headers. AAC is
  // not required to use subsample encryption, so we may need to add an entry.
  if (subsamples->empty()) {
    subsamples->emplace_back(adts_header_size, frame_buf.size());
  } else {
    (*subsamples)[0].clear_bytes += adts_header_size;
  }

  return output_buffer;
}
#endif  // BUILDFLAG(USE_PROPRIETARY_CODECS)

#if BUILDFLAG(ENABLE_PLATFORM_IAMF_AUDIO)
base::HeapArray<uint8_t> PrependIADescriptors(
    const IamfSpecificBox& iacb,
    base::span<const uint8_t> frame_buf,
    std::vector<SubsampleEntry>* subsamples) {
  // Prepend the IA Descriptors to every IA Sample.
  const size_t descriptors_size = iacb.ia_descriptors.size();
  const size_t total_size = frame_buf.size() + descriptors_size;
  auto output_buffer = base::HeapArray<uint8_t>::Uninit(total_size);
  output_buffer.copy_from(iacb.ia_descriptors);
  output_buffer.last(frame_buf.size()).copy_from(frame_buf);

  if (subsamples->empty()) {
    subsamples->emplace_back(descriptors_size, frame_buf.size());
  } else {
    (*subsamples)[0].clear_bytes += descriptors_size;
  }

  return output_buffer;
}
#endif  // BUILDFLAG(ENABLE_PLATFORM_IAMF_AUDIO)

}  // namespace

<<<<<<< HEAD
MP4StreamParser::MP4StreamParser(const std::set<int>& audio_object_types,
                                 bool has_sbr,
                                 bool has_flac)
=======
MP4StreamParser::MP4StreamParser(
    std::optional<base::flat_set<int>> strict_audio_object_types,
    bool has_sbr,
    bool has_flac,
    bool has_iamf,
    bool has_dv)
>>>>>>> 626889fb
    : state_(kWaitingForInit),
      moof_head_(0),
      mdat_tail_(0),
      highest_end_offset_(0),
      has_audio_(false),
      has_video_(false),
      strict_audio_object_types_(std::move(strict_audio_object_types)),
      has_sbr_(has_sbr),
      has_flac_(has_flac),
<<<<<<< HEAD
=======
      has_iamf_(has_iamf),
      has_dv_(has_dv),
>>>>>>> 626889fb
      num_empty_samples_skipped_(0),
      num_invalid_conversions_(0),
      num_video_keyframe_mismatches_(0) {}

MP4StreamParser::~MP4StreamParser() = default;

void MP4StreamParser::Init(
    InitCB init_cb,
    NewConfigCB config_cb,
    NewBuffersCB new_buffers_cb,
    EncryptedMediaInitDataCB encrypted_media_init_data_cb,
    NewMediaSegmentCB new_segment_cb,
    EndMediaSegmentCB end_of_segment_cb,
    MediaLog* media_log) {
  DCHECK_EQ(state_, kWaitingForInit);
  DCHECK(!init_cb_);
  DCHECK(init_cb);
  DCHECK(config_cb);
  DCHECK(new_buffers_cb);
  DCHECK(encrypted_media_init_data_cb);
  DCHECK(new_segment_cb);
  DCHECK(end_of_segment_cb);

  ChangeState(kParsingBoxes);
  init_cb_ = std::move(init_cb);
  config_cb_ = std::move(config_cb);
  new_buffers_cb_ = std::move(new_buffers_cb);
  encrypted_media_init_data_cb_ = std::move(encrypted_media_init_data_cb);
  new_segment_cb_ = std::move(new_segment_cb);
  end_of_segment_cb_ = std::move(end_of_segment_cb);
  media_log_ = media_log;
}

void MP4StreamParser::Reset() {
  queue_.Reset();
  max_parse_offset_ = 0;
  runs_.reset();
  moof_head_ = 0;
  mdat_tail_ = 0;
}

void MP4StreamParser::Flush() {
  DCHECK_NE(state_, kWaitingForInit);
  Reset();
  ChangeState(kParsingBoxes);
}

bool MP4StreamParser::GetGenerateTimestampsFlag() const {
  return false;
}

bool MP4StreamParser::AppendToParseBuffer(base::span<const uint8_t> buf) {
  DCHECK_NE(state_, kWaitingForInit);

  if (state_ == kError) {
    // To preserve previous app-visible behavior in this hopefully
    // never-encountered path, report no failure to caller due to being in
    // invalid underlying state. If caller then proceeds with async parse (via
    // Parse, below), they will get the expected parse failure.  If, instead, we
    // returned false here, then caller would instead tell app QuotaExceededErr
    // synchronous with the app's appendBuffer() call, instead of async decode
    // error during async parse. Since Parse() cannot succeed in kError state,
    // don't even copy `buf` into `queue_` in this case.
    // TODO(crbug.com/40244241): Instrument this path to see if it can be
    // changed to just DCHECK_NE(state_, kError).
    return true;
  }

  // Ensure that we are not still in the middle of iterating Parse calls for
  // previously appendded data. May consider changing this to a DCHECK once
  // stabilized, though since impact of proceeding when this condition fails
  // could lead to memory corruption, preferring CHECK.
  CHECK_EQ(queue_.tail(), max_parse_offset_);

  if (!queue_.Push(buf)) {
    DVLOG(2) << "AppendToParseBuffer(): Failed to push buf of size "
             << buf.size();
    return false;
  }

  return true;
}

StreamParser::ParseStatus MP4StreamParser::Parse(
    int max_pending_bytes_to_inspect) {
  DCHECK_NE(state_, kWaitingForInit);
  DCHECK_GE(max_pending_bytes_to_inspect, 0);

  if (state_ == kError) {
    return ParseStatus::kFailed;
  }

  // Update `max_parse_offset_` to include potentially more appended bytes in
  // scope of this Parse() call.
  DCHECK_GE(max_parse_offset_, queue_.head());
  DCHECK_LE(max_parse_offset_, queue_.tail());
  max_parse_offset_ =
      std::min(queue_.tail(), max_parse_offset_ + max_pending_bytes_to_inspect);

  BufferQueueMap buffers;

  // TODO(sandersd): Remove these bools. ParseResult replaced their purpose, but
  // this method needs to be refactored to complete that work.
  bool result = false;
  bool err = false;

  do {
    switch (state_) {
      case kWaitingForInit:
      case kError:
        NOTREACHED();

      case kParsingBoxes: {
        ParseResult pr = ParseBox();
        result = pr == ParseResult::kOk;
        err = pr == ParseResult::kError;
        break;
      }

      case kWaitingForSampleData:
        result = HaveEnoughDataToEnqueueSamples();
        if (result)
          ChangeState(kEmittingSamples);
        break;

      case kEmittingSamples: {
        ParseResult pr = EnqueueSample(&buffers);
        result = pr == ParseResult::kOk;
        err = pr == ParseResult::kError;
        if (result) {
          int64_t max_clear = runs_->GetMaxClearOffset() + moof_head_;
          err = !ReadAndDiscardMDATsUntil(max_clear);
        }
        break;
      }
    }
  } while (result && !err);

  if (!err)
    err = !SendAndFlushSamples(&buffers);

  if (err) {
    DLOG(ERROR) << "Error while parsing MP4";
    moov_.reset();
    Reset();
    ChangeState(kError);
    return ParseStatus::kFailed;
  }

  DCHECK_LE(max_parse_offset_, queue_.tail());
  if (max_parse_offset_ < queue_.tail()) {
    return ParseStatus::kSuccessHasMoreData;
  }
  return ParseStatus::kSuccess;
}

void MP4StreamParser::ModulatedPeek(const uint8_t** buf, int* size) {
  DCHECK(buf);
  DCHECK(size);

  queue_.Peek(buf, size);

  // The size or even availability of anything to parse (in scope of current
  // iteration of Parse()) may be less than reported in the Peek() call,
  // depending on `max_parse_offset_`.
  DCHECK_GE(max_parse_offset_, queue_.head());
  DCHECK_LE(max_parse_offset_, queue_.tail());
  if (*buf) {
    int parseable_size = max_parse_offset_ - queue_.head();
    DCHECK_LE(parseable_size, *size);
    *size = parseable_size;
    if (!*size) {
      *buf = nullptr;
    }
  }
}

void MP4StreamParser::ModulatedPeekAt(int64_t offset,
                                      const uint8_t** buf,
                                      int* size) {
  DCHECK(buf);
  DCHECK(size);
  DCHECK_GE(max_parse_offset_, queue_.head());
  DCHECK_LE(max_parse_offset_, queue_.tail());

  if (offset >= max_parse_offset_) {
    *buf = nullptr;
    *size = 0;
    return;
  }

  queue_.PeekAt(offset, buf, size);

  if (*buf) {
    int parseable_size = max_parse_offset_ - offset;
    DCHECK_LE(parseable_size, *size);
    DCHECK_GT(parseable_size, 0);
    *size = parseable_size;
  }
}

bool MP4StreamParser::ModulatedTrim(int64_t max_offset) {
  DCHECK_GE(max_parse_offset_, queue_.head());
  DCHECK_LE(max_parse_offset_, queue_.tail());
  max_offset = std::min(max_offset, max_parse_offset_);
  return queue_.Trim(max_offset);
}

ParseResult MP4StreamParser::ParseBox() {
  const uint8_t* buf;
  int size;
  ModulatedPeek(&buf, &size);

  if (!size) {
    return ParseResult::kNeedMoreData;
  }

  std::unique_ptr<BoxReader> reader;
  ParseResult result =
      BoxReader::ReadTopLevelBox(buf, size, media_log_, &reader);
  if (result != ParseResult::kOk)
    return result;

  DCHECK(reader);
  if (reader->type() == FOURCC_MOOV) {
    if (!ParseMoov(reader.get()))
      return ParseResult::kError;
  } else if (reader->type() == FOURCC_MOOF) {
    moof_head_ = queue_.head();
    if (!ParseMoof(reader.get()))
      return ParseResult::kError;

    // Set up first mdat offset for ReadMDATsUntil().
    mdat_tail_ = queue_.head() + reader->box_size();

    // Return early to avoid evicting 'moof' data from queue. Auxiliary info may
    // be located anywhere in the file, including inside the 'moof' itself.
    // (Since 'default-base-is-moof' is mandated, no data references can come
    // before the head of the 'moof', so keeping this box around is sufficient.)
    return ParseResult::kOk;
  } else {
    // TODO(wolenetz,chcunningham): Enforce more strict adherence to MSE byte
    // stream spec for ftyp and styp. See http://crbug.com/504514.
    DVLOG(2) << "Skipping top-level box: " << FourCCToString(reader->type());
  }

  queue_.Pop(reader->box_size());
  return ParseResult::kOk;
}

VideoTransformation MP4StreamParser::CalculateRotation(
    const TrackHeader& track,
    const MovieHeader& movie) {
  static_assert(kDisplayMatrixDimension == 9, "Display matrix must be 3x3");
  // 3x3 matrix: [ a b c ]
  //             [ d e f ]
  //             [ x y z ]
  std::array<int32_t, kDisplayMatrixDimension> rotation_matrix = {};

  // Shift values for fixed point multiplications.
  const std::array<int32_t, kDisplayMatrixHeight> shifts = {16, 16, 30};

  // Matrix multiplication for
  // track.display_matrix * movie.display_matrix
  // with special consideration taken that entries a-f are 16.16 fixed point
  // decimals and x-z are 2.30 fixed point decimals.
  for (int i = 0; i < kDisplayMatrixWidth; i++) {
    for (int j = 0; j < kDisplayMatrixHeight; j++) {
      for (int e = 0; e < kDisplayMatrixHeight; e++) {
        rotation_matrix[i * kDisplayMatrixHeight + j] +=
            ((int64_t)track.display_matrix[i * kDisplayMatrixHeight + e] *
             movie.display_matrix[e * kDisplayMatrixHeight + j]) >>
            shifts[e];
      }
    }
  }

  int32_t rotation_only[4] = {rotation_matrix[0], rotation_matrix[1],
                              rotation_matrix[3], rotation_matrix[4]};
  return VideoTransformation(rotation_only);
}

bool MP4StreamParser::ParseMoov(BoxReader* reader) {
  moov_ = std::make_unique<Movie>();
  RCHECK(moov_->Parse(reader));
  runs_.reset();
  audio_track_ids_.clear();
  video_track_ids_.clear();

  has_audio_ = false;
  has_video_ = false;

  std::unique_ptr<MediaTracks> media_tracks(new MediaTracks());
  AudioDecoderConfig audio_config;
  VideoDecoderConfig video_config;
  int detected_audio_track_count = 0;
  int detected_video_track_count = 0;

  for (std::vector<Track>::const_iterator track = moov_->tracks.begin();
       track != moov_->tracks.end(); ++track) {
    const SampleDescription& samp_descr =
        track->media.information.sample_table.description;

    // TODO(wolenetz): When codec reconfigurations are supported, detect and
    // send a codec reconfiguration for fragments using a sample description
    // index different from the previous one. See https://crbug.com/748250.
    size_t desc_idx = 0;
    for (const auto& trex : moov_->extends.tracks) {
      if (trex.track_id == track->header.track_id) {
        desc_idx = trex.default_sample_description_index;
        break;
      }
    }
    RCHECK(desc_idx > 0);
    desc_idx -= 1;  // BMFF descriptor index is one-based

    if (track->media.handler.type == kAudio) {
      detected_audio_track_count++;

      RCHECK(!samp_descr.audio_entries.empty());

      // It is not uncommon to find otherwise-valid files with incorrect sample
      // description indices, so we fail gracefully in that case.
      if (desc_idx >= samp_descr.audio_entries.size())
        desc_idx = 0;
      const AudioSampleEntry& entry = samp_descr.audio_entries[desc_idx];

      // For encrypted audio streams entry.format is FOURCC_ENCA and actual
      // format is in entry.sinf.format.format.
      FourCC audio_format = (entry.format == FOURCC_ENCA)
                                ? entry.sinf.format.format
                                : entry.format;

      if (audio_format != FOURCC_OPUS && audio_format != FOURCC_FLAC &&
#if BUILDFLAG(ENABLE_PLATFORM_AC3_EAC3_AUDIO)
          audio_format != FOURCC_AC3 && audio_format != FOURCC_EAC3 &&
#endif
#if BUILDFLAG(ENABLE_PLATFORM_AC4_AUDIO)
          audio_format != FOURCC_AC4 &&
#endif
#if BUILDFLAG(ENABLE_PLATFORM_DTS_AUDIO)
          audio_format != FOURCC_DTSC && audio_format != FOURCC_DTSX &&
          audio_format != FOURCC_DTSE &&
#endif  // BUILDFLAG(ENABLE_PLATFORM_DTS_AUDIO)
#if BUILDFLAG(ENABLE_PLATFORM_MPEG_H_AUDIO)
          audio_format != FOURCC_MHM1 && audio_format != FOURCC_MHA1 &&
#endif
          audio_format != FOURCC_MP4A) {
        MEDIA_LOG(ERROR, media_log_)
            << "Unsupported audio format 0x" << std::hex << entry.format
            << " in stsd box.";
        return false;
      }

      AudioCodec codec = AudioCodec::kUnknown;
      ChannelLayout channel_layout = CHANNEL_LAYOUT_NONE;
      int sample_per_second = 0;
      int codec_delay_in_frames = 0;
      base::TimeDelta seek_preroll;
      std::vector<uint8_t> extra_data;

<<<<<<< HEAD
#if BUILDFLAG(USE_PROPRIETARY_CODECS)
      AudioCodecProfile profile = AudioCodecProfile::kUnknown;
      std::vector<uint8_t> aac_extra_data;
#endif  // BUILDFLAG(USE_PROPRIETARY_CODECS)
=======
#if BUILDFLAG(USE_PROPRIETARY_CODECS) || BUILDFLAG(ENABLE_PLATFORM_IAMF_AUDIO)
      AudioCodecProfile profile = AudioCodecProfile::kUnknown;
#endif  // BUILDFLAG(USE_PROPRIETARY_CODECS) ||
        // BUILDFLAG(ENABLE_PLATFORM_IAMF_AUDIO)
>>>>>>> 626889fb

      if (audio_format == FOURCC_OPUS) {
        codec = AudioCodec::kOpus;
        channel_layout = GuessChannelLayout(entry.dops.channel_count);
        sample_per_second = entry.dops.sample_rate;
        codec_delay_in_frames = entry.dops.codec_delay_in_frames;
        seek_preroll = entry.dops.seek_preroll;
        extra_data = entry.dops.extradata;
      } else if (audio_format == FOURCC_FLAC) {
        // FLAC-in-ISOBMFF does not use object type indication. |audio_format|
        // is sufficient for identifying FLAC codec.
        if (!has_flac_) {
          MEDIA_LOG(ERROR, media_log_) << "FLAC audio stream detected in MP4, "
                                          "mismatching what is specified in "
                                          "the mimetype.";
          return false;
        }

        codec = AudioCodec::kFLAC;
        channel_layout = GuessChannelLayout(entry.channelcount);
        sample_per_second = entry.samplerate;
        extra_data = entry.dfla.stream_info;
#if BUILDFLAG(USE_PROPRIETARY_CODECS)
#if BUILDFLAG(ENABLE_PLATFORM_MPEG_H_AUDIO)
      } else if (audio_format == FOURCC_MHM1 || audio_format == FOURCC_MHA1) {
        codec = AudioCodec::kMpegHAudio;
        channel_layout = CHANNEL_LAYOUT_BITSTREAM;
        sample_per_second = entry.samplerate;
        extra_data = entry.dfla.stream_info;
#endif
      } else {
        uint8_t audio_type = entry.esds.object_type;
#if BUILDFLAG(ENABLE_PLATFORM_AC3_EAC3_AUDIO)
        if (audio_type == kForbidden) {
          if (audio_format == FOURCC_AC3)
            audio_type = kAC3;
          if (audio_format == FOURCC_EAC3)
            audio_type = kEAC3;
        }
#endif
#if BUILDFLAG(ENABLE_PLATFORM_AC4_AUDIO)
        if (audio_type == kForbidden) {
          if (audio_format == FOURCC_AC4) {
            audio_type = kAC4;
          }
        }
#endif
#if BUILDFLAG(ENABLE_PLATFORM_DTS_AUDIO)
        if (audio_type == kForbidden) {
          if (audio_format == FOURCC_DTSC)
            audio_type = kDTS;
          if (audio_format == FOURCC_DTSX)
            audio_type = kDTSX;
          if (audio_format == FOURCC_DTSE) {
            audio_type = kDTSE;
          }
        }
#endif  // BUILDFLAG(ENABLE_PLATFORM_DTS_AUDIO)
        DVLOG(1) << "audio_type 0x" << std::hex << static_cast<int>(audio_type);
        if (strict_audio_object_types_.has_value()) {
          if (!strict_audio_object_types_->contains(audio_type)) {
            MEDIA_LOG(ERROR, media_log_)
                << "audio object type 0x" << std::hex
                << static_cast<int>(audio_type)
                << " does not match what is specified in the mimetype.";
            return false;
          }
        }

        // Check if it is MPEG4 AAC defined in ISO 14496 Part 3 or
        // supported MPEG2 AAC variants.
        if (ESDescriptor::IsAAC(audio_type)) {
          const AAC& aac = entry.esds.aac;
          codec = AudioCodec::kAAC;
          profile = aac.GetProfile();
          channel_layout = aac.GetChannelLayout(has_sbr_);
          sample_per_second = aac.GetOutputSamplesPerSecond(has_sbr_);
          extra_data = aac.codec_specific_data();
#if BUILDFLAG(ENABLE_PLATFORM_AC3_EAC3_AUDIO)
        } else if (audio_type == kAC3) {
          codec = AudioCodec::kAC3;
          channel_layout = entry.ac3.dac3.GetChannelLayout();
          sample_per_second = entry.samplerate;
        } else if (audio_type == kEAC3) {
          codec = AudioCodec::kEAC3;
          channel_layout = entry.eac3.dec3.GetChannelLayout();
          sample_per_second = entry.samplerate;
#endif
#if BUILDFLAG(ENABLE_PLATFORM_AC4_AUDIO)
        } else if (audio_type == kAC4) {
          codec = AudioCodec::kAC4;
          // channel_layout and sample rate will be ignored on decoding.
          // Refer to E.4.1 AC4SampleEntry Box in
          //    ETSI TS 103 190 - 2 V1 .2.1(2018 - 02)
          channel_layout = GuessChannelLayout(entry.channelcount);
          sample_per_second = entry.samplerate;
          extra_data = entry.ac4.dac4.StreamInfo();
#endif  // BUILDFLAG(ENABLE_PLATFORM_AC4_AUDIO)
#if BUILDFLAG(ENABLE_PLATFORM_DTS_AUDIO)
        } else if (audio_type == kDTS) {
          codec = AudioCodec::kDTS;
          channel_layout = GuessChannelLayout(entry.channelcount);
          sample_per_second = entry.samplerate;
        } else if (audio_type == kDTSX) {
          // HDMI versions pre HDMI 2.0 can only transmit 8 raw PCM channels.
          // In the case of a 5_1_4 stream we downmix to 5_1.
          codec = AudioCodec::kDTSXP2;
          channel_layout = GuessChannelLayout(entry.channelcount);
          sample_per_second = entry.samplerate;
        } else if (audio_type == kDTSE) {
          codec = AudioCodec::kDTSE;
          channel_layout = GuessChannelLayout(entry.channelcount);
          sample_per_second = entry.samplerate;
#endif
        } else {
          MEDIA_LOG(ERROR, media_log_)
              << "Unsupported audio object type 0x" << std::hex
              << static_cast<int>(audio_type) << " in esds.";
          return false;
        }
#endif  // BUILDFLAG(USE_PROPRIETARY_CODECS)
      }

      SampleFormat sample_format;
      if (entry.samplesize == 8) {
        sample_format = kSampleFormatU8;
      } else if (entry.samplesize == 16) {
        sample_format = kSampleFormatS16;
      } else if (entry.samplesize == 24) {
        sample_format = kSampleFormatS24;
      } else if (entry.samplesize == 32) {
        sample_format = kSampleFormatS32;
      } else {
        LOG(ERROR) << "Unsupported sample size.";
        return false;
      }

      uint32_t audio_track_id = track->header.track_id;
      if (audio_track_ids_.find(audio_track_id) != audio_track_ids_.end()) {
        MEDIA_LOG(ERROR, media_log_)
            << "Audio track with track_id=" << audio_track_id
            << " already present.";
        return false;
      }
      bool is_track_encrypted = entry.sinf.info.track_encryption.is_encrypted;
      EncryptionScheme scheme = EncryptionScheme::kUnencrypted;
      if (is_track_encrypted) {
        scheme = GetEncryptionScheme(entry.sinf);
        if (scheme == EncryptionScheme::kUnencrypted)
          return false;
      }

      audio_config.Initialize(codec, sample_format, channel_layout,
                              sample_per_second, extra_data, scheme,
                              seek_preroll, codec_delay_in_frames);

#if BUILDFLAG(USE_PROPRIETARY_CODECS)
      if (codec == AudioCodec::kAAC) {
        audio_config.disable_discard_decoder_delay();
        audio_config.set_profile(profile);
      }
#endif  // BUILDFLAG(USE_PROPRIETARY_CODECS)

      DVLOG(1) << "audio_track_id=" << audio_track_id
               << " config=" << audio_config.AsHumanReadableString();
      if (!audio_config.IsValidConfig()) {
        MEDIA_LOG(ERROR, media_log_) << "Invalid audio decoder config: "
                                     << audio_config.AsHumanReadableString();
        return false;
      }
      has_audio_ = true;
      audio_track_ids_.insert(audio_track_id);
      const char* track_kind = (audio_track_ids_.size() == 1 ? "main" : "");
      media_tracks->AddAudioTrack(
          audio_config, true, audio_track_id, MediaTrack::Kind(track_kind),
          MediaTrack::Label(track->media.handler.name),
          MediaTrack::Language(track->media.header.language()));
      continue;
    }

    if (track->media.handler.type == kVideo) {
      detected_video_track_count++;

      RCHECK(!samp_descr.video_entries.empty());
      if (desc_idx >= samp_descr.video_entries.size())
        desc_idx = 0;
      const VideoSampleEntry& entry = samp_descr.video_entries[desc_idx];

      if (!entry.IsFormatValid()) {
        MEDIA_LOG(ERROR, media_log_) << "Unsupported video format 0x"
                                     << std::hex << entry.format
                                     << " in stsd box.";
        return false;
      }

      // TODO(strobe): Recover correct crop box
      gfx::Size coded_size(entry.width, entry.height);
      gfx::Rect visible_rect(coded_size);

      // If PASP is available, use the coded size and PASP to calculate the
      // natural size. Otherwise, use the size in track header for natural size.
      VideoAspectRatio aspect_ratio;
      if (entry.pixel_aspect.h_spacing != 1 ||
          entry.pixel_aspect.v_spacing != 1) {
        aspect_ratio = VideoAspectRatio::PAR(entry.pixel_aspect.h_spacing,
                                             entry.pixel_aspect.v_spacing);
      } else if (track->header.width && track->header.height) {
        aspect_ratio =
            VideoAspectRatio::DAR(track->header.width, track->header.height);
      }
      gfx::Size natural_size = aspect_ratio.GetNaturalSize(visible_rect);

      uint32_t video_track_id = track->header.track_id;
      if (video_track_ids_.find(video_track_id) != video_track_ids_.end()) {
        MEDIA_LOG(ERROR, media_log_)
            << "Video track with track_id=" << video_track_id
            << " already present.";
        return false;
      }
      bool is_track_encrypted = entry.sinf.info.track_encryption.is_encrypted;
      EncryptionScheme scheme = EncryptionScheme::kUnencrypted;
      if (is_track_encrypted) {
        scheme = GetEncryptionScheme(entry.sinf);
        if (scheme == EncryptionScheme::kUnencrypted)
          return false;
      }
      VideoCodec video_codec = entry.video_info.codec;
      VideoCodecProfile video_codec_profile = entry.video_info.profile;
      VideoCodecLevel video_codec_level = entry.video_info.level;
      if (entry.dv_info.has_value()) {
        DCHECK_EQ(entry.dv_info->codec, VideoCodec::kDolbyVision);
        if (has_dv_) {
          video_codec = entry.dv_info->codec;
          video_codec_profile = entry.dv_info->profile;
          video_codec_level = entry.dv_info->level;
        } else {
          MEDIA_LOG(INFO, media_log_)
              << "Dolby Vision video track with track_id=" << video_track_id
              << " is using cross-compatible codec: "
              << GetCodecName(video_codec)
              << ". To prevent this, where Dolby Vision is supported, use a "
              << "Dolby Vision codec string when constructing the "
                 "SourceBuffer.";
        }
      }
      video_config.Initialize(video_codec, video_codec_profile,
                              entry.alpha_mode, VideoColorSpace::REC709(),
                              CalculateRotation(track->header, moov_->header),
                              coded_size, visible_rect, natural_size,
                              // No decoder-specific buffer needed for AVC;
                              // SPS/PPS are embedded in the video stream
                              EmptyExtraData(), scheme);
      video_config.set_aspect_ratio(aspect_ratio);
      video_config.set_level(video_codec_level);

      if (entry.video_color_space.IsSpecified())
        video_config.set_color_space_info(entry.video_color_space);

      if (entry.hdr_metadata.has_value() && entry.hdr_metadata->IsValid()) {
        video_config.set_hdr_metadata(entry.hdr_metadata.value());
      }

      DVLOG(1) << "video_track_id=" << video_track_id
               << " config=" << video_config.AsHumanReadableString();
      if (!video_config.IsValidConfig()) {
        MEDIA_LOG(ERROR, media_log_) << "Invalid video decoder config: "
                                     << video_config.AsHumanReadableString();
        return false;
      }
      has_video_ = true;
      video_track_ids_.insert(video_track_id);
      auto track_kind =
          MediaTrack::Kind(video_track_ids_.size() == 1 ? "main" : "");
      media_tracks->AddVideoTrack(
          video_config, true, video_track_id, track_kind,
          MediaTrack::Label(track->media.handler.name),
          MediaTrack::Language(track->media.header.language()));
      continue;
    }
  }

  if (!moov_->pssh.empty())
    OnEncryptedMediaInitData(moov_->pssh);

  RCHECK(config_cb_.Run(std::move(media_tracks)));

  StreamParser::InitParameters params(kInfiniteDuration);
  if (moov_->extends.header.fragment_duration > 0) {
    params.duration = TimeDeltaFromRational(
        moov_->extends.header.fragment_duration, moov_->header.timescale);
    if (params.duration == kNoTimestamp) {
      MEDIA_LOG(ERROR, media_log_) << "Fragment duration exceeds representable "
                                   << "limit";
      return false;
    }
    params.liveness = StreamLiveness::kRecorded;
  } else if (moov_->header.duration > 0 &&
             ((moov_->header.version == 0 &&
               moov_->header.duration !=
                   std::numeric_limits<uint32_t>::max()) ||
              (moov_->header.version == 1 &&
               moov_->header.duration !=
                   std::numeric_limits<uint64_t>::max()))) {
    // In ISO/IEC 14496-12:2012, 8.2.2.3: "If the duration cannot be determined
    // then duration is set to all 1s."
    // The duration field is either 32-bit or 64-bit depending on the version in
    // MovieHeaderBox. We interpret not 0 and not all 1's here as "known
    // duration".
    params.duration =
        TimeDeltaFromRational(moov_->header.duration, moov_->header.timescale);
    if (params.duration == kNoTimestamp) {
      MEDIA_LOG(ERROR, media_log_) << "Movie duration exceeds representable "
                                   << "limit";
      return false;
    }
    params.liveness = StreamLiveness::kRecorded;
  } else {
    // In ISO/IEC 14496-12:2005(E), 8.30.2: ".. If an MP4 file is created in
    // real-time, such as used in live streaming, it is not likely that the
    // fragment_duration is known in advance and this (mehd) box may be
    // omitted."

    // We have an unknown duration (neither any mvex fragment_duration nor moov
    // duration value indicated a known duration, above.)

    // TODO(wolenetz): Investigate gating liveness detection on timeline_offset
    // when it's populated. See http://crbug.com/312699
    params.liveness = StreamLiveness::kLive;
  }

  DVLOG(1) << "liveness: " << GetStreamLivenessName(params.liveness);

  if (init_cb_) {
    params.detected_audio_track_count = detected_audio_track_count;
    params.detected_video_track_count = detected_video_track_count;
    std::move(init_cb_).Run(params);
  }

  return true;
}

bool MP4StreamParser::ParseMoof(BoxReader* reader) {
  RCHECK(moov_.get());  // Must already have initialization segment
  MovieFragment moof;
  RCHECK(moof.Parse(reader));
  if (!runs_)
    runs_ = std::make_unique<TrackRunIterator>(moov_.get(), media_log_);
  RCHECK(runs_->Init(moof));
  RCHECK(ComputeHighestEndOffset(moof));

  if (!moof.pssh.empty())
    OnEncryptedMediaInitData(moof.pssh);

  new_segment_cb_.Run();
  ChangeState(kWaitingForSampleData);
  return true;
}

void MP4StreamParser::OnEncryptedMediaInitData(
    const std::vector<ProtectionSystemSpecificHeader>& headers) {
  // TODO(strobe): ensure that the value of init_data (all PSSH headers
  // concatenated in arbitrary order) matches the EME spec.
  // See https://www.w3.org/Bugs/Public/show_bug.cgi?id=17673.
  size_t total_size = 0;
  for (const auto& header : headers) {
    total_size += header.raw_box.size();
  }

  std::vector<uint8_t> init_data(total_size);
  size_t pos = 0;
  for (const auto& header : headers) {
    memcpy(&init_data[pos], &header.raw_box[0], header.raw_box.size());
    pos += header.raw_box.size();
  }
  encrypted_media_init_data_cb_.Run(EmeInitDataType::CENC, init_data);
}

<<<<<<< HEAD
#if BUILDFLAG(USE_PROPRIETARY_CODECS)
bool MP4StreamParser::PrepareAACBuffer(
    const AAC& aac_config,
    std::vector<uint8_t>* frame_buf,
    std::vector<SubsampleEntry>* subsamples) const {
  // Append an ADTS header to every audio sample.
  int adts_header_size = 0;
  RCHECK(aac_config.ConvertEsdsToADTS(frame_buf, &adts_header_size));

  // As above, adjust subsample information to account for the headers. AAC is
  // not required to use subsample encryption, so we may need to add an entry.
  if (subsamples->empty()) {
    subsamples->push_back(
        SubsampleEntry(adts_header_size, frame_buf->size() - adts_header_size));
  } else {
    (*subsamples)[0].clear_bytes += adts_header_size;
  }
  return true;
}
#endif  // BUILDFLAG(USE_PROPRIETARY_CODECS)

=======
>>>>>>> 626889fb
ParseResult MP4StreamParser::EnqueueSample(BufferQueueMap* buffers) {
  DCHECK_EQ(state_, kEmittingSamples);

  if (!runs_->IsRunValid()) {
    // Flush any buffers we've gotten in this chunk so that buffers don't
    // cross |new_segment_cb_| calls
    if (!SendAndFlushSamples(buffers))
      return ParseResult::kError;

    // Remain in kEmittingSamples state, discarding data, until the end of
    // the current 'mdat' box has been appended to the queue.
    // TODO(sandersd): As I understand it, this Trim() will always succeed,
    // since |mdat_tail_| is never outside of the queue. It's also plausible
    // that this Trim() is always a no-op, but perhaps if all runs are empty
    // this still does something?
    if (!ModulatedTrim(mdat_tail_)) {
      return ParseResult::kNeedMoreData;
    }

    ChangeState(kParsingBoxes);
    end_of_segment_cb_.Run();
    return ParseResult::kOk;
  }

  if (!runs_->IsSampleValid()) {
    if (!runs_->AdvanceRun())
      return ParseResult::kError;
    return ParseResult::kOk;
  }

  const uint8_t* buf;
  int buf_size;
  ModulatedPeek(&buf, &buf_size);
  if (!buf_size) {
    return ParseResult::kNeedMoreData;
  }

  bool audio =
      audio_track_ids_.find(runs_->track_id()) != audio_track_ids_.end();
  bool video =
      video_track_ids_.find(runs_->track_id()) != video_track_ids_.end();

  // Skip this entire track if it's not one we're interested in
  if (!audio && !video) {
    if (!runs_->AdvanceRun())
      return ParseResult::kError;
    return ParseResult::kOk;
  }

  // Attempt to cache the auxiliary information first. Aux info is usually
  // placed in a contiguous block before the sample data, rather than being
  // interleaved. If we didn't cache it, this would require that we retain the
  // start of the segment buffer while reading samples. Aux info is typically
  // quite small compared to sample data, so this pattern is useful on
  // memory-constrained devices where the source buffer consumes a substantial
  // portion of the total system memory.
  if (runs_->AuxInfoNeedsToBeCached()) {
    ModulatedPeekAt(runs_->aux_info_offset() + moof_head_, &buf, &buf_size);
    if (buf_size < runs_->aux_info_size()) {
      return ParseResult::kNeedMoreData;
    }

    if (!runs_->CacheAuxInfo(buf, buf_size)) {
      return ParseResult::kError;
    }

    return ParseResult::kOk;
  }

  ModulatedPeekAt(runs_->sample_offset() + moof_head_, &buf, &buf_size);

  if (runs_->sample_size() >
      static_cast<uint32_t>(std::numeric_limits<int>::max())) {
    MEDIA_LOG(ERROR, media_log_) << "Sample size is too large";
    return ParseResult::kError;
  }

  int sample_size = base::checked_cast<int>(runs_->sample_size());

  if (buf_size < sample_size)
    return ParseResult::kNeedMoreData;

  if (sample_size == 0) {
    // Generally not expected, but spec allows it. Code below this block assumes
    // the current sample is not empty.
    LIMITED_MEDIA_LOG(DEBUG, media_log_, num_empty_samples_skipped_,
                      kMaxEmptySampleLogs)
        << "Skipping 'trun' sample with size of 0.";
    if (!runs_->AdvanceSample())
      return ParseResult::kError;
    return ParseResult::kOk;
  }

  std::unique_ptr<DecryptConfig> decrypt_config;
  std::vector<SubsampleEntry> subsamples;
  if (runs_->is_encrypted()) {
    decrypt_config = runs_->GetDecryptConfig();
    if (!decrypt_config)
      return ParseResult::kError;
    subsamples = decrypt_config->subsamples();
  }

  // This may change if analysis results indicate runs_->is_keyframe() is
  // opposite of what the coded frame contains.
  bool is_keyframe = runs_->is_keyframe();

<<<<<<< HEAD
#if BUILDFLAG(USE_STARBOARD_MEDIA)
  std::vector<uint8_t> frame_buf;
#else  // BUILDFLAG(USE_STARBOARD_MEDIA)
  std::vector<uint8_t> frame_buf(buf, buf + sample_size);
#endif  // BUILDFLAG(USE_STARBOARD_MEDIA)
=======
  // `frame_buf` or `heap_frame_buf` should be used for post-processing buffer
  // storage if [buf, buf + sample_size] needs any kind of processing before
  // being put in a StreamParserBuffer. Prefer `heap_frame_buf` where possible.
  std::vector<uint8_t> frame_buf;
  base::HeapArray<uint8_t> heap_frame_buf;
>>>>>>> 626889fb
  if (video) {
    if (runs_->video_description().video_info.codec == VideoCodec::kH264 ||
        runs_->video_description().video_info.codec == VideoCodec::kHEVC ||
        runs_->video_description().video_info.codec ==
            VideoCodec::kDolbyVision) {
      DCHECK(runs_->video_description().frame_bitstream_converter);
#if BUILDFLAG(USE_STARBOARD_MEDIA)
      frame_buf.assign(buf, buf + sample_size);
#endif  // BUILDFLAG(USE_STARBOARD_MEDIA)
      BitstreamConverter::AnalysisResult analysis;
      frame_buf.assign(buf, buf + sample_size);
      if (!runs_->video_description()
               .frame_bitstream_converter->ConvertAndAnalyzeFrame(
                   &frame_buf, is_keyframe, &subsamples, &analysis)) {
        MEDIA_LOG(ERROR, media_log_)
            << "Failed to prepare video sample for decode";
        return ParseResult::kError;
      }

      // If conformance analysis was not actually performed, assume the frame is
      // conformant.  If it was performed and found to be non-conformant, log
      // it.
      if (!analysis.is_conformant.value_or(true)) {
        LIMITED_MEDIA_LOG(DEBUG, media_log_, num_invalid_conversions_,
                          kMaxInvalidConversionLogs)
            << "Prepared video sample is not conformant";
      }

      // Use |analysis.is_keyframe|, if it was actually determined, for logging
      // if the analysis mismatches the container's keyframe metadata for
      // |frame_buf|.
      if (analysis.is_keyframe.has_value() &&
          is_keyframe != analysis.is_keyframe.value()) {
        LIMITED_MEDIA_LOG(DEBUG, media_log_, num_video_keyframe_mismatches_,
                          kMaxVideoKeyframeMismatchLogs)
            << "ISO-BMFF container metadata for video frame indicates that the "
               "frame is "
            << (is_keyframe ? "" : "not ")
            << "a keyframe, but the video frame contents indicate the "
               "opposite.";
        // As of September 2018, it appears that all of Edge, Firefox, Safari
        // work with content that marks non-avc-keyframes as a keyframe in the
        // container. Encoders/muxers/old streams still exist that produce
        // all-keyframe mp4 video tracks, though many of the coded frames are
        // not keyframes (likely workaround due to the impact on low-latency
        // live streams until https://crbug.com/229412 was fixed).  We'll trust
        // the AVC frame's keyframe-ness over the mp4 container's metadata if
        // they mismatch. If other out-of-order codecs in mp4 (e.g. HEVC, DV)
        // implement keyframe analysis in their frame_bitstream_converter, we'll
        // similarly trust that analysis instead of the mp4.
        is_keyframe = analysis.is_keyframe.value();
      }
    }
  }

  if (audio) {
    if (ESDescriptor::IsAAC(runs_->audio_description().esds.object_type)) {
#if BUILDFLAG(USE_STARBOARD_MEDIA)
      frame_buf.assign(buf, buf + sample_size);
#endif  // BUILDFLAG(USE_STARBOARD_MEDIA)
#if BUILDFLAG(USE_PROPRIETARY_CODECS)
      heap_frame_buf = PrepareAACBuffer(runs_->audio_description().esds.aac,
                                        {buf, buf + sample_size}, &subsamples);
      if (heap_frame_buf.empty()) {
        MEDIA_LOG(ERROR, media_log_)
            << "Failed to prepare AAC sample for decode";
        return ParseResult::kError;
      }
#else
      return ParseResult::kError;
#endif  // BUILDFLAG(USE_PROPRIETARY_CODECS)
<<<<<<< HEAD
=======
    } else {
#if BUILDFLAG(ENABLE_PLATFORM_IAMF_AUDIO)
      if (runs_->audio_description().format == FOURCC_IAMF) {
        heap_frame_buf =
            PrependIADescriptors(runs_->audio_description().iacb,
                                 {buf, buf + sample_size}, &subsamples);
        if (heap_frame_buf.empty()) {
          MEDIA_LOG(ERROR, media_log_)
              << "Failed to prepare IA sample for decode";
        }
      }
#endif  // BUILDFLAG(ENABLE_PLATFORM_IAMF_AUDIO)
>>>>>>> 626889fb
    }
  }

  if (decrypt_config) {
    if (!subsamples.empty()) {
      // Create a new config with the updated subsamples.
      decrypt_config = std::make_unique<DecryptConfig>(
          decrypt_config->encryption_scheme(), decrypt_config->key_id(),
          decrypt_config->iv(), subsamples,
          decrypt_config->encryption_pattern());
    }
    // else, use the existing config.
  }

<<<<<<< HEAD
  StreamParserBuffer::Type buffer_type = audio ? DemuxerStream::AUDIO :
      DemuxerStream::VIDEO;

#if BUILDFLAG(USE_STARBOARD_MEDIA)
  scoped_refptr<StreamParserBuffer> stream_buf;
  if (frame_buf.empty()) {
    stream_buf = StreamParserBuffer::CopyFrom(buf, sample_size, is_keyframe,
                                              buffer_type, runs_->track_id());
  } else {
    stream_buf = StreamParserBuffer::CopyFrom(&frame_buf[0], frame_buf.size(),
                                              is_keyframe, buffer_type,
                                              runs_->track_id());
  }
#else // BUILDFLAG(USE_STARBOARD_MEDIA)
  auto stream_buf = StreamParserBuffer::FromExternalMemory(
      std::make_unique<ExternalMemoryAdapter>(std::move(frame_buf)),
      is_keyframe, buffer_type, runs_->track_id());
#endif // BUILDFLAG(USE_STARBOARD_MEDIA)
=======
  // Either both buffers should be empty or only one should be filled.
  CHECK(frame_buf.empty() || heap_frame_buf.empty());

  const auto buffer_type = audio ? DemuxerStream::AUDIO : DemuxerStream::VIDEO;
  scoped_refptr<StreamParserBuffer> stream_buf;

  if (auto* media_client = GetMediaClient()) {
    if (auto* alloc = media_client->GetMediaAllocator()) {
      stream_buf = StreamParserBuffer::FromExternalMemory(
          alloc->CopyFrom(
              frame_buf.empty()
                  ? (heap_frame_buf.empty()
                         ? base::span<const uint8_t>{buf, buf + sample_size}
                         : heap_frame_buf)
                  : frame_buf),
          is_keyframe, buffer_type, runs_->track_id());
    }
  }
  if (!stream_buf) {
    // Skip using the ExternalMemoryAdapter if possible since it can have more
    // overhead in some applications. See https://crbug.com/353751208.
    if (frame_buf.empty() && heap_frame_buf.empty()) {
      auto buf_span = base::span(buf, base::checked_cast<size_t>(sample_size));
      stream_buf = StreamParserBuffer::CopyFrom(buf_span, is_keyframe,
                                                buffer_type, runs_->track_id());
    } else if (frame_buf.empty()) {
#if BUILDFLAG(USE_STARBOARD_MEDIA)
      stream_buf = StreamParserBuffer::CopyFrom(
          base::span<const uint8_t>{&heap_frame_buf[0], heap_frame_buf.size()},
          is_keyframe, buffer_type, runs_->track_id());
#else  // BUILDFLAG(USE_STARBOARD_MEDIA)
      stream_buf =
          StreamParserBuffer::FromArray(std::move(heap_frame_buf), is_keyframe,
                                        buffer_type, runs_->track_id());

#endif // BUILDFLAG(USE_STARBOARD_MEDIA)
    } else {
#if BUILDFLAG(USE_STARBOARD_MEDIA)
      stream_buf = StreamParserBuffer::CopyFrom(
          base::span<const uint8_t>{&frame_buf[0], frame_buf.size()},
          is_keyframe, buffer_type, runs_->track_id());
#else  // BUILDFLAG(USE_STARBOARD_MEDIA)
      stream_buf = StreamParserBuffer::FromExternalMemory(
          std::make_unique<ExternalMemoryAdapter>(std::move(frame_buf)),
          is_keyframe, buffer_type, runs_->track_id());
#endif // BUILDFLAG(USE_STARBOARD_MEDIA)
    }
  }
>>>>>>> 626889fb

  if (decrypt_config)
    stream_buf->set_decrypt_config(std::move(decrypt_config));

  if (runs_->duration() != kNoTimestamp) {
    stream_buf->set_duration(runs_->duration());
  } else {
    MEDIA_LOG(ERROR, media_log_) << "Frame duration exceeds representable "
                                 << "limit";
    return ParseResult::kError;
  }

  if (runs_->cts() != kNoTimestamp) {
    stream_buf->set_timestamp(runs_->cts());
  } else {
    MEDIA_LOG(ERROR, media_log_) << "Frame PTS exceeds representable limit";
    return ParseResult::kError;
  }

  if (runs_->dts() != kNoDecodeTimestamp) {
    stream_buf->SetDecodeTimestamp(runs_->dts());
  } else {
    MEDIA_LOG(ERROR, media_log_) << "Frame DTS exceeds representable limit";
    return ParseResult::kError;
  }

  DVLOG(3) << "Emit " << (audio ? "audio" : "video") << " frame: "
           << " track_id=" << runs_->track_id() << ", key=" << is_keyframe
           << ", dur=" << runs_->duration().InMilliseconds()
           << ", dts=" << runs_->dts().InMilliseconds()
           << ", cts=" << runs_->cts().InMilliseconds()
           << ", size=" << sample_size;

  (*buffers)[runs_->track_id()].push_back(stream_buf);
  if (!runs_->AdvanceSample())
    return ParseResult::kError;
  return ParseResult::kOk;
}

bool MP4StreamParser::SendAndFlushSamples(BufferQueueMap* buffers) {
  if (buffers->empty())
    return true;
  bool success = new_buffers_cb_.Run(*buffers);
  buffers->clear();
  return success;
}

bool MP4StreamParser::ReadAndDiscardMDATsUntil(int64_t max_clear_offset) {
  ParseResult result = ParseResult::kOk;
  DCHECK_LE(max_parse_offset_, queue_.tail());
  int64_t upper_bound = std::min(max_clear_offset, max_parse_offset_);
  while (mdat_tail_ < upper_bound) {
    const uint8_t* buf = nullptr;
    int size = 0;
    ModulatedPeekAt(mdat_tail_, &buf, &size);

    FourCC type;
    size_t box_sz;
    result = BoxReader::StartTopLevelBox(buf, size, media_log_, &type, &box_sz);
    if (result != ParseResult::kOk)
      break;

    if (type != FOURCC_MDAT) {
      MEDIA_LOG(DEBUG, media_log_)
          << "Unexpected box type while parsing MDATs: "
          << FourCCToString(type);
    }
    // TODO(chcunningham): Fix mdat_tail_ and ByteQueue classes to use size_t.
    // TODO(sandersd): The whole |mdat_tail_| mechanism appears to be pointless
    // because StartTopLevelBox() only succeeds for complete boxes. Either
    // remove |mdat_tail_| throughout this class or implement the ability to
    // discard partial mdats.
    mdat_tail_ += base::checked_cast<int64_t>(box_sz);
  }
  ModulatedTrim(std::min(mdat_tail_, upper_bound));
  return result != ParseResult::kError;
}

void MP4StreamParser::ChangeState(State new_state) {
  DVLOG(2) << "Changing state: " << new_state;
  state_ = new_state;
}

bool MP4StreamParser::HaveEnoughDataToEnqueueSamples() {
  DCHECK_EQ(state_, kWaitingForSampleData);
  // For muxed content, make sure we have data up to |highest_end_offset_|
  // so we can ensure proper enqueuing behavior. Otherwise assume we have enough
  // data and allow per sample offset checks to meter sample enqueuing.
  // TODO(acolwell): Fix trun box handling so we don't have to special case
  // muxed content.
  DCHECK_LE(max_parse_offset_, queue_.tail());
  return !(has_audio_ && has_video_ &&
           max_parse_offset_ < highest_end_offset_ + moof_head_);
}

bool MP4StreamParser::ComputeHighestEndOffset(const MovieFragment& moof) {
  highest_end_offset_ = 0;

  TrackRunIterator runs(moov_.get(), media_log_);
  RCHECK(runs.Init(moof));

  while (runs.IsRunValid()) {
    int64_t aux_info_end_offset = runs.aux_info_offset() + runs.aux_info_size();
    if (aux_info_end_offset > highest_end_offset_)
      highest_end_offset_ = aux_info_end_offset;

    while (runs.IsSampleValid()) {
      int64_t sample_end_offset = runs.sample_offset() + runs.sample_size();
      if (sample_end_offset > highest_end_offset_)
        highest_end_offset_ = sample_end_offset;
      if (!runs.AdvanceSample())
        return false;
    }
    if (!runs.AdvanceRun())
      return false;
  }

  return true;
}

}  // namespace media::mp4<|MERGE_RESOLUTION|>--- conflicted
+++ resolved
@@ -130,18 +130,12 @@
 
 }  // namespace
 
-<<<<<<< HEAD
-MP4StreamParser::MP4StreamParser(const std::set<int>& audio_object_types,
-                                 bool has_sbr,
-                                 bool has_flac)
-=======
 MP4StreamParser::MP4StreamParser(
     std::optional<base::flat_set<int>> strict_audio_object_types,
     bool has_sbr,
     bool has_flac,
     bool has_iamf,
     bool has_dv)
->>>>>>> 626889fb
     : state_(kWaitingForInit),
       moof_head_(0),
       mdat_tail_(0),
@@ -151,11 +145,8 @@
       strict_audio_object_types_(std::move(strict_audio_object_types)),
       has_sbr_(has_sbr),
       has_flac_(has_flac),
-<<<<<<< HEAD
-=======
       has_iamf_(has_iamf),
       has_dv_(has_dv),
->>>>>>> 626889fb
       num_empty_samples_skipped_(0),
       num_invalid_conversions_(0),
       num_video_keyframe_mismatches_(0) {}
@@ -503,6 +494,9 @@
 #if BUILDFLAG(ENABLE_PLATFORM_MPEG_H_AUDIO)
           audio_format != FOURCC_MHM1 && audio_format != FOURCC_MHA1 &&
 #endif
+#if BUILDFLAG(ENABLE_PLATFORM_IAMF_AUDIO)
+          audio_format != FOURCC_IAMF &&
+#endif  // BUILDFLAG(ENABLE_PLATFORM_IAMF_AUDIO)
           audio_format != FOURCC_MP4A) {
         MEDIA_LOG(ERROR, media_log_)
             << "Unsupported audio format 0x" << std::hex << entry.format
@@ -517,17 +511,10 @@
       base::TimeDelta seek_preroll;
       std::vector<uint8_t> extra_data;
 
-<<<<<<< HEAD
-#if BUILDFLAG(USE_PROPRIETARY_CODECS)
-      AudioCodecProfile profile = AudioCodecProfile::kUnknown;
-      std::vector<uint8_t> aac_extra_data;
-#endif  // BUILDFLAG(USE_PROPRIETARY_CODECS)
-=======
 #if BUILDFLAG(USE_PROPRIETARY_CODECS) || BUILDFLAG(ENABLE_PLATFORM_IAMF_AUDIO)
       AudioCodecProfile profile = AudioCodecProfile::kUnknown;
 #endif  // BUILDFLAG(USE_PROPRIETARY_CODECS) ||
         // BUILDFLAG(ENABLE_PLATFORM_IAMF_AUDIO)
->>>>>>> 626889fb
 
       if (audio_format == FOURCC_OPUS) {
         codec = AudioCodec::kOpus;
@@ -550,6 +537,29 @@
         channel_layout = GuessChannelLayout(entry.channelcount);
         sample_per_second = entry.samplerate;
         extra_data = entry.dfla.stream_info;
+#if BUILDFLAG(ENABLE_PLATFORM_IAMF_AUDIO)
+      } else if (audio_format == FOURCC_IAMF) {
+        // ISOBMFF IAMF streams do not use object type indication.
+        // |audio_format| is sufficient for identifying IAMF.
+        if (!has_iamf_) {
+          MEDIA_LOG(ERROR, media_log_) << "IAMF audio stream detected in MP4, "
+                                          "mismatching what is specified in "
+                                          "the mimetype.";
+          return false;
+        }
+
+        codec = AudioCodec::kIAMF;
+        profile = entry.iacb.profile == 0 ? AudioCodecProfile::kIAMF_SIMPLE
+                                          : AudioCodecProfile::kIAMF_BASE;
+        // The correct values for the channel layout and sample rate can
+        // be parsed from the descriptor bitstream prepended to each sample.
+        // They are set to the following values here to create a valid
+        // AudioDecoderConfig.
+        // TODO (crbug.com/1513779): Parse the bitstream to set the correct
+        // values here.
+        channel_layout = CHANNEL_LAYOUT_STEREO;
+        sample_per_second = 48000;
+#endif  // BUILDFLAG(ENABLE_PLATFORM_IAMF_AUDIO)
 #if BUILDFLAG(USE_PROPRIETARY_CODECS)
 #if BUILDFLAG(ENABLE_PLATFORM_MPEG_H_AUDIO)
       } else if (audio_format == FOURCC_MHM1 || audio_format == FOURCC_MHA1) {
@@ -690,6 +700,11 @@
         audio_config.set_profile(profile);
       }
 #endif  // BUILDFLAG(USE_PROPRIETARY_CODECS)
+#if BUILDFLAG(ENABLE_PLATFORM_IAMF_AUDIO)
+      if (codec == AudioCodec::kIAMF) {
+        audio_config.set_profile(profile);
+      }
+#endif  // BUILDFLAG(ENABLE_PLATFORM_IAMF_AUDIO)
 
       DVLOG(1) << "audio_track_id=" << audio_track_id
                << " config=" << audio_config.AsHumanReadableString();
@@ -905,30 +920,6 @@
   encrypted_media_init_data_cb_.Run(EmeInitDataType::CENC, init_data);
 }
 
-<<<<<<< HEAD
-#if BUILDFLAG(USE_PROPRIETARY_CODECS)
-bool MP4StreamParser::PrepareAACBuffer(
-    const AAC& aac_config,
-    std::vector<uint8_t>* frame_buf,
-    std::vector<SubsampleEntry>* subsamples) const {
-  // Append an ADTS header to every audio sample.
-  int adts_header_size = 0;
-  RCHECK(aac_config.ConvertEsdsToADTS(frame_buf, &adts_header_size));
-
-  // As above, adjust subsample information to account for the headers. AAC is
-  // not required to use subsample encryption, so we may need to add an entry.
-  if (subsamples->empty()) {
-    subsamples->push_back(
-        SubsampleEntry(adts_header_size, frame_buf->size() - adts_header_size));
-  } else {
-    (*subsamples)[0].clear_bytes += adts_header_size;
-  }
-  return true;
-}
-#endif  // BUILDFLAG(USE_PROPRIETARY_CODECS)
-
-=======
->>>>>>> 626889fb
 ParseResult MP4StreamParser::EnqueueSample(BufferQueueMap* buffers) {
   DCHECK_EQ(state_, kEmittingSamples);
 
@@ -1035,28 +1026,17 @@
   // opposite of what the coded frame contains.
   bool is_keyframe = runs_->is_keyframe();
 
-<<<<<<< HEAD
-#if BUILDFLAG(USE_STARBOARD_MEDIA)
-  std::vector<uint8_t> frame_buf;
-#else  // BUILDFLAG(USE_STARBOARD_MEDIA)
-  std::vector<uint8_t> frame_buf(buf, buf + sample_size);
-#endif  // BUILDFLAG(USE_STARBOARD_MEDIA)
-=======
   // `frame_buf` or `heap_frame_buf` should be used for post-processing buffer
   // storage if [buf, buf + sample_size] needs any kind of processing before
   // being put in a StreamParserBuffer. Prefer `heap_frame_buf` where possible.
   std::vector<uint8_t> frame_buf;
   base::HeapArray<uint8_t> heap_frame_buf;
->>>>>>> 626889fb
   if (video) {
     if (runs_->video_description().video_info.codec == VideoCodec::kH264 ||
         runs_->video_description().video_info.codec == VideoCodec::kHEVC ||
         runs_->video_description().video_info.codec ==
             VideoCodec::kDolbyVision) {
       DCHECK(runs_->video_description().frame_bitstream_converter);
-#if BUILDFLAG(USE_STARBOARD_MEDIA)
-      frame_buf.assign(buf, buf + sample_size);
-#endif  // BUILDFLAG(USE_STARBOARD_MEDIA)
       BitstreamConverter::AnalysisResult analysis;
       frame_buf.assign(buf, buf + sample_size);
       if (!runs_->video_description()
@@ -1105,9 +1085,6 @@
 
   if (audio) {
     if (ESDescriptor::IsAAC(runs_->audio_description().esds.object_type)) {
-#if BUILDFLAG(USE_STARBOARD_MEDIA)
-      frame_buf.assign(buf, buf + sample_size);
-#endif  // BUILDFLAG(USE_STARBOARD_MEDIA)
 #if BUILDFLAG(USE_PROPRIETARY_CODECS)
       heap_frame_buf = PrepareAACBuffer(runs_->audio_description().esds.aac,
                                         {buf, buf + sample_size}, &subsamples);
@@ -1119,8 +1096,6 @@
 #else
       return ParseResult::kError;
 #endif  // BUILDFLAG(USE_PROPRIETARY_CODECS)
-<<<<<<< HEAD
-=======
     } else {
 #if BUILDFLAG(ENABLE_PLATFORM_IAMF_AUDIO)
       if (runs_->audio_description().format == FOURCC_IAMF) {
@@ -1133,7 +1108,6 @@
         }
       }
 #endif  // BUILDFLAG(ENABLE_PLATFORM_IAMF_AUDIO)
->>>>>>> 626889fb
     }
   }
 
@@ -1148,26 +1122,6 @@
     // else, use the existing config.
   }
 
-<<<<<<< HEAD
-  StreamParserBuffer::Type buffer_type = audio ? DemuxerStream::AUDIO :
-      DemuxerStream::VIDEO;
-
-#if BUILDFLAG(USE_STARBOARD_MEDIA)
-  scoped_refptr<StreamParserBuffer> stream_buf;
-  if (frame_buf.empty()) {
-    stream_buf = StreamParserBuffer::CopyFrom(buf, sample_size, is_keyframe,
-                                              buffer_type, runs_->track_id());
-  } else {
-    stream_buf = StreamParserBuffer::CopyFrom(&frame_buf[0], frame_buf.size(),
-                                              is_keyframe, buffer_type,
-                                              runs_->track_id());
-  }
-#else // BUILDFLAG(USE_STARBOARD_MEDIA)
-  auto stream_buf = StreamParserBuffer::FromExternalMemory(
-      std::make_unique<ExternalMemoryAdapter>(std::move(frame_buf)),
-      is_keyframe, buffer_type, runs_->track_id());
-#endif // BUILDFLAG(USE_STARBOARD_MEDIA)
-=======
   // Either both buffers should be empty or only one should be filled.
   CHECK(frame_buf.empty() || heap_frame_buf.empty());
 
@@ -1216,7 +1170,6 @@
 #endif // BUILDFLAG(USE_STARBOARD_MEDIA)
     }
   }
->>>>>>> 626889fb
 
   if (decrypt_config)
     stream_buf->set_decrypt_config(std::move(decrypt_config));
