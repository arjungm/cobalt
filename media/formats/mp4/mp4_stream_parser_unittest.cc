// Copyright 2014 The Chromium Authors
// Use of this source code is governed by a BSD-style license that can be
// found in the LICENSE file.

#ifdef UNSAFE_BUFFERS_BUILD
// TODO(crbug.com/40285824): Remove this and convert code to safer constructs.
#pragma allow_unsafe_buffers
#endif

#include "media/formats/mp4/mp4_stream_parser.h"

#include <stddef.h>
#include <stdint.h>

#include <algorithm>
#include <memory>
#include <string>
#include <tuple>

#include "base/functional/bind.h"
#include "base/functional/callback_helpers.h"
#include "base/logging.h"
#include "base/memory/ref_counted.h"
#include "base/test/metrics/histogram_tester.h"
#include "base/test/mock_callback.h"
#include "base/time/time.h"
#include "media/base/audio_decoder_config.h"
#include "media/base/decoder_buffer.h"
#include "media/base/media_switches.h"
#include "media/base/media_track.h"
#include "media/base/media_tracks.h"
#include "media/base/mock_media_log.h"
#include "media/base/stream_parser.h"
#include "media/base/stream_parser_buffer.h"
#include "media/base/test_data_util.h"
#include "media/base/test_helpers.h"
#include "media/base/video_decoder_config.h"
#include "media/formats/mp4/es_descriptor.h"
#include "media/formats/mp4/fourccs.h"
#include "media/media_buildflags.h"
#include "testing/gmock/include/gmock/gmock.h"
#include "testing/gtest/include/gtest/gtest-param-test.h"
#include "testing/gtest/include/gtest/gtest.h"

using ::testing::InSequence;
using ::testing::StrictMock;

namespace media {
namespace mp4 {
namespace {

// Useful in single-track test media cases that need to verify
// keyframe/non-keyframe sequence in output of parse.
enum class Keyframeness {
  kKeyframe = 0,
  kNonKeyframe,
};

// Tells gtest how to print our Keyframeness enum values.
std::ostream& operator<<(std::ostream& os, Keyframeness k) {
  return os << (k == Keyframeness::kKeyframe ? "kKeyframe" : "kNonKeyframe");
}

}  // namespace

// Matchers for verifying common media log entry strings.
MATCHER(SampleEncryptionInfoUnavailableLog, "") {
  return CONTAINS_STRING(arg, "Sample encryption info is not available.");
}

MATCHER_P(InfoLog, error_string, "") {
  return CONTAINS_STRING(arg, error_string) && CONTAINS_STRING(arg, "info");
}

MATCHER_P(ErrorLog, error_string, "") {
  return CONTAINS_STRING(arg, error_string) && CONTAINS_STRING(arg, "error");
}

MATCHER_P(DebugLog, debug_string, "") {
  return CONTAINS_STRING(arg, debug_string) && CONTAINS_STRING(arg, "debug");
}

class MP4StreamParserTest : public testing::Test {
 public:
  MP4StreamParserTest()
      : configs_received_(false),
        lower_bound_(kMaxDecodeTimestamp),
        verifying_keyframeness_sequence_(false) {
    base::flat_set<int> audio_object_types;
    audio_object_types.insert(kISO_14496_3);
<<<<<<< HEAD
    parser_.reset(new MP4StreamParser(audio_object_types, false, false));
=======
    parser_.reset(
        new MP4StreamParser(audio_object_types, false, false, false, false));
>>>>>>> 626889fb
  }

 protected:
  StrictMock<MockMediaLog> media_log_;
  std::unique_ptr<MP4StreamParser> parser_;
  bool configs_received_;
  std::unique_ptr<MediaTracks> media_tracks_;
  AudioDecoderConfig audio_decoder_config_;
  VideoDecoderConfig video_decoder_config_;
  DecodeTimestamp lower_bound_;
  StreamParser::TrackId audio_track_id_;
  StreamParser::TrackId video_track_id_;
  bool verifying_keyframeness_sequence_;
  StrictMock<base::MockRepeatingCallback<void(Keyframeness)>> keyframeness_cb_;

  // Note this is similar to a StreamParserTestBase method, so may benefit from
  // utility method or inheritance if they don't diverge.
  bool AppendAllDataThenParseInPieces(base::span<const uint8_t> data,
                                      size_t piece_size) {
    EXPECT_TRUE(parser_->AppendToParseBuffer(data));

    // Also verify the expected number of pieces is needed to fully parse
    // `data`.
    size_t expected_remaining_data = data.size();
    bool has_more_data = true;

    while (has_more_data) {
      StreamParser::ParseStatus parse_result = parser_->Parse(piece_size);
      if (parse_result == StreamParser::ParseStatus::kFailed) {
        return false;
      }

      has_more_data =
          parse_result == StreamParser::ParseStatus::kSuccessHasMoreData;

      EXPECT_EQ(piece_size < expected_remaining_data, has_more_data);

      if (has_more_data) {
        expected_remaining_data -= piece_size;
      } else {
        EXPECT_EQ(parse_result, StreamParser::ParseStatus::kSuccess);
      }
    }

    return true;
  }

  void InitF(const StreamParser::InitParameters& expected_params,
             const StreamParser::InitParameters& params) {
    DVLOG(1) << "InitF: dur=" << params.duration.InMicroseconds();
    EXPECT_EQ(expected_params.duration, params.duration);
    EXPECT_EQ(expected_params.timeline_offset, params.timeline_offset);
    EXPECT_EQ(expected_params.liveness, params.liveness);
    EXPECT_EQ(expected_params.detected_audio_track_count,
              params.detected_audio_track_count);
    EXPECT_EQ(expected_params.detected_video_track_count,
              params.detected_video_track_count);
  }

  bool NewConfigF(std::unique_ptr<MediaTracks> tracks) {
    size_t audio_config_count = 0;
    size_t video_config_count = 0;
    configs_received_ = true;
    CHECK(tracks.get());
    DVLOG(1) << "NewConfigF: got " << tracks->tracks().size() << " tracks";
    for (const auto& track : tracks->tracks()) {
      const auto& track_id = track->stream_id();
      if (track->type() == MediaTrack::Type::kAudio) {
        audio_track_id_ = track_id;
        audio_decoder_config_ = tracks->getAudioConfig(track_id);
        DVLOG(1) << "track_id=" << track_id << " audio config="
                 << (audio_decoder_config_.IsValidConfig()
                         ? audio_decoder_config_.AsHumanReadableString()
                         : "INVALID");
        audio_config_count++;
      } else if (track->type() == MediaTrack::Type::kVideo) {
        video_track_id_ = track_id;
        video_decoder_config_ = tracks->getVideoConfig(track_id);
        DVLOG(1) << "track_id=" << track_id << " video config="
                 << (video_decoder_config_.IsValidConfig()
                         ? video_decoder_config_.AsHumanReadableString()
                         : "INVALID");
        video_config_count++;
      }
    }
    EXPECT_EQ(tracks->GetAudioConfigs().size(), audio_config_count);
    EXPECT_EQ(tracks->GetVideoConfigs().size(), video_config_count);
    media_tracks_ = std::move(tracks);
    return true;
  }

  bool NewBuffersF(const StreamParser::BufferQueueMap& buffer_queue_map) {
    DecodeTimestamp lowest_end_dts = kNoDecodeTimestamp;
    for (const auto& [track_id, buffer_queue] : buffer_queue_map) {
      DVLOG(3) << "Buffers for track_id=" << track_id;
      DCHECK(!buffer_queue.empty());

      if (lowest_end_dts == kNoDecodeTimestamp ||
          lowest_end_dts > buffer_queue.back()->GetDecodeTimestamp())
        lowest_end_dts = buffer_queue.back()->GetDecodeTimestamp();

      for (const auto& buf : buffer_queue) {
        DVLOG(3) << "  track_id=" << buf->track_id() << ", size=" << buf->size()
                 << ", pts=" << buf->timestamp().InSecondsF()
                 << ", dts=" << buf->GetDecodeTimestamp().InSecondsF()
                 << ", dur=" << buf->duration().InSecondsF();
        // Ensure that track ids are properly assigned on all emitted buffers.
        EXPECT_EQ(track_id, buf->track_id());

        // Let single-track tests verify the sequence of keyframes/nonkeyframes.
        if (verifying_keyframeness_sequence_) {
          keyframeness_cb_.Run(buf->is_key_frame()
                                   ? Keyframeness::kKeyframe
                                   : Keyframeness::kNonKeyframe);
        }
      }
    }

    EXPECT_NE(lowest_end_dts, kNoDecodeTimestamp);

    if (lower_bound_ != kNoDecodeTimestamp && lowest_end_dts < lower_bound_) {
      return false;
    }

    lower_bound_ = lowest_end_dts;
    return true;
  }

  void KeyNeededF(EmeInitDataType type, const std::vector<uint8_t>& init_data) {
    DVLOG(1) << "KeyNeededF: " << init_data.size();
    EXPECT_EQ(EmeInitDataType::CENC, type);
    EXPECT_FALSE(init_data.empty());
  }

  void NewSegmentF() {
    DVLOG(1) << "NewSegmentF";
    lower_bound_ = kNoDecodeTimestamp;
  }

  void EndOfSegmentF() {
    DVLOG(1) << "EndOfSegmentF()";
    lower_bound_ = kMaxDecodeTimestamp;
  }

  void InitializeParserWithInitParametersExpectations(
      StreamParser::InitParameters params) {
    parser_->Init(base::BindOnce(&MP4StreamParserTest::InitF,
                                 base::Unretained(this), params),
                  base::BindRepeating(&MP4StreamParserTest::NewConfigF,
                                      base::Unretained(this)),
                  base::BindRepeating(&MP4StreamParserTest::NewBuffersF,
                                      base::Unretained(this)),
                  base::BindRepeating(&MP4StreamParserTest::KeyNeededF,
                                      base::Unretained(this)),
                  base::BindRepeating(&MP4StreamParserTest::NewSegmentF,
                                      base::Unretained(this)),
                  base::BindRepeating(&MP4StreamParserTest::EndOfSegmentF,
                                      base::Unretained(this)),
                  &media_log_);
  }

  StreamParser::InitParameters GetDefaultInitParametersExpectations() {
    // Most unencrypted test mp4 files have zero duration and are treated as
    // live streams.
    StreamParser::InitParameters params(kInfiniteDuration);
    params.liveness = StreamLiveness::kLive;
    params.detected_audio_track_count = 1;
    params.detected_video_track_count = 1;
    return params;
  }

  void InitializeParserAndExpectLiveness(StreamLiveness liveness) {
    auto params = GetDefaultInitParametersExpectations();
    params.liveness = liveness;
    InitializeParserWithInitParametersExpectations(params);
  }

  void InitializeParser() {
    InitializeParserWithInitParametersExpectations(
        GetDefaultInitParametersExpectations());
  }

  // Note this is also similar to a StreamParserTestBase method.
  bool ParseMP4File(const std::string& filename, int append_bytes) {
    CHECK_GE(append_bytes, 0);
    scoped_refptr<DecoderBuffer> buffer = ReadTestDataFile(filename);

    size_t start = 0;
    size_t end = buffer->size();
    do {
      size_t chunk_size = std::min(static_cast<size_t>(append_bytes),
                                   static_cast<size_t>(end - start));
      // Attempt to incrementally parse each appended chunk to test out the
      // parser's internal management of input queue and pending data bytes.
      EXPECT_TRUE(AppendAllDataThenParseInPieces(
          (*buffer).subspan(start, chunk_size),
          (chunk_size > 7) ? (chunk_size - 7) : chunk_size));
      start += chunk_size;
    } while (start < end);

    return true;
  }
};

TEST_F(MP4StreamParserTest, UnalignedAppend) {
  // Test small, non-segment-aligned appends (small enough to exercise
  // incremental append system)
  InitializeParser();
  ParseMP4File("bear-1280x720-av_frag.mp4", 512);
}

TEST_F(MP4StreamParserTest, BytewiseAppend) {
  // Ensure no incremental errors occur when parsing
  InitializeParser();
  ParseMP4File("bear-1280x720-av_frag.mp4", 1);
}

TEST_F(MP4StreamParserTest, MultiFragmentAppend) {
  // Large size ensures multiple fragments are appended in one call (size is
  // larger than this particular test file)
  InitializeParser();
  ParseMP4File("bear-1280x720-av_frag.mp4", 768432);
}

TEST_F(MP4StreamParserTest, Flush) {
  // Flush while reading sample data, then start a new stream.
  InitializeParser();

  scoped_refptr<DecoderBuffer> buffer =
      ReadTestDataFile("bear-1280x720-av_frag.mp4");
  EXPECT_TRUE(AppendAllDataThenParseInPieces((*buffer).first(65536), 512));
  parser_->Flush();
  EXPECT_TRUE(AppendAllDataThenParseInPieces(*buffer, 512));
}

TEST_F(MP4StreamParserTest, Reinitialization) {
  InitializeParser();

  scoped_refptr<DecoderBuffer> buffer =
      ReadTestDataFile("bear-1280x720-av_frag.mp4");
  EXPECT_TRUE(AppendAllDataThenParseInPieces(*buffer, 512));
  EXPECT_TRUE(AppendAllDataThenParseInPieces(*buffer, 512));
}

TEST_F(MP4StreamParserTest, UnknownDuration_V0_AllBitsSet) {
  InitializeParser();
  // 32 bit duration field in mvhd box, all bits set.
  ParseMP4File(
      "bear-1280x720-av_frag-initsegment-mvhd_version_0-mvhd_duration_bits_all_"
      "set.mp4",
      512);
}

TEST_F(MP4StreamParserTest, AVC_KeyAndNonKeyframeness_Match_Container) {
  // Both AVC video frames' keyframe-ness metadata matches the MP4:
  // Frame 0: AVC IDR, trun.first_sample_flags: sync sample that doesn't
  //          depend on others.
  // Frame 1: AVC Non-IDR, tfhd.default_sample_flags: not sync sample, depends
  //          on others.
  // This is the base case; see also the "Mismatches" cases, below.
  InSequence s;  // The EXPECT* sequence matters for this test.
  auto params = GetDefaultInitParametersExpectations();
  params.detected_audio_track_count = 0;
  InitializeParserWithInitParametersExpectations(params);
  verifying_keyframeness_sequence_ = true;
  EXPECT_CALL(keyframeness_cb_, Run(Keyframeness::kKeyframe));
  EXPECT_CALL(keyframeness_cb_, Run(Keyframeness::kNonKeyframe));
  ParseMP4File("bear-640x360-v-2frames_frag.mp4", 512);
}

TEST_F(MP4StreamParserTest, AVC_Keyframeness_Mismatches_Container) {
  // The first AVC video frame's keyframe-ness metadata mismatches the MP4:
  // Frame 0: AVC IDR, trun.first_sample_flags: NOT sync sample, DEPENDS on
  //          others.
  // Frame 1: AVC Non-IDR, tfhd.default_sample_flags: not sync sample, depends
  //          on others.
  InSequence s;  // The EXPECT* sequence matters for this test.
  auto params = GetDefaultInitParametersExpectations();
  params.detected_audio_track_count = 0;
  InitializeParserWithInitParametersExpectations(params);
  verifying_keyframeness_sequence_ = true;
  EXPECT_MEDIA_LOG(DebugLog(
      "ISO-BMFF container metadata for video frame indicates that the frame is "
      "not a keyframe, but the video frame contents indicate the opposite."));
  EXPECT_CALL(keyframeness_cb_, Run(Keyframeness::kKeyframe));
  EXPECT_CALL(keyframeness_cb_, Run(Keyframeness::kNonKeyframe));
  ParseMP4File("bear-640x360-v-2frames-keyframe-is-non-sync-sample_frag.mp4",
               512);
}

TEST_F(MP4StreamParserTest, AVC_NonKeyframeness_Mismatches_Container) {
  // The second AVC video frame's keyframe-ness metadata mismatches the MP4:
  // Frame 0: AVC IDR, trun.first_sample_flags: sync sample that doesn't
  //          depend on others.
  // Frame 1: AVC Non-IDR, tfhd.default_sample_flags: SYNC sample, DOES NOT
  //          depend on others.
  InSequence s;  // The EXPECT* sequence matters for this test.
  auto params = GetDefaultInitParametersExpectations();
  params.detected_audio_track_count = 0;
  InitializeParserWithInitParametersExpectations(params);
  verifying_keyframeness_sequence_ = true;
  EXPECT_CALL(keyframeness_cb_, Run(Keyframeness::kKeyframe));
  EXPECT_MEDIA_LOG(DebugLog(
      "ISO-BMFF container metadata for video frame indicates that the frame is "
      "a keyframe, but the video frame contents indicate the opposite."));
  EXPECT_CALL(keyframeness_cb_, Run(Keyframeness::kNonKeyframe));
  ParseMP4File("bear-640x360-v-2frames-nonkeyframe-is-sync-sample_frag.mp4",
               512);
}

TEST_F(MP4StreamParserTest, MPEG2_AAC_LC) {
  InSequence s;
  base::flat_set<int> audio_object_types;
  audio_object_types.insert(kISO_13818_7_AAC_LC);
<<<<<<< HEAD
  parser_.reset(new MP4StreamParser(audio_object_types, false, false));
=======
  parser_.reset(
      new MP4StreamParser(audio_object_types, false, false, false, false));
  auto params = GetDefaultInitParametersExpectations();
  params.detected_video_track_count = 0;
  InitializeParserWithInitParametersExpectations(params);
  ParseMP4File("bear-mpeg2-aac-only_frag.mp4", 512);
  EXPECT_EQ(audio_decoder_config_.profile(), AudioCodecProfile::kUnknown);
}

TEST_F(MP4StreamParserTest, ParsingAACLCNoAudioTypeStrictness) {
  InSequence s;
  parser_.reset(new MP4StreamParser(std::nullopt, false, false, false, false));
>>>>>>> 626889fb
  auto params = GetDefaultInitParametersExpectations();
  params.detected_video_track_count = 0;
  InitializeParserWithInitParametersExpectations(params);
  ParseMP4File("bear-mpeg2-aac-only_frag.mp4", 512);
  EXPECT_EQ(audio_decoder_config_.profile(), AudioCodecProfile::kUnknown);
}

TEST_F(MP4StreamParserTest, MPEG4_XHE_AAC) {
  InSequence s;  // The keyframeness sequence matters for this test.
  base::flat_set<int> audio_object_types;
  audio_object_types.insert(kISO_14496_3);
<<<<<<< HEAD
  parser_.reset(new MP4StreamParser(audio_object_types, false, false));
=======
  parser_.reset(
      new MP4StreamParser(audio_object_types, false, false, false, false));
>>>>>>> 626889fb
  auto params = GetDefaultInitParametersExpectations();
  params.detected_video_track_count = 0;

  InitializeParserWithInitParametersExpectations(params);

  // This test file contains a single audio keyframe followed by 23
  // non-keyframes.
  verifying_keyframeness_sequence_ = true;
  EXPECT_CALL(keyframeness_cb_, Run(Keyframeness::kKeyframe));
  EXPECT_CALL(keyframeness_cb_, Run(Keyframeness::kNonKeyframe)).Times(23);

  ParseMP4File("noise-xhe-aac.mp4", 512);
  EXPECT_EQ(audio_decoder_config_.profile(), AudioCodecProfile::kXHE_AAC);
}

// Test that a moov box is not always required after Flush() is called.
TEST_F(MP4StreamParserTest, NoMoovAfterFlush) {
  InitializeParser();

  scoped_refptr<DecoderBuffer> buffer =
      ReadTestDataFile("bear-1280x720-av_frag.mp4");
  EXPECT_TRUE(AppendAllDataThenParseInPieces(*buffer, 512));
  parser_->Flush();

  static constexpr size_t kFirstMoofOffset = 1307;
  EXPECT_TRUE(AppendAllDataThenParseInPieces(
      (*buffer).subspan(kFirstMoofOffset, buffer->size() - kFirstMoofOffset),
      512));
}

// Test an invalid file where there are encrypted samples, but
// SampleEncryptionBox (senc) and SampleAuxiliaryInformation{Sizes|Offsets}Box
// (saiz|saio) are missing.
// The parser should fail instead of crash. See http://crbug.com/361347
TEST_F(MP4StreamParserTest, MissingSampleEncryptionInfo) {
  InSequence s;

  // Encrypted test mp4 files have non-zero duration and are treated as
  // recorded streams.
  auto params = GetDefaultInitParametersExpectations();
  params.duration = base::Microseconds(23219);
  params.liveness = StreamLiveness::kRecorded;
  params.detected_video_track_count = 0;
  InitializeParserWithInitParametersExpectations(params);

  scoped_refptr<DecoderBuffer> buffer =
      ReadTestDataFile("bear-1280x720-a_frag-cenc_missing-saiz-saio.mp4");
  EXPECT_MEDIA_LOG(SampleEncryptionInfoUnavailableLog());
  EXPECT_FALSE(AppendAllDataThenParseInPieces(*buffer, 512));
}

// Test a file where all video samples start with an Access Unit
// Delimiter (AUD) NALU.
TEST_F(MP4StreamParserTest, VideoSamplesStartWithAUDs) {
  auto params = GetDefaultInitParametersExpectations();
  params.detected_audio_track_count = 0;
  InitializeParserWithInitParametersExpectations(params);
  ParseMP4File("bear-1280x720-av_with-aud-nalus_frag.mp4", 512);
}

TEST_F(MP4StreamParserTest, HEVC_in_MP4_container) {
#if BUILDFLAG(ENABLE_PLATFORM_HEVC)
  bool expect_success = true;
#else
  bool expect_success = false;
  EXPECT_MEDIA_LOG(ErrorLog("Unsupported VisualSampleEntry type hev1"));
#endif
  auto params = GetDefaultInitParametersExpectations();
  params.duration = base::Microseconds(1002000);
  params.liveness = StreamLiveness::kRecorded;
  params.detected_audio_track_count = 0;
  InitializeParserWithInitParametersExpectations(params);

  scoped_refptr<DecoderBuffer> buffer = ReadTestDataFile("bear-hevc-frag.mp4");
  EXPECT_EQ(expect_success, AppendAllDataThenParseInPieces(*buffer, 512));
#if BUILDFLAG(ENABLE_PLATFORM_HEVC)
  EXPECT_EQ(VideoCodec::kHEVC, video_decoder_config_.codec());
  EXPECT_EQ(HEVCPROFILE_MAIN, video_decoder_config_.profile());
#endif
}

#if BUILDFLAG(ENABLE_PLATFORM_HEVC)
TEST_F(MP4StreamParserTest, HEVC_KeyAndNonKeyframeness_Match_Container) {
  // Both HEVC video frames' keyframe-ness metadata matches the MP4:
  // Frame 0: HEVC IDR, trun.first_sample_flags: sync sample that doesn't
  //          depend on others.
  // Frame 1: HEVC Non-IDR, tfhd.default_sample_flags: not sync sample, depends
  //          on others.
  // This is the base case; see also the "Mismatches" cases, below.
  InSequence s;  // The EXPECT* sequence matters for this test.
  auto params = GetDefaultInitParametersExpectations();
  params.detected_audio_track_count = 0;
  InitializeParserWithInitParametersExpectations(params);
  verifying_keyframeness_sequence_ = true;
  EXPECT_CALL(keyframeness_cb_, Run(Keyframeness::kKeyframe));
  EXPECT_CALL(keyframeness_cb_, Run(Keyframeness::kNonKeyframe));
  ParseMP4File("bear-320x240-v-2frames_frag-hevc.mp4", 256);
}

TEST_F(MP4StreamParserTest, HEVC_Keyframeness_Mismatches_Container) {
  // The first HEVC video frame's keyframe-ness metadata mismatches the MP4:
  // Frame 0: HEVC IDR, trun.first_sample_flags: NOT sync sample, DEPENDS on
  //          others.
  // Frame 1: HEVC Non-IDR, tfhd.default_sample_flags: not sync sample, depends
  //          on others.
  InSequence s;  // The EXPECT* sequence matters for this test.
  auto params = GetDefaultInitParametersExpectations();
  params.detected_audio_track_count = 0;
  InitializeParserWithInitParametersExpectations(params);
  verifying_keyframeness_sequence_ = true;
  EXPECT_MEDIA_LOG(DebugLog(
      "ISO-BMFF container metadata for video frame indicates that the frame is "
      "not a keyframe, but the video frame contents indicate the opposite."));
  EXPECT_CALL(keyframeness_cb_, Run(Keyframeness::kKeyframe));
  EXPECT_CALL(keyframeness_cb_, Run(Keyframeness::kNonKeyframe));
  ParseMP4File(
      "bear-320x240-v-2frames-keyframe-is-non-sync-sample_frag-hevc.mp4", 256);
}

TEST_F(MP4StreamParserTest, HEVC_NonKeyframeness_Mismatches_Container) {
  // The second HEVC video frame's keyframe-ness metadata mismatches the MP4:
  // Frame 0: HEVC IDR, trun.first_sample_flags: sync sample that doesn't
  //          depend on others.
  // Frame 1: HEVC Non-IDR, tfhd.default_sample_flags: SYNC sample, DOES NOT
  //          depend on others.
  InSequence s;  // The EXPECT* sequence matters for this test.
  auto params = GetDefaultInitParametersExpectations();
  params.detected_audio_track_count = 0;
  InitializeParserWithInitParametersExpectations(params);
  verifying_keyframeness_sequence_ = true;
  EXPECT_CALL(keyframeness_cb_, Run(Keyframeness::kKeyframe));
  EXPECT_MEDIA_LOG(DebugLog(
      "ISO-BMFF container metadata for video frame indicates that the frame is "
      "a keyframe, but the video frame contents indicate the opposite."));
  EXPECT_CALL(keyframeness_cb_, Run(Keyframeness::kNonKeyframe));
  ParseMP4File(
      "bear-320x240-v-2frames-nonkeyframe-is-sync-sample_frag-hevc.mp4", 256);
}
#endif

// Sample encryption information is stored as CencSampleAuxiliaryDataFormat
// (ISO/IEC 23001-7:2015 8) inside 'mdat' box. No SampleEncryption ('senc') box.
TEST_F(MP4StreamParserTest, CencWithEncryptionInfoStoredAsAuxDataInMdat) {
  // Encrypted test mp4 files have non-zero duration and are treated as
  // recorded streams.
  auto params = GetDefaultInitParametersExpectations();
  params.duration = base::Microseconds(2736066);
  params.liveness = StreamLiveness::kRecorded;
  params.detected_audio_track_count = 0;
  InitializeParserWithInitParametersExpectations(params);

  scoped_refptr<DecoderBuffer> buffer =
      ReadTestDataFile("bear-1280x720-v_frag-cenc.mp4");
  EXPECT_TRUE(AppendAllDataThenParseInPieces(*buffer, 512));
}

TEST_F(MP4StreamParserTest, CencWithSampleEncryptionBox) {
  // Encrypted test mp4 files have non-zero duration and are treated as
  // recorded streams.
  auto params = GetDefaultInitParametersExpectations();
  params.duration = base::Microseconds(2736066);
  params.liveness = StreamLiveness::kRecorded;
  params.detected_audio_track_count = 0;
  InitializeParserWithInitParametersExpectations(params);

  scoped_refptr<DecoderBuffer> buffer =
      ReadTestDataFile("bear-640x360-v_frag-cenc-senc.mp4");
  EXPECT_TRUE(AppendAllDataThenParseInPieces(*buffer, 512));
}

TEST_F(MP4StreamParserTest, NaturalSizeWithoutPASP) {
  auto params = GetDefaultInitParametersExpectations();
  params.duration = base::Microseconds(1000966);
  params.liveness = StreamLiveness::kRecorded;
  params.detected_audio_track_count = 0;
  InitializeParserWithInitParametersExpectations(params);

  scoped_refptr<DecoderBuffer> buffer =
      ReadTestDataFile("bear-640x360-non_square_pixel-without_pasp.mp4");

  EXPECT_TRUE(AppendAllDataThenParseInPieces(*buffer, 512));
  EXPECT_EQ(gfx::Size(639, 360), video_decoder_config_.natural_size());
}

TEST_F(MP4StreamParserTest, NaturalSizeWithPASP) {
  auto params = GetDefaultInitParametersExpectations();
  params.duration = base::Microseconds(1000966);
  params.liveness = StreamLiveness::kRecorded;
  params.detected_audio_track_count = 0;
  InitializeParserWithInitParametersExpectations(params);

  scoped_refptr<DecoderBuffer> buffer =
      ReadTestDataFile("bear-640x360-non_square_pixel-with_pasp.mp4");

  EXPECT_TRUE(AppendAllDataThenParseInPieces(*buffer, 512));
  EXPECT_EQ(gfx::Size(639, 360), video_decoder_config_.natural_size());
}

TEST_F(MP4StreamParserTest, DemuxingDVProfile5WithDVMimeTypeSourceBuffer) {
  base::flat_set<int> audio_object_types;
  parser_.reset(
      new MP4StreamParser(audio_object_types, false, false, false, true));

#if BUILDFLAG(ENABLE_PLATFORM_HEVC)
  bool expect_success = true;
#else
  bool expect_success = false;
  EXPECT_MEDIA_LOG(ErrorLog("Unsupported VisualSampleEntry type dvh1"));
#endif

  auto params = GetDefaultInitParametersExpectations();
  params.duration = base::Microseconds(2000000);
  params.liveness = StreamLiveness::kRecorded;
  params.detected_audio_track_count = 0;
  InitializeParserWithInitParametersExpectations(params);

  scoped_refptr<DecoderBuffer> buffer =
      ReadTestDataFile("glass-blowing2-dolby-vision-profile-5-frag.mp4");
  EXPECT_EQ(expect_success, AppendAllDataThenParseInPieces(*buffer, 512));
#if BUILDFLAG(ENABLE_PLATFORM_HEVC)
  EXPECT_EQ(VideoCodec::kDolbyVision, video_decoder_config_.codec());
  EXPECT_EQ(DOLBYVISION_PROFILE5, video_decoder_config_.profile());
#endif
}

TEST_F(MP4StreamParserTest, DemuxingDVProfile5WithHEVCMimeTypeSourceBuffer) {
  base::flat_set<int> audio_object_types;
  parser_.reset(
      new MP4StreamParser(audio_object_types, false, false, false, false));

#if BUILDFLAG(ENABLE_PLATFORM_HEVC)
  bool expect_success = true;
#else
  bool expect_success = false;
  EXPECT_MEDIA_LOG(ErrorLog("Unsupported VisualSampleEntry type dvh1"));
#endif

  auto params = GetDefaultInitParametersExpectations();
  params.duration = base::Microseconds(2000000);
  params.liveness = StreamLiveness::kRecorded;
  params.detected_audio_track_count = 0;
  InitializeParserWithInitParametersExpectations(params);

  scoped_refptr<DecoderBuffer> buffer =
      ReadTestDataFile("glass-blowing2-dolby-vision-profile-5-frag.mp4");
  EXPECT_EQ(expect_success, AppendAllDataThenParseInPieces(*buffer, 512));
#if BUILDFLAG(ENABLE_PLATFORM_HEVC)
  EXPECT_EQ(VideoCodec::kDolbyVision, video_decoder_config_.codec());
  EXPECT_EQ(DOLBYVISION_PROFILE5, video_decoder_config_.profile());
#endif
}

TEST_F(MP4StreamParserTest, DemuxingDVProfile8WithDVMimeTypeSourceBuffer) {
  base::flat_set<int> audio_object_types;
  parser_.reset(
      new MP4StreamParser(audio_object_types, false, false, false, true));

#if BUILDFLAG(ENABLE_PLATFORM_HEVC)
  bool expect_success = true;
#else
  bool expect_success = false;
  EXPECT_MEDIA_LOG(ErrorLog("Unsupported VisualSampleEntry type hvc1"));
#endif

  auto params = GetDefaultInitParametersExpectations();
  params.duration = base::Microseconds(2000000);
  params.liveness = StreamLiveness::kRecorded;
  params.detected_audio_track_count = 0;
  InitializeParserWithInitParametersExpectations(params);

  scoped_refptr<DecoderBuffer> buffer =
      ReadTestDataFile("glass-blowing2-dolby-vision-profile-8-1-frag.mp4");
  EXPECT_EQ(expect_success, AppendAllDataThenParseInPieces(*buffer, 512));
#if BUILDFLAG(ENABLE_PLATFORM_HEVC)
  EXPECT_EQ(VideoCodec::kDolbyVision, video_decoder_config_.codec());
  EXPECT_EQ(DOLBYVISION_PROFILE8, video_decoder_config_.profile());
#endif
}

TEST_F(MP4StreamParserTest, DemuxingDVProfile8WithHEVCMimeTypeSourceBuffer) {
  base::flat_set<int> audio_object_types;
  parser_.reset(
      new MP4StreamParser(audio_object_types, false, false, false, false));

#if BUILDFLAG(ENABLE_PLATFORM_HEVC)
  bool expect_success = true;
  EXPECT_MEDIA_LOG(InfoLog(
      "Dolby Vision video track with track_id=1 is using cross-compatible "
      "codec: hevc. To prevent this, where Dolby Vision is supported, use a "
      "Dolby Vision codec string when constructing the SourceBuffer."));
#else
  bool expect_success = false;
  EXPECT_MEDIA_LOG(ErrorLog("Unsupported VisualSampleEntry type hvc1"));
#endif

  auto params = GetDefaultInitParametersExpectations();
  params.duration = base::Microseconds(2000000);
  params.liveness = StreamLiveness::kRecorded;
  params.detected_audio_track_count = 0;
  InitializeParserWithInitParametersExpectations(params);

  scoped_refptr<DecoderBuffer> buffer =
      ReadTestDataFile("glass-blowing2-dolby-vision-profile-8-1-frag.mp4");
  EXPECT_EQ(expect_success, AppendAllDataThenParseInPieces(*buffer, 512));
#if BUILDFLAG(ENABLE_PLATFORM_HEVC)
  EXPECT_EQ(VideoCodec::kHEVC, video_decoder_config_.codec());
  EXPECT_EQ(HEVCPROFILE_MAIN10, video_decoder_config_.profile());
#endif
}

TEST_F(MP4StreamParserTest, DemuxingAC3) {
  base::flat_set<int> audio_object_types;
  audio_object_types.insert(kAC3);
<<<<<<< HEAD
  parser_.reset(new MP4StreamParser(audio_object_types, false, false));
=======
  parser_.reset(
      new MP4StreamParser(audio_object_types, false, false, false, false));
>>>>>>> 626889fb

#if BUILDFLAG(ENABLE_PLATFORM_AC3_EAC3_AUDIO)
  bool expect_success = true;
#else
  bool expect_success = false;
  EXPECT_MEDIA_LOG(ErrorLog("Unsupported audio format 0x61632d33 in stsd box"));
#endif

  auto params = GetDefaultInitParametersExpectations();
  params.duration = base::Microseconds(1045000);
  params.liveness = StreamLiveness::kRecorded;
  params.detected_video_track_count = 0;
  InitializeParserWithInitParametersExpectations(params);

  scoped_refptr<DecoderBuffer> buffer =
      ReadTestDataFile("bear-ac3-only-frag.mp4");
  EXPECT_EQ(expect_success, AppendAllDataThenParseInPieces(*buffer, 512));
}

TEST_F(MP4StreamParserTest, DemuxingEAC3) {
  base::flat_set<int> audio_object_types;
  audio_object_types.insert(kEAC3);
<<<<<<< HEAD
  parser_.reset(new MP4StreamParser(audio_object_types, false, false));
=======
  parser_.reset(
      new MP4StreamParser(audio_object_types, false, false, false, false));
>>>>>>> 626889fb

#if BUILDFLAG(ENABLE_PLATFORM_AC3_EAC3_AUDIO)
  bool expect_success = true;
#else
  bool expect_success = false;
  EXPECT_MEDIA_LOG(ErrorLog("Unsupported audio format 0x65632d33 in stsd box"));
#endif

  auto params = GetDefaultInitParametersExpectations();
  params.duration = base::Microseconds(1045000);
  params.liveness = StreamLiveness::kRecorded;
  params.detected_video_track_count = 0;
  InitializeParserWithInitParametersExpectations(params);

  scoped_refptr<DecoderBuffer> buffer =
      ReadTestDataFile("bear-eac3-only-frag.mp4");
  EXPECT_EQ(expect_success, AppendAllDataThenParseInPieces(*buffer, 512));
}

TEST_F(MP4StreamParserTest, DemuxingAc4Ims) {
  base::flat_set<int> audio_object_types;
  audio_object_types.insert(kAC4);
  parser_.reset(
      new MP4StreamParser(audio_object_types, false, false, false, false));

#if BUILDFLAG(ENABLE_PLATFORM_AC4_AUDIO)
  constexpr bool kExpectSuccess = true;
#else
  constexpr bool kExpectSuccess = false;
  EXPECT_MEDIA_LOG(ErrorLog("Unsupported audio format 0x61632d34 in stsd box"));
#endif

  auto params = GetDefaultInitParametersExpectations();
  params.duration = base::Microseconds(2432000);
  params.liveness = StreamLiveness::kRecorded;
  params.detected_video_track_count = 0;
  InitializeParserWithInitParametersExpectations(params);

  scoped_refptr<DecoderBuffer> buffer =
      ReadTestDataFile("ac4-only-ims-frag.mp4");
  EXPECT_EQ(kExpectSuccess, AppendAllDataThenParseInPieces(*buffer, 512));
}

TEST_F(MP4StreamParserTest, DemuxingAc4AJoc) {
  base::flat_set<int> audio_object_types;
  audio_object_types.insert(kAC4);
  parser_.reset(
      new MP4StreamParser(audio_object_types, false, false, false, false));

#if BUILDFLAG(ENABLE_PLATFORM_AC4_AUDIO)
  constexpr bool kExpectSuccess = true;
#else
  constexpr bool kExpectSuccess = false;
  EXPECT_MEDIA_LOG(ErrorLog("Unsupported audio format 0x61632d34 in stsd box"));
#endif

  auto params = GetDefaultInitParametersExpectations();
  params.duration = base::Microseconds(2135000);
  params.liveness = StreamLiveness::kRecorded;
  params.detected_video_track_count = 0;
  InitializeParserWithInitParametersExpectations(params);

  scoped_refptr<DecoderBuffer> buffer =
      ReadTestDataFile("ac4-only-ajoc-frag.mp4");
  EXPECT_EQ(kExpectSuccess, AppendAllDataThenParseInPieces(*buffer, 512));
}

TEST_F(MP4StreamParserTest, DemuxingAc4ChannelBasedCoding) {
  base::flat_set<int> audio_object_types;
  audio_object_types.insert(kAC4);
  parser_.reset(
      new MP4StreamParser(audio_object_types, false, false, false, false));

#if BUILDFLAG(ENABLE_PLATFORM_AC4_AUDIO)
  constexpr bool kExpectSuccess = true;
#else
  constexpr bool kExpectSuccess = false;
  EXPECT_MEDIA_LOG(ErrorLog("Unsupported audio format 0x61632d34 in stsd box"));
#endif

  auto params = GetDefaultInitParametersExpectations();
  params.duration = base::Microseconds(4087000);
  params.liveness = StreamLiveness::kRecorded;
  params.detected_video_track_count = 0;
  InitializeParserWithInitParametersExpectations(params);

  scoped_refptr<DecoderBuffer> buffer =
      ReadTestDataFile("ac4-only-channel-based-coding-frag.mp4");
  EXPECT_EQ(kExpectSuccess, AppendAllDataThenParseInPieces(*buffer, 512));
}

TEST_F(MP4StreamParserTest, DemuxingDTS) {
  base::flat_set<int> audio_object_types;
  audio_object_types.insert(kDTS);
  parser_.reset(
      new MP4StreamParser(audio_object_types, false, false, false, false));

#if BUILDFLAG(ENABLE_PLATFORM_DTS_AUDIO)
  bool expect_success = true;
#else
  bool expect_success = false;
  EXPECT_MEDIA_LOG(ErrorLog("Unsupported audio format 0x64747363 in stsd box"));
#endif

  auto params = GetDefaultInitParametersExpectations();
  params.duration = base::Microseconds(3222000);
  params.liveness = StreamLiveness::kRecorded;
  params.detected_video_track_count = 0;
  InitializeParserWithInitParametersExpectations(params);

  scoped_refptr<DecoderBuffer> buffer = ReadTestDataFile("bear_dtsc.mp4");
  EXPECT_EQ(expect_success, AppendAllDataThenParseInPieces(*buffer, 512));
}

TEST_F(MP4StreamParserTest, DemuxingDTSE) {
  base::flat_set<int> audio_object_types;
  audio_object_types.insert(kDTSE);
  parser_.reset(
      new MP4StreamParser(audio_object_types, false, false, false, false));

#if BUILDFLAG(ENABLE_PLATFORM_DTS_AUDIO)
  bool expect_success = true;
#else
  bool expect_success = false;
  EXPECT_MEDIA_LOG(ErrorLog("Unsupported audio format 0x64747365 in stsd box"));
#endif

  auto params = GetDefaultInitParametersExpectations();
  params.duration = base::Microseconds(3243000);
  params.liveness = StreamLiveness::kRecorded;
  params.detected_video_track_count = 0;
  InitializeParserWithInitParametersExpectations(params);

  scoped_refptr<DecoderBuffer> buffer = ReadTestDataFile("bear_dtse.mp4");
  EXPECT_EQ(expect_success, AppendAllDataThenParseInPieces(*buffer, 512));
}

TEST_F(MP4StreamParserTest, DemuxingDTSX) {
  base::flat_set<int> audio_object_types;
  audio_object_types.insert(kDTSX);
  parser_.reset(
      new MP4StreamParser(audio_object_types, false, false, false, false));

#if BUILDFLAG(ENABLE_PLATFORM_DTS_AUDIO)
  bool expect_success = true;
#else
  bool expect_success = false;
  EXPECT_MEDIA_LOG(ErrorLog("Unsupported audio format 0x64747378 in stsd box"));
#endif

  auto params = GetDefaultInitParametersExpectations();
  params.duration = base::Microseconds(3222000);
  params.liveness = StreamLiveness::kRecorded;
  params.detected_video_track_count = 0;
  InitializeParserWithInitParametersExpectations(params);

  scoped_refptr<DecoderBuffer> buffer = ReadTestDataFile("bear_dtsx.mp4");
  EXPECT_EQ(expect_success, AppendAllDataThenParseInPieces(*buffer, 512));
}

TEST_F(MP4StreamParserTest, Flac) {
<<<<<<< HEAD
  parser_.reset(new MP4StreamParser(std::set<int>(), false, true));
=======
  parser_.reset(
      new MP4StreamParser(base::flat_set<int>(), false, true, false, false));
>>>>>>> 626889fb

  auto params = GetDefaultInitParametersExpectations();
  params.detected_video_track_count = 0;
  InitializeParserWithInitParametersExpectations(params);

  scoped_refptr<DecoderBuffer> buffer = ReadTestDataFile("bear-flac_frag.mp4");
  EXPECT_TRUE(AppendAllDataThenParseInPieces(*buffer, 512));
}

TEST_F(MP4StreamParserTest, Flac192kHz) {
<<<<<<< HEAD
  parser_.reset(new MP4StreamParser(std::set<int>(), false, true));
=======
  parser_.reset(
      new MP4StreamParser(base::flat_set<int>(), false, true, false, false));
>>>>>>> 626889fb

  auto params = GetDefaultInitParametersExpectations();
  params.detected_video_track_count = 0;

  // 192kHz exceeds the range of AudioSampleEntry samplerate. The correct
  // samplerate should be applied from the dfLa STREAMINFO metadata block.
  EXPECT_MEDIA_LOG(FlacAudioSampleRateOverriddenByStreaminfo("0", "192000"));
  InitializeParserWithInitParametersExpectations(params);

  scoped_refptr<DecoderBuffer> buffer =
      ReadTestDataFile("bear-flac-192kHz_frag.mp4");
  EXPECT_TRUE(AppendAllDataThenParseInPieces(*buffer, 512));
}

TEST_F(MP4StreamParserTest, VideoColorSpaceInvalidValues) {
  ColorParameterInformation invalid;
  invalid.colour_primaries = 1234;
  invalid.transfer_characteristics = 42;
  invalid.matrix_coefficients = 999;
  invalid.full_range = true;
  invalid.fully_parsed = true;
  MediaSerialize(
      VideoSampleEntry::ConvertColorParameterInformationToColorSpace(invalid));
}

TEST_F(MP4StreamParserTest, Vp9) {
  auto params = GetDefaultInitParametersExpectations();
  params.detected_audio_track_count = 0;
  InitializeParserWithInitParametersExpectations(params);

  auto buffer = ReadTestDataFile("vp9-hdr-init-segment.mp4");
  EXPECT_TRUE(AppendAllDataThenParseInPieces(*buffer, 512));

  EXPECT_EQ(video_decoder_config_.profile(), VP9PROFILE_PROFILE2);
  EXPECT_EQ(video_decoder_config_.level(), 31u);
  EXPECT_EQ(video_decoder_config_.color_space_info(),
            VideoColorSpace(VideoColorSpace::PrimaryID::BT2020,
                            VideoColorSpace::TransferID::SMPTEST2084,
                            VideoColorSpace::MatrixID::BT2020_NCL,
                            gfx::ColorSpace::RangeID::LIMITED));

  ASSERT_TRUE(video_decoder_config_.hdr_metadata().has_value());

  const auto& hdr_metadata = *video_decoder_config_.hdr_metadata();
  EXPECT_EQ(hdr_metadata.cta_861_3->max_content_light_level, 1000u);
  EXPECT_EQ(hdr_metadata.cta_861_3->max_frame_average_light_level, 640u);

  const auto& smpte_st_2086 = hdr_metadata.smpte_st_2086.value();
  const auto& primaries = smpte_st_2086.primaries;

  constexpr float kColorCoordinateUnit = 1 / 16.0f;
  EXPECT_NEAR(primaries.fRX, 0.68, kColorCoordinateUnit);
  EXPECT_NEAR(primaries.fRY, 0.31998, kColorCoordinateUnit);
  EXPECT_NEAR(primaries.fGX, 0.26496, kColorCoordinateUnit);
  EXPECT_NEAR(primaries.fGY, 0.68998, kColorCoordinateUnit);
  EXPECT_NEAR(primaries.fBX, 0.15, kColorCoordinateUnit);
  EXPECT_NEAR(primaries.fBY, 0.05998, kColorCoordinateUnit);
  EXPECT_NEAR(primaries.fWX, 0.314, kColorCoordinateUnit);
  EXPECT_NEAR(primaries.fWY, 0.351, kColorCoordinateUnit);

  constexpr float kLuminanceMaxUnit = 1 / 8.0f;
  EXPECT_NEAR(smpte_st_2086.luminance_max, 1000.0f, kLuminanceMaxUnit);

  constexpr float kLuminanceMinUnit = 1 / 14.0;
  EXPECT_NEAR(smpte_st_2086.luminance_min, 0.01f, kLuminanceMinUnit);
}

TEST_F(MP4StreamParserTest, FourCCToString) {
  // A real FOURCC should print.
  EXPECT_EQ("mvex", FourCCToString(FOURCC_MVEX));

  // Invalid FOURCC should also print whenever ASCII values are printable.
  EXPECT_EQ("fake", FourCCToString(static_cast<FourCC>(0x66616b65)));

  // Invalid FORCC with non-printable values should not give error message.
  EXPECT_EQ("0x66616b00", FourCCToString(static_cast<FourCC>(0x66616b00)));
}

TEST_F(MP4StreamParserTest, MediaTrackInfoSourcing) {
  InitializeParser();
  ParseMP4File("bear-1280x720-av_frag.mp4", 4096);

  EXPECT_EQ(media_tracks_->tracks().size(), 2u);
  const MediaTrack& video_track = *(media_tracks_->tracks()[0]);
  EXPECT_EQ(video_track.type(), MediaTrack::Type::kVideo);
  EXPECT_EQ(video_track.stream_id(), 1);
  EXPECT_EQ(video_track.kind().value(), "main");
  EXPECT_EQ(video_track.label().value(), "VideoHandler");
  EXPECT_EQ(video_track.language().value(), "und");

  const MediaTrack& audio_track = *(media_tracks_->tracks()[1]);
  EXPECT_EQ(audio_track.type(), MediaTrack::Type::kAudio);
  EXPECT_EQ(audio_track.stream_id(), 2);
  EXPECT_EQ(audio_track.kind().value(), "main");
  EXPECT_EQ(audio_track.label().value(), "SoundHandler");
  EXPECT_EQ(audio_track.language().value(), "und");
}

TEST_F(MP4StreamParserTest, MultiTrackFile) {
  auto params = GetDefaultInitParametersExpectations();
  params.duration = base::Milliseconds(4248);
  params.liveness = StreamLiveness::kRecorded;
  params.detected_audio_track_count = 2;
  params.detected_video_track_count = 2;
  InitializeParserWithInitParametersExpectations(params);
  ParseMP4File("bbb-320x240-2video-2audio.mp4", 4096);

  EXPECT_EQ(media_tracks_->tracks().size(), 4u);

  const MediaTrack& video_track1 = *(media_tracks_->tracks()[0]);
  EXPECT_EQ(video_track1.type(), MediaTrack::Type::kVideo);
  EXPECT_EQ(video_track1.stream_id(), 1);
  EXPECT_EQ(video_track1.kind().value(), "main");
  EXPECT_EQ(video_track1.label().value(), "VideoHandler");
  EXPECT_EQ(video_track1.language().value(), "und");

  const MediaTrack& audio_track1 = *(media_tracks_->tracks()[1]);
  EXPECT_EQ(audio_track1.type(), MediaTrack::Type::kAudio);
  EXPECT_EQ(audio_track1.stream_id(), 2);
  EXPECT_EQ(audio_track1.kind().value(), "main");
  EXPECT_EQ(audio_track1.label().value(), "SoundHandler");
  EXPECT_EQ(audio_track1.language().value(), "und");

  const MediaTrack& video_track2 = *(media_tracks_->tracks()[2]);
  EXPECT_EQ(video_track2.type(), MediaTrack::Type::kVideo);
  EXPECT_EQ(video_track2.stream_id(), 3);
  EXPECT_EQ(video_track2.kind().value(), "");
  EXPECT_EQ(video_track2.label().value(), "VideoHandler");
  EXPECT_EQ(video_track2.language().value(), "und");

  const MediaTrack& audio_track2 = *(media_tracks_->tracks()[3]);
  EXPECT_EQ(audio_track2.type(), MediaTrack::Type::kAudio);
  EXPECT_EQ(audio_track2.stream_id(), 4);
  EXPECT_EQ(audio_track2.kind().value(), "");
  EXPECT_EQ(audio_track2.label().value(), "SoundHandler");
  EXPECT_EQ(audio_track2.language().value(), "und");
}

// <cos(θ), sin(θ), θ expressed as a rotation Enum>
using MatrixRotationTestCaseParam =
    std::tuple<double, double, VideoTransformation>;

class MP4StreamParserRotationMatrixEvaluatorTest
    : public ::testing::TestWithParam<MatrixRotationTestCaseParam> {
 public:
  MP4StreamParserRotationMatrixEvaluatorTest() {
    base::flat_set<int> audio_object_types;
    audio_object_types.insert(kISO_14496_3);
<<<<<<< HEAD
    parser_.reset(new MP4StreamParser(audio_object_types, false, false));
=======
    parser_.reset(
        new MP4StreamParser(audio_object_types, false, false, false, false));
>>>>>>> 626889fb
  }

 protected:
  std::unique_ptr<MP4StreamParser> parser_;
};

TEST_P(MP4StreamParserRotationMatrixEvaluatorTest, RotationCalculation) {
  TrackHeader track_header;
  MovieHeader movie_header;

  // Identity matrix, with 16.16 and 2.30 fixed points.
  uint32_t identity_matrix[9] = {1 << 16, 0, 0, 0, 1 << 16, 0, 0, 0, 1 << 30};

  memcpy(movie_header.display_matrix, identity_matrix, sizeof(identity_matrix));
  memcpy(track_header.display_matrix, identity_matrix, sizeof(identity_matrix));

  MatrixRotationTestCaseParam data = GetParam();

  // Insert fixed point decimal data into the rotation matrix.
  track_header.display_matrix[0] = std::get<0>(data) * (1 << 16);
  track_header.display_matrix[4] = std::get<0>(data) * (1 << 16);
  track_header.display_matrix[1] = -(std::get<1>(data) * (1 << 16));
  track_header.display_matrix[3] = std::get<1>(data) * (1 << 16);

  VideoTransformation expected = std::get<2>(data);
  VideoTransformation actual =
      parser_->CalculateRotation(track_header, movie_header);
  EXPECT_EQ(actual.rotation, expected.rotation);
  EXPECT_EQ(actual.mirrored, expected.mirrored);
}

MatrixRotationTestCaseParam rotation_test_cases[6] = {
    {1, 0, VideoTransformation(VIDEO_ROTATION_0)},  // cos(0)  = 1, sin(0)  = 0
    {0, -1,
     VideoTransformation(VIDEO_ROTATION_90)},  // cos(90) = 0, sin(90) =-1
    {-1, 0,
     VideoTransformation(VIDEO_ROTATION_180)},  // cos(180)=-1, sin(180)= 0
    {0, 1,
     VideoTransformation(VIDEO_ROTATION_270)},      // cos(270)= 0, sin(270)= 1
    {1, 1, VideoTransformation(VIDEO_ROTATION_0)},  // Error case
    {5, 5, VideoTransformation(VIDEO_ROTATION_0)},  // Error case
};
INSTANTIATE_TEST_SUITE_P(CheckMath,
                         MP4StreamParserRotationMatrixEvaluatorTest,
                         testing::ValuesIn(rotation_test_cases));

}  // namespace mp4
}  // namespace media<|MERGE_RESOLUTION|>--- conflicted
+++ resolved
@@ -88,12 +88,8 @@
         verifying_keyframeness_sequence_(false) {
     base::flat_set<int> audio_object_types;
     audio_object_types.insert(kISO_14496_3);
-<<<<<<< HEAD
-    parser_.reset(new MP4StreamParser(audio_object_types, false, false));
-=======
     parser_.reset(
         new MP4StreamParser(audio_object_types, false, false, false, false));
->>>>>>> 626889fb
   }
 
  protected:
@@ -408,9 +404,6 @@
   InSequence s;
   base::flat_set<int> audio_object_types;
   audio_object_types.insert(kISO_13818_7_AAC_LC);
-<<<<<<< HEAD
-  parser_.reset(new MP4StreamParser(audio_object_types, false, false));
-=======
   parser_.reset(
       new MP4StreamParser(audio_object_types, false, false, false, false));
   auto params = GetDefaultInitParametersExpectations();
@@ -423,7 +416,6 @@
 TEST_F(MP4StreamParserTest, ParsingAACLCNoAudioTypeStrictness) {
   InSequence s;
   parser_.reset(new MP4StreamParser(std::nullopt, false, false, false, false));
->>>>>>> 626889fb
   auto params = GetDefaultInitParametersExpectations();
   params.detected_video_track_count = 0;
   InitializeParserWithInitParametersExpectations(params);
@@ -435,12 +427,8 @@
   InSequence s;  // The keyframeness sequence matters for this test.
   base::flat_set<int> audio_object_types;
   audio_object_types.insert(kISO_14496_3);
-<<<<<<< HEAD
-  parser_.reset(new MP4StreamParser(audio_object_types, false, false));
-=======
   parser_.reset(
       new MP4StreamParser(audio_object_types, false, false, false, false));
->>>>>>> 626889fb
   auto params = GetDefaultInitParametersExpectations();
   params.detected_video_track_count = 0;
 
@@ -754,12 +742,8 @@
 TEST_F(MP4StreamParserTest, DemuxingAC3) {
   base::flat_set<int> audio_object_types;
   audio_object_types.insert(kAC3);
-<<<<<<< HEAD
-  parser_.reset(new MP4StreamParser(audio_object_types, false, false));
-=======
   parser_.reset(
       new MP4StreamParser(audio_object_types, false, false, false, false));
->>>>>>> 626889fb
 
 #if BUILDFLAG(ENABLE_PLATFORM_AC3_EAC3_AUDIO)
   bool expect_success = true;
@@ -782,12 +766,8 @@
 TEST_F(MP4StreamParserTest, DemuxingEAC3) {
   base::flat_set<int> audio_object_types;
   audio_object_types.insert(kEAC3);
-<<<<<<< HEAD
-  parser_.reset(new MP4StreamParser(audio_object_types, false, false));
-=======
   parser_.reset(
       new MP4StreamParser(audio_object_types, false, false, false, false));
->>>>>>> 626889fb
 
 #if BUILDFLAG(ENABLE_PLATFORM_AC3_EAC3_AUDIO)
   bool expect_success = true;
@@ -949,12 +929,8 @@
 }
 
 TEST_F(MP4StreamParserTest, Flac) {
-<<<<<<< HEAD
-  parser_.reset(new MP4StreamParser(std::set<int>(), false, true));
-=======
   parser_.reset(
       new MP4StreamParser(base::flat_set<int>(), false, true, false, false));
->>>>>>> 626889fb
 
   auto params = GetDefaultInitParametersExpectations();
   params.detected_video_track_count = 0;
@@ -965,12 +941,8 @@
 }
 
 TEST_F(MP4StreamParserTest, Flac192kHz) {
-<<<<<<< HEAD
-  parser_.reset(new MP4StreamParser(std::set<int>(), false, true));
-=======
   parser_.reset(
       new MP4StreamParser(base::flat_set<int>(), false, true, false, false));
->>>>>>> 626889fb
 
   auto params = GetDefaultInitParametersExpectations();
   params.detected_video_track_count = 0;
@@ -1119,12 +1091,8 @@
   MP4StreamParserRotationMatrixEvaluatorTest() {
     base::flat_set<int> audio_object_types;
     audio_object_types.insert(kISO_14496_3);
-<<<<<<< HEAD
-    parser_.reset(new MP4StreamParser(audio_object_types, false, false));
-=======
     parser_.reset(
         new MP4StreamParser(audio_object_types, false, false, false, false));
->>>>>>> 626889fb
   }
 
  protected:
