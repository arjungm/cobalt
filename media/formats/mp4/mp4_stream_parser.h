--- conflicted
+++ resolved
@@ -36,13 +36,9 @@
  public:
   MP4StreamParser(std::optional<base::flat_set<int>> strict_audio_object_types,
                   bool has_sbr,
-<<<<<<< HEAD
-                  bool has_flac);
-=======
                   bool has_flac,
                   bool has_iamf,
                   bool has_dv);
->>>>>>> 626889fb
 
   MP4StreamParser(const MP4StreamParser&) = delete;
   MP4StreamParser& operator=(const MP4StreamParser&) = delete;
@@ -100,14 +96,6 @@
   void ChangeState(State new_state);
 
   bool EmitConfigs();
-<<<<<<< HEAD
-#if BUILDFLAG(USE_PROPRIETARY_CODECS)
-  bool PrepareAACBuffer(const AAC& aac_config,
-                        std::vector<uint8_t>* frame_buf,
-                        std::vector<SubsampleEntry>* subsamples) const;
-#endif
-=======
->>>>>>> 626889fb
   ParseResult EnqueueSample(BufferQueueMap* buffers);
   bool SendAndFlushSamples(BufferQueueMap* buffers);
 
@@ -175,8 +163,6 @@
   const std::optional<base::flat_set<int>> strict_audio_object_types_;
   const bool has_sbr_;
   const bool has_flac_;
-<<<<<<< HEAD
-=======
   const bool has_iamf_;
   // Indicate if source buffer has been set as Dolby Vision. If true,
   // always treat the source buffer as Dolby Vision, if false and if
@@ -185,7 +171,6 @@
   // https://professionalsupport.dolby.com/s/article/What-is-Dolby-Vision-Profile,
   // otherwise still treat the buffer as Dolby Vision.
   const bool has_dv_;
->>>>>>> 626889fb
 
   // Tracks the number of MEDIA_LOGS for skipping empty trun samples.
   int num_empty_samples_skipped_;
