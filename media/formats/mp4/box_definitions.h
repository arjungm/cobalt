--- conflicted
+++ resolved
@@ -427,8 +427,6 @@
 };
 #endif  // BUILDFLAG(ENABLE_PLATFORM_AC3_EAC3_AUDIO)
 
-<<<<<<< HEAD
-=======
 #if BUILDFLAG(ENABLE_PLATFORM_AC4_AUDIO)
 struct MEDIA_EXPORT AC4SpecificBox : Box {
   DECLARE_BOX_METHODS(AC4SpecificBox);
@@ -452,7 +450,6 @@
 };
 #endif  // BUILDFLAG(ENABLE_PLATFORM_IAMF_AUDIO)
 
->>>>>>> 626889fb
 struct MEDIA_EXPORT AudioSampleEntry : Box {
   DECLARE_BOX_METHODS(AudioSampleEntry);
 
@@ -474,15 +471,12 @@
   AC3SpecificBox ac3;
   EC3SpecificBox eac3;
 #endif  // BUILDFLAG(ENABLE_PLATFORM_AC3_EAC3_AUDIO)
-<<<<<<< HEAD
-=======
 #if BUILDFLAG(ENABLE_PLATFORM_AC4_AUDIO)
   AC4SpecificBox ac4;
 #endif  // BUILDFLAG(ENABLE_PLATFORM_AC4_AUDIO)
 #if BUILDFLAG(ENABLE_PLATFORM_IAMF_AUDIO)
   IamfSpecificBox iacb;
 #endif  // BUILDFLAG(ENABLE_PLATFORM_IAMF_AUDIO)
->>>>>>> 626889fb
 };
 
 struct MEDIA_EXPORT SampleDescription : Box {
