# Copyright 2017 The Chromium Authors
# Use of this source code is governed by a BSD-style license that can be
# found in the LICENSE file.

import("//media/media_options.gni")

source_set("formats") {
  # Do not expand the visibility here without double-checking with OWNERS, this
  # is a roll-up target which is part of the //media component. Most other DEPs
  # should be using //media and not directly DEP this roll-up target.
  visibility = [
    "//media",
    "//media/base/android/",
    "//media/cdm",
    "//media/ffmpeg",
    "//media/filters",
    "//media/muxers",
    "//media/muxers:unit_tests",
  ]

  sources = [
    "ac3/ac3_util.cc",
    "ac3/ac3_util.h",
    "common/offset_byte_queue.cc",
    "common/offset_byte_queue.h",
    "common/opus_constants.cc",
    "common/opus_constants.h",
    "mp4/bitstream_converter.cc",
    "mp4/bitstream_converter.h",
    "mp4/box_constants.h",
    "mp4/box_definitions.cc",
    "mp4/box_definitions.h",
    "mp4/box_reader.cc",
    "mp4/box_reader.h",
    "mp4/es_descriptor.cc",
    "mp4/es_descriptor.h",
    "mp4/fourccs.cc",
    "mp4/fourccs.h",
    "mp4/mp4_stream_parser.cc",
    "mp4/mp4_stream_parser.h",
    "mp4/parse_result.h",
    "mp4/rcheck.h",
    "mp4/sample_to_group_iterator.cc",
    "mp4/sample_to_group_iterator.h",
    "mp4/track_run_iterator.cc",
    "mp4/track_run_iterator.h",
    "mp4/writable_box_definitions.cc",
    "mp4/writable_box_definitions.h",
    "mpeg/mpeg1_audio_stream_parser.cc",
    "mpeg/mpeg1_audio_stream_parser.h",
    "mpeg/mpeg_audio_stream_parser_base.cc",
    "mpeg/mpeg_audio_stream_parser_base.h",
    "webcodecs/webcodecs_encoded_chunk_stream_parser.cc",
    "webcodecs/webcodecs_encoded_chunk_stream_parser.h",
    "webm/webm_audio_client.cc",
    "webm/webm_audio_client.h",
    "webm/webm_cluster_parser.cc",
    "webm/webm_cluster_parser.h",
    "webm/webm_colour_parser.cc",
    "webm/webm_colour_parser.h",
    "webm/webm_constants.cc",
    "webm/webm_constants.h",
    "webm/webm_content_encodings.cc",
    "webm/webm_content_encodings.h",
    "webm/webm_content_encodings_client.cc",
    "webm/webm_content_encodings_client.h",
    "webm/webm_crypto_helpers.cc",
    "webm/webm_crypto_helpers.h",
    "webm/webm_info_parser.cc",
    "webm/webm_info_parser.h",
    "webm/webm_parser.cc",
    "webm/webm_parser.h",
    "webm/webm_projection_parser.cc",
    "webm/webm_projection_parser.h",
    "webm/webm_stream_parser.cc",
    "webm/webm_stream_parser.h",
    "webm/webm_tracks_parser.cc",
    "webm/webm_tracks_parser.h",
    "webm/webm_video_client.cc",
    "webm/webm_video_client.h",
    "webm/webm_webvtt_parser.cc",
    "webm/webm_webvtt_parser.h",
  ]

  deps = [
    "//build:chromecast_buildflags",
    "//media:media_buildflags",
    "//media/base",
    "//media/parsers",
    "//third_party/libwebm",
  ]

  configs += [ "//media:subcomponent_config" ]

  if (proprietary_codecs) {
    deps += [ "//media/video" ]
    sources += [
      "mp4/aac.cc",
      "mp4/aac.h",
      "mp4/avc.cc",
      "mp4/avc.h",
      "mp4/dolby_vision.cc",
      "mp4/dolby_vision.h",
      "mp4/h264_annex_b_to_avc_bitstream_converter.cc",
      "mp4/h264_annex_b_to_avc_bitstream_converter.h",
      "mp4/h26x_annex_b_to_bitstream_converter.cc",
      "mp4/h26x_annex_b_to_bitstream_converter.h",
      "mp4/mp4_status.h",
      "mpeg/adts_constants.h",
      "mpeg/adts_stream_parser.cc",
      "mpeg/adts_stream_parser.h",
    ]

    # We need this to make h264_annex_b_to_avc_bitstream_converter.h accessible
    # from video_encode_accelerator_adapter.cc, unfortunately we can't move
    # h264_annex_b_to_avc_bitstream_converter.h since it depends on
    # box_definitions.h
    # TODO(eugene): consider moving media/video/h264_parser.(h|cc) to
    # media/formats. It might help to break this dependency cycle.
    allow_circular_includes_from = [ "//media/video" ]
  }
  if (proprietary_codecs && enable_platform_hevc) {
    sources += [
      "mp4/hevc.cc",
      "mp4/hevc.h",
    ]

    if (enable_hevc_parser_and_hw_decoder) {
      sources += [
        "mp4/h265_annex_b_to_hevc_bitstream_converter.cc",
        "mp4/h265_annex_b_to_hevc_bitstream_converter.h",
      ]
    }
  }

  if (enable_platform_dts_audio) {
    sources += [
      "dts/dts_stream_parser.cc",
      "dts/dts_stream_parser.h",
      "dts/dts_util.cc",
      "dts/dts_util.h",
      "mp4/dts.cc",
      "mp4/dts.h",
      "mp4/dtsx.cc",
      "mp4/dtsx.h",
    ]
  }

  if (enable_platform_ac3_eac3_audio) {
    sources += [
      "mp4/ac3.cc",
      "mp4/ac3.h",
      "mp4/ac3_constants.cc",
      "mp4/ac3_constants.h",
      "mp4/eac3.cc",
      "mp4/eac3.h",
    ]
  }

  if (enable_platform_ac4_audio) {
    sources += [
      "mp4/ac4.cc",
      "mp4/ac4.h",
    ]
  }

  if (proprietary_codecs && enable_mse_mpeg2ts_stream_parser) {
    deps += [ "//ui/gfx/geometry" ]
    sources += [
      "mp2t/descriptors.cc",
      "mp2t/descriptors.h",
      "mp2t/es_adapter_video.cc",
      "mp2t/es_adapter_video.h",
      "mp2t/es_parser.cc",
      "mp2t/es_parser.h",
      "mp2t/es_parser_adts.cc",
      "mp2t/es_parser_adts.h",
      "mp2t/es_parser_h264.cc",
      "mp2t/es_parser_h264.h",
      "mp2t/es_parser_mpeg1audio.cc",
      "mp2t/es_parser_mpeg1audio.h",
      "mp2t/mp2t_common.h",
      "mp2t/mp2t_stream_parser.cc",
      "mp2t/mp2t_stream_parser.h",
      "mp2t/timestamp_unroller.cc",
      "mp2t/timestamp_unroller.h",
      "mp2t/ts_packet.cc",
      "mp2t/ts_packet.h",
      "mp2t/ts_section.h",
      "mp2t/ts_section_cat.cc",
      "mp2t/ts_section_cat.h",
      "mp2t/ts_section_cets_ecm.cc",
      "mp2t/ts_section_cets_ecm.h",
      "mp2t/ts_section_cets_pssh.cc",
      "mp2t/ts_section_cets_pssh.h",
      "mp2t/ts_section_pat.cc",
      "mp2t/ts_section_pat.h",
      "mp2t/ts_section_pes.cc",
      "mp2t/ts_section_pes.h",
      "mp2t/ts_section_pmt.cc",
      "mp2t/ts_section_pmt.h",
      "mp2t/ts_section_psi.cc",
      "mp2t/ts_section_psi.h",
    ]
  }

  # TODO(crbug.com/40057824): These should be gated behind `enable_hls_demuxer`, once that's enabled by default.
  sources += [
    "hls/items.cc",
    "hls/items.h",
    "hls/media_playlist.cc",
    "hls/media_playlist.h",
    "hls/media_segment.cc",
    "hls/media_segment.h",
    "hls/multivariant_playlist.cc",
    "hls/multivariant_playlist.h",
    "hls/parse_status.cc",
    "hls/parse_status.h",
    "hls/playlist.cc",
    "hls/playlist.h",
    "hls/playlist_common.cc",
    "hls/playlist_common.h",
    "hls/quirks.h",
    "hls/rendition.cc",
    "hls/rendition.h",
    "hls/rendition_group.cc",
    "hls/rendition_group.h",
    "hls/rendition_manager.cc",
    "hls/rendition_manager.h",
    "hls/segment_stream.cc",
    "hls/segment_stream.h",
    "hls/source_string.cc",
    "hls/source_string.h",
    "hls/tag_name.cc",
    "hls/tag_name.h",
    "hls/tag_recorder.cc",
    "hls/tag_recorder.h",
    "hls/tags.cc",
    "hls/tags.h",
    "hls/types.cc",
    "hls/types.h",
    "hls/variable_dictionary.cc",
    "hls/variable_dictionary.h",
    "hls/variant_stream.cc",
    "hls/variant_stream.h",
  ]
  deps += [
    "//crypto:crypto",
    "//third_party/re2",
  ]
  public_deps = [
    "//third_party/abseil-cpp:absl",

    # Needed because `hls/media_playlist.h` includes GURL in its public API.
    "//url",
  ]
}

static_library("test_support") {
  testonly = true
  visibility = [ "//media:test_support" ]

  sources = [
    "common/stream_parser_test_base.cc",
    "common/stream_parser_test_base.h",
    "webm/cluster_builder.cc",
    "webm/cluster_builder.h",
    "webm/opus_packet_builder.cc",
    "webm/opus_packet_builder.h",
    "webm/tracks_builder.cc",
    "webm/tracks_builder.h",
  ]

  deps = [
    "//base/test:test_support",
    "//media/base:test_support",
    "//testing/gtest",
  ]

  if (proprietary_codecs) {
    sources += [
      "mp4/nalu_test_helper.cc",
      "mp4/nalu_test_helper.h",
    ]

    if (enable_mse_mpeg2ts_stream_parser) {
      sources += [
        "mp2t/es_parser_test_base.cc",
        "mp2t/es_parser_test_base.h",
      ]
    }
  }
}

source_set("unit_tests") {
  testonly = true
  sources = [
    "ac3/ac3_util_unittest.cc",
    "common/offset_byte_queue_unittest.cc",
    "mpeg/mpeg1_audio_stream_parser_unittest.cc",
    "webm/webm_cluster_parser_unittest.cc",
    "webm/webm_content_encodings_client_unittest.cc",
    "webm/webm_crypto_helpers_unittest.cc",
    "webm/webm_parser_unittest.cc",
    "webm/webm_projection_parser_unittest.cc",
    "webm/webm_stream_parser_unittest.cc",
    "webm/webm_tracks_parser_unittest.cc",
    "webm/webm_video_client_unittest.cc",
    "webm/webm_webvtt_parser_unittest.cc",
  ]

  deps = [
    "//base/test:test_support",
    "//media:test_support",
    "//testing/gmock",
    "//testing/gtest",
  ]

  if (proprietary_codecs) {
    sources += [
      "mp4/aac_unittest.cc",
      "mp4/avc_unittest.cc",
      "mp4/box_reader_unittest.cc",
      "mp4/dolby_vision_unittest.cc",
      "mp4/es_descriptor_unittest.cc",
      "mp4/h264_annex_b_to_avc_bitstream_converter_unittest.cc",
      "mp4/h26x_annex_b_to_bitstream_converter_unittest.cc",
      "mp4/mp4_stream_parser_unittest.cc",
      "mp4/sample_to_group_iterator_unittest.cc",
      "mp4/track_run_iterator_unittest.cc",
      "mpeg/adts_stream_parser_unittest.cc",
    ]

    deps += [ "//crypto" ]

    if (enable_platform_dts_audio) {
      sources += [
        "dts/dts_util_unittest.cc",
        "mp4/dts_unittest.cc",
        "mp4/dtsx_unittest.cc",
      ]
    }

    if (enable_platform_ac3_eac3_audio) {
      sources += [
        "mp4/ac3_unittest.cc",
        "mp4/eac3_unittest.cc",
      ]
    }

<<<<<<< HEAD
=======
    if (enable_platform_ac4_audio) {
      sources += [ "mp4/ac4_unittest.cc" ]
    }

>>>>>>> 626889fb
    if (enable_mse_mpeg2ts_stream_parser) {
      sources += [
        "mp2t/es_adapter_video_unittest.cc",
        "mp2t/es_parser_adts_unittest.cc",
        "mp2t/es_parser_h264_unittest.cc",
        "mp2t/es_parser_mpeg1audio_unittest.cc",
        "mp2t/mp2t_stream_parser_unittest.cc",
        "mp2t/timestamp_unroller_unittest.cc",
      ]
    }

    if (enable_platform_hevc) {
      sources += [ "mp4/hevc_unittest.cc" ]

      if (enable_hevc_parser_and_hw_decoder) {
        sources +=
            [ "mp4/h265_annex_b_to_hevc_bitstream_converter_unittest.cc" ]
      }
    }
  }

  # TODO(crbug.com/40057824): This should be gated behind `enable_hls_demuxer`, once that's enabled by default.
  sources += [
    "hls/common_playlist_unittest.cc",
    "hls/items_unittest.cc",
    "hls/media_playlist_test_builder.cc",
    "hls/media_playlist_test_builder.h",
    "hls/media_playlist_unittest.cc",
    "hls/media_segment_unittest.cc",
    "hls/multivariant_playlist_test_builder.cc",
    "hls/multivariant_playlist_test_builder.h",
    "hls/multivariant_playlist_unittest.cc",
    "hls/playlist_test_builder.h",
    "hls/playlist_unittest.cc",
    "hls/rendition_group_unittest.cc",
    "hls/rendition_manager_unittest.cc",
    "hls/segment_stream_unittest.cc",
    "hls/tags_unittest.cc",
    "hls/test_util.h",
    "hls/types_unittest.cc",
    "hls/variable_dictionary_unittest.cc",
  ]
}

# TODO(crbug.com/40057824): This should be gated behind `enable_hls_demuxer`, once that's enabled by default.
fuzzer_test("hls_items_fuzzer") {
  sources = [ "hls/items_fuzzer.cc" ]
  deps = [
    "//base",
    "//media",
  ]
}

# TODO(crbug.com/40057824): This should be gated behind `enable_hls_demuxer`, once that's enabled by default.
fuzzer_test("hls_attribute_list_fuzzer") {
  sources = [ "hls/attribute_list_fuzzer.cc" ]
  deps = [
    "//base",
    "//media",
  ]
}

# TODO(crbug.com/40057824): This should be gated behind `enable_hls_demuxer`, once that's enabled by default.
fuzzer_test("hls_media_playlist_fuzzer") {
  sources = [ "hls/media_playlist_fuzzer.cc" ]
  deps = [
    "//base",
    "//base:i18n",
    "//media",
  ]
}

# TODO(crbug.com/40057824): This should be gated behind `enable_hls_demuxer`, once that's enabled by default.
fuzzer_test("hls_multivariant_playlist_fuzzer") {
  sources = [ "hls/multivariant_playlist_fuzzer.cc" ]
  deps = [
    "//base",
    "//base:i18n",
    "//media",
  ]
}

if (proprietary_codecs) {
  fuzzer_test("h264_annex_b_converter_fuzzer") {
    sources = [ "mp4/h264_annex_b_to_avc_bitstream_converter_fuzztest.cc" ]
    seed_corpus = "mp4/h264_annex_b_fuzz_corpus"
    deps = [
      "//base",
      "//media",
      "//ui/gfx/geometry",
    ]
  }
}

if (enable_platform_dts_audio) {
  fuzzer_test("dts_util_fuzzer") {
    sources = [ "dts/dts_util_fuzzer.cc" ]
    deps = [
      "//base",
      "//media",
    ]
  }
}

test("ac3_util_fuzzer") {
  sources = [ "ac3/ac3_util_fuzzer.cc" ]
  fuzztests = [
    "Ac3UtilTest.ParseTotalAc3SampleCountNeverCrashes",
    "Ac3UtilTest.ParseTotalEac3SampleCountNeverCrashes",
  ]
  deps = [
    "//base",
    "//media",
    "//third_party/fuzztest:fuzztest_gtest_main",
  ]
}<|MERGE_RESOLUTION|>--- conflicted
+++ resolved
@@ -348,13 +348,10 @@
       ]
     }
 
-<<<<<<< HEAD
-=======
     if (enable_platform_ac4_audio) {
       sources += [ "mp4/ac4_unittest.cc" ]
     }
 
->>>>>>> 626889fb
     if (enable_mse_mpeg2ts_stream_parser) {
       sources += [
         "mp2t/es_adapter_video_unittest.cc",
