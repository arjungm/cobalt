// Copyright 2020 The Chromium Authors
// Use of this source code is governed by a BSD-style license that can be
// found in the LICENSE file.

#ifndef MEDIA_MOJO_MOJOM_MEDIA_TYPES_ENUM_MOJOM_TRAITS_H_
#define MEDIA_MOJO_MOJOM_MEDIA_TYPES_ENUM_MOJOM_TRAITS_H_

#include "base/notreached.h"
#include "build/build_config.h"
#include "media/base/cdm_factory.h"
#include "media/base/demuxer.h"
#include "media/base/renderer_factory_selector.h"
#include "media/base/svc_scalability_mode.h"
#include "media/base/video_transformation.h"
#include "media/cdm/cdm_document_service.h"
#include "media/mojo/mojom/media_types.mojom-shared.h"

// Most enums have automatically generated traits, in media_types.mojom.h, due
// to their [native] attribute. This file defines traits for enums that are used
// in files that cannot directly include media_types.mojom.h.

namespace mojo {

#if BUILDFLAG(IS_WIN)
template <>
struct EnumTraits<media::mojom::CdmEvent, ::media::CdmEvent> {
  static media::mojom::CdmEvent ToMojom(::media::CdmEvent input) {
    switch (input) {
      case ::media::CdmEvent::kSignificantPlayback:
        return media::mojom::CdmEvent::kSignificantPlayback;
      case ::media::CdmEvent::kPlaybackError:
        return media::mojom::CdmEvent::kPlaybackError;
      case ::media::CdmEvent::kCdmError:
        return media::mojom::CdmEvent::kCdmError;
      case ::media::CdmEvent::kHardwareContextReset:
        return media::mojom::CdmEvent::kHardwareContextReset;
    }

    NOTREACHED();
  }

  // Returning false results in deserialization failure and causes the
  // message pipe receiving it to be disconnected.
  static bool FromMojom(media::mojom::CdmEvent input,
                        ::media::CdmEvent* output) {
    switch (input) {
      case media::mojom::CdmEvent::kSignificantPlayback:
        *output = ::media::CdmEvent::kSignificantPlayback;
        return true;
      case media::mojom::CdmEvent::kPlaybackError:
        *output = ::media::CdmEvent::kPlaybackError;
        return true;
      case media::mojom::CdmEvent::kCdmError:
        *output = ::media::CdmEvent::kCdmError;
        return true;
      case media::mojom::CdmEvent::kHardwareContextReset:
        *output = ::media::CdmEvent::kHardwareContextReset;
        return true;
    }

    NOTREACHED();
  }
};
#endif  // BUILDFLAG(IS_WIN)

template <>
struct EnumTraits<media::mojom::CdmSessionClosedReason,
                  ::media::CdmSessionClosedReason> {
  static media::mojom::CdmSessionClosedReason ToMojom(
      ::media::CdmSessionClosedReason input) {
    switch (input) {
      case ::media::CdmSessionClosedReason::kInternalError:
        return media::mojom::CdmSessionClosedReason::kInternalError;
      case ::media::CdmSessionClosedReason::kClose:
        return media::mojom::CdmSessionClosedReason::kClose;
      case ::media::CdmSessionClosedReason::kReleaseAcknowledged:
        return media::mojom::CdmSessionClosedReason::kReleaseAcknowledged;
      case ::media::CdmSessionClosedReason::kHardwareContextReset:
        return media::mojom::CdmSessionClosedReason::kHardwareContextReset;
      case ::media::CdmSessionClosedReason::kResourceEvicted:
        return media::mojom::CdmSessionClosedReason::kResourceEvicted;
    }

    NOTREACHED();
  }

  // Returning false results in deserialization failure and causes the
  // message pipe receiving it to be disconnected.
  static bool FromMojom(media::mojom::CdmSessionClosedReason input,
                        ::media::CdmSessionClosedReason* output) {
    switch (input) {
      case media::mojom::CdmSessionClosedReason::kInternalError:
        *output = ::media::CdmSessionClosedReason::kInternalError;
        return true;
      case media::mojom::CdmSessionClosedReason::kClose:
        *output = ::media::CdmSessionClosedReason::kClose;
        return true;
      case media::mojom::CdmSessionClosedReason::kReleaseAcknowledged:
        *output = ::media::CdmSessionClosedReason::kReleaseAcknowledged;
        return true;
      case media::mojom::CdmSessionClosedReason::kHardwareContextReset:
        *output = ::media::CdmSessionClosedReason::kHardwareContextReset;
        return true;
      case media::mojom::CdmSessionClosedReason::kResourceEvicted:
        *output = ::media::CdmSessionClosedReason::kResourceEvicted;
        return true;
    }

    NOTREACHED();
  }
};

template <>
struct EnumTraits<media::mojom::EncryptionType, ::media::EncryptionType> {
  static media::mojom::EncryptionType ToMojom(::media::EncryptionType input) {
    switch (input) {
      case ::media::EncryptionType::kNone:
        return media::mojom::EncryptionType::kNone;
      case ::media::EncryptionType::kClear:
        return media::mojom::EncryptionType::kClear;
      case ::media::EncryptionType::kEncrypted:
        return media::mojom::EncryptionType::kEncrypted;
      case ::media::EncryptionType::kEncryptedWithClearLead:
        return media::mojom::EncryptionType::kEncryptedWithClearLead;
    }

    NOTREACHED();
  }

  // Returning false results in deserialization failure and causes the
  // message pipe receiving it to be disconnected.
  static bool FromMojom(media::mojom::EncryptionType input,
                        ::media::EncryptionType* output) {
    switch (input) {
      case media::mojom::EncryptionType::kNone:
        *output = ::media::EncryptionType::kNone;
        return true;
      case media::mojom::EncryptionType::kClear:
        *output = ::media::EncryptionType::kClear;
        return true;
      case media::mojom::EncryptionType::kEncrypted:
        *output = ::media::EncryptionType::kEncrypted;
        return true;
      case media::mojom::EncryptionType::kEncryptedWithClearLead:
        *output = ::media::EncryptionType::kEncryptedWithClearLead;
        return true;
    }

    NOTREACHED();
  }
};

template <>
struct EnumTraits<media::mojom::SVCScalabilityMode, media::SVCScalabilityMode> {
  static media::mojom::SVCScalabilityMode ToMojom(
      media::SVCScalabilityMode input) {
    switch (input) {
      case media::SVCScalabilityMode::kL1T1:
        return media::mojom::SVCScalabilityMode::kL1T1;
      case media::SVCScalabilityMode::kL1T2:
        return media::mojom::SVCScalabilityMode::kL1T2;
      case media::SVCScalabilityMode::kL1T3:
        return media::mojom::SVCScalabilityMode::kL1T3;
      case media::SVCScalabilityMode::kL2T1:
        return media::mojom::SVCScalabilityMode::kL2T1;
      case media::SVCScalabilityMode::kL2T2:
        return media::mojom::SVCScalabilityMode::kL2T2;
      case media::SVCScalabilityMode::kL2T3:
        return media::mojom::SVCScalabilityMode::kL2T3;
      case media::SVCScalabilityMode::kL3T1:
        return media::mojom::SVCScalabilityMode::kL3T1;
      case media::SVCScalabilityMode::kL3T2:
        return media::mojom::SVCScalabilityMode::kL3T2;
      case media::SVCScalabilityMode::kL3T3:
        return media::mojom::SVCScalabilityMode::kL3T3;
      case media::SVCScalabilityMode::kL2T1Key:
        return media::mojom::SVCScalabilityMode::kL2T1Key;
      case media::SVCScalabilityMode::kL2T2Key:
        return media::mojom::SVCScalabilityMode::kL2T2Key;
      case media::SVCScalabilityMode::kL2T3Key:
        return media::mojom::SVCScalabilityMode::kL2T3Key;
      case media::SVCScalabilityMode::kL3T1Key:
        return media::mojom::SVCScalabilityMode::kL3T1Key;
      case media::SVCScalabilityMode::kL3T2Key:
        return media::mojom::SVCScalabilityMode::kL3T2Key;
      case media::SVCScalabilityMode::kL3T3Key:
        return media::mojom::SVCScalabilityMode::kL3T3Key;
      case media::SVCScalabilityMode::kS2T1:
        return media::mojom::SVCScalabilityMode::kS2T1;
      case media::SVCScalabilityMode::kS2T2:
        return media::mojom::SVCScalabilityMode::kS2T2;
      case media::SVCScalabilityMode::kS2T3:
        return media::mojom::SVCScalabilityMode::kS2T3;
      case media::SVCScalabilityMode::kS3T1:
        return media::mojom::SVCScalabilityMode::kS3T1;
      case media::SVCScalabilityMode::kS3T2:
        return media::mojom::SVCScalabilityMode::kS3T2;
      case media::SVCScalabilityMode::kS3T3:
        return media::mojom::SVCScalabilityMode::kS3T3;
      case media::SVCScalabilityMode::kL2T1h:
      case media::SVCScalabilityMode::kL2T2h:
      case media::SVCScalabilityMode::kL2T3h:
      case media::SVCScalabilityMode::kS2T1h:
      case media::SVCScalabilityMode::kS2T2h:
      case media::SVCScalabilityMode::kS2T3h:
      case media::SVCScalabilityMode::kS3T1h:
      case media::SVCScalabilityMode::kS3T2h:
      case media::SVCScalabilityMode::kS3T3h:
      case media::SVCScalabilityMode::kL2T2KeyShift:
      case media::SVCScalabilityMode::kL2T3KeyShift:
      case media::SVCScalabilityMode::kL3T2KeyShift:
      case media::SVCScalabilityMode::kL3T3KeyShift:
      case media::SVCScalabilityMode::kL3T1h:
      case media::SVCScalabilityMode::kL3T2h:
      case media::SVCScalabilityMode::kL3T3h:
        NOTREACHED();
    }
  }

  static bool FromMojom(media::mojom::SVCScalabilityMode input,
                        media::SVCScalabilityMode* output) {
    switch (input) {
      case media::mojom::SVCScalabilityMode::kUnsupportedMode:
        NOTREACHED();
      case media::mojom::SVCScalabilityMode::kL1T1:
        *output = media::SVCScalabilityMode::kL1T1;
        return true;
      case media::mojom::SVCScalabilityMode::kL1T2:
        *output = media::SVCScalabilityMode::kL1T2;
        return true;
      case media::mojom::SVCScalabilityMode::kL1T3:
        *output = media::SVCScalabilityMode::kL1T3;
        return true;
      case media::mojom::SVCScalabilityMode::kL2T1:
        *output = media::SVCScalabilityMode::kL2T1;
        return true;
      case media::mojom::SVCScalabilityMode::kL2T2:
        *output = media::SVCScalabilityMode::kL2T2;
        return true;
      case media::mojom::SVCScalabilityMode::kL2T3:
        *output = media::SVCScalabilityMode::kL2T3;
        return true;
      case media::mojom::SVCScalabilityMode::kL3T1:
        *output = media::SVCScalabilityMode::kL3T1;
        return true;
      case media::mojom::SVCScalabilityMode::kL3T2:
        *output = media::SVCScalabilityMode::kL3T2;
        return true;
      case media::mojom::SVCScalabilityMode::kL3T3:
        *output = media::SVCScalabilityMode::kL3T3;
        return true;
      case media::mojom::SVCScalabilityMode::kL2T1Key:
        *output = media::SVCScalabilityMode::kL2T1Key;
        return true;
      case media::mojom::SVCScalabilityMode::kL2T2Key:
        *output = media::SVCScalabilityMode::kL2T2Key;
        return true;
      case media::mojom::SVCScalabilityMode::kL2T3Key:
        *output = media::SVCScalabilityMode::kL2T3Key;
        return true;
      case media::mojom::SVCScalabilityMode::kL3T1Key:
        *output = media::SVCScalabilityMode::kL3T1Key;
        return true;
      case media::mojom::SVCScalabilityMode::kL3T2Key:
        *output = media::SVCScalabilityMode::kL3T2Key;
        return true;
      case media::mojom::SVCScalabilityMode::kL3T3Key:
        *output = media::SVCScalabilityMode::kL3T3Key;
        return true;
      case media::mojom::SVCScalabilityMode::kS2T1:
        *output = media::SVCScalabilityMode::kS2T1;
        return true;
      case media::mojom::SVCScalabilityMode::kS2T2:
        *output = media::SVCScalabilityMode::kS2T2;
        return true;
      case media::mojom::SVCScalabilityMode::kS2T3:
        *output = media::SVCScalabilityMode::kS2T3;
        return true;
      case media::mojom::SVCScalabilityMode::kS3T1:
        *output = media::SVCScalabilityMode::kS3T1;
        return true;
      case media::mojom::SVCScalabilityMode::kS3T2:
        *output = media::SVCScalabilityMode::kS3T2;
        return true;
      case media::mojom::SVCScalabilityMode::kS3T3:
        *output = media::SVCScalabilityMode::kS3T3;
        return true;
    }

    NOTREACHED();
  }
};

template <>
struct EnumTraits<media::mojom::SVCInterLayerPredMode,
                  media::SVCInterLayerPredMode> {
  static media::mojom::SVCInterLayerPredMode ToMojom(
      media::SVCInterLayerPredMode input) {
    switch (input) {
      case media::SVCInterLayerPredMode::kOff:
        return media::mojom::SVCInterLayerPredMode::kOff;
      case media::SVCInterLayerPredMode::kOn:
        return media::mojom::SVCInterLayerPredMode::kOn;
      case media::SVCInterLayerPredMode::kOnKeyPic:
        return media::mojom::SVCInterLayerPredMode::kOnKeyPic;
    }
    NOTREACHED();
  }

  static bool FromMojom(media::mojom::SVCInterLayerPredMode input,
                        media::SVCInterLayerPredMode* output) {
    switch (input) {
      case media::mojom::SVCInterLayerPredMode::kOff:
        *output = media::SVCInterLayerPredMode::kOff;
        return true;
      case media::mojom::SVCInterLayerPredMode::kOn:
        *output = media::SVCInterLayerPredMode::kOn;
        return true;
      case media::mojom::SVCInterLayerPredMode::kOnKeyPic:
        *output = media::SVCInterLayerPredMode::kOnKeyPic;
        return true;
    }
    NOTREACHED();
  }
};

template <>
struct EnumTraits<media::mojom::VideoRotation, ::media::VideoRotation> {
  static media::mojom::VideoRotation ToMojom(::media::VideoRotation input) {
    switch (input) {
      case ::media::VideoRotation::VIDEO_ROTATION_0:
        return media::mojom::VideoRotation::kVideoRotation0;
      case ::media::VideoRotation::VIDEO_ROTATION_90:
        return media::mojom::VideoRotation::kVideoRotation90;
      case ::media::VideoRotation::VIDEO_ROTATION_180:
        return media::mojom::VideoRotation::kVideoRotation180;
      case ::media::VideoRotation::VIDEO_ROTATION_270:
        return media::mojom::VideoRotation::kVideoRotation270;
    }

    NOTREACHED();
  }

  // Returning false results in deserialization failure and causes the
  // message pipe receiving it to be disconnected.
  static bool FromMojom(media::mojom::VideoRotation input,
                        media::VideoRotation* output) {
    switch (input) {
      case media::mojom::VideoRotation::kVideoRotation0:
        *output = ::media::VideoRotation::VIDEO_ROTATION_0;
        return true;
      case media::mojom::VideoRotation::kVideoRotation90:
        *output = ::media::VideoRotation::VIDEO_ROTATION_90;
        return true;
      case media::mojom::VideoRotation::kVideoRotation180:
        *output = ::media::VideoRotation::VIDEO_ROTATION_180;
        return true;
      case media::mojom::VideoRotation::kVideoRotation270:
        *output = ::media::VideoRotation::VIDEO_ROTATION_270;
        return true;
    }

    NOTREACHED();
  }
};

template <>
struct EnumTraits<media::mojom::RendererType, ::media::RendererType> {
  static media::mojom::RendererType ToMojom(::media::RendererType input) {
    switch (input) {
      case ::media::RendererType::kRendererImpl:
        return media::mojom::RendererType::kRendererImpl;
      case ::media::RendererType::kMojo:
        return media::mojom::RendererType::kMojo;
      case ::media::RendererType::kCourier:
        return media::mojom::RendererType::kCourier;
      case ::media::RendererType::kFlinging:
        return media::mojom::RendererType::kFlinging;
      case ::media::RendererType::kCast:
        return media::mojom::RendererType::kCast;
      case ::media::RendererType::kMediaFoundation:
        return media::mojom::RendererType::kMediaFoundation;
      case ::media::RendererType::kRemoting:
        return media::mojom::RendererType::kRemoting;
      case ::media::RendererType::kCastStreaming:
        return media::mojom::RendererType::kCastStreaming;
      case ::media::RendererType::kContentEmbedderDefined:
        return media::mojom::RendererType::kContentEmbedderDefined;
      case ::media::RendererType::kTest:
        return media::mojom::RendererType::kTest;
#if BUILDFLAG(USE_STARBOARD_MEDIA)
      case ::media::RendererType::kStarboard:
        return media::mojom::RendererType::kStarboard;
#endif // BUILDFLAG(USE_STARBOARD_MEDIA)
    }

    NOTREACHED();
  }

  // Returning false results in deserialization failure and causes the
  // message pipe receiving it to be disconnected.
  static bool FromMojom(media::mojom::RendererType input,
                        ::media::RendererType* output) {
    switch (input) {
      case media::mojom::RendererType::kRendererImpl:
        *output = ::media::RendererType::kRendererImpl;
        return true;
      case media::mojom::RendererType::kMojo:
        *output = ::media::RendererType::kMojo;
        return true;
      case media::mojom::RendererType::kCourier:
        *output = ::media::RendererType::kCourier;
        return true;
      case media::mojom::RendererType::kFlinging:
        *output = ::media::RendererType::kFlinging;
        return true;
      case media::mojom::RendererType::kCast:
        *output = ::media::RendererType::kCast;
        return true;
      case media::mojom::RendererType::kMediaFoundation:
        *output = ::media::RendererType::kMediaFoundation;
        return true;
      case media::mojom::RendererType::kRemoting:
        *output = ::media::RendererType::kRemoting;
        return true;
      case media::mojom::RendererType::kCastStreaming:
        *output = ::media::RendererType::kCastStreaming;
        return true;
      case media::mojom::RendererType::kContentEmbedderDefined:
        *output = ::media::RendererType::kContentEmbedderDefined;
        return true;
      case media::mojom::RendererType::kTest:
        *output = ::media::RendererType::kTest;
        return true;
#if BUILDFLAG(USE_STARBOARD_MEDIA)
      case media::mojom::RendererType::kStarboard:
        *output = ::media::RendererType::kStarboard;
        return true;
#endif // BUILDFLAG(USE_STARBOARD_MEDIA)
<<<<<<< HEAD
=======
    }

    NOTREACHED();
  }
};

template <>
struct EnumTraits<media::mojom::DemuxerType, ::media::DemuxerType> {
  static media::mojom::DemuxerType ToMojom(::media::DemuxerType input) {
    switch (input) {
      case ::media::DemuxerType::kUnknownDemuxer:
        return media::mojom::DemuxerType::kUnknownDemuxer;
      case ::media::DemuxerType::kMockDemuxer:
        return media::mojom::DemuxerType::kMockDemuxer;
      case ::media::DemuxerType::kFFmpegDemuxer:
        return media::mojom::DemuxerType::kFFmpegDemuxer;
      case ::media::DemuxerType::kChunkDemuxer:
        return media::mojom::DemuxerType::kChunkDemuxer;
      case ::media::DemuxerType::kFrameInjectingDemuxer:
        return media::mojom::DemuxerType::kFrameInjectingDemuxer;
      case ::media::DemuxerType::kStreamProviderDemuxer:
        return media::mojom::DemuxerType::kStreamProviderDemuxer;
      case ::media::DemuxerType::kManifestDemuxer:
        return media::mojom::DemuxerType::kManifestDemuxer;
    }

    NOTREACHED();
  }

  // Returning false results in deserialization failure and causes the
  // message pipe receiving it to be disconnected.
  static bool FromMojom(media::mojom::DemuxerType input,
                        ::media::DemuxerType* output) {
    switch (input) {
      case media::mojom::DemuxerType::kUnknownDemuxer:
        *output = ::media::DemuxerType::kUnknownDemuxer;
        return true;
      case media::mojom::DemuxerType::kMockDemuxer:
        *output = ::media::DemuxerType::kMockDemuxer;
        return true;
      case media::mojom::DemuxerType::kFFmpegDemuxer:
        *output = ::media::DemuxerType::kFFmpegDemuxer;
        return true;
      case media::mojom::DemuxerType::kChunkDemuxer:
        *output = ::media::DemuxerType::kChunkDemuxer;
        return true;
      case media::mojom::DemuxerType::kFrameInjectingDemuxer:
        *output = ::media::DemuxerType::kFrameInjectingDemuxer;
        return true;
      case media::mojom::DemuxerType::kStreamProviderDemuxer:
        *output = ::media::DemuxerType::kStreamProviderDemuxer;
        return true;
      case media::mojom::DemuxerType::kManifestDemuxer:
        *output = ::media::DemuxerType::kManifestDemuxer;
        return true;
    }

    NOTREACHED();
  }
};

template <>
struct EnumTraits<media::mojom::CreateCdmStatus, media::CreateCdmStatus> {
  static media::mojom::CreateCdmStatus ToMojom(media::CreateCdmStatus input) {
    switch (input) {
      case media::CreateCdmStatus::kSuccess:
        return media::mojom::CreateCdmStatus::kSuccess;
      case media::CreateCdmStatus::kUnknownError:
        return media::mojom::CreateCdmStatus::kUnknownError;
      case media::CreateCdmStatus::kCdmCreationAborted:
        return media::mojom::CreateCdmStatus::kCdmCreationAborted;
      case media::CreateCdmStatus::kCreateCdmFuncNotAvailable:
        return media::mojom::CreateCdmStatus::kCreateCdmFuncNotAvailable;
      case media::CreateCdmStatus::kCdmHelperCreationFailed:
        return media::mojom::CreateCdmStatus::kCdmHelperCreationFailed;
      case media::CreateCdmStatus::kGetCdmPrefDataFailed:
        return media::mojom::CreateCdmStatus::kGetCdmPrefDataFailed;
      case media::CreateCdmStatus::kGetCdmOriginIdFailed:
        return media::mojom::CreateCdmStatus::kGetCdmOriginIdFailed;
      case media::CreateCdmStatus::kInitCdmFailed:
        return media::mojom::CreateCdmStatus::kInitCdmFailed;
      case media::CreateCdmStatus::kCdmFactoryCreationFailed:
        return media::mojom::CreateCdmStatus::kCdmFactoryCreationFailed;
      case media::CreateCdmStatus::kCdmNotSupported:
        return media::mojom::CreateCdmStatus::kCdmNotSupported;
      case media::CreateCdmStatus::kInvalidCdmConfig:
        return media::mojom::CreateCdmStatus::kInvalidCdmConfig;
      case media::CreateCdmStatus::kUnsupportedKeySystem:
        return media::mojom::CreateCdmStatus::kUnsupportedKeySystem;
      case media::CreateCdmStatus::kDisconnectionError:
        return media::mojom::CreateCdmStatus::kDisconnectionError;
      case media::CreateCdmStatus::kNotAllowedOnUniqueOrigin:
        return media::mojom::CreateCdmStatus::kNotAllowedOnUniqueOrigin;
      case media::CreateCdmStatus::kMediaDrmBridgeCreationFailed:
        return media::mojom::CreateCdmStatus::kMediaDrmBridgeCreationFailed;
      case media::CreateCdmStatus::kMediaCryptoNotAvailable:
        return media::mojom::CreateCdmStatus::kMediaCryptoNotAvailable;
      case media::CreateCdmStatus::kNoMoreInstances:
        return media::mojom::CreateCdmStatus::kNoMoreInstances;
      case media::CreateCdmStatus::kInsufficientGpuResources:
        return media::mojom::CreateCdmStatus::kInsufficientGpuResources;
      case media::CreateCdmStatus::kCrOsVerifiedAccessDisabled:
        return media::mojom::CreateCdmStatus::kCrOsVerifiedAccessDisabled;
      case media::CreateCdmStatus::kCrOsRemoteFactoryCreationFailed:
        return media::mojom::CreateCdmStatus::kCrOsRemoteFactoryCreationFailed;
      case media::CreateCdmStatus::kAndroidMediaDrmIllegalArgument:
        return media::mojom::CreateCdmStatus::kAndroidMediaDrmIllegalArgument;
      case media::CreateCdmStatus::kAndroidMediaDrmIllegalState:
        return media::mojom::CreateCdmStatus::kAndroidMediaDrmIllegalState;
      case media::CreateCdmStatus::kAndroidFailedL1SecurityLevel:
        return media::mojom::CreateCdmStatus::kAndroidFailedL1SecurityLevel;
      case media::CreateCdmStatus::kAndroidFailedL3SecurityLevel:
        return media::mojom::CreateCdmStatus::kAndroidFailedL3SecurityLevel;
      case media::CreateCdmStatus::kAndroidFailedSecurityOrigin:
        return media::mojom::CreateCdmStatus::kAndroidFailedSecurityOrigin;
      case media::CreateCdmStatus::kAndroidFailedMediaCryptoSession:
        return media::mojom::CreateCdmStatus::kAndroidFailedMediaCryptoSession;
      case media::CreateCdmStatus::kAndroidFailedToStartProvisioning:
        return media::mojom::CreateCdmStatus::kAndroidFailedToStartProvisioning;
      case media::CreateCdmStatus::kAndroidFailedMediaCryptoCreate:
        return media::mojom::CreateCdmStatus::kAndroidFailedMediaCryptoCreate;
      case media::CreateCdmStatus::kAndroidUnsupportedMediaCryptoScheme:
        return media::mojom::CreateCdmStatus::
            kAndroidUnsupportedMediaCryptoScheme;
    }

    NOTREACHED();
  }

  // Returning false results in deserialization failure and causes the
  // message pipe receiving it to be disconnected.
  static bool FromMojom(media::mojom::CreateCdmStatus input,
                        media::CreateCdmStatus* output) {
    switch (input) {
      case media::mojom::CreateCdmStatus::kSuccess:
        *output = media::CreateCdmStatus::kSuccess;
        return true;
      case media::mojom::CreateCdmStatus::kUnknownError:
        *output = media::CreateCdmStatus::kUnknownError;
        return true;
      case media::mojom::CreateCdmStatus::kCdmCreationAborted:
        *output = media::CreateCdmStatus::kCdmCreationAborted;
        return true;
      case media::mojom::CreateCdmStatus::kCreateCdmFuncNotAvailable:
        *output = media::CreateCdmStatus::kCreateCdmFuncNotAvailable;
        return true;
      case media::mojom::CreateCdmStatus::kCdmHelperCreationFailed:
        *output = media::CreateCdmStatus::kCdmHelperCreationFailed;
        return true;
      case media::mojom::CreateCdmStatus::kGetCdmPrefDataFailed:
        *output = media::CreateCdmStatus::kGetCdmPrefDataFailed;
        return true;
      case media::mojom::CreateCdmStatus::kGetCdmOriginIdFailed:
        *output = media::CreateCdmStatus::kGetCdmOriginIdFailed;
        return true;
      case media::mojom::CreateCdmStatus::kInitCdmFailed:
        *output = media::CreateCdmStatus::kInitCdmFailed;
        return true;
      case media::mojom::CreateCdmStatus::kCdmFactoryCreationFailed:
        *output = media::CreateCdmStatus::kCdmFactoryCreationFailed;
        return true;
      case media::mojom::CreateCdmStatus::kCdmNotSupported:
        *output = media::CreateCdmStatus::kCdmNotSupported;
        return true;
      case media::mojom::CreateCdmStatus::kInvalidCdmConfig:
        *output = media::CreateCdmStatus::kInvalidCdmConfig;
        return true;
      case media::mojom::CreateCdmStatus::kUnsupportedKeySystem:
        *output = media::CreateCdmStatus::kUnsupportedKeySystem;
        return true;
      case media::mojom::CreateCdmStatus::kDisconnectionError:
        *output = media::CreateCdmStatus::kDisconnectionError;
        return true;
      case media::mojom::CreateCdmStatus::kNotAllowedOnUniqueOrigin:
        *output = media::CreateCdmStatus::kNotAllowedOnUniqueOrigin;
        return true;
      case media::mojom::CreateCdmStatus::kMediaDrmBridgeCreationFailed:
        *output = media::CreateCdmStatus::kMediaDrmBridgeCreationFailed;
        return true;
      case media::mojom::CreateCdmStatus::kMediaCryptoNotAvailable:
        *output = media::CreateCdmStatus::kMediaCryptoNotAvailable;
        return true;
      case media::mojom::CreateCdmStatus::kNoMoreInstances:
        *output = media::CreateCdmStatus::kNoMoreInstances;
        return true;
      case media::mojom::CreateCdmStatus::kInsufficientGpuResources:
        *output = media::CreateCdmStatus::kInsufficientGpuResources;
        return true;
      case media::mojom::CreateCdmStatus::kCrOsVerifiedAccessDisabled:
        *output = media::CreateCdmStatus::kCrOsVerifiedAccessDisabled;
        return true;
      case media::mojom::CreateCdmStatus::kCrOsRemoteFactoryCreationFailed:
        *output = media::CreateCdmStatus::kCrOsRemoteFactoryCreationFailed;
        return true;
      case media::mojom::CreateCdmStatus::kAndroidMediaDrmIllegalArgument:
        *output = media::CreateCdmStatus::kAndroidMediaDrmIllegalArgument;
        return true;
      case media::mojom::CreateCdmStatus::kAndroidMediaDrmIllegalState:
        *output = media::CreateCdmStatus::kAndroidMediaDrmIllegalState;
        return true;
      case media::mojom::CreateCdmStatus::kAndroidFailedL1SecurityLevel:
        *output = media::CreateCdmStatus::kAndroidFailedL1SecurityLevel;
        return true;
      case media::mojom::CreateCdmStatus::kAndroidFailedL3SecurityLevel:
        *output = media::CreateCdmStatus::kAndroidFailedL3SecurityLevel;
        return true;
      case media::mojom::CreateCdmStatus::kAndroidFailedSecurityOrigin:
        *output = media::CreateCdmStatus::kAndroidFailedSecurityOrigin;
        return true;
      case media::mojom::CreateCdmStatus::kAndroidFailedMediaCryptoSession:
        *output = media::CreateCdmStatus::kAndroidFailedMediaCryptoSession;
        return true;
      case media::mojom::CreateCdmStatus::kAndroidFailedToStartProvisioning:
        *output = media::CreateCdmStatus::kAndroidFailedToStartProvisioning;
        return true;
      case media::mojom::CreateCdmStatus::kAndroidFailedMediaCryptoCreate:
        *output = media::CreateCdmStatus::kAndroidFailedMediaCryptoCreate;
        return true;
      case media::mojom::CreateCdmStatus::kAndroidUnsupportedMediaCryptoScheme:
        *output = media::CreateCdmStatus::kAndroidUnsupportedMediaCryptoScheme;
        return true;
>>>>>>> 626889fb
    }

    NOTREACHED();
  }
};

}  // namespace mojo

#endif  // MEDIA_MOJO_MOJOM_MEDIA_TYPES_ENUM_MOJOM_TRAITS_H_<|MERGE_RESOLUTION|>--- conflicted
+++ resolved
@@ -437,8 +437,6 @@
         *output = ::media::RendererType::kStarboard;
         return true;
 #endif // BUILDFLAG(USE_STARBOARD_MEDIA)
-<<<<<<< HEAD
-=======
     }
 
     NOTREACHED();
@@ -660,7 +658,6 @@
       case media::mojom::CreateCdmStatus::kAndroidUnsupportedMediaCryptoScheme:
         *output = media::CreateCdmStatus::kAndroidUnsupportedMediaCryptoScheme;
         return true;
->>>>>>> 626889fb
     }
 
     NOTREACHED();
