# Copyright 2014 The Chromium Authors
# Use of this source code is governed by a BSD-style license that can be
# found in the LICENSE file.

import("//media/media_options.gni")
import("//mojo/public/tools/bindings/mojom.gni")

if (is_cobalt) {
  import("//starboard/build/buildflags.gni")
}

mojom("mojom") {
  generate_java = true

  # TODO(crbug.com/40499115): Conditionally add source files in this list when we
  # support EnabledIf attribute in mojom files.
  sources = [
    "audio_data_pipe.mojom",
    "audio_decoder.mojom",
    "audio_encoder.mojom",
    "audio_input_stream.mojom",
    "audio_logging.mojom",
    "audio_output_stream.mojom",
    "audio_parameters.mojom",
    "audio_processing.mojom",
    "audio_stream_factory.mojom",
    "capture_handle.mojom",
    "cdm_document_service.mojom",
    "cdm_service.mojom",
    "cdm_storage.mojom",
    "content_decryption_module.mojom",
    "decryptor.mojom",
    "demuxer_stream.mojom",
    "display_media_information.mojom",
    "frame_interface_factory.mojom",
    "interface_factory.mojom",
    "key_system_support.mojom",
    "media_log.mojom",
    "media_metrics_provider.mojom",
    "media_player.mojom",
    "media_service.mojom",
    "media_types.mojom",
    "output_protection.mojom",
    "playback_events_recorder.mojom",
    "provision_fetcher.mojom",
    "renderer.mojom",
    "renderer_extensions.mojom",
    "video_decode_perf_history.mojom",
    "video_decode_stats_recorder.mojom",
    "video_decoder.mojom",
    "video_encode_accelerator.mojom",
    "video_encoder_info.mojom",
    "video_encoder_metrics_provider.mojom",
    "watch_time_recorder.mojom",
    "webrtc_video_perf.mojom",
  ]

  if (enable_media_drm_storage) {
    sources += [ "media_drm_storage.mojom" ]
  }

  if (is_android) {
    sources += [
      "android_overlay.mojom",
      "mediadrm_support.mojom",
    ]
  } else {
    sources += [ "speech_recognition_service.mojom" ]
  }

  # TODO(crbug.com/1293520): Revisit this after the cast renderer has been
  # deprecated and removed.
  if (is_castos || is_cast_android) {
    sources += [ "cast_application_media_info_manager.mojom" ]
  }

  if (is_win) {
    sources += [
      "dcomp_surface_registry.mojom",
      "media_foundation_preferences.mojom",
      "media_foundation_service.mojom",
    ]
  }

<<<<<<< HEAD
=======
  if (allow_oop_video_decoder) {
    sources += [
      "cdm_context_for_oopvd.mojom",
      "video_decoder_factory_process.mojom",
    ]
  }

>>>>>>> 626889fb
  if (is_cobalt && use_starboard_media) {
    sources += [ "starboard/starboard_media_types.mojom" ]
  }

  public_deps = [
    ":audio_data",
    ":encryption_pattern",
    ":speech_recognition",
    ":web_speech_recognition",
    "//gpu/ipc/common:interfaces",
    "//media/learning/mojo/public/mojom",
    "//mojo/public/mojom/base",
    "//sandbox/policy/mojom",
    "//services/media_session/public/mojom",
    "//services/network/public/mojom",
    "//services/network/public/mojom:cookies_mojom",
    "//services/network/public/mojom:mojom_storage_access_api",
    "//services/service_manager/public/mojom",
    "//services/viz/public/mojom:shared_image_format",
    "//ui/gfx/geometry/mojom",
    "//ui/gfx/mojom",
    "//ui/gfx/mojom:hdr_metadata",
    "//ui/gl/mojom",
    "//url/mojom:url_mojom_gurl",
    "//url/mojom:url_mojom_origin",
  ]

  if (is_mac) {
    # TODO(xhwang): Ideally media should not worry about sandbox. Find a way to
    # remove this dependency.
    public_deps += [ "//sandbox/mac/mojom" ]
  }

  enabled_features = []
  if (allow_oop_video_decoder) {
    enabled_features += [ "allow_oop_video_decoder" ]
  }

  if (use_linux_video_acceleration) {
    enabled_features += [ "allow_linux_video_acceleration" ]
  }

  # Help select ServiceSandbox for media_service.mojom.
  if (mojo_media_host == "browser") {
    enabled_features += [ "mojo_media_in_browser" ]
  } else if (mojo_media_host == "gpu") {
    enabled_features += [ "mojo_media_in_gpu" ]
  } else if (mojo_media_host == "") {
    enabled_features += [ "mojo_media_service_unused" ]
  } else {
    assert(false, "Invalid mojo media host: $mojo_media_host")
  }

  if (enable_cast_renderer) {
    enabled_features += [ "enable_cast_renderer" ]
  }

  if (is_cobalt && use_starboard_media) {
    enabled_features += [ "use_starboard_media" ]
  }

  shared_typemaps = [
    {
      types = [
        {
          mojom = "media.mojom.AudioParameters"
          cpp = "::media::AudioParameters"
        },
      ]
      traits_headers = [ "//media/base/ipc/media_param_traits.h" ]
      traits_public_deps = [
        "//media",
        "//media/base/ipc",
      ]
    },
    {
      types = [
        {
          mojom = "media.mojom.AudioProcessingSettings"
          cpp = "::media::AudioProcessingSettings"
        },
        {
          mojom = "media.mojom.AudioProcessingStats"
          cpp = "::media::AudioProcessingStats"
        },
      ]
      traits_headers = [ "audio_processing_mojom_traits.h" ]
      traits_public_deps = [ ":shared_mojom_traits" ]
    },
    {
      types = [
        {
          mojom = "media.mojom.AutoPipInfo"
          cpp = "::media::PictureInPictureEventsInfo::AutoPipInfo"
        },
      ]
      traits_headers = [ "picture_in_picture_events_info_mojom_traits.h" ]
      traits_public_deps = [ ":shared_mojom_traits" ]
    },
    {
      types = [
        {
          mojom = "media.mojom.FullscreenVideoStatus"
          cpp = "::blink::WebFullscreenVideoStatus"
        },
      ]
      traits_headers = [ "//media/base/ipc/media_param_traits_macros.h" ]
    },
    {
      types = [
        {
          mojom = "media.mojom.MediaContentType"
          cpp = "::media::MediaContentType"
        },
      ]
      traits_headers = [ "//media/base/ipc/media_param_traits_macros.h" ]
      traits_public_deps = [
        "//base",
        "//media",
        "//media/base/ipc",
      ]
    },
    {
      types = [
        {
          mojom = "media.mojom.VideoFrameMetadata"
          cpp = "::media::VideoFrameMetadata"
        },
      ]
      traits_headers = [ "video_frame_metadata_mojom_traits.h" ]
      traits_public_deps = [ ":shared_mojom_traits" ]
    },
  ]

  # The dependencies for |media.mojom.VideoFrame| traits are different on
  # different platforms. This sets a variable for the dependencies since
  # |cpp_typemaps| is statically declared.
  video_frame_mojom_traits_public_deps = [ "//ui/gfx/geometry/mojom" ]
  if (is_linux || is_chromeos) {
    video_frame_mojom_traits_public_deps += [ "//media/gpu:buffer_validation" ]
  }

  cpp_typemaps = [
    {
      types = [
        {
          mojom = "media.mojom.AudioDecoderConfig"
          cpp = "::media::AudioDecoderConfig"
        },
        {
          mojom = "media.mojom.AudioDecoderType"
          cpp = "::media::AudioDecoderType"
        },
      ]
      traits_headers = [ "audio_decoder_config_mojom_traits.h" ]
      traits_sources = [ "audio_decoder_config_mojom_traits.cc" ]
      traits_public_deps = [
        "//base",
        "//media",
        "//media/base/ipc",
      ]
    },
    {
      types = [
        {
          mojom = "media.mojom.AudioEncoderConfig"
          cpp = "::media::AudioEncoder::Options"
        },
      ]
      traits_headers = [ "audio_encoder_config_mojom_traits.h" ]
      traits_sources = [ "audio_encoder_config_mojom_traits.cc" ]
      traits_public_deps = [
        "//base",
        "//media",
        "//media/base/ipc",
      ]
    },
    {
      types = [
        {
          mojom = "media.mojom.EncodedAudioBuffer"
          cpp = "::media::EncodedAudioBuffer"
          move_only = true
        },
      ]
      traits_headers = [ "encoded_audio_buffer_traits.h" ]
      traits_sources = [ "encoded_audio_buffer_traits.cc" ]
      traits_public_deps = [
        "//base",
        "//media",
      ]
    },
    {
      types = [
        {
          mojom = "media.mojom.CdmKeyInformation"
          cpp = "::std::unique_ptr<::media::CdmKeyInformation>"
          move_only = true
        },
        {
          mojom = "media.mojom.CdmKeyStatus"
          cpp = "::media::CdmKeyInformation::KeyStatus"
        },
      ]
      traits_headers = [ "cdm_key_information_mojom_traits.h" ]
      traits_sources = [ "cdm_key_information_mojom_traits.cc" ]
      traits_public_deps = [ "//media" ]
    },
    {
      types = [
        {
          mojom = "media.mojom.VideoRotation"
          cpp = "::media::VideoRotation"
        },
        {
          mojom = "media.mojom.VideoTransformation"
          cpp = "::media::VideoTransformation"
        },
      ]
      traits_headers = [ "video_transformation_mojom_traits.h" ]
      traits_sources = [ "video_transformation_mojom_traits.cc" ]
    },
    {
      types = [
        {
          mojom = "media.mojom.CdmConfig"
          cpp = "::media::CdmConfig"
        },
        {
          mojom = "media.mojom.CdmPromiseResult.Exception"
          cpp = "::media::CdmPromise::Exception"
        },
        {
          mojom = "media.mojom.CdmSessionType"
          cpp = "::media::CdmSessionType"
        },
        {
          mojom = "media.mojom.CdmMessageType"
          cpp = "::media::CdmMessageType"
        },
        {
          mojom = "media.mojom.Decryptor.Status"
          cpp = "::media::Decryptor::Status"
        },
        {
          mojom = "media.mojom.Decryptor.StreamType"
          cpp = "::media::Decryptor::StreamType"
        },
        {
          mojom = "media.mojom.DemuxerStream.Status"
          cpp = "::media::DemuxerStream::Status"
        },
        {
          mojom = "media.mojom.DemuxerStream.Type"
          cpp = "::media::DemuxerStream::Type"
        },
        {
          mojom = "media.mojom.EmeInitDataType"
          cpp = "::media::EmeInitDataType"
        },
        {
          mojom = "media.mojom.HdcpVersion"
          cpp = "::media::HdcpVersion"
        },
        {
          mojom = "media.mojom.SessionData.KeyType"
          cpp = "::media::MediaDrmKeyType"
        },
      ]
      traits_headers = [ "//media/base/ipc/media_param_traits_macros.h" ]
      traits_public_deps = [
        "//media",
        "//media/base/ipc",
      ]
    },
    {
      types = [
        {
          mojom = "media.mojom.PipelineStatistics"
          cpp = "::media::PipelineStatistics"
        },
        {
          mojom = "media.mojom.AudioPipelineInfo"
          cpp = "::media::AudioPipelineInfo"
        },
        {
          mojom = "media.mojom.VideoPipelineInfo"
          cpp = "::media::VideoPipelineInfo"
        },
        {
          mojom = "media.mojom.AudioDecoderType"
          cpp = "::media::AudioDecoderType"
        },
        {
          mojom = "media.mojom.VideoDecoderType"
          cpp = "::media::VideoDecoderType"
        },
      ]
      traits_headers = [ "pipeline_status_mojom_traits.h" ]
    },
    {
      types = [
        {
          mojom = "media.mojom.StatusData"
          cpp = "::media::internal::StatusData"
        },
        {
          mojom = "media.mojom.EncoderStatus"
          cpp = "::media::EncoderStatus"
        },
        {
          mojom = "media.mojom.DecoderStatus"
          cpp = "::media::DecoderStatus"
        },
        {
          mojom = "media.mojom.PipelineStatus"
          cpp = "::media::PipelineStatus"
        },
      ]
      traits_headers = [ "status_mojom_traits.h" ]
      traits_sources = [ "status_mojom_traits.cc" ]
    },
    {
      types = [
        {
          mojom = "media.mojom.VideoAspectRatio"
          cpp = "::media::VideoAspectRatio"
        },
      ]
      traits_headers = [ "video_aspect_ratio_mojom_traits.h" ]
    },
    {
      types = [
        {
          mojom = "media.mojom.VideoColorSpace.PrimaryID"
          cpp = "::media::VideoColorSpace::PrimaryID"
        },
        {
          mojom = "media.mojom.VideoColorSpace.TransferID"
          cpp = "::media::VideoColorSpace::TransferID"
        },
        {
          mojom = "media.mojom.VideoColorSpace.MatrixID"
          cpp = "::media::VideoColorSpace::MatrixID"
        },
        {
          mojom = "media.mojom.VideoColorSpace.RangeID"
          cpp = "::gfx::ColorSpace::RangeID"
        },
        {
          mojom = "media.mojom.VideoColorSpace"
          cpp = "::media::VideoColorSpace"
        },
      ]
      traits_headers = [ "video_color_space_mojom_traits.h" ]
    },
    {
      types = [
        {
          mojom = "media.mojom.OverlayInfo"
          cpp = "::media::OverlayInfo"
        },
        {
          mojom = "media.mojom.SupportedVideoDecoderConfig"
          cpp = "::media::SupportedVideoDecoderConfig"
        },
        {
          mojom = "media.mojom.VideoDecoderType"
          cpp = "::media::VideoDecoderType"
        },
      ]
      traits_headers = [
        "supported_video_decoder_config_mojom_traits.h",
        "//media/base/ipc/media_param_traits_macros.h",
      ]
      traits_sources = [ "supported_video_decoder_config_mojom_traits.cc" ]
      traits_public_deps = [
        "//base",
        "//media",
        "//media/base/ipc",
        "//media/gpu/ipc/common",
        "//ui/gfx/geometry/mojom:mojom_traits",
      ]
    },
    {
      types = [
        {
          mojom = "media.mojom.VideoDecoderConfig"
          cpp = "::media::VideoDecoderConfig"
        },
      ]
      traits_headers = [ "//media/base/video_decoder_config.h" ]
      traits_private_headers = [ "video_decoder_config_mojom_traits.h" ]
      traits_sources = [ "video_decoder_config_mojom_traits.cc" ]
      traits_public_deps = [
        "//base",
        "//media",
        "//media/base/ipc",
        "//ui/gfx/geometry/mojom:mojom_traits",
      ]
    },
    {
      types = [
        {
          mojom = "media.mojom.SupportedAudioDecoderConfig"
          cpp = "::media::SupportedAudioDecoderConfig"
        },
      ]
      traits_headers = [ "supported_audio_decoder_config_mojom_traits.h" ]
      traits_sources = [ "supported_audio_decoder_config_mojom_traits.cc" ]
      traits_public_deps = [
        "//base",
        "//media",
      ]
    },
    {
      types = [
        {
          mojom = "media.mojom.BitstreamBufferMetadata"
          cpp = "::media::BitstreamBufferMetadata"
        },
        {
          mojom = "media.mojom.VideoBitrateAllocation"
          cpp = "::media::VideoBitrateAllocation"
        },
        {
          mojom = "media.mojom.VideoEncodeAccelerator.Error"
          cpp = "::media::VideoEncodeAccelerator::Error"
        },
        {
          mojom = "media.mojom.VideoEncodeOptions"
          cpp = "::media::VideoEncoder::EncodeOptions"
        },
        {
          mojom = "media.mojom.VideoEncodeAcceleratorConfig"
          cpp = "::media::VideoEncodeAccelerator::Config"
        },
        {
          mojom = "media.mojom.SVCInterLayerPredMode"
          cpp = "::media::SVCInterLayerPredMode"
        },
        {
          mojom = "media.mojom.SpatialLayer"
          cpp = "::media::VideoEncodeAccelerator::Config::SpatialLayer"
        },
        {
          mojom = "media.mojom.SVCScalabilityMode"
          cpp = "::media::SVCScalabilityMode"
        },
        {
          mojom = "media.mojom.VariableBitrate"
          cpp = "::media::Bitrate"
        },
        {
          mojom = "media.mojom.ConstantBitrate"
          cpp = "::media::Bitrate"
        },
        {
          mojom = "media.mojom.Bitrate"
          cpp = "::media::Bitrate"
        },
        {
          mojom = "media.mojom.VideoEncodeAcceleratorSupportedProfile"
          cpp = "::media::VideoEncodeAccelerator::SupportedProfile"
        },
        {
          mojom = "media.mojom.Vp8Metadata"
          cpp = "::media::Vp8Metadata"
        },
        {
          mojom = "media.mojom.Vp9Metadata"
          cpp = "::media::Vp9Metadata"
        },
      ]
      traits_headers = [ "video_encode_accelerator_mojom_traits.h" ]
      traits_sources = [ "video_encode_accelerator_mojom_traits.cc" ]
      traits_public_deps = [
        "//base",
        "//media",
        "//media/base/ipc",
        "//ui/gfx/geometry/mojom:mojom_traits",
      ]
    },
    {
      types = [
        {
          mojom = "media.mojom.ResolutionBitrateLimit"
          cpp = "::media::ResolutionBitrateLimit"
        },
        {
          mojom = "media.mojom.VideoEncoderInfo"
          cpp = "::media::VideoEncoderInfo"
        },
      ]
      traits_headers = [ "video_encoder_info_mojom_traits.h" ]
      traits_sources = [ "video_encoder_info_mojom_traits.cc" ]
      traits_public_deps = [
        "//base",
        "//media",
        "//media/base/ipc",
        "//ui/gfx/geometry/mojom:mojom_traits",
      ]
    },
    {
      types = [
        {
          mojom = "media.mojom.AudioCodec"
          cpp = "::media::AudioCodec"
        },
        {
          mojom = "media.mojom.AudioCodecProfile"
          cpp = "::media::AudioCodecProfile"
        },
        {
          mojom = "media.mojom.BufferingState"
          cpp = "::media::BufferingState"
        },
        {
          mojom = "media.mojom.BufferingStateChangeReason"
          cpp = "::media::BufferingStateChangeReason"
        },
        {
          mojom = "media.mojom.ChannelLayout"
          cpp = "::media::ChannelLayout"
        },
        {
          mojom = "media.mojom.DecodeStatus"
          cpp = "::media::DecodeStatus"
        },
        {
          mojom = "media.mojom.EncryptionScheme"
          cpp = "::media::EncryptionScheme"
        },
        {
          mojom = "media.mojom.MediaContainerName"
          cpp = "::media::container_names::MediaContainerName"
        },
        {
          mojom = "media.mojom.MediaLogRecord"
          cpp = "::media::MediaLogRecord"
        },
        {
          mojom = "media.mojom.OutputDeviceStatus"
          cpp = "::media::OutputDeviceStatus"
        },
        {
          mojom = "media.mojom.PipelineStatus"
          cpp = "::media::PipelineStatus"
        },
        {
          mojom = "media.mojom.SampleFormat"
          cpp = "::media::SampleFormat"
        },
        {
          mojom = "media.mojom.SubsampleEntry"
          cpp = "::media::SubsampleEntry"
        },
        {
          mojom = "media.mojom.VideoCodec"
          cpp = "::media::VideoCodec"
        },
        {
          mojom = "media.mojom.VideoCodecProfile"
          cpp = "::media::VideoCodecProfile"
        },
        {
          mojom = "media.mojom.VideoPixelFormat"
          cpp = "::media::VideoPixelFormat"
        },
        {
          mojom = "media.mojom.WaitingReason"
          cpp = "::media::WaitingReason"
        },
        {
          mojom = "media.mojom.WatchTimeKey"
          cpp = "::media::WatchTimeKey"
        },
        {
          mojom = "media.mojom.MediaStatusState"
          cpp = "::media::MediaStatus::State"
        },
        {
          mojom = "media.mojom.StatusCode"
          cpp = "::media::StatusCode"
        },
      ]
      traits_headers = [ "//media/base/ipc/media_param_traits_macros.h" ]
    },
    {
      types = [
        {
          mojom = "media.mojom.VideoFrame"
          cpp = "::scoped_refptr<::media::VideoFrame>"
          nullable_is_same_type = true
        },
      ]
      traits_headers = [ "video_frame_mojom_traits.h" ]
      traits_sources = [ "video_frame_mojom_traits.cc" ]
      traits_public_deps = video_frame_mojom_traits_public_deps
    },
    {
      types = [
        {
          mojom = "media.mojom.CdmCapability"
          cpp = "::media::CdmCapability"
        },
        {
          mojom = "media.mojom.CdmCapabilityQueryStatus"
          cpp = "::media::CdmCapabilityQueryStatus"
        },
      ]
      traits_headers = [ "cdm_capability_mojom_traits.h" ]
      traits_sources = [ "cdm_capability_mojom_traits.cc" ]
      traits_public_deps = [ "//media" ]
    },
    {
      types = [
        {
          mojom = "media.mojom.KeySystemCapability"
          cpp = "::media::KeySystemCapability"
        },
      ]
      traits_headers = [ "key_system_capability_mojom_traits.h" ]
      traits_sources = [ "key_system_capability_mojom_traits.cc" ]
      traits_public_deps = [ "//media" ]
    },
    {
      types = [
        {
          mojom = "media.mojom.CdmSessionClosedReason"
          cpp = "::media::CdmSessionClosedReason"
        },
      ]
      traits_headers = [ "media_types_enum_mojom_traits.h" ]
    },
    {
      types = [
        {
          mojom = "media.mojom.RendererType"
          cpp = "::media::RendererType"
        },
        {
          mojom = "media.mojom.DemuxerType"
          cpp = "::media::DemuxerType"
        },
      ]
      traits_headers = [ "media_types_enum_mojom_traits.h" ]
    },
    {
      types = [
        {
          mojom = "media.mojom.CreateCdmStatus"
          cpp = "::media::CreateCdmStatus"
        },
      ]
      traits_headers = [ "media_types_enum_mojom_traits.h" ]
    },
  ]

  if (is_chromeos) {
    shared_typemaps += [
      {
        types = [
          {
            mojom = "media.mojom.DecryptStatus"
            cpp = "::media::Decryptor::Status"
          },
          {
            mojom = "media.mojom.CdmContextEvent"
            cpp = "::media::CdmContext::Event"
          },
        ]
        traits_headers = [ "cdm_context_for_oopvd_types_mojom_traits.h" ]
      },
    ]
  }

  if (is_win) {
    cpp_typemaps += [
      {
        types = [
          {
            mojom = "media.mojom.CdmEvent"
            cpp = "::media::CdmEvent"
          },
        ]
        traits_headers = [ "media_types_enum_mojom_traits.h" ]
      },
      {
        types = [
          {
            mojom = "media.mojom.MediaFoundationCdmData"
            cpp = "::std::unique_ptr<::media::MediaFoundationCdmData>"
            move_only = true
          },
        ]
        traits_headers = [ "media_foundation_cdm_data_mojom_traits.h" ]
        traits_sources = [ "media_foundation_cdm_data_mojom_traits.cc" ]
        traits_public_deps = [ "//media" ]
      },
      {
        types = [
          {
            mojom = "media.mojom.MediaFoundationRenderingMode"
            cpp = "::media::MediaFoundationRenderingMode"
          },
        ]
        traits_headers = [ "media_foundation_rendering_mode_mojom_traits.h" ]
        traits_public_deps = [ "//media" ]
      },
    ]
  }

  if (is_fuchsia) {
    sources += [ "fuchsia_media.mojom" ]

    shared_typemaps += [
      {
        types = [
          {
            mojom = "media.mojom.CdmRequest"
            cpp = "::fidl::InterfaceRequest<::fuchsia::media::drm::ContentDecryptionModule>"
            move_only = true
          },
          {
            mojom = "media.mojom.StreamProcessorRequest"
            cpp = "::fidl::InterfaceRequest<::fuchsia::media::StreamProcessor>"
            move_only = true
          },
        ]
        traits_headers = [ "fuchsia_media_mojom_traits.h" ]
        traits_public_deps = [
          "//mojo/public/cpp/base/fuchsia:traits",
          "//third_party/fuchsia-sdk/sdk/fidl/fuchsia.media:fuchsia.media_hlcpp",
          "//third_party/fuchsia-sdk/sdk/fidl/fuchsia.media.drm:fuchsia.media.drm_hlcpp",
        ]
      },
    ]
  }

  if (is_cobalt && use_starboard_media) {
    cpp_typemaps += [
      {
        types = [
          {
            mojom = "media.mojom.StarboardRendererConfig"
            cpp = "::media::StarboardRendererConfig"
          },
        ]
        traits_headers = [ "//media/base/ipc/media_param_traits_macros.h" ]
      },
      {
        types = [
          {
            mojom = "media.mojom.StarboardRenderingMode"
            cpp = "::media::StarboardRenderingMode"
          },
        ]
        traits_headers = [ "starboard/starboard_rendering_mode_mojom_traits.h" ]
        traits_public_deps = [ "//media" ]
      },
    ]
  }

  cpp_typemaps += shared_typemaps
  blink_cpp_typemaps = shared_typemaps

  export_class_attribute_blink = "BLINK_PLATFORM_EXPORT"
  export_define_blink = "BLINK_PLATFORM_IMPLEMENTATION=1"
  export_header_blink = "third_party/blink/public/platform/web_common.h"
}

mojom("audio_data") {
  generate_java = true
  sources = [ "audio_data.mojom" ]
}

mojom("encryption_pattern") {
  generate_java = true
  sources = [ "encryption_pattern.mojom" ]
  cpp_typemaps = [
    {
      types = [
        {
          mojom = "media.mojom.EncryptionPattern"
          cpp = "::media::EncryptionPattern"
        },
      ]
      traits_headers = [ "encryption_pattern_mojom_traits.h" ]
      traits_sources = [ "encryption_pattern_mojom_traits.cc" ]
      traits_public_deps = [
        "//media",
        "//media/base/ipc",
      ]
    },
  ]
}

mojom("speech_recognition_audio_forwarder") {
  generate_java = true
  sources = [ "speech_recognition_audio_forwarder.mojom" ]
  public_deps = [ ":audio_data" ]
}

# Speech recognition API used between renderer/browser/service and between
# LaCrOS/Ash.
mojom("speech_recognition") {
  generate_java = true
  sources = [ "speech_recognition.mojom" ]
  cpp_typemaps = [
    {
      types = [
        {
          mojom = "media.mojom.HypothesisParts"
          cpp = "::media::HypothesisParts"
        },
        {
          mojom = "media.mojom.TimingInformation"
          cpp = "::media::TimingInformation"
        },
        {
          mojom = "media.mojom.SpeechRecognitionResult"
          cpp = "::media::SpeechRecognitionResult"
        },
      ]
      traits_headers = [
        "speech_recognition_result_mojom_traits.h",
        "speech_recognition_result.h",
      ]
      traits_sources = [
        "speech_recognition_result.cc",
        "speech_recognition_result_mojom_traits.cc",
      ]
      traits_public_deps = [ "//base" ]
    },
  ]
  public_deps = [
    ":audio_data",
    ":speech_recognition_audio_forwarder",
    ":speech_recognition_recognition_context",
    ":web_speech_recognition",
    "//mojo/public/mojom/base",
    "//sandbox/policy/mojom",
    "//ui/gfx/geometry/mojom",
  ]
}

mojom("speech_recognition_recognition_context") {
  generate_java = true
  sources = [ "speech_recognition_recognition_context.mojom" ]
  cpp_typemaps = [
    {
      types = [
        {
          mojom = "media.mojom.SpeechRecognitionPhrase"
          cpp = "::media::SpeechRecognitionPhrase"
        },
        {
          mojom = "media.mojom.SpeechRecognitionRecognitionContext"
          cpp = "::media::SpeechRecognitionRecognitionContext"
        },
      ]
      traits_headers = [
        "speech_recognition_recognition_context.h",
        "speech_recognition_recognition_context_mojom_traits.h",
      ]
      traits_sources = [
        "speech_recognition_recognition_context.cc",
        "speech_recognition_recognition_context_mojom_traits.cc",
      ]
      traits_public_deps = [ "//base" ]
    },
  ]
  export_class_attribute_blink = "BLINK_PLATFORM_EXPORT"
  export_define_blink = "BLINK_PLATFORM_IMPLEMENTATION=1"
  export_header_blink = "third_party/blink/public/platform/web_common.h"
}

source_set("shared_mojom_traits") {
  sources = [
    "audio_processing_mojom_traits.cc",
    "audio_processing_mojom_traits.h",
    "picture_in_picture_events_info_mojom_traits.cc",
    "picture_in_picture_events_info_mojom_traits.h",
    "video_frame_metadata_mojom_traits.cc",
    "video_frame_metadata_mojom_traits.h",
  ]

  public_deps = [
    ":mojom_shared",
    "//gpu/ipc/common",
    "//media",
    "//media/base/ipc:ipc",
    "//mojo/public/mojom/base",
    "//ui/gfx/geometry/mojom:mojom_traits",
  ]
}

mojom("remoting_common") {
  sources = [ "remoting_common.mojom" ]
}

mojom("remoting") {
  sources = [ "remoting.mojom" ]

  public_deps = [
    ":mojom",
    ":remoting_common",
  ]
}

mojom("test_interfaces") {
  testonly = true
  sources = [ "traits_test_service.test-mojom" ]
  public_deps = [ ":mojom" ]
}

source_set("test_support") {
  testonly = true
  sources = []
  deps = []

  if (is_linux || is_chromeos) {
    sources += [
      "buffer_handle_test_util.cc",
      "buffer_handle_test_util.h",
    ]
    deps += [ "//base/test:test_support" ]
  }
}

source_set("unit_tests") {
  testonly = true

  sources = [
    "audio_decoder_config_mojom_traits_unittest.cc",
    "audio_processing_mojom_traits_unittest.cc",
    "cdm_key_information_mojom_traits_unittest.cc",
    "picture_in_picture_events_info_mojom_traits_unittest.cc",
    "speech_recognition_recognition_context_mojom_traits_unittest.cc",
    "supported_video_decoder_config_mojom_traits_unittest.cc",
    "video_decoder_config_mojom_traits_unittest.cc",
    "video_encode_accelerator_mojom_traits_unittest.cc",
    "video_frame_metadata_mojom_traits_unittest.cc",
    "video_frame_mojom_traits_unittest.cc",
  ]

  if (!is_android) {
    sources += [ "speech_recognition_result_mojom_traits_unittest.cc" ]
  }

  deps = [
    ":speech_recognition",
    ":speech_recognition_recognition_context",
    "//base",
    "//base/test:test_support",
    "//gpu:test_support",
    "//media:test_support",
    "//media/mojo:test_support",
    "//mojo/public/cpp/test_support:test_utils",
    "//testing/gmock",
    "//testing/gtest",
    "//ui/gfx:test_support",
  ]
}

mojom("web_speech_recognition") {
  generate_java = true

  sources = [
    "speech_recognition_error.mojom",
    "speech_recognition_error_code.mojom",
    "speech_recognition_grammar.mojom",
    "speech_recognition_result.mojom",
    "speech_recognizer.mojom",
  ]

  deps = [
    ":speech_recognition_audio_forwarder",
    ":speech_recognition_recognition_context",
    "//mojo/public/mojom/base",
    "//url/mojom:url_mojom_gurl",
  ]

  export_class_attribute_blink = "BLINK_PLATFORM_EXPORT"
  export_define_blink = "BLINK_PLATFORM_IMPLEMENTATION=1"
  export_header_blink = "third_party/blink/public/platform/web_common.h"
}<|MERGE_RESOLUTION|>--- conflicted
+++ resolved
@@ -82,8 +82,6 @@
     ]
   }
 
-<<<<<<< HEAD
-=======
   if (allow_oop_video_decoder) {
     sources += [
       "cdm_context_for_oopvd.mojom",
@@ -91,7 +89,6 @@
     ]
   }
 
->>>>>>> 626889fb
   if (is_cobalt && use_starboard_media) {
     sources += [ "starboard/starboard_media_types.mojom" ]
   }
