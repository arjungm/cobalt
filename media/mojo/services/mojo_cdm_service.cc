--- conflicted
+++ resolved
@@ -249,11 +249,7 @@
   SbDrmSystem drm_system = starboard_cdm->GetSbDrmSystem();
   if (!drm_system) {
     DLOG(ERROR) << "Failed to get SbDrmSystem from StarboardCDM.";
-<<<<<<< HEAD
-    std::move(callback).Run(absl::nullopt);
-=======
     std::move(callback).Run(std::nullopt);
->>>>>>> 626889fb
     return;
   }
 
@@ -265,11 +261,7 @@
 
   if (!metrics_data || metrics_size <= 0 || metrics_size >= kMaxMetricsSize) {
     DLOG(ERROR) << "Failed to get metrics from SbDrmSystem.";
-<<<<<<< HEAD
-    std::move(callback).Run(absl::nullopt);
-=======
     std::move(callback).Run(std::nullopt);
->>>>>>> 626889fb
     return;
   }
 
