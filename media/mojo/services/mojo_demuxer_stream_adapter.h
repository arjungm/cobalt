// Copyright 2014 The Chromium Authors
// Use of this source code is governed by a BSD-style license that can be
// found in the LICENSE file.

#ifndef MEDIA_MOJO_SERVICES_MOJO_DEMUXER_STREAM_ADAPTER_H_
#define MEDIA_MOJO_SERVICES_MOJO_DEMUXER_STREAM_ADAPTER_H_

#include <memory>
#include <optional>

#include "base/memory/weak_ptr.h"
#include "media/base/audio_decoder_config.h"
#include "media/base/demuxer_stream.h"
#include "media/base/video_decoder_config.h"
#include "media/mojo/mojom/demuxer_stream.mojom.h"
#include "media/mojo/services/media_mojo_export.h"
#include "mojo/public/cpp/bindings/pending_remote.h"
#include "mojo/public/cpp/bindings/remote.h"

namespace media {

class MojoDecoderBufferReader;

// This class acts as a MojoRendererService-side stub for a real DemuxerStream
// that is part of a Pipeline in a remote application. Roughly speaking, it
// takes a mojo::Remote<mojom::DemuxerStream> and exposes it as a DemuxerStream
// for use by media components.
class MEDIA_MOJO_EXPORT MojoDemuxerStreamAdapter : public DemuxerStream {
 public:
  // |demuxer_stream| is connected to the mojom::DemuxerStream that |this|
  // will
  //     become the client of.
  // |stream_ready_cb| will be invoked when |demuxer_stream| has fully
  //     initialized and |this| is ready for use.
  // NOTE: Illegal to call any methods until |stream_ready_cb| is invoked.
  MojoDemuxerStreamAdapter(
      mojo::PendingRemote<mojom::DemuxerStream> demuxer_stream,
      base::OnceClosure stream_ready_cb);

  MojoDemuxerStreamAdapter(const MojoDemuxerStreamAdapter&) = delete;
  MojoDemuxerStreamAdapter& operator=(const MojoDemuxerStreamAdapter&) = delete;

  ~MojoDemuxerStreamAdapter() override;

  // DemuxerStream implementation.
  void Read(uint32_t count, ReadCB read_cb) override;
  AudioDecoderConfig audio_decoder_config() override;
  VideoDecoderConfig video_decoder_config() override;
  Type type() const override;
  void EnableBitstreamConverter() override;
  bool SupportsConfigChanges() override;
#if BUILDFLAG(USE_STARBOARD_MEDIA)
  std::string mime_type() const override;
#endif  // BUILDFLAG(USE_STARBOARD_MEDIA)

 private:
  void OnStreamReady(Type type,
                     mojo::ScopedDataPipeConsumerHandle consumer_handle,
<<<<<<< HEAD
                     const absl::optional<AudioDecoderConfig>& audio_config,
#if BUILDFLAG(USE_STARBOARD_MEDIA)
                     const absl::optional<VideoDecoderConfig>& video_config,
                     const std::string& mime_type);
#else   // BUILDFLAG(USE_STARBOARD_MEDIA)
                     const absl::optional<VideoDecoderConfig>& video_config);
=======
                     const std::optional<AudioDecoderConfig>& audio_config,
#if BUILDFLAG(USE_STARBOARD_MEDIA)
                     const std::optional<VideoDecoderConfig>& video_config,
                     const std::string& mime_type);
#else   // BUILDFLAG(USE_STARBOARD_MEDIA)
                     const std::optional<VideoDecoderConfig>& video_config);
>>>>>>> 626889fb
#endif  // BUILDFLAG(USE_STARBOARD_MEDIA)

  // The callback from |demuxer_stream_| that a read operation has completed.
  // |read_cb| is a callback from the client who invoked Read() on |this|.
  void OnBufferReady(Status status,
                     std::vector<mojom::DecoderBufferPtr> batch_buffers,
                     const std::optional<AudioDecoderConfig>& audio_config,
                     const std::optional<VideoDecoderConfig>& video_config);

  void OnBufferRead(scoped_refptr<DecoderBuffer> buffer);

  void UpdateConfig(const std::optional<AudioDecoderConfig>& audio_config,
                    const std::optional<VideoDecoderConfig>& video_config);

  // See constructor for descriptions.
  mojo::Remote<mojom::DemuxerStream> demuxer_stream_;
  base::OnceClosure stream_ready_cb_;

  // The last ReadCB received through a call to Read().
  // Used to store the results of OnBufferReady() in the event it is called
  // with Status::kConfigChanged and we don't have an up to date
  // AudioDecoderConfig yet. In that case we can't forward the results
  // on to the caller of Read() until OnAudioDecoderConfigChanged is observed.
  ReadCB read_cb_;

  // The current config.
  AudioDecoderConfig audio_config_;
  VideoDecoderConfig video_config_;

  Type type_ = Type::UNKNOWN;
  Status status_ = Status::kOk;
#if BUILDFLAG(USE_STARBOARD_MEDIA)
  std::string mime_type_;
#endif  // BUILDFLAG(USE_STARBOARD_MEDIA)

  size_t actual_read_count_ = 0;

  DemuxerStream::DecoderBufferVector buffer_queue_;

  std::vector<mojom::DecoderBufferPtr> batch_buffers_;

  std::unique_ptr<MojoDecoderBufferReader> mojo_decoder_buffer_reader_;

  base::WeakPtrFactory<MojoDemuxerStreamAdapter> weak_factory_{this};
};

}  // namespace media

#endif  // MEDIA_MOJO_SERVICES_MOJO_DEMUXER_STREAM_ADAPTER_H_<|MERGE_RESOLUTION|>--- conflicted
+++ resolved
@@ -56,21 +56,12 @@
  private:
   void OnStreamReady(Type type,
                      mojo::ScopedDataPipeConsumerHandle consumer_handle,
-<<<<<<< HEAD
-                     const absl::optional<AudioDecoderConfig>& audio_config,
-#if BUILDFLAG(USE_STARBOARD_MEDIA)
-                     const absl::optional<VideoDecoderConfig>& video_config,
-                     const std::string& mime_type);
-#else   // BUILDFLAG(USE_STARBOARD_MEDIA)
-                     const absl::optional<VideoDecoderConfig>& video_config);
-=======
                      const std::optional<AudioDecoderConfig>& audio_config,
 #if BUILDFLAG(USE_STARBOARD_MEDIA)
                      const std::optional<VideoDecoderConfig>& video_config,
                      const std::string& mime_type);
 #else   // BUILDFLAG(USE_STARBOARD_MEDIA)
                      const std::optional<VideoDecoderConfig>& video_config);
->>>>>>> 626889fb
 #endif  // BUILDFLAG(USE_STARBOARD_MEDIA)
 
   // The callback from |demuxer_stream_| that a read operation has completed.
