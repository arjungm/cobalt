--- conflicted
+++ resolved
@@ -6,7 +6,10 @@
 #define MEDIA_BASE_AUDIO_CODECS_H_
 
 #include <string>
+#include <string_view>
+
 #include "media/base/media_export.h"
+#include "media/media_buildflags.h"
 
 namespace media {
 
@@ -36,18 +39,15 @@
   kDTS = 18,
   kDTSXP2 = 19,
   kDTSE = 20,
-<<<<<<< HEAD
-=======
   kAC4 = 21,
   kIAMF = 22,
->>>>>>> 626889fb
   // DO NOT ADD RANDOM AUDIO CODECS!
   //
   // The only acceptable time to add a new codec is if there is production code
   // that uses said codec in the same CL.
 
   // Must always be equal to the largest entry ever logged.
-  kMaxValue = kDTSE,
+  kMaxValue = kIAMF,
 };
 
 enum class AudioCodecProfile {
@@ -57,7 +57,9 @@
   // kMaxValue to equal the new codec.
   kUnknown = 0,
   kXHE_AAC = 1,
-  kMaxValue = kXHE_AAC,
+  kIAMF_SIMPLE = 2,
+  kIAMF_BASE = 3,
+  kMaxValue = kIAMF_BASE,
 };
 
 std::string MEDIA_EXPORT GetCodecName(AudioCodec codec);
@@ -66,8 +68,6 @@
 MEDIA_EXPORT std::ostream& operator<<(std::ostream& os,
                                       const AudioCodec& codec);
 MEDIA_EXPORT AudioCodec StringToAudioCodec(const std::string& codec_id);
-<<<<<<< HEAD
-=======
 #if BUILDFLAG(ENABLE_PLATFORM_AC4_AUDIO)
 MEDIA_EXPORT bool ParseDolbyAc4CodecId(const std::string& codec_id,
                                        uint8_t* bitstream_version,
@@ -79,7 +79,6 @@
                                    uint8_t* primary_profilec,
                                    uint8_t* additional_profilec);
 #endif  // BUILDFLAG(ENABLE_PLATFORM_IAMF_AUDIO)
->>>>>>> 626889fb
 
 }  // namespace media
 
