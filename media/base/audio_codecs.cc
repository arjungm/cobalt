--- conflicted
+++ resolved
@@ -6,12 +6,9 @@
 
 #include <ostream>
 
-<<<<<<< HEAD
-=======
 #include "base/logging.h"
 #include "base/strings/string_number_conversions.h"
 #include "base/strings/string_split.h"
->>>>>>> 626889fb
 #include "base/strings/string_util.h"
 
 namespace media {
@@ -43,6 +40,8 @@
       return "gsm_ms";
     case AudioCodec::kOpus:
       return "opus";
+    case AudioCodec::kIAMF:
+      return "iamf";
     case AudioCodec::kPCM_ALAW:
       return "pcm_alaw";
     case AudioCodec::kEAC3:
@@ -70,6 +69,10 @@
       return "unknown";
     case AudioCodecProfile::kXHE_AAC:
       return "xhe-aac";
+    case AudioCodecProfile::kIAMF_SIMPLE:
+      return "iamf-simple";
+    case AudioCodecProfile::kIAMF_BASE:
+      return "iamf-base";
   }
 }
 
@@ -110,6 +113,10 @@
     return AudioCodec::kVorbis;
   if (base::StartsWith(codec_id, "mp4a.40.", base::CompareCase::SENSITIVE))
     return AudioCodec::kAAC;
+  if (codec_id == "iamf" ||
+      base::StartsWith(codec_id, "iamf.", base::CompareCase::SENSITIVE)) {
+    return AudioCodec::kIAMF;
+  }
   return AudioCodec::kUnknown;
 }
 
@@ -117,8 +124,6 @@
   return os << GetCodecName(codec);
 }
 
-<<<<<<< HEAD
-=======
 #if BUILDFLAG(ENABLE_PLATFORM_AC4_AUDIO)
 bool ParseDolbyAc4CodecId(const std::string& codec_id,
                           uint8_t* bitstream_versionc,
@@ -329,5 +334,4 @@
   return true;
 }
 #endif  // BUILDFLAG(ENABLE_PLATFORM_IAMF_AUDIO)
->>>>>>> 626889fb
 }  // namespace media