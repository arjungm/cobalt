// Copyright 2014 The Chromium Authors
// Use of this source code is governed by a BSD-style license that can be
// found in the LICENSE file.

#ifndef MEDIA_BASE_EME_CONSTANTS_H_
#define MEDIA_BASE_EME_CONSTANTS_H_

#include <stdint.h>

#include <optional>

#include "media/base/media_export.h"
#include "media/media_buildflags.h"

namespace media {

// Defines values that specify registered Initialization Data Types used
// in Encrypted Media Extensions (EME).
// https://www.w3.org/TR/eme-initdata-registry/#registry
enum class EmeInitDataType {
  UNKNOWN,
  WEBM,
  CENC,
  KEYIDS,
  kMaxValue = KEYIDS,
};

// Defines bitmask values that specify codecs used in Encrypted Media Extensions
// (EME). Generally codec profiles are not specified and it is assumed that the
// profile support for encrypted playback is the same as for clear playback.
// For VP9 we have older CDMs only supporting profile 0, while new CDMs could
// support profile 2. Profile 1 and 3 are not supported by EME, see
// https://crbug.com/898298.
enum EmeCodec : uint32_t {
  EME_CODEC_NONE = 0,
  EME_CODEC_OPUS = 1 << 0,
  EME_CODEC_VORBIS = 1 << 1,
  EME_CODEC_VP8 = 1 << 2,
  EME_CODEC_VP9_PROFILE0 = 1 << 3,
  EME_CODEC_AAC = 1 << 4,
  EME_CODEC_AVC1 = 1 << 5,
  EME_CODEC_VP9_PROFILE2 = 1 << 6,  // VP9 profiles 2
  EME_CODEC_HEVC_PROFILE_MAIN = 1 << 7,
  EME_CODEC_DOLBY_VISION_PROFILE0 = 1 << 8,
<<<<<<< HEAD
  EME_CODEC_DOLBY_VISION_PROFILE4 = 1 << 9,
  EME_CODEC_DOLBY_VISION_PROFILE5 = 1 << 10,
  EME_CODEC_DOLBY_VISION_PROFILE7 = 1 << 11,
  EME_CODEC_DOLBY_VISION_PROFILE8 = 1 << 12,
  EME_CODEC_DOLBY_VISION_PROFILE9 = 1 << 13,
  EME_CODEC_AC3 = 1 << 14,
  EME_CODEC_EAC3 = 1 << 15,
  EME_CODEC_MPEG_H_AUDIO = 1 << 16,
  EME_CODEC_FLAC = 1 << 17,
  EME_CODEC_AV1 = 1 << 18,
  EME_CODEC_HEVC_PROFILE_MAIN10 = 1 << 19,
  EME_CODEC_DTS = 1 << 20,
  EME_CODEC_DTSXP2 = 1 << 21,
  EME_CODEC_DTSE = 1 << 22,
=======
  EME_CODEC_DOLBY_VISION_PROFILE5 = 1 << 9,
  EME_CODEC_DOLBY_VISION_PROFILE7 = 1 << 10,
  EME_CODEC_DOLBY_VISION_PROFILE8 = 1 << 11,
  EME_CODEC_DOLBY_VISION_PROFILE9 = 1 << 12,
  EME_CODEC_AC3 = 1 << 13,
  EME_CODEC_EAC3 = 1 << 14,
  EME_CODEC_MPEG_H_AUDIO = 1 << 15,
  EME_CODEC_FLAC = 1 << 16,
  EME_CODEC_AV1 = 1 << 17,
  EME_CODEC_HEVC_PROFILE_MAIN10 = 1 << 18,
  EME_CODEC_DTS = 1 << 19,
  EME_CODEC_DTSXP2 = 1 << 20,
  EME_CODEC_DTSE = 1 << 21,
  EME_CODEC_AC4 = 1 << 22,
  EME_CODEC_IAMF = 1 << 23,
>>>>>>> 626889fb
};

// *_ALL values should only be used for masking, do not use them to specify
// codec support because they may be extended to include more codecs.

using SupportedCodecs = uint32_t;

// Dolby Vision profile 0 and 9 are based on AVC while profile 4, 5, 7 and 8 are
// based on HEVC.
constexpr SupportedCodecs EME_CODEC_DOLBY_VISION_AVC =
    EME_CODEC_DOLBY_VISION_PROFILE0 | EME_CODEC_DOLBY_VISION_PROFILE9;
constexpr SupportedCodecs EME_CODEC_DOLBY_VISION_HEVC =
    EME_CODEC_DOLBY_VISION_PROFILE5 | EME_CODEC_DOLBY_VISION_PROFILE7 |
    EME_CODEC_DOLBY_VISION_PROFILE8;

namespace {

constexpr SupportedCodecs GetMp4AudioCodecs() {
  SupportedCodecs codecs = EME_CODEC_OPUS | EME_CODEC_FLAC;
#if BUILDFLAG(USE_PROPRIETARY_CODECS)
  codecs |= EME_CODEC_AAC;
#if BUILDFLAG(ENABLE_PLATFORM_AC3_EAC3_AUDIO)
  codecs |= EME_CODEC_AC3 | EME_CODEC_EAC3;
#endif  // BUILDFLAG(ENABLE_PLATFORM_AC3_EAC3_AUDIO)
#if BUILDFLAG(ENABLE_PLATFORM_AC4_AUDIO)
  codecs |= EME_CODEC_AC4;
#endif  // BUILDFLAG(ENABLE_PLATFORM_AC4_AUDIO)
#if BUILDFLAG(ENABLE_PLATFORM_DTS_AUDIO)
  codecs |= EME_CODEC_DTS | EME_CODEC_DTSXP2 | EME_CODEC_DTSE;
#endif  // BUILDFLAG(ENABLE_PLATFORM_DTS_AUDIO)
#if BUILDFLAG(ENABLE_PLATFORM_MPEG_H_AUDIO)
  codecs |= EME_CODEC_MPEG_H_AUDIO;
#endif  // BUILDFLAG(ENABLE_PLATFORM_MPEG_H_AUDIO)
#endif  // BUILDFLAG(USE_PROPRIETARY_CODECS)
  return codecs;
}

constexpr SupportedCodecs GetMp4VideoCodecs() {
  // VP9 codec can be in MP4. Legacy VP9 codec strings ("vp9" and "vp9.0") can
  // not be in "video/mp4" mime type, but that is enforced by media::MimeUtil.
  SupportedCodecs codecs = EME_CODEC_VP9_PROFILE0 | EME_CODEC_VP9_PROFILE2;
  codecs |= EME_CODEC_AV1;
#if BUILDFLAG(USE_PROPRIETARY_CODECS)
  codecs |= EME_CODEC_AVC1;
#if BUILDFLAG(ENABLE_PLATFORM_HEVC)
  codecs |= EME_CODEC_HEVC_PROFILE_MAIN;
  codecs |= EME_CODEC_HEVC_PROFILE_MAIN10;
#endif  // BUILDFLAG(ENABLE_PLATFORM_HEVC)
#if BUILDFLAG(ENABLE_PLATFORM_DOLBY_VISION)
  codecs |= EME_CODEC_DOLBY_VISION_AVC;
#if BUILDFLAG(ENABLE_PLATFORM_HEVC)
  codecs |= EME_CODEC_DOLBY_VISION_HEVC;
#endif  // BUILDFLAG(ENABLE_PLATFORM_HEVC)
#endif  // BUILDFLAG(ENABLE_PLATFORM_DOLBY_VISION)
#endif  // BUILDFLAG(USE_PROPRIETARY_CODECS)
  return codecs;
}

}  // namespace

constexpr SupportedCodecs EME_CODEC_WEBM_AUDIO_ALL =
    EME_CODEC_OPUS | EME_CODEC_VORBIS;

constexpr SupportedCodecs EME_CODEC_WEBM_VIDEO_ALL =
    EME_CODEC_VP8 | EME_CODEC_VP9_PROFILE0 | EME_CODEC_VP9_PROFILE2 |
    EME_CODEC_AV1;

constexpr SupportedCodecs EME_CODEC_WEBM_ALL =
    EME_CODEC_WEBM_AUDIO_ALL | EME_CODEC_WEBM_VIDEO_ALL;

constexpr SupportedCodecs EME_CODEC_MP4_AUDIO_ALL = GetMp4AudioCodecs();
constexpr SupportedCodecs EME_CODEC_MP4_VIDEO_ALL = GetMp4VideoCodecs();

constexpr SupportedCodecs EME_CODEC_MP4_ALL =
    EME_CODEC_MP4_AUDIO_ALL | EME_CODEC_MP4_VIDEO_ALL;

constexpr SupportedCodecs EME_CODEC_AUDIO_ALL =
    EME_CODEC_WEBM_AUDIO_ALL | EME_CODEC_MP4_AUDIO_ALL;

constexpr SupportedCodecs EME_CODEC_VIDEO_ALL =
    EME_CODEC_WEBM_VIDEO_ALL | EME_CODEC_MP4_VIDEO_ALL;

constexpr SupportedCodecs EME_CODEC_ALL =
    EME_CODEC_WEBM_ALL | EME_CODEC_MP4_ALL;

#if BUILDFLAG(USE_PROPRIETARY_CODECS)
#if BUILDFLAG(ENABLE_MSE_MPEG2TS_STREAM_PARSER)
constexpr SupportedCodecs EME_CODEC_MP2T_VIDEO_ALL = EME_CODEC_AVC1;
static_assert(
    (EME_CODEC_MP2T_VIDEO_ALL & EME_CODEC_VIDEO_ALL) ==
        EME_CODEC_MP2T_VIDEO_ALL,
    "EME_CODEC_MP2T_VIDEO_ALL should be a subset of EME_CODEC_MP4_ALL");
#endif  // BUILDFLAG(ENABLE_MSE_MPEG2TS_STREAM_PARSER)
#endif  // BUILDFLAG(USE_PROPRIETARY_CODECS)

// Used to declare support for distinctive identifier and persistent state.
// These are purposefully limited to not allow one to require the other, so that
// transitive requirements are not possible. Non-trivial refactoring would be
// required to support transitive requirements.
enum class EmeFeatureSupport {
  // Invalid default value.
  INVALID,
  // Access to the feature is not supported at all.
  NOT_SUPPORTED,
  // Access to the feature may be requested.
  REQUESTABLE,
  // Access to the feature cannot be blocked.
  ALWAYS_ENABLED,
};

enum class EmeMediaType {
  AUDIO,
  VIDEO,
};

enum class EmeConfigRuleState {
  // To correctly identify the EmeConfig as Supported, we use the enum value
  // kUnset for each of the rules so that it is easy to check for, and cannot be
  // confused.
  kUnset,

  // Not Allowed represents when the rule in the collection of EmeConfigRules is
  // not allowed by the current system.
  kNotAllowed,

  // Recommended represents when the rule in the collection of EmeConfigRules is
  // recommended by the current system. In our design, the recommended takes a
  // second priority and cannot override the NotAllowed or Required value.
  kRecommended,

  // Required represents when the rule in the collection of EmeConfigRules is
  // required by the current system.
  kRequired,
};

struct MEDIA_EXPORT EmeConfig {
  using Rule = std::optional<EmeConfig>;

  // Refer to the EME spec for definitions on what identifier, persistence, and
  // hw_secure_codecs represent.
  EmeConfigRuleState identifier = EmeConfigRuleState::kUnset;
  EmeConfigRuleState persistence = EmeConfigRuleState::kUnset;
  EmeConfigRuleState hw_secure_codecs = EmeConfigRuleState::kUnset;

  // To represent an EmeConfig::Rule where the feature is supported without any
  // special requirements. This type adds nothing during the AddRule() function.
  // Internally, we represent Supported as all the States set to kUnset.
  static EmeConfig::Rule SupportedRule() { return EmeConfig(); }

  // To represent an EmeConfig::Rule where the feature is not supported.
  // Internally, we represent Unsupported as std::nullopt.
  static EmeConfig::Rule UnsupportedRule() { return std::nullopt; }
};

inline bool operator==(EmeConfig const& lhs, EmeConfig const& rhs) {
  return lhs.persistence == rhs.persistence &&
         lhs.identifier == rhs.identifier &&
         lhs.hw_secure_codecs == rhs.hw_secure_codecs;
}

}  // namespace media

#endif  // MEDIA_BASE_EME_CONSTANTS_H_<|MERGE_RESOLUTION|>--- conflicted
+++ resolved
@@ -42,22 +42,6 @@
   EME_CODEC_VP9_PROFILE2 = 1 << 6,  // VP9 profiles 2
   EME_CODEC_HEVC_PROFILE_MAIN = 1 << 7,
   EME_CODEC_DOLBY_VISION_PROFILE0 = 1 << 8,
-<<<<<<< HEAD
-  EME_CODEC_DOLBY_VISION_PROFILE4 = 1 << 9,
-  EME_CODEC_DOLBY_VISION_PROFILE5 = 1 << 10,
-  EME_CODEC_DOLBY_VISION_PROFILE7 = 1 << 11,
-  EME_CODEC_DOLBY_VISION_PROFILE8 = 1 << 12,
-  EME_CODEC_DOLBY_VISION_PROFILE9 = 1 << 13,
-  EME_CODEC_AC3 = 1 << 14,
-  EME_CODEC_EAC3 = 1 << 15,
-  EME_CODEC_MPEG_H_AUDIO = 1 << 16,
-  EME_CODEC_FLAC = 1 << 17,
-  EME_CODEC_AV1 = 1 << 18,
-  EME_CODEC_HEVC_PROFILE_MAIN10 = 1 << 19,
-  EME_CODEC_DTS = 1 << 20,
-  EME_CODEC_DTSXP2 = 1 << 21,
-  EME_CODEC_DTSE = 1 << 22,
-=======
   EME_CODEC_DOLBY_VISION_PROFILE5 = 1 << 9,
   EME_CODEC_DOLBY_VISION_PROFILE7 = 1 << 10,
   EME_CODEC_DOLBY_VISION_PROFILE8 = 1 << 11,
@@ -73,7 +57,6 @@
   EME_CODEC_DTSE = 1 << 21,
   EME_CODEC_AC4 = 1 << 22,
   EME_CODEC_IAMF = 1 << 23,
->>>>>>> 626889fb
 };
 
 // *_ALL values should only be used for masking, do not use them to specify
@@ -108,6 +91,9 @@
   codecs |= EME_CODEC_MPEG_H_AUDIO;
 #endif  // BUILDFLAG(ENABLE_PLATFORM_MPEG_H_AUDIO)
 #endif  // BUILDFLAG(USE_PROPRIETARY_CODECS)
+#if BUILDFLAG(ENABLE_PLATFORM_IAMF_AUDIO)
+  codecs |= EME_CODEC_IAMF;
+#endif  // BUILDFLAG(ENABLE_PLATFORM_IAMF_AUDIO)
   return codecs;
 }
 
