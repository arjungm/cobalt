--- conflicted
+++ resolved
@@ -199,13 +199,10 @@
       return AudioCodec::kDTSXP2;
     case MimeUtil::DTSE:
       return AudioCodec::kDTSE;
-<<<<<<< HEAD
-=======
     case MimeUtil::AC4:
       return AudioCodec::kAC4;
     case MimeUtil::IAMF:
       return AudioCodec::kIAMF;
->>>>>>> 626889fb
     default:
       break;
   }
@@ -376,6 +373,10 @@
   mp4_audio_codecs.emplace(DTSE);
 #endif  // BUILDFLAG(ENABLE_PLATFORM_DTS_AUDIO)
 
+#if BUILDFLAG(ENABLE_PLATFORM_IAMF_AUDIO)
+  mp4_audio_codecs.emplace(IAMF);
+#endif  // BUILDFLAG(ENABLE_PLATFORM_IAMF_AUDIO)
+
   CodecSet mp4_codecs(mp4_audio_codecs);
   mp4_codecs.insert(mp4_video_codecs.begin(), mp4_video_codecs.end());
 
@@ -447,11 +448,7 @@
   media_format_map_.insert_or_assign(std::move(mime_type), std::move(codecs));
 }
 
-<<<<<<< HEAD
-bool MimeUtil::IsSupportedMediaMimeType(base::StringPiece mime_type) const {
-=======
 bool MimeUtil::IsSupportedMediaMimeType(std::string_view mime_type) const {
->>>>>>> 626889fb
 #if BUILDFLAG(USE_STARBOARD_MEDIA)
   SbMediaSupportType support_type =
       SbMediaCanPlayMimeAndKeySystem(mime_type.data(), "");
@@ -720,13 +717,10 @@
 #else
       return false;
 #endif
-<<<<<<< HEAD
-=======
 
     case AC4:
     case IAMF:
       return false;
->>>>>>> 626889fb
   }
 
   return false;
@@ -942,8 +936,6 @@
   }
 #endif
 
-<<<<<<< HEAD
-=======
 #if BUILDFLAG(ENABLE_PLATFORM_AC4_AUDIO)
   if (ParseDolbyAc4CodecId(codec_id.data(), nullptr, nullptr, nullptr)) {
     out_result->codec = MimeUtil::AC4;
@@ -958,7 +950,6 @@
   }
 #endif
 
->>>>>>> 626889fb
   DVLOG(2) << __func__ << ": Unrecognized codec id \"" << codec_id << "\"";
   return false;
 }
