--- conflicted
+++ resolved
@@ -104,11 +104,8 @@
     case AudioCodec::kPCM_S24BE:
     case AudioCodec::kPCM_ALAW:
     case AudioCodec::kALAC:
-<<<<<<< HEAD
-=======
     case AudioCodec::kAC4:
     case AudioCodec::kIAMF:
->>>>>>> 626889fb
       platform_codec_supported = false;
       break;
     case AudioCodec::kAC3:
