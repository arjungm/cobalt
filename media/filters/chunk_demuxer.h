--- conflicted
+++ resolved
@@ -289,8 +289,6 @@
   [[nodiscard]] Status AddId(const std::string& id,
                              std::unique_ptr<VideoDecoderConfig> video_config);
 
-<<<<<<< HEAD
-=======
   // `AddAutoDetectedCodecsId` operates similarly to the `AddId` methods, except
   // that it creates parsers which are capable of auto-detecting the codecs
   // present. It is used internally by the HLS demuxer.
@@ -300,7 +298,6 @@
       RelaxedParserSupportedType mime_type);
 #endif
 
->>>>>>> 626889fb
 #if BUILDFLAG(USE_STARBOARD_MEDIA)
   // Special version of AddId() that retains the |mime_type| from the web app.
   [[nodiscard]] Status AddId(const std::string& id,
@@ -628,10 +625,7 @@
   std::map<MediaTrack::Id, raw_ptr<ChunkDemuxerStream, CtnExperimental>>
       track_id_to_demux_stream_map_;
 
-<<<<<<< HEAD
-=======
   bool supports_change_type_ = true;
->>>>>>> 626889fb
 #if BUILDFLAG(USE_STARBOARD_MEDIA)
   std::map<std::string, std::string> id_to_mime_map_;
 #endif  // BUILDFLAG(USE_STARBOARD_MEDIA)
