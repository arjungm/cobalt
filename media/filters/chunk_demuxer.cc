// Copyright 2012 The Chromium Authors
// Use of this source code is governed by a BSD-style license that can be
// found in the LICENSE file.

#include "media/filters/chunk_demuxer.h"

#include <algorithm>
#include <limits>
#include <memory>
#include <utility>

#include "base/functional/bind.h"
#include "base/functional/callback_helpers.h"
#include "base/memory/raw_ptr.h"
#include "base/not_fatal_until.h"
#include "base/strings/string_number_conversions.h"
#include "base/task/bind_post_task.h"
#include "base/trace_event/trace_event.h"
#include "media/base/audio_decoder_config.h"
#include "media/base/demuxer.h"
#include "media/base/media_tracks.h"
#include "media/base/mime_util.h"
#include "media/base/stream_parser.h"
#include "media/base/stream_parser_buffer.h"
#include "media/base/timestamp_constants.h"
#include "media/base/video_codecs.h"
#include "media/base/video_decoder_config.h"
#include "media/filters/frame_processor.h"
#include "media/filters/source_buffer_stream.h"
#include "media/filters/stream_parser_factory.h"

#if BUILDFLAG(USE_STARBOARD_MEDIA)
#include "base/containers/contains.h"
#include "base/strings/string_split.h"
#endif  // BUILDFLAG(USE_STARBOARD_MEDIA)

namespace {

// Helper to attempt construction of a StreamParser specific to |content_type|
// and |codecs|.
// TODO(wolenetz): Consider relocating this to StreamParserFactory in
// conjunction with updating StreamParserFactory's isTypeSupported() to also
// parse codecs, rather than require preparsed vector.
std::unique_ptr<media::StreamParser> CreateParserForTypeAndCodecs(
    const std::string& content_type,
    const std::string& codecs,
    media::MediaLog* media_log) {
  std::vector<std::string> parsed_codec_ids;
  media::SplitCodecs(codecs, &parsed_codec_ids);
  return media::StreamParserFactory::Create(content_type, parsed_codec_ids,
                                            media_log);
}

// Helper to calculate the expected codecs parsed from initialization segments
// for a few mime types that have an implicit codec.
std::string ExpectedCodecs(const std::string& content_type,
                           const std::string& codecs) {
  if (codecs == "" && content_type == "audio/aac")
    return "aac";
  if (codecs == "" &&
      (content_type == "audio/mpeg" || content_type == "audio/mp3"))
    return "mp3";
  return codecs;
}

#if BUILDFLAG(USE_STARBOARD_MEDIA)
// Parse type and codecs from mime type. It will return "video/mp4" and
// "avc1.42E01E, mp4a.40.2" for "video/mp4; codecs="avc1.42E01E, mp4a.40.2".
// Note that this function does minimum validation as the media stack will check
// the type and codecs strictly.
bool ParseMimeType(const std::string& mime_type,
                   std::string* type,
                   std::string* codecs) {
  DCHECK(type);
  DCHECK(codecs);
  static const char kCodecs[] = "codecs=";

  // SplitString will also trim the results.
  std::vector<std::string> tokens = ::base::SplitString(
      mime_type, ";", base::TRIM_WHITESPACE, base::SPLIT_WANT_ALL);
  // The first one has to be mime type with delimiter '/' like 'video/mp4'.
  if (tokens.empty() || tokens[0].find('/') == tokens[0].npos) {
    return false;
  }
  *type = tokens[0];
  codecs->clear();
  for (size_t i = 1; i < tokens.size(); ++i) {
    if (strncasecmp(tokens[i].c_str(), kCodecs, strlen(kCodecs))) {
      continue;
    }
    *codecs = tokens[i].substr(strlen(kCodecs));
    base::TrimString(*codecs, " \"", codecs);
    break;
  }
  // It is possible to not having any codecs, and will leave the validation to
  // underlying parsers.
  return true;
}
#endif  // BUILDFLAG(USE_STARBOARD_MEDIA)

}  // namespace

namespace media {

#if BUILDFLAG(USE_STARBOARD_MEDIA)
ChunkDemuxerStream::ChunkDemuxerStream(const std::string& mime_type,
                                       Type type,
                                       MediaTrack::Id media_track_id)
    : mime_type_(mime_type),
      type_(type),
      liveness_(StreamLiveness::kUnknown),
      media_track_id_(media_track_id),
      state_(UNINITIALIZED),
      is_enabled_(true) {}
#endif  // BUILDFLAG(USE_STARBOARD_MEDIA)

ChunkDemuxerStream::ChunkDemuxerStream(Type type, MediaTrack::Id media_track_id)
    : type_(type),
      liveness_(StreamLiveness::kUnknown),
      media_track_id_(media_track_id),
      state_(UNINITIALIZED),
      is_enabled_(true) {}

void ChunkDemuxerStream::StartReturningData() {
  DVLOG(1) << "ChunkDemuxerStream::StartReturningData()";
  base::AutoLock auto_lock(lock_);
  DCHECK(!read_cb_);
  ChangeState_Locked(RETURNING_DATA_FOR_READS);
}

void ChunkDemuxerStream::AbortReads() {
  DVLOG(1) << "ChunkDemuxerStream::AbortReads()";
  base::AutoLock auto_lock(lock_);
  ChangeState_Locked(RETURNING_ABORT_FOR_READS);
  if (read_cb_)
    std::move(read_cb_).Run(kAborted, {});
}

void ChunkDemuxerStream::CompletePendingReadIfPossible() {
  base::AutoLock auto_lock(lock_);
  if (!read_cb_)
    return;

  CompletePendingReadIfPossible_Locked();
}

void ChunkDemuxerStream::Shutdown() {
  DVLOG(1) << "ChunkDemuxerStream::Shutdown()";
  base::AutoLock auto_lock(lock_);
  ChangeState_Locked(SHUTDOWN);

  // Pass an end of stream buffer to the pending callback to signal that no more
  // data will be sent.
  if (read_cb_) {
    std::move(read_cb_).Run(DemuxerStream::kOk,
                            {StreamParserBuffer::CreateEOSBuffer()});
  }
}

bool ChunkDemuxerStream::IsSeekWaitingForData() const {
  base::AutoLock auto_lock(lock_);
  return stream_->IsSeekPending();
}

void ChunkDemuxerStream::Seek(base::TimeDelta time) {
  DVLOG(1) << "ChunkDemuxerStream::Seek(" << time.InSecondsF() << ")";
  base::AutoLock auto_lock(lock_);
  DCHECK(!read_cb_);
  DCHECK(state_ == UNINITIALIZED || state_ == RETURNING_ABORT_FOR_READS)
      << state_;

#if BUILDFLAG(USE_STARBOARD_MEDIA)
  write_head_ = time;
#endif  // BUILDFLAG(USE_STARBOARD_MEDIA)
  stream_->Seek(time);
}

bool ChunkDemuxerStream::Append(const StreamParser::BufferQueue& buffers) {
  if (append_observer_cb_)
    append_observer_cb_.Run(&buffers);

  if (buffers.empty())
    return false;

  base::AutoLock auto_lock(lock_);
  DCHECK_NE(state_, SHUTDOWN);
  stream_->Append(buffers);

  if (read_cb_)
    CompletePendingReadIfPossible_Locked();

  return true;
}

void ChunkDemuxerStream::Remove(base::TimeDelta start,
                                base::TimeDelta end,
                                base::TimeDelta duration) {
  base::AutoLock auto_lock(lock_);
  stream_->Remove(start, end, duration);
}

bool ChunkDemuxerStream::EvictCodedFrames(base::TimeDelta media_time,
                                          size_t newDataSize) {
  base::AutoLock auto_lock(lock_);

  // If the stream is disabled, then the renderer is not reading from it and
  // thus the read position might be stale. MSE GC algorithm uses the read
  // position to determine when to stop removing data from the front of buffered
  // ranges, so do a Seek in order to update the read position and allow the GC
  // to collect unnecessary data that is earlier than the GOP containing
  // |media_time|.
  if (!is_enabled_)
    stream_->Seek(media_time);

  // |media_time| is allowed to be a little imprecise here. GC only needs to
  // know which GOP currentTime points to.
  return stream_->GarbageCollectIfNeeded(media_time, newDataSize);
}

#if BUILDFLAG(USE_STARBOARD_MEDIA)
base::TimeDelta ChunkDemuxerStream::GetWriteHead() const {
  base::AutoLock auto_lock(lock_);
  return write_head_;
}
#endif  // BUILDFLAG(USE_STARBOARD_MEDIA)

void ChunkDemuxerStream::OnMemoryPressure(
    base::TimeDelta media_time,
    base::MemoryPressureListener::MemoryPressureLevel memory_pressure_level,
    bool force_instant_gc) {
  // TODO(sebmarchand): Check if MEMORY_PRESSURE_LEVEL_MODERATE should also be
  // ignored.
  if (memory_pressure_level ==
      base::MemoryPressureListener::MEMORY_PRESSURE_LEVEL_NONE) {
    return;
  }
  base::AutoLock auto_lock(lock_);
  return stream_->OnMemoryPressure(media_time, memory_pressure_level,
                                   force_instant_gc);
}

void ChunkDemuxerStream::OnSetDuration(base::TimeDelta duration) {
  base::AutoLock auto_lock(lock_);
  stream_->OnSetDuration(duration);
}

Ranges<base::TimeDelta> ChunkDemuxerStream::GetBufferedRanges(
    base::TimeDelta duration) const {
  base::AutoLock auto_lock(lock_);

  Ranges<base::TimeDelta> range = stream_->GetBufferedTime();

  if (range.size() == 0u)
    return range;

  // Clamp the end of the stream's buffered ranges to fit within the duration.
  // This can be done by intersecting the stream's range with the valid time
  // range.
  Ranges<base::TimeDelta> valid_time_range;
  valid_time_range.Add(range.start(0), range.start(0) + duration);
  return range.IntersectionWith(valid_time_range);
}

base::TimeDelta ChunkDemuxerStream::GetLowestPresentationTimestamp() const {
  base::AutoLock auto_lock(lock_);
  return stream_->GetLowestPresentationTimestamp();
}

base::TimeDelta ChunkDemuxerStream::GetHighestPresentationTimestamp() const {
  base::AutoLock auto_lock(lock_);
  return stream_->GetHighestPresentationTimestamp();
}

base::TimeDelta ChunkDemuxerStream::GetBufferedDuration() const {
  base::AutoLock auto_lock(lock_);
  return stream_->GetBufferedDuration();
}

size_t ChunkDemuxerStream::GetMemoryUsage() const {
  base::AutoLock auto_lock(lock_);
  return stream_->GetMemoryUsage();
}

void ChunkDemuxerStream::OnStartOfCodedFrameGroup(DecodeTimestamp start_dts,
                                                  base::TimeDelta start_pts) {
  DVLOG(2) << "ChunkDemuxerStream::OnStartOfCodedFrameGroup(dts "
           << start_dts.InSecondsF() << ", pts " << start_pts.InSecondsF()
           << ")";

  if (group_start_observer_cb_)
    group_start_observer_cb_.Run(start_dts, start_pts);

  base::AutoLock auto_lock(lock_);
  stream_->OnStartOfCodedFrameGroup(start_pts);
}

bool ChunkDemuxerStream::UpdateAudioConfig(const AudioDecoderConfig& config,
                                           bool allow_codec_change,
                                           MediaLog* media_log) {
  DCHECK(config.IsValidConfig());
  DCHECK_EQ(type_, AUDIO);
  base::AutoLock auto_lock(lock_);
  if (!stream_) {
    DCHECK_EQ(state_, UNINITIALIZED);
    stream_ = std::make_unique<SourceBufferStream>(config, media_log);
    return true;
  }

  return stream_->UpdateAudioConfig(config, allow_codec_change);
}

bool ChunkDemuxerStream::UpdateVideoConfig(const VideoDecoderConfig& config,
                                           bool allow_codec_change,
                                           MediaLog* media_log) {
  DCHECK(config.IsValidConfig());
  DCHECK_EQ(type_, VIDEO);
  base::AutoLock auto_lock(lock_);

  if (!stream_) {
    DCHECK_EQ(state_, UNINITIALIZED);
    stream_ = std::make_unique<SourceBufferStream>(config, media_log);
    return true;
  }

  return stream_->UpdateVideoConfig(config, allow_codec_change);
}

void ChunkDemuxerStream::MarkEndOfStream() {
  base::AutoLock auto_lock(lock_);
  stream_->MarkEndOfStream();
}

void ChunkDemuxerStream::UnmarkEndOfStream() {
  base::AutoLock auto_lock(lock_);
  stream_->UnmarkEndOfStream();
}

// DemuxerStream methods.
#if BUILDFLAG(USE_STARBOARD_MEDIA)
std::string ChunkDemuxerStream::mime_type() const {
  return mime_type_;
}
#endif  // BUILDFLAG(USE_STARBOARD_MEDIA)

void ChunkDemuxerStream::Read(uint32_t count, ReadCB read_cb) {
  base::AutoLock auto_lock(lock_);
  DCHECK_NE(state_, UNINITIALIZED);
  DCHECK(!read_cb_);

  read_cb_ = base::BindPostTaskToCurrentDefault(std::move(read_cb));
  requested_buffer_count_ = count;

  if (!is_enabled_) {
    DVLOG(1) << "Read from disabled stream, returning EOS";
    std::move(read_cb_).Run(DemuxerStream::kOk,
                            {StreamParserBuffer::CreateEOSBuffer()});
    return;
  }

  CompletePendingReadIfPossible_Locked();
}

DemuxerStream::Type ChunkDemuxerStream::type() const { return type_; }

StreamLiveness ChunkDemuxerStream::liveness() const {
  base::AutoLock auto_lock(lock_);
  return liveness_;
}

AudioDecoderConfig ChunkDemuxerStream::audio_decoder_config() {
  CHECK_EQ(type_, AUDIO);
  base::AutoLock auto_lock(lock_);
  // Trying to track down crash. http://crbug.com/715761
  CHECK(stream_);
  return stream_->GetCurrentAudioDecoderConfig();
}

VideoDecoderConfig ChunkDemuxerStream::video_decoder_config() {
  CHECK_EQ(type_, VIDEO);
  base::AutoLock auto_lock(lock_);
  // Trying to track down crash. http://crbug.com/715761
  CHECK(stream_);
  return stream_->GetCurrentVideoDecoderConfig();
}

bool ChunkDemuxerStream::SupportsConfigChanges() { return true; }

bool ChunkDemuxerStream::IsEnabled() const {
  base::AutoLock auto_lock(lock_);
  return is_enabled_;
}

void ChunkDemuxerStream::SetEnabled(bool enabled, base::TimeDelta timestamp) {
  base::AutoLock auto_lock(lock_);

  if (enabled == is_enabled_)
    return;

  is_enabled_ = enabled;
  if (enabled) {
    DCHECK(stream_);
    stream_->Seek(timestamp);
  } else if (read_cb_) {
    DVLOG(1) << "Read from disabled stream, returning EOS";
    std::move(read_cb_).Run(kOk, {StreamParserBuffer::CreateEOSBuffer()});
  }
}

void ChunkDemuxerStream::SetStreamMemoryLimit(size_t memory_limit) {
  base::AutoLock auto_lock(lock_);
  stream_->set_memory_limit(memory_limit);
}

void ChunkDemuxerStream::SetLiveness(StreamLiveness liveness) {
  base::AutoLock auto_lock(lock_);
  liveness_ = liveness;
}

void ChunkDemuxerStream::ChangeState_Locked(State state) {
  lock_.AssertAcquired();
  DVLOG(1) << "ChunkDemuxerStream::ChangeState_Locked() : "
           << "type " << type_
           << " - " << state_ << " -> " << state;
  state_ = state;
}

ChunkDemuxerStream::~ChunkDemuxerStream() = default;

void ChunkDemuxerStream::CompletePendingReadIfPossible_Locked() {
  lock_.AssertAcquired();
  DCHECK(read_cb_);

  switch (state_) {
    case UNINITIALIZED:
      NOTREACHED();
    case RETURNING_ABORT_FOR_READS:
      // Null buffers should be returned in this state since we are waiting
      // for a seek. Any buffers in the SourceBuffer should NOT be returned
      // because they are associated with the seek.
      requested_buffer_count_ = 0;
      std::move(read_cb_).Run(kAborted, {});
      DVLOG(2) << __func__ << ": returning kAborted, type " << type_;
      return;
    case SHUTDOWN:
      requested_buffer_count_ = 0;
      std::move(read_cb_).Run(kOk, {StreamParserBuffer::CreateEOSBuffer()});
      DVLOG(2) << __func__ << ": returning kOk with EOS buffer, type " << type_;
      return;
    case RETURNING_DATA_FOR_READS:
      break;
  }
  DCHECK(state_ == RETURNING_DATA_FOR_READS);

  auto [status, buffers] = GetPendingBuffers_Locked();

  // If the status from |stream_| is kNeedBuffer and there's no buffers,
  // then after ChunkDemuxerStream::Append, try to read data again,
  // 'requested_buffer_count_' does not need to be cleared to 0.
  if (status == SourceBufferStreamStatus::kNeedBuffer && buffers.empty()) {
    return;
  }
  // If the status from |stream_| is kConfigChange, the vector muse be
  // empty, then need to notify new config by running |read_cb_|.
  if (status == SourceBufferStreamStatus::kConfigChange) {
    DCHECK(buffers.empty());
    requested_buffer_count_ = 0;
    std::move(read_cb_).Run(kConfigChanged, std::move(buffers));
    return;
  }
  // Other cases are kOk and just return the buffers.
  DCHECK(!buffers.empty());
  requested_buffer_count_ = 0;
#if BUILDFLAG(USE_STARBOARD_MEDIA)
  for (auto&& buffer : buffers) {
    if (!buffer->end_of_stream()) {
      write_head_ = std::max(write_head_, buffer->timestamp());
    }
  }
#endif  // BUILDFLAG(USE_STARBOARD_MEDIA)
  std::move(read_cb_).Run(kOk, std::move(buffers));
}

std::pair<SourceBufferStreamStatus, DemuxerStream::DecoderBufferVector>
ChunkDemuxerStream::GetPendingBuffers_Locked() {
  lock_.AssertAcquired();
  DemuxerStream::DecoderBufferVector output_buffers;
  for (uint32_t i = 0; i < requested_buffer_count_; ++i) {
    // This aims to avoid send out buffers with different config. To
    // simply the config change handling on renderer(receiver) side, prefer to
    // send out buffers before config change happens.
    if (stream_->IsNextBufferConfigChanged() && !output_buffers.empty()) {
      DVLOG(3) << __func__ << " status=0"
               << ", type=" << type_ << ", req_size=" << requested_buffer_count_
               << ", out_size=" << output_buffers.size();
      return {SourceBufferStreamStatus::kSuccess, std::move(output_buffers)};
    }

    scoped_refptr<StreamParserBuffer> buffer;
    SourceBufferStreamStatus status = stream_->GetNextBuffer(&buffer);
    switch (status) {
      case SourceBufferStreamStatus::kSuccess:
        output_buffers.emplace_back(buffer);
        break;
      case SourceBufferStreamStatus::kNeedBuffer:
        // Return early with calling |read_cb_| if output_buffers has buffers
        // since there is no more readable data.
        DVLOG(3) << __func__ << " status=" << (int)status << ", type=" << type_
                 << ", req_size=" << requested_buffer_count_
                 << ", out_size=" << output_buffers.size();
        return {status, std::move(output_buffers)};
      case SourceBufferStreamStatus::kEndOfStream:
        output_buffers.emplace_back(StreamParserBuffer::CreateEOSBuffer());
        DVLOG(3) << __func__ << " status=" << (int)status << ", type=" << type_
                 << ", req_size=" << requested_buffer_count_
                 << ", out_size=" << output_buffers.size();
        return {status, std::move(output_buffers)};
      case SourceBufferStreamStatus::kConfigChange:
        // Since IsNextBufferConfigChanged has detected config change happen and
        // send out buffers if |output_buffers| has buffer. When confige
        // change actually happen it should be the first time run this |for
        // loop|, i.e. output_buffers should be empty.
        DCHECK(output_buffers.empty());
        DVLOG(3) << __func__ << " status=" << (int)status << ", type=" << type_
                 << ", req_size=" << requested_buffer_count_
                 << ", out_size=" << output_buffers.size();
        return {status, std::move(output_buffers)};
    }
  }

  DCHECK_EQ(output_buffers.size(),
            static_cast<size_t>(requested_buffer_count_));
  DVLOG(3) << __func__ << " status are always kSuccess"
           << ", type=" << type_ << ", req_size=" << requested_buffer_count_
           << ", out_size=" << output_buffers.size();
  return {SourceBufferStreamStatus::kSuccess, std::move(output_buffers)};
}

ChunkDemuxer::ChunkDemuxer(
    base::OnceClosure open_cb,
    base::RepeatingClosure progress_cb,
    EncryptedMediaInitDataCB encrypted_media_init_data_cb,
    MediaLog* media_log)
    : open_cb_(std::move(open_cb)),
      progress_cb_(std::move(progress_cb)),
      encrypted_media_init_data_cb_(std::move(encrypted_media_init_data_cb)),
      media_log_(media_log) {
  DCHECK(open_cb_);
  DCHECK(encrypted_media_init_data_cb_);
  MEDIA_LOG(INFO, media_log_) << GetDisplayName();
}

std::string ChunkDemuxer::GetDisplayName() const {
  return "ChunkDemuxer";
}

DemuxerType ChunkDemuxer::GetDemuxerType() const {
  return DemuxerType::kChunkDemuxer;
}

void ChunkDemuxer::Initialize(DemuxerHost* host,
                              PipelineStatusCallback init_cb) {
  DVLOG(1) << "Initialize()";
  TRACE_EVENT_ASYNC_BEGIN0("media", "ChunkDemuxer::Initialize", this);

  base::OnceClosure open_cb;

  // Locked scope
  {
    base::AutoLock auto_lock(lock_);
    if (state_ == SHUTDOWN) {
      // Init cb must only be run after this method returns, so post.
      init_cb_ = base::BindPostTaskToCurrentDefault(std::move(init_cb));
      RunInitCB_Locked(DEMUXER_ERROR_COULD_NOT_OPEN);
      return;
    }

    DCHECK_EQ(state_, WAITING_FOR_INIT);
    host_ = host;
    // Do not post init_cb once this function returns because if there is an
    // error after initialization, the error might be reported before init_cb
    // has a chance to run. This is because ChunkDemuxer::ReportError_Locked
    // directly calls DemuxerHost::OnDemuxerError: crbug.com/633016.
    init_cb_ = std::move(init_cb);

    ChangeState_Locked(INITIALIZING);
    open_cb = std::move(open_cb_);
  }

  std::move(open_cb).Run();
}

void ChunkDemuxer::Stop() {
  DVLOG(1) << "Stop()";
  Shutdown();
}

void ChunkDemuxer::Seek(base::TimeDelta time, PipelineStatusCallback cb) {
  DVLOG(1) << "Seek(" << time.InSecondsF() << ")";
  DCHECK(time >= base::TimeDelta());
  TRACE_EVENT_ASYNC_BEGIN0("media", "ChunkDemuxer::Seek", this);

  base::AutoLock auto_lock(lock_);
  DCHECK(!seek_cb_);

  seek_cb_ = base::BindPostTaskToCurrentDefault(std::move(cb));
  if (state_ != INITIALIZED && state_ != ENDED) {
    RunSeekCB_Locked(PIPELINE_ERROR_INVALID_STATE);
    return;
  }

  if (cancel_next_seek_) {
    cancel_next_seek_ = false;
    RunSeekCB_Locked(PIPELINE_OK);
    return;
  }

  SeekAllSources(time);
  StartReturningData();

  if (IsSeekWaitingForData_Locked()) {
    DVLOG(1) << "Seek() : waiting for more data to arrive.";
    return;
  }

  RunSeekCB_Locked(PIPELINE_OK);
}

bool ChunkDemuxer::IsSeekable() const {
  return true;
}

// Demuxer implementation.
base::Time ChunkDemuxer::GetTimelineOffset() const {
  return timeline_offset_;
}

std::vector<DemuxerStream*> ChunkDemuxer::GetAllStreams() {
  base::AutoLock auto_lock(lock_);
  std::vector<DemuxerStream*> result;
  // Put enabled streams at the beginning of the list so that
  // MediaResource::GetFirstStream returns the enabled stream if there is one.
  // TODO(servolk): Revisit this after media track switching is supported.
  for (const auto& stream : audio_streams_) {
    if (stream->IsEnabled())
      result.push_back(stream.get());
  }
  for (const auto& stream : video_streams_) {
    if (stream->IsEnabled())
      result.push_back(stream.get());
  }
  // Put disabled streams at the end of the vector.
  for (const auto& stream : audio_streams_) {
    if (!stream->IsEnabled())
      result.push_back(stream.get());
  }
  for (const auto& stream : video_streams_) {
    if (!stream->IsEnabled())
      result.push_back(stream.get());
  }
  return result;
}

base::TimeDelta ChunkDemuxer::GetStartTime() const {
  return base::TimeDelta();
}

int64_t ChunkDemuxer::GetMemoryUsage() const {
  base::AutoLock auto_lock(lock_);
  int64_t mem = 0;
  for (const auto& s : audio_streams_)
    mem += s->GetMemoryUsage();
  for (const auto& s : video_streams_)
    mem += s->GetMemoryUsage();
  return mem;
}

std::optional<container_names::MediaContainerName>
ChunkDemuxer::GetContainerForMetrics() const {
  return std::nullopt;
}

void ChunkDemuxer::AbortPendingReads() {
  base::AutoLock auto_lock(lock_);
  DCHECK(state_ == INITIALIZED || state_ == ENDED || state_ == SHUTDOWN ||
         state_ == PARSE_ERROR)
      << state_;

  if (state_ == SHUTDOWN || state_ == PARSE_ERROR)
    return;

  AbortPendingReads_Locked();
}

void ChunkDemuxer::StartWaitingForSeek(base::TimeDelta seek_time) {
  DVLOG(1) << "StartWaitingForSeek()";
  base::AutoLock auto_lock(lock_);
  DCHECK(state_ == INITIALIZED || state_ == ENDED || state_ == SHUTDOWN ||
         state_ == PARSE_ERROR) << state_;
  DCHECK(!seek_cb_);

  if (state_ == SHUTDOWN || state_ == PARSE_ERROR)
    return;

  AbortPendingReads_Locked();
  SeekAllSources(seek_time);

  // Cancel state set in CancelPendingSeek() since we want to
  // accept the next Seek().
  cancel_next_seek_ = false;
}

void ChunkDemuxer::CancelPendingSeek(base::TimeDelta seek_time) {
  base::AutoLock auto_lock(lock_);
  DCHECK_NE(state_, INITIALIZING);
  DCHECK(!seek_cb_ || IsSeekWaitingForData_Locked());

  if (cancel_next_seek_)
    return;

  AbortPendingReads_Locked();
  SeekAllSources(seek_time);

  if (!seek_cb_) {
    cancel_next_seek_ = true;
    return;
  }

  RunSeekCB_Locked(PIPELINE_OK);
}

ChunkDemuxer::Status ChunkDemuxer::AddId(
    const std::string& id,
    std::unique_ptr<AudioDecoderConfig> audio_config) {
  DCHECK(audio_config);
  DVLOG(1) << __func__ << " id="
           << " audio_config=" << audio_config->AsHumanReadableString();
  base::AutoLock auto_lock(lock_);

  // Any valid audio config provided by WC is bufferable here, though decode
  // error may occur later.
  if (!audio_config->IsValidConfig())
    return ChunkDemuxer::kNotSupported;

  if ((state_ != WAITING_FOR_INIT && state_ != INITIALIZING) ||
      IsValidId_Locked(id)) {
    return kReachedIdLimit;
  }

  DCHECK(init_cb_);
  return AddIdInternal(id, StreamParserFactory::Create(std::move(audio_config)),
                       std::nullopt);
}

ChunkDemuxer::Status ChunkDemuxer::AddId(
    const std::string& id,
    std::unique_ptr<VideoDecoderConfig> video_config) {
  DCHECK(video_config);
  DVLOG(1) << __func__ << " id="
           << " video_config=" << video_config->AsHumanReadableString();
  base::AutoLock auto_lock(lock_);

  // Any valid video config provided by WC is bufferable here, though decode
  // error may occur later.
  if (!video_config->IsValidConfig())
    return ChunkDemuxer::kNotSupported;

  if ((state_ != WAITING_FOR_INIT && state_ != INITIALIZING) ||
      IsValidId_Locked(id)) {
    return kReachedIdLimit;
  }

  DCHECK(init_cb_);
  return AddIdInternal(id, StreamParserFactory::Create(std::move(video_config)),
                       std::nullopt);
}

ChunkDemuxer::Status ChunkDemuxer::AddId(const std::string& id,
                                         const std::string& content_type,
                                         const std::string& codecs) {
  DVLOG(1) << __func__ << " id=" << id << " content_type=" << content_type
           << " codecs=" << codecs;
  base::AutoLock auto_lock(lock_);

  if ((state_ != WAITING_FOR_INIT && state_ != INITIALIZING) ||
      IsValidId_Locked(id)) {
    return kReachedIdLimit;
  }

  // TODO(wolenetz): Change to DCHECK once less verification in release build is
  // needed. See https://crbug.com/786975.
  CHECK(init_cb_);

  std::unique_ptr<media::StreamParser> stream_parser(
      CreateParserForTypeAndCodecs(content_type, codecs, media_log_));
  if (!stream_parser) {
    DVLOG(1) << __func__ << " failed: unsupported content_type=" << content_type
             << " codecs=" << codecs;
    return ChunkDemuxer::kNotSupported;
  }

  return AddIdInternal(id, std::move(stream_parser),
                       ExpectedCodecs(content_type, codecs));
}

<<<<<<< HEAD
=======
#if BUILDFLAG(ENABLE_HLS_DEMUXER)
ChunkDemuxer::Status ChunkDemuxer::AddAutoDetectedCodecsId(
    const std::string& id,
    RelaxedParserSupportedType mime_type) {
  DVLOG(1) << __func__ << " id=" << id
           << " content_type=" << static_cast<int>(mime_type);
  base::AutoLock auto_lock(lock_);
  if ((state_ != WAITING_FOR_INIT && state_ != INITIALIZING) ||
      IsValidId_Locked(id)) {
    return kReachedIdLimit;
  }

  CHECK(init_cb_);

  std::unique_ptr<media::StreamParser> stream_parser =
      StreamParserFactory::CreateRelaxedParser(mime_type);
  if (!stream_parser) {
    DVLOG(1) << __func__ << " failed: unsupported mime type for relaxed parser";
    return kNotSupported;
  }

  return AddIdInternal(id, std::move(stream_parser), std::nullopt);
}
#endif

>>>>>>> 626889fb
#if BUILDFLAG(USE_STARBOARD_MEDIA)
ChunkDemuxer::Status ChunkDemuxer::AddId(const std::string& id,
                                         const std::string& mime_type) {
  std::string type, codecs;
  if (!ParseMimeType(mime_type, &type, &codecs)) {
    return kNotSupported;
  }
  DCHECK(!base::Contains(id_to_mime_map_, id));
  id_to_mime_map_[id] = mime_type;
  return AddId(id, type, codecs);
}
#endif  // BUILDFLAG(USE_STARBOARD_MEDIA)

ChunkDemuxer::Status ChunkDemuxer::AddIdInternal(
    const std::string& id,
    std::unique_ptr<media::StreamParser> stream_parser,
    std::optional<std::string_view> expected_codecs) {
  DVLOG(2) << __func__ << " id=" << id
           << " expected_codecs=" << expected_codecs.value_or("None");
  lock_.AssertAcquired();

  std::unique_ptr<FrameProcessor> frame_processor =
      std::make_unique<FrameProcessor>(
          base::BindRepeating(&ChunkDemuxer::IncreaseDurationIfNecessary,
                              base::Unretained(this)),
          media_log_);

  std::unique_ptr<SourceBufferState> source_state =
      std::make_unique<SourceBufferState>(
          std::move(stream_parser), std::move(frame_processor),
          base::BindRepeating(&ChunkDemuxer::CreateDemuxerStream,
                              base::Unretained(this), id),
          media_log_);

  // TODO(wolenetz): Change these to DCHECKs or switch to returning
  // kReachedIdLimit once less verification in release build is needed. See
  // https://crbug.com/786975.
  CHECK(pending_source_init_ids_.find(id) == pending_source_init_ids_.end());
  auto insert_result = pending_source_init_ids_.insert(id);
  CHECK(insert_result.first != pending_source_init_ids_.end());
  CHECK(*insert_result.first == id);
  CHECK(insert_result.second);  // Only true if insertion succeeded.

  source_state->Init(base::BindOnce(&ChunkDemuxer::OnSourceInitDone,
                                    base::Unretained(this), id),
                     expected_codecs, encrypted_media_init_data_cb_);

  // TODO(wolenetz): Change to DCHECKs once less verification in release build
  // is needed. See https://crbug.com/786975.
  CHECK(!IsValidId_Locked(id));
  source_state_map_[id] = std::move(source_state);
  CHECK(IsValidId_Locked(id));
  return kOk;
}

void ChunkDemuxer::SetTracksWatcher(const std::string& id,
                                    MediaTracksUpdatedCB tracks_updated_cb) {
  base::AutoLock auto_lock(lock_);
  CHECK(IsValidId_Locked(id));
  source_state_map_[id]->SetTracksWatcher(std::move(tracks_updated_cb));
}

void ChunkDemuxer::SetParseWarningCallback(
    const std::string& id,
    SourceBufferParseWarningCB parse_warning_cb) {
  base::AutoLock auto_lock(lock_);
  CHECK(IsValidId_Locked(id));
  source_state_map_[id]->SetParseWarningCallback(std::move(parse_warning_cb));
}

void ChunkDemuxer::RemoveId(const std::string& id) {
  DVLOG(1) << __func__ << " id=" << id;
  base::AutoLock auto_lock(lock_);
  CHECK(IsValidId_Locked(id));

  source_state_map_.erase(id);
  pending_source_init_ids_.erase(id);
  // Remove demuxer streams created for this id.
  for (const ChunkDemuxerStream* s : id_to_streams_map_[id]) {
    bool stream_found = false;
    for (size_t i = 0; i < audio_streams_.size(); ++i) {
      if (audio_streams_[i].get() == s) {
        stream_found = true;
        removed_streams_.push_back(std::move(audio_streams_[i]));
        audio_streams_.erase(audio_streams_.begin() + i);
        break;
      }
    }
    if (stream_found)
      continue;
    for (size_t i = 0; i < video_streams_.size(); ++i) {
      if (video_streams_[i].get() == s) {
        stream_found = true;
        removed_streams_.push_back(std::move(video_streams_[i]));
        video_streams_.erase(video_streams_.begin() + i);
        break;
      }
    }
    CHECK(stream_found);
  }
  id_to_streams_map_.erase(id);
}

Ranges<base::TimeDelta> ChunkDemuxer::GetBufferedRanges(
    const std::string& id) const {
  base::AutoLock auto_lock(lock_);
  DCHECK(!id.empty());

  auto itr = source_state_map_.find(id);

  CHECK(itr != source_state_map_.end());
  return itr->second->GetBufferedRanges(duration_, state_ == ENDED);
}

base::TimeDelta ChunkDemuxer::GetLowestPresentationTimestamp(
    const std::string& id) const {
  base::AutoLock auto_lock(lock_);
  DCHECK(!id.empty());

  auto itr = source_state_map_.find(id);

  CHECK(itr != source_state_map_.end());
  return itr->second->GetLowestPresentationTimestamp();
}

base::TimeDelta ChunkDemuxer::GetHighestPresentationTimestamp(
    const std::string& id) const {
  base::AutoLock auto_lock(lock_);
  DCHECK(!id.empty());

  auto itr = source_state_map_.find(id);

  CHECK(itr != source_state_map_.end());
  return itr->second->GetHighestPresentationTimestamp();
}

void ChunkDemuxer::OnTracksChanged(DemuxerStream::Type track_type,
                                   const std::vector<MediaTrack::Id>& track_ids,
                                   base::TimeDelta curr_time,
                                   TrackChangeCB change_completed_cb) {
  base::AutoLock auto_lock(lock_);

  std::set<ChunkDemuxerStream*> enabled_streams;
  for (const auto& id : track_ids) {
    auto it = track_id_to_demux_stream_map_.find(id);
    if (it == track_id_to_demux_stream_map_.end())
      continue;
    ChunkDemuxerStream* stream = it->second;
    DCHECK(stream);
    DCHECK_EQ(track_type, stream->type());
    // TODO(servolk): Remove after multiple enabled audio tracks are supported
    // by the media::RendererImpl.
    if (!enabled_streams.empty()) {
      MEDIA_LOG(INFO, media_log_)
          << "Only one enabled track is supported, ignoring track " << id;
      continue;
    }
    enabled_streams.insert(stream);
    stream->SetEnabled(true, curr_time);
  }

  bool is_audio = track_type == DemuxerStream::AUDIO;
  for (const auto& stream : is_audio ? audio_streams_ : video_streams_) {
    if (stream && enabled_streams.find(stream.get()) == enabled_streams.end()) {
      DVLOG(1) << __func__ << ": disabling stream " << stream.get();
      stream->SetEnabled(false, curr_time);
    }
  }

  std::vector<DemuxerStream*> streams(enabled_streams.begin(),
                                      enabled_streams.end());
  std::move(change_completed_cb).Run(streams);
}

void ChunkDemuxer::DisableCanChangeType() {
  supports_change_type_ = false;
}

void ChunkDemuxer::OnMemoryPressure(
    base::TimeDelta currentMediaTime,
    base::MemoryPressureListener::MemoryPressureLevel memory_pressure_level,
    bool force_instant_gc) {
  // TODO(sebmarchand): Check if MEMORY_PRESSURE_LEVEL_MODERATE should also be
  // ignored.
  if (memory_pressure_level ==
      base::MemoryPressureListener::MEMORY_PRESSURE_LEVEL_NONE) {
    return;
  }
  base::AutoLock auto_lock(lock_);
  for (const auto& [source, state] : source_state_map_) {
    state->OnMemoryPressure(currentMediaTime, memory_pressure_level,
                            force_instant_gc);
  }
}

bool ChunkDemuxer::EvictCodedFrames(const std::string& id,
                                    base::TimeDelta currentMediaTime,
                                    size_t newDataSize) {
  DVLOG(1) << __func__ << "(" << id << ")"
           << " media_time=" << currentMediaTime.InSecondsF()
           << " newDataSize=" << newDataSize;
  base::AutoLock auto_lock(lock_);

  DCHECK(!id.empty());
  auto itr = source_state_map_.find(id);
  if (itr == source_state_map_.end()) {
    LOG(WARNING) << __func__ << " stream " << id << " not found";
    return false;
  }
  return itr->second->EvictCodedFrames(currentMediaTime, newDataSize);
}

#if BUILDFLAG(USE_STARBOARD_MEDIA)
base::TimeDelta ChunkDemuxer::GetWriteHead(const std::string& id) const {
  base::AutoLock auto_lock(lock_);
  DCHECK(IsValidId_Locked(id));

  auto iter = id_to_streams_map_.find(id);
  if (iter == id_to_streams_map_.end() || iter->second.empty()) {
    // This function may rarely execute before |id| has been inserted into
    // |id_to_streams_map_|. Return a default TimeDelta in this case.
    MEDIA_LOG(ERROR, media_log_)
        << "Attempted to access the write head of SourceBuffer " << id
        << " before it's been fully initialized.";
    return base::TimeDelta();
  }

  return iter->second[0]->GetWriteHead();
}
#endif  // BUILDFLAG(USE_STARBOARD_MEDIA)

bool ChunkDemuxer::AppendToParseBuffer(const std::string& id,
                                       base::span<const uint8_t> data) {
  DVLOG(1) << "AppendToParseBuffer(" << id << ", " << data.size() << ")";

  DCHECK(!id.empty());

  if (data.empty()) {
    // We don't DCHECK that |state_| != ENDED here, since |state_| is protected
    // by |lock_|. However, transition into ENDED can happen only on
    // MarkEndOfStream called by the MediaSource object on parse failure or on
    // app calling endOfStream(). In case that contract is violated for
    // nonzero-length appends, we still DCHECK within the lock, below.
    return true;
  }

  {
    base::AutoLock auto_lock(lock_);
    DCHECK_NE(state_, ENDED);

    switch (state_) {
      case INITIALIZING:
      case INITIALIZED:
        DCHECK(IsValidId_Locked(id));
        if (!source_state_map_[id]->AppendToParseBuffer(data)) {
          // Just indicate that the append failed. Let the caller give app an
          // error so that it may adapt. This is different from
          // RunSegmentParserLoop(), where fatal MediaSource failure should
          // occur if the underlying parse fails.
          return false;
        }
        break;

      case PARSE_ERROR:
      case WAITING_FOR_INIT:
      case ENDED:
      case SHUTDOWN:
        DVLOG(1) << "AppendToParseBuffer(): called in unexpected state "
                 << state_;
        // To preserve previous app-visible behavior in this hopefully
        // never-encountered path, report no failure to caller due to being in
        // invalid underlying state. If caller then proceeds with async parse
        // (via RunSegmentParserLoop, below), they will get the expected parse
        // failure for this set of states. If, instead, we returned false here,
        // then caller would instead tell app QuotaExceededErr synchronous with
        // the app's appendBuffer() call, instead of async decode error during
        // async parse.
        // TODO(crbug.com/40244241): Instrument this path to see if it can be
        // changed to just NOTREACHED() << state_.
        return true;
    }
  }

  return true;
}

StreamParser::ParseStatus ChunkDemuxer::RunSegmentParserLoop(
    const std::string& id,
    base::TimeDelta append_window_start,
    base::TimeDelta append_window_end,
    base::TimeDelta* timestamp_offset) {
  DVLOG(1) << "RunSegmentParserLoop(" << id << ")";

  DCHECK(!id.empty());
  DCHECK(timestamp_offset);

  Ranges<base::TimeDelta> ranges;

  StreamParser::ParseStatus result = StreamParser::ParseStatus::kFailed;

  {
    base::AutoLock auto_lock(lock_);
    DCHECK_NE(state_, ENDED);

    // Capture if any of the SourceBuffers are waiting for data before we start
    // parsing.
    bool old_waiting_for_data = IsSeekWaitingForData_Locked();

    switch (state_) {
      case INITIALIZING:
      case INITIALIZED:
        DCHECK(IsValidId_Locked(id));
        result = source_state_map_[id]->RunSegmentParserLoop(
            append_window_start, append_window_end, timestamp_offset);
        if (result == StreamParser::ParseStatus::kFailed) {
          ReportError_Locked(CHUNK_DEMUXER_ERROR_APPEND_FAILED);
          return result;
        }
        break;

      case PARSE_ERROR:
      case WAITING_FOR_INIT:
      case ENDED:
      case SHUTDOWN:
        DVLOG(1) << "RunSegmentParserLoop(): called in unexpected state "
                 << state_;
        return StreamParser::ParseStatus::kFailed;
    }

    // Check to see if newly parsed data was at the pending seek point. This
    // indicates we have parsed enough data to complete the seek. Work is still
    // in progress at this point, but it's okay since |seek_cb_| will post.
    if (old_waiting_for_data && !IsSeekWaitingForData_Locked() && seek_cb_) {
      RunSeekCB_Locked(PIPELINE_OK);
    }

    ranges = GetBufferedRanges_Locked();
  }

  DCHECK_NE(StreamParser::ParseStatus::kFailed, result);
  host_->OnBufferedTimeRangesChanged(ranges);
  progress_cb_.Run();
  return result;
}

bool ChunkDemuxer::AppendChunks(
    const std::string& id,
    std::unique_ptr<StreamParser::BufferQueue> buffer_queue,
    base::TimeDelta append_window_start,
    base::TimeDelta append_window_end,
    base::TimeDelta* timestamp_offset) {
  DCHECK(buffer_queue);
  DVLOG(1) << __func__ << ": " << id
           << ", buffer_queue size()=" << buffer_queue->size();

  DCHECK(!id.empty());
  DCHECK(timestamp_offset);

  Ranges<base::TimeDelta> ranges;

  {
    base::AutoLock auto_lock(lock_);
    DCHECK_NE(state_, ENDED);

    // Capture if any of the SourceBuffers are waiting for data before we start
    // buffering new chunks.
    bool old_waiting_for_data = IsSeekWaitingForData_Locked();

    if (buffer_queue->size() == 0u)
      return true;

    switch (state_) {
      case INITIALIZING:
      case INITIALIZED:
        DCHECK(IsValidId_Locked(id));
        if (!source_state_map_[id]->AppendChunks(
                std::move(buffer_queue), append_window_start, append_window_end,
                timestamp_offset)) {
          ReportError_Locked(CHUNK_DEMUXER_ERROR_APPEND_FAILED);
          return false;
        }
        break;

      case PARSE_ERROR:
      case WAITING_FOR_INIT:
      case ENDED:
      case SHUTDOWN:
        DVLOG(1) << "AppendChunks(): called in unexpected state " << state_;
        return false;
    }

    // Check to see if data was appended at the pending seek point. This
    // indicates we have parsed enough data to complete the seek. Work is still
    // in progress at this point, but it's okay since |seek_cb_| will post.
    if (old_waiting_for_data && !IsSeekWaitingForData_Locked() && seek_cb_)
      RunSeekCB_Locked(PIPELINE_OK);

    ranges = GetBufferedRanges_Locked();
  }

  host_->OnBufferedTimeRangesChanged(ranges);
  progress_cb_.Run();
  return true;
}

void ChunkDemuxer::ResetParserState(const std::string& id,
                                    base::TimeDelta append_window_start,
                                    base::TimeDelta append_window_end,
                                    base::TimeDelta* timestamp_offset) {
  DVLOG(1) << "ResetParserState(" << id << ")";
  base::AutoLock auto_lock(lock_);
  DCHECK(!id.empty());
  CHECK(IsValidId_Locked(id));
  bool old_waiting_for_data = IsSeekWaitingForData_Locked();
  source_state_map_[id]->ResetParserState(append_window_start,
                                          append_window_end,
                                          timestamp_offset);
  // ResetParserState can possibly emit some buffers.
  // Need to check whether seeking can be completed.
  if (old_waiting_for_data && !IsSeekWaitingForData_Locked() && seek_cb_)
    RunSeekCB_Locked(PIPELINE_OK);
}

void ChunkDemuxer::Remove(const std::string& id,
                          base::TimeDelta start,
                          base::TimeDelta end) {
  DVLOG(1) << "Remove(" << id << ", " << start.InSecondsF()
           << ", " << end.InSecondsF() << ")";
  base::AutoLock auto_lock(lock_);

  DCHECK(!id.empty());
  CHECK(IsValidId_Locked(id));
  DCHECK(start >= base::TimeDelta()) << start.InSecondsF();
  DCHECK(start < end) << "start " << start.InSecondsF()
                      << " end " << end.InSecondsF();
  DCHECK(duration_ != kNoTimestamp);
  DCHECK(start <= duration_) << "start " << start.InSecondsF()
                             << " duration " << duration_.InSecondsF();

  if (start == duration_)
    return;

  source_state_map_[id]->Remove(start, end, duration_);
  host_->OnBufferedTimeRangesChanged(GetBufferedRanges_Locked());
}

bool ChunkDemuxer::CanChangeType(const std::string& id,
                                 const std::string& content_type,
                                 const std::string& codecs) {
  // Note, Chromium currently will not compare content_type and codecs, if any,
  // with previous content_type and codecs of the SourceBuffer.
  // TODO(wolenetz): Consider returning false if the codecs parameters are ever
  // made to be precise such that they signal that the number of tracks of
  // various media types differ from the first initialization segment (if
  // received already).  Switching to an audio-only container, when the first
  // initialization segment only contained non-audio tracks, is one example we
  // could enforce earlier here.

  DVLOG(1) << __func__ << " id=" << id << " content_type=" << content_type
           << " codecs=" << codecs;
  base::AutoLock auto_lock(lock_);

  DCHECK(IsValidId_Locked(id));

  if (!supports_change_type_) {
    return false;
  }

  // CanChangeType() doesn't care if there has or hasn't been received a first
  // initialization segment for the source buffer corresponding to |id|.

  std::unique_ptr<media::StreamParser> stream_parser(
      CreateParserForTypeAndCodecs(content_type, codecs, media_log_));
  return !!stream_parser;
}

void ChunkDemuxer::ChangeType(const std::string& id,
                              const std::string& content_type,
                              const std::string& codecs) {
  DVLOG(1) << __func__ << " id=" << id << " content_type=" << content_type
           << " codecs=" << codecs;

  base::AutoLock auto_lock(lock_);

  DCHECK(state_ == INITIALIZING || state_ == INITIALIZED) << state_;
  DCHECK(IsValidId_Locked(id));

  std::unique_ptr<media::StreamParser> stream_parser(
      CreateParserForTypeAndCodecs(content_type, codecs, media_log_));
  // Caller should query CanChangeType() first to protect from failing this.
  DCHECK(stream_parser);
  source_state_map_[id]->ChangeType(std::move(stream_parser),
                                    ExpectedCodecs(content_type, codecs));
}

double ChunkDemuxer::GetDuration() {
  base::AutoLock auto_lock(lock_);
  return GetDuration_Locked();
}

double ChunkDemuxer::GetDuration_Locked() {
  lock_.AssertAcquired();
  if (duration_ == kNoTimestamp)
    return std::numeric_limits<double>::quiet_NaN();

  // Return positive infinity if the resource is unbounded.
  // http://www.whatwg.org/specs/web-apps/current-work/multipage/video.html#dom-media-duration
  if (duration_ == kInfiniteDuration)
    return std::numeric_limits<double>::infinity();

  if (user_specified_duration_ >= 0)
    return user_specified_duration_;

  return duration_.InSecondsF();
}

void ChunkDemuxer::SetDuration(double duration) {
  base::AutoLock auto_lock(lock_);
  DVLOG(1) << "SetDuration(" << duration << ")";
  DCHECK_GE(duration, 0);

  if (duration == GetDuration_Locked())
    return;

  // Compute & bounds check the base::TimeDelta representation of duration.
  // This can be different if the value of |duration| doesn't fit the range or
  // precision of base::TimeDelta.
  base::TimeDelta min_duration = base::TimeDelta::FromInternalValue(1);
  // Don't use base::TimeDelta::Max() here, as we want the largest finite time
  // delta.
  base::TimeDelta max_duration = base::TimeDelta::FromInternalValue(
      std::numeric_limits<int64_t>::max() - 1);
  double min_duration_in_seconds = min_duration.InSecondsF();
  double max_duration_in_seconds = max_duration.InSecondsF();

  base::TimeDelta duration_td;
  if (duration == std::numeric_limits<double>::infinity()) {
    duration_td = media::kInfiniteDuration;
  } else if (duration < min_duration_in_seconds) {
    duration_td = min_duration;
  } else if (duration > max_duration_in_seconds) {
    duration_td = max_duration;
  } else {
    duration_td =
        base::Microseconds(duration * base::Time::kMicrosecondsPerSecond);
  }

  DCHECK(duration_td.is_positive());

  user_specified_duration_ = duration;
  duration_ = duration_td;
  host_->SetDuration(duration_);

  for (auto itr = source_state_map_.begin(); itr != source_state_map_.end();
       ++itr) {
    itr->second->OnSetDuration(duration_);
  }
}

bool ChunkDemuxer::IsParsingMediaSegment(const std::string& id) {
  base::AutoLock auto_lock(lock_);
  DVLOG(1) << "IsParsingMediaSegment(" << id << ")";
  CHECK(IsValidId_Locked(id));

  return source_state_map_[id]->parsing_media_segment();
}

bool ChunkDemuxer::GetGenerateTimestampsFlag(const std::string& id) {
  base::AutoLock auto_lock(lock_);
  DVLOG(1) << "GetGenerateTimestampsFlag(" << id << ")";
  CHECK(IsValidId_Locked(id));

  return source_state_map_[id]->generate_timestamps_flag();
}

void ChunkDemuxer::SetSequenceMode(const std::string& id,
                                   bool sequence_mode) {
  base::AutoLock auto_lock(lock_);
  DVLOG(1) << "SetSequenceMode(" << id << ", " << sequence_mode << ")";
  CHECK(IsValidId_Locked(id));
  DCHECK_NE(state_, ENDED);

  source_state_map_[id]->SetSequenceMode(sequence_mode);
}

void ChunkDemuxer::SetGroupStartTimestampIfInSequenceMode(
    const std::string& id,
    base::TimeDelta timestamp_offset) {
  base::AutoLock auto_lock(lock_);
  DVLOG(1) << "SetGroupStartTimestampIfInSequenceMode(" << id << ", "
           << timestamp_offset.InSecondsF() << ")";
  CHECK(IsValidId_Locked(id));
  DCHECK_NE(state_, ENDED);

  source_state_map_[id]->SetGroupStartTimestampIfInSequenceMode(
      timestamp_offset);
}


void ChunkDemuxer::MarkEndOfStream(PipelineStatus status) {
  DVLOG(1) << "MarkEndOfStream(" << status << ")";
  base::AutoLock auto_lock(lock_);
  DCHECK_NE(state_, WAITING_FOR_INIT);
  DCHECK_NE(state_, ENDED);

  if (state_ == SHUTDOWN || state_ == PARSE_ERROR)
    return;

  if (state_ == INITIALIZING) {
    MEDIA_LOG(ERROR, media_log_)
        << "MediaSource endOfStream before demuxer initialization completes "
           "(before HAVE_METADATA) is treated as an error. This may also occur "
           "as consequence of other MediaSource errors before HAVE_METADATA.";
    ReportError_Locked(DEMUXER_ERROR_COULD_NOT_OPEN);
    return;
  }

  bool old_waiting_for_data = IsSeekWaitingForData_Locked();
  for (auto itr = source_state_map_.begin(); itr != source_state_map_.end();
       ++itr) {
    itr->second->MarkEndOfStream();
  }

  CompletePendingReadsIfPossible();

  // Give a chance to resume the pending seek process.
  if (status != PIPELINE_OK) {
    DCHECK(status == CHUNK_DEMUXER_ERROR_EOS_STATUS_DECODE_ERROR ||
           status == CHUNK_DEMUXER_ERROR_EOS_STATUS_NETWORK_ERROR);
    ReportError_Locked(status);
    return;
  }

  ChangeState_Locked(ENDED);
  DecreaseDurationIfNecessary();

  if (old_waiting_for_data && !IsSeekWaitingForData_Locked() && seek_cb_)
    RunSeekCB_Locked(PIPELINE_OK);
}

void ChunkDemuxer::UnmarkEndOfStream() {
  DVLOG(1) << "UnmarkEndOfStream()";
  base::AutoLock auto_lock(lock_);
  DCHECK(state_ == ENDED || state_ == SHUTDOWN || state_ == PARSE_ERROR)
      << state_;

  // At least ReportError_Locked()'s error reporting to Blink hops threads, so
  // SourceBuffer may not be aware of media element error on another operation
  // that might race to this point.
  if (state_ == PARSE_ERROR || state_ == SHUTDOWN)
    return;

  ChangeState_Locked(INITIALIZED);

  for (auto itr = source_state_map_.begin(); itr != source_state_map_.end();
       ++itr) {
    itr->second->UnmarkEndOfStream();
  }
}

void ChunkDemuxer::Shutdown() {
  DVLOG(1) << "Shutdown()";
  base::AutoLock auto_lock(lock_);

  if (state_ == SHUTDOWN)
    return;

  ShutdownAllStreams();

  ChangeState_Locked(SHUTDOWN);

  if (seek_cb_)
    RunSeekCB_Locked(PIPELINE_ERROR_ABORT);
}

void ChunkDemuxer::SetMemoryLimitsForTest(DemuxerStream::Type type,
                                          size_t memory_limit) {
  for (auto itr = source_state_map_.begin(); itr != source_state_map_.end();
       ++itr) {
    itr->second->SetMemoryLimits(type, memory_limit);
  }
}

void ChunkDemuxer::ChangeState_Locked(State new_state) {
  lock_.AssertAcquired();
  DVLOG(1) << "ChunkDemuxer::ChangeState_Locked() : "
           << state_ << " -> " << new_state;

  // TODO(wolenetz): Change to DCHECK once less verification in release build is
  // needed. See https://crbug.com/786975.
  // Disallow changes from at or beyond PARSE_ERROR to below PARSE_ERROR.
  CHECK(!(state_ >= PARSE_ERROR && new_state < PARSE_ERROR));

  state_ = new_state;
}

ChunkDemuxer::~ChunkDemuxer() {
  DCHECK_NE(state_, INITIALIZED);
}

void ChunkDemuxer::ReportError_Locked(PipelineStatus error) {
  DVLOG(1) << "ReportError_Locked(" << error << ")";
  lock_.AssertAcquired();
  DCHECK(error != PIPELINE_OK);

  ChangeState_Locked(PARSE_ERROR);

  if (init_cb_) {
    RunInitCB_Locked(error);
    return;
  }

  ShutdownAllStreams();
  if (seek_cb_) {
    RunSeekCB_Locked(error);
    return;
  }

  base::AutoUnlock auto_unlock(lock_);
  host_->OnDemuxerError(error);
}

bool ChunkDemuxer::IsSeekWaitingForData_Locked() const {
  lock_.AssertAcquired();
  for (auto itr = source_state_map_.begin(); itr != source_state_map_.end();
       ++itr) {
    if (itr->second->IsSeekWaitingForData())
      return true;
  }

  return false;
}

void ChunkDemuxer::OnSourceInitDone(
    const std::string& source_id,
    const StreamParser::InitParameters& params) {
  DVLOG(1) << "OnSourceInitDone source_id=" << source_id
           << " duration=" << params.duration.InSecondsF();
  lock_.AssertAcquired();

  // TODO(wolenetz): Change these to DCHECKs once less verification in release
  // build is needed. See https://crbug.com/786975.
  CHECK(!pending_source_init_ids_.empty());
  CHECK(IsValidId_Locked(source_id));
  CHECK(pending_source_init_ids_.find(source_id) !=
        pending_source_init_ids_.end());
  CHECK(init_cb_);
  CHECK_EQ(state_, INITIALIZING);
  if (audio_streams_.empty() && video_streams_.empty()) {
    ReportError_Locked(DEMUXER_ERROR_COULD_NOT_OPEN);
    return;
  }

  if (!params.duration.is_zero() && duration_ == kNoTimestamp)
    UpdateDuration(params.duration);

  if (!params.timeline_offset.is_null()) {
    if (!timeline_offset_.is_null() &&
        params.timeline_offset != timeline_offset_) {
      MEDIA_LOG(ERROR, media_log_)
          << "Timeline offset is not the same across all SourceBuffers.";
      ReportError_Locked(DEMUXER_ERROR_COULD_NOT_OPEN);
      return;
    }

    timeline_offset_ = params.timeline_offset;
  }

  if (params.liveness != StreamLiveness::kUnknown) {
    for (const auto& s : audio_streams_)
      s->SetLiveness(params.liveness);
    for (const auto& s : video_streams_)
      s->SetLiveness(params.liveness);
  }

  // Wait until all streams have initialized.
  pending_source_init_ids_.erase(source_id);
  if (!pending_source_init_ids_.empty())
    return;

  SeekAllSources(GetStartTime());
  StartReturningData();

  if (duration_ == kNoTimestamp)
    duration_ = kInfiniteDuration;

  // The demuxer is now initialized after the |start_timestamp_| was set.
  // TODO(wolenetz): Change these to DCHECKs once less verification in release
  // build is needed. See https://crbug.com/786975.
  CHECK_EQ(state_, INITIALIZING);
  ChangeState_Locked(INITIALIZED);
  RunInitCB_Locked(PIPELINE_OK);
}

// static
MediaTrack::Id ChunkDemuxer::GenerateMediaTrackId() {
  static unsigned g_track_count = 0;
  return MediaTrack::Id(base::NumberToString(++g_track_count));
}

ChunkDemuxerStream* ChunkDemuxer::CreateDemuxerStream(
    const std::string& source_id,
    DemuxerStream::Type type) {
  // New ChunkDemuxerStreams can be created only during initialization segment
  // processing, which happens when a new chunk of data is appended and the
  // lock_ must be held by ChunkDemuxer::RunSegmentParserLoop/AppendChunks.
  lock_.AssertAcquired();

  MediaTrack::Id media_track_id = GenerateMediaTrackId();

  OwnedChunkDemuxerStreamVector* owning_vector = nullptr;
  switch (type) {
    case DemuxerStream::AUDIO:
      owning_vector = &audio_streams_;
      break;

    case DemuxerStream::VIDEO:
      owning_vector = &video_streams_;
      break;

    case DemuxerStream::UNKNOWN:
      NOTREACHED();
  }

#if BUILDFLAG(USE_STARBOARD_MEDIA)
  auto iter = id_to_mime_map_.find(source_id);
  std::string mime_type = iter != id_to_mime_map_.end() ? iter->second : "";
  std::unique_ptr<ChunkDemuxerStream> stream =
      std::make_unique<ChunkDemuxerStream>(mime_type, type, media_track_id);
#else   // BUILDFLAG(USE_STARBOARD_MEDIA)
  std::unique_ptr<ChunkDemuxerStream> stream =
      std::make_unique<ChunkDemuxerStream>(type, media_track_id);
#endif  // BUILDFLAG(USE_STARBOARD_MEDIA)
  DCHECK(track_id_to_demux_stream_map_.find(media_track_id) ==
         track_id_to_demux_stream_map_.end());
  track_id_to_demux_stream_map_[media_track_id] = stream.get();
  id_to_streams_map_[source_id].push_back(stream.get());
  stream->SetEnabled(owning_vector->empty(), base::TimeDelta());
  owning_vector->push_back(std::move(stream));
  return owning_vector->back().get();
}

bool ChunkDemuxer::IsValidId_Locked(const std::string& source_id) const {
  lock_.AssertAcquired();
  return source_state_map_.count(source_id) > 0u;
}

void ChunkDemuxer::UpdateDuration(base::TimeDelta new_duration) {
  DCHECK(duration_ != new_duration ||
         user_specified_duration_ != new_duration.InSecondsF());
  user_specified_duration_ = -1;
  duration_ = new_duration;
  host_->SetDuration(new_duration);
}

void ChunkDemuxer::IncreaseDurationIfNecessary(base::TimeDelta new_duration) {
  DCHECK(new_duration != kNoTimestamp);
  DCHECK(new_duration != kInfiniteDuration);

  // Per April 1, 2014 MSE spec editor's draft:
  // https://dvcs.w3.org/hg/html-media/raw-file/d471a4412040/media-source/
  //     media-source.html#sourcebuffer-coded-frame-processing
  // 5. If the media segment contains data beyond the current duration, then run
  //    the duration change algorithm with new duration set to the maximum of
  //    the current duration and the group end timestamp.

  if (new_duration <= duration_)
    return;

  DVLOG(2) << __func__ << ": Increasing duration: " << duration_.InSecondsF()
           << " -> " << new_duration.InSecondsF();

  UpdateDuration(new_duration);
}

void ChunkDemuxer::DecreaseDurationIfNecessary() {
  lock_.AssertAcquired();

  base::TimeDelta max_duration;

  for (auto itr = source_state_map_.begin(); itr != source_state_map_.end();
       ++itr) {
    max_duration = std::max(max_duration,
                            itr->second->GetMaxBufferedDuration());
  }

  if (max_duration.is_zero())
    return;

  // Note: be careful to also check |user_specified_duration_|, which may have
  // higher precision than |duration_|.
  if (max_duration < duration_ ||
      max_duration.InSecondsF() < user_specified_duration_) {
    UpdateDuration(max_duration);
  }
}

Ranges<base::TimeDelta> ChunkDemuxer::GetBufferedRanges() const {
  base::AutoLock auto_lock(lock_);
  return GetBufferedRanges_Locked();
}

Ranges<base::TimeDelta> ChunkDemuxer::GetBufferedRanges_Locked() const {
  lock_.AssertAcquired();

  bool ended = state_ == ENDED;
  // TODO(acolwell): When we start allowing SourceBuffers that are not active,
  // we'll need to update this loop to only add ranges from active sources.
  SourceBufferState::RangesList ranges_list;
  for (auto itr = source_state_map_.begin(); itr != source_state_map_.end();
       ++itr) {
    ranges_list.push_back(itr->second->GetBufferedRanges(duration_, ended));
  }

  return SourceBufferState::ComputeRangesIntersection(ranges_list, ended);
}

void ChunkDemuxer::StartReturningData() {
  for (auto itr = source_state_map_.begin(); itr != source_state_map_.end();
       ++itr) {
    itr->second->StartReturningData();
  }
}

void ChunkDemuxer::AbortPendingReads_Locked() {
  for (auto itr = source_state_map_.begin(); itr != source_state_map_.end();
       ++itr) {
    itr->second->AbortReads();
  }
}

void ChunkDemuxer::SeekAllSources(base::TimeDelta seek_time) {
  for (auto itr = source_state_map_.begin(); itr != source_state_map_.end();
       ++itr) {
    itr->second->Seek(seek_time);
  }
}

void ChunkDemuxer::CompletePendingReadsIfPossible() {
  for (auto itr = source_state_map_.begin(); itr != source_state_map_.end();
       ++itr) {
    itr->second->CompletePendingReadIfPossible();
  }
}

void ChunkDemuxer::ShutdownAllStreams() {
  for (auto itr = source_state_map_.begin(); itr != source_state_map_.end();
       ++itr) {
    itr->second->Shutdown();
  }
}

void ChunkDemuxer::RunInitCB_Locked(PipelineStatus status) {
  lock_.AssertAcquired();
  DCHECK(init_cb_);
  TRACE_EVENT_ASYNC_END1("media", "ChunkDemuxer::Initialize", this, "status",
                         PipelineStatusToString(status));
  std::move(init_cb_).Run(status);
}

void ChunkDemuxer::RunSeekCB_Locked(PipelineStatus status) {
  lock_.AssertAcquired();
  DCHECK(seek_cb_);
  TRACE_EVENT_ASYNC_END1("media", "ChunkDemuxer::Seek", this, "status",
                         PipelineStatusToString(status));
  std::move(seek_cb_).Run(status);
}

}  // namespace media<|MERGE_RESOLUTION|>--- conflicted
+++ resolved
@@ -802,8 +802,6 @@
                        ExpectedCodecs(content_type, codecs));
 }
 
-<<<<<<< HEAD
-=======
 #if BUILDFLAG(ENABLE_HLS_DEMUXER)
 ChunkDemuxer::Status ChunkDemuxer::AddAutoDetectedCodecsId(
     const std::string& id,
@@ -829,7 +827,6 @@
 }
 #endif
 
->>>>>>> 626889fb
 #if BUILDFLAG(USE_STARBOARD_MEDIA)
 ChunkDemuxer::Status ChunkDemuxer::AddId(const std::string& id,
                                          const std::string& mime_type) {
