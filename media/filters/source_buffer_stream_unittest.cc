// Copyright 2012 The Chromium Authors
// Use of this source code is governed by a BSD-style license that can be
// found in the LICENSE file.

#include "media/filters/source_buffer_stream.h"

#include <stddef.h>
#include <stdint.h>

#include <memory>
#include <string>
#include <vector>

#include "base/functional/bind.h"
#include "base/functional/callback_helpers.h"
#include "base/logging.h"
#include "base/numerics/safe_conversions.h"
#include "base/strings/string_number_conversions.h"
#include "base/strings/string_split.h"
#include "base/strings/string_util.h"
#include "base/test/scoped_feature_list.h"
#include "base/time/time.h"
#include "media/base/data_buffer.h"
#include "media/base/decoder_buffer.h"
#include "media/base/media_log.h"
#include "media/base/media_switches.h"
#include "media/base/media_util.h"
#include "media/base/mock_media_log.h"
#include "media/base/test_helpers.h"
#include "media/base/timestamp_constants.h"
#include "media/base/webvtt_util.h"
#include "media/filters/source_buffer_range.h"
#include "testing/gtest/include/gtest/gtest.h"

using ::testing::HasSubstr;
using ::testing::InSequence;
using ::testing::StrictMock;

namespace {

enum class TimeGranularity { kMicrosecond, kMillisecond };

static constexpr int kSampleRate = 3000;

}  // namespace

namespace media {

typedef StreamParser::BufferQueue BufferQueue;

static const int kDefaultFramesPerSecond = 30;
static const int kDefaultKeyframesPerSecond = 6;
static std::array<const uint8_t, 1> kDataA = {0x11};
static std::array<const uint8_t, 1> kDataB = {0x33};

// Matchers for verifying common media log entry strings.
MATCHER_P(ContainsTrackBufferExhaustionSkipLog, skip_milliseconds, "") {
  return CONTAINS_STRING(arg,
                         "Media append that overlapped current playback "
                         "position may cause time gap in playing VIDEO stream "
                         "because the next keyframe is " +
                             base::NumberToString(skip_milliseconds) +
                             "ms beyond last overlapped frame. Media may "
                             "appear temporarily frozen.");
}

#define EXPECT_STATUS_FOR_STREAM_OP(status_suffix, operation) \
  { EXPECT_EQ(SourceBufferStreamStatus::status_suffix, stream_->operation); }

class SourceBufferStreamTest : public testing::Test {
 public:
  SourceBufferStreamTest(const SourceBufferStreamTest&) = delete;
  SourceBufferStreamTest& operator=(const SourceBufferStreamTest&) = delete;

 protected:
  SourceBufferStreamTest() {
    video_config_ = TestVideoConfig::Normal();
    SetStreamInfo(kDefaultFramesPerSecond, kDefaultKeyframesPerSecond);
    ResetStream<>(video_config_);
  }

  template <typename ConfigT>
  void ResetStream(const ConfigT& config) {
    stream_ = std::make_unique<SourceBufferStream>(config, &media_log_);
  }

  void SetMemoryLimit(size_t buffers_of_data) {
    stream_->set_memory_limit(buffers_of_data * GetMemoryUsagePerBuffer());
  }

  void SetStreamInfo(int frames_per_second, int keyframes_per_second) {
    frames_per_second_ = frames_per_second;
    keyframes_per_second_ = keyframes_per_second;
    frame_duration_ = ConvertToFrameDuration(frames_per_second);
  }

  void SetAudioStream() {
    video_config_ = TestVideoConfig::Invalid();
    audio_config_.Initialize(AudioCodec::kVorbis, kSampleFormatPlanarF32,
                             CHANNEL_LAYOUT_STEREO, kSampleRate,
                             EmptyExtraData(), EncryptionScheme::kUnencrypted,
                             base::TimeDelta(), 0);
    ResetStream<>(audio_config_);

    // Equivalent to 2ms per frame.
    SetStreamInfo(500, 500);
  }

  void NewCodedFrameGroupAppend(int starting_position, int number_of_buffers) {
    AppendBuffers(starting_position, number_of_buffers, true, base::TimeDelta(),
                  kDataA);
  }

  void NewCodedFrameGroupAppend(int starting_position,
                                int number_of_buffers,
                                base::span<const uint8_t> data) {
    AppendBuffers(starting_position, number_of_buffers, true, base::TimeDelta(),
                  data);
  }

  void NewCodedFrameGroupAppend_OffsetFirstBuffer(
      int starting_position,
      int number_of_buffers,
      base::TimeDelta first_buffer_offset) {
    AppendBuffers(starting_position, number_of_buffers, true,
                  first_buffer_offset, kDataA);
  }

  void AppendBuffers(int starting_position, int number_of_buffers) {
    AppendBuffers(starting_position, number_of_buffers, false,
                  base::TimeDelta(), kDataA);
  }

  void AppendBuffers(int starting_position,
                     int number_of_buffers,
                     base::span<const uint8_t> data) {
    AppendBuffers(starting_position, number_of_buffers, false,
                  base::TimeDelta(), data);
  }

  void NewCodedFrameGroupAppend(const std::string& buffers_to_append) {
    AppendBuffers(buffers_to_append, true, kNoTimestamp, false);
  }

  void NewCodedFrameGroupAppend(base::TimeDelta start_timestamp,
                                const std::string& buffers_to_append) {
    AppendBuffers(buffers_to_append, true, start_timestamp, false);
  }

  void AppendBuffers(const std::string& buffers_to_append) {
    AppendBuffers(buffers_to_append, false, kNoTimestamp, false);
  }

  void NewCodedFrameGroupAppendOneByOne(const std::string& buffers_to_append) {
    AppendBuffers(buffers_to_append, true, kNoTimestamp, true);
  }

  void AppendBuffersOneByOne(const std::string& buffers_to_append) {
    AppendBuffers(buffers_to_append, false, kNoTimestamp, true);
  }

  void Seek(int position) { stream_->Seek(position * frame_duration_); }

  void SeekToTimestampMs(int64_t timestamp_ms) {
    stream_->Seek(base::Milliseconds(timestamp_ms));
  }

  bool GarbageCollect(base::TimeDelta media_time, int new_data_size) {
    return stream_->GarbageCollectIfNeeded(media_time, new_data_size);
  }

  bool GarbageCollectWithPlaybackAtBuffer(int position, int new_data_buffers) {
    return GarbageCollect(position * frame_duration_,
                          new_data_buffers * kDataA.size());
  }

  void RemoveInMs(int start, int end, int duration) {
    Remove(base::Milliseconds(start), base::Milliseconds(end),
           base::Milliseconds(duration));
  }

  void Remove(base::TimeDelta start, base::TimeDelta end,
              base::TimeDelta duration) {
    stream_->Remove(start, end, duration);
  }

  void SignalStartOfCodedFrameGroup(base::TimeDelta start_timestamp) {
    stream_->OnStartOfCodedFrameGroup(start_timestamp);
  }

  int GetRemovalRangeInMs(int start, int end, int bytes_to_free,
                          int* removal_end) {
    base::TimeDelta removal_end_timestamp = base::Milliseconds(*removal_end);
    int bytes_removed = stream_->GetRemovalRange(
        base::Milliseconds(start), base::Milliseconds(end), bytes_to_free,
        &removal_end_timestamp);
    *removal_end = removal_end_timestamp.InMilliseconds();
    return bytes_removed;
  }

  void CheckExpectedRanges(const std::string& expected) {
    Ranges<base::TimeDelta> r = stream_->GetBufferedTime();

    std::stringstream ss;
    ss << "{ ";
    for (size_t i = 0; i < r.size(); ++i) {
      int64_t start = r.start(i).IntDiv(frame_duration_);
      int64_t end = r.end(i).IntDiv(frame_duration_) - 1;
      ss << "[" << start << "," << end << ") ";
    }
    ss << "}";
    EXPECT_EQ(expected, ss.str());
  }

  void CheckExpectedRangesByTimestamp(
      const std::string& expected,
      TimeGranularity granularity = TimeGranularity::kMillisecond) {
    Ranges<base::TimeDelta> r = stream_->GetBufferedTime();

    std::stringstream ss;
    ss << "{ ";
    for (size_t i = 0; i < r.size(); ++i) {
      auto conversion = (granularity == TimeGranularity::kMillisecond)
                            ? &base::TimeDelta::InMilliseconds
                            : &base::TimeDelta::InMicroseconds;
      int64_t start = (r.start(i).*conversion)();
      int64_t end = (r.end(i).*conversion)();
      ss << "[" << start << "," << end << ") ";
    }
    ss << "}";
    EXPECT_EQ(expected, ss.str());
  }

  void CheckExpectedRangeEndTimes(const std::string& expected) {
    std::stringstream ss;
    ss << "{ ";
    for (const auto& r : stream_->ranges_) {
      base::TimeDelta highest_pts = r->GetEndTimestamp();
      base::TimeDelta end_time = r->GetBufferedEndTimestamp();
      ss << "<" << highest_pts.InMilliseconds() << ","
         << end_time.InMilliseconds() << "> ";
    }
    ss << "}";
    EXPECT_EQ(expected, ss.str());
  }

  void CheckIsNextInPTSSequenceWithFirstRange(int64_t pts_in_ms,
                                              bool expectation) {
    ASSERT_GE(stream_->ranges_.size(), 1u);
    const auto& range_ptr = *(stream_->ranges_.begin());
    EXPECT_EQ(expectation, range_ptr->IsNextInPresentationSequence(
                               base::Milliseconds(pts_in_ms)));
  }

  void CheckExpectedBuffers(
      int starting_position, int ending_position) {
    CheckExpectedBuffers(starting_position, ending_position, false,
                         std::nullopt);
  }

  void CheckExpectedBuffers(
      int starting_position, int ending_position, bool expect_keyframe) {
    CheckExpectedBuffers(starting_position, ending_position, expect_keyframe,
                         std::nullopt);
  }

  void CheckExpectedBuffers(int starting_position,
                            int ending_position,
                            base::span<const uint8_t> data) {
    CheckExpectedBuffers(starting_position, ending_position, false, data);
  }

  void CheckExpectedBuffers(int starting_position,
                            int ending_position,
                            base::span<const uint8_t> data,
                            bool expect_keyframe) {
    CheckExpectedBuffers(starting_position, ending_position, expect_keyframe,
                         data);
  }

  void CheckExpectedBuffers(
      int starting_position,
      int ending_position,
      bool expect_keyframe,
      std::optional<base::span<const uint8_t>> expected_data) {
    int current_position = starting_position;
    for (; current_position <= ending_position; current_position++) {
      scoped_refptr<StreamParserBuffer> buffer;
      SourceBufferStreamStatus status = stream_->GetNextBuffer(&buffer);
      EXPECT_NE(status, SourceBufferStreamStatus::kConfigChange);
      if (status != SourceBufferStreamStatus::kSuccess)
        break;

      if (expect_keyframe && current_position == starting_position)
        EXPECT_TRUE(buffer->is_key_frame());

      if (expected_data) {
        EXPECT_EQ(base::span(*expected_data), base::span(*buffer));
      }

      EXPECT_EQ(
          base::ClampFloor(buffer->GetDecodeTimestamp() / frame_duration_),
          current_position);
    }

    EXPECT_EQ(ending_position + 1, current_position);
  }

  void CheckExpectedBuffers(
      const std::string& expected,
      TimeGranularity granularity = TimeGranularity::kMillisecond) {
    std::vector<std::string> timestamps = base::SplitString(
        expected, " ", base::TRIM_WHITESPACE, base::SPLIT_WANT_ALL);
    std::stringstream ss;
    const SourceBufferStreamType type = stream_->GetType();
    for (size_t i = 0; i < timestamps.size(); i++) {
      scoped_refptr<StreamParserBuffer> buffer;
      SourceBufferStreamStatus status = stream_->GetNextBuffer(&buffer);

      if (i > 0)
        ss << " ";

      if (status == SourceBufferStreamStatus::kConfigChange) {
        switch (type) {
          case SourceBufferStreamType::kVideo:
            stream_->GetCurrentVideoDecoderConfig();
            break;
          case SourceBufferStreamType::kAudio:
            stream_->GetCurrentAudioDecoderConfig();
            break;
        }

        EXPECT_EQ("C", timestamps[i]);
        ss << "C";
        continue;
      }

      EXPECT_EQ(SourceBufferStreamStatus::kSuccess, status);
      if (status != SourceBufferStreamStatus::kSuccess)
        break;

      if (granularity == TimeGranularity::kMillisecond)
        ss << buffer->timestamp().InMilliseconds();
      else
        ss << buffer->timestamp().InMicroseconds();

      if (buffer->GetDecodeTimestamp() !=
          DecodeTimestamp::FromPresentationTime(buffer->timestamp())) {
        if (granularity == TimeGranularity::kMillisecond)
          ss << "|" << buffer->GetDecodeTimestamp().InMilliseconds();
        else
          ss << "|" << buffer->GetDecodeTimestamp().InMicroseconds();
      }

      // Check duration if expected timestamp contains it.
      if (timestamps[i].find('D') != std::string::npos) {
        ss << "D" << buffer->duration().InMilliseconds();
      }

      // Check duration estimation if expected timestamp contains it.
      if (timestamps[i].find('E') != std::string::npos &&
          buffer->is_duration_estimated()) {
        ss << "E";
      }

      // Handle preroll buffers.
      if (base::EndsWith(timestamps[i], "P", base::CompareCase::SENSITIVE)) {
        ASSERT_TRUE(buffer->is_key_frame());
        scoped_refptr<StreamParserBuffer> preroll_buffer;
        preroll_buffer.swap(buffer);

        // When a preroll buffer is encountered we should be able to request one
        // more buffer.  The first buffer should match the timestamp and config
        // of the second buffer, except that its discard_padding() should be its
        // duration.
        EXPECT_STATUS_FOR_STREAM_OP(kSuccess, GetNextBuffer(&buffer));
        ASSERT_EQ(buffer->GetConfigId(), preroll_buffer->GetConfigId());
        ASSERT_EQ(buffer->track_id(), preroll_buffer->track_id());
        ASSERT_EQ(buffer->timestamp(), preroll_buffer->timestamp());
        ASSERT_EQ(buffer->GetDecodeTimestamp(),
                  preroll_buffer->GetDecodeTimestamp());
        ASSERT_EQ(kInfiniteDuration, preroll_buffer->discard_padding().first);
        ASSERT_EQ(base::TimeDelta(), preroll_buffer->discard_padding().second);
        ASSERT_TRUE(buffer->is_key_frame());

        ss << "P";
      } else if (buffer->is_key_frame()) {
        ss << "K";
      }
    }
    EXPECT_EQ(expected, ss.str());
  }

  void CheckNoNextBuffer() {
    scoped_refptr<StreamParserBuffer> buffer;
    EXPECT_STATUS_FOR_STREAM_OP(kNeedBuffer, GetNextBuffer(&buffer));
  }

  void CheckEOSReached() {
    scoped_refptr<StreamParserBuffer> buffer;
    EXPECT_STATUS_FOR_STREAM_OP(kEndOfStream, GetNextBuffer(&buffer));
  }

  void CheckVideoConfig(const VideoDecoderConfig& config) {
    const VideoDecoderConfig& actual = stream_->GetCurrentVideoDecoderConfig();
    EXPECT_TRUE(actual.Matches(config))
        << "Expected: " << config.AsHumanReadableString()
        << "\nActual: " << actual.AsHumanReadableString();
  }

  void CheckAudioConfig(const AudioDecoderConfig& config) {
    const AudioDecoderConfig& actual = stream_->GetCurrentAudioDecoderConfig();
    EXPECT_TRUE(actual.Matches(config))
        << "Expected: " << config.AsHumanReadableString()
        << "\nActual: " << actual.AsHumanReadableString();
  }

  int GetMemoryUsagePerBuffer() const {
<<<<<<< HEAD
    return kDataSize + sizeof(StreamParserBuffer);
=======
    return kDataA.size() + sizeof(StreamParserBuffer);
>>>>>>> 626889fb
  }

  base::TimeDelta frame_duration() const { return frame_duration_; }

  StrictMock<MockMediaLog> media_log_;
  std::unique_ptr<SourceBufferStream> stream_;

  VideoDecoderConfig video_config_;
  AudioDecoderConfig audio_config_;

 private:
  DemuxerStream::Type GetStreamType() {
    switch (stream_->GetType()) {
      case SourceBufferStreamType::kAudio:
        return DemuxerStream::AUDIO;
      case SourceBufferStreamType::kVideo:
        return DemuxerStream::VIDEO;
    }
    NOTREACHED();
  }

  base::TimeDelta ConvertToFrameDuration(int frames_per_second) {
    return base::Seconds(1) / frames_per_second;
  }

  void AppendBuffers(int starting_position,
                     int number_of_buffers,
                     bool begin_coded_frame_group,
                     base::TimeDelta first_buffer_offset,
                     base::span<const uint8_t> data) {
    if (begin_coded_frame_group) {
      stream_->OnStartOfCodedFrameGroup(starting_position * frame_duration_);
    }

    int keyframe_interval = frames_per_second_ / keyframes_per_second_;

    BufferQueue queue;
    for (int i = 0; i < number_of_buffers; i++) {
      int position = starting_position + i;
      bool is_keyframe = position % keyframe_interval == 0;
      // Track ID is meaningless to these tests.
      scoped_refptr<StreamParserBuffer> buffer =
          StreamParserBuffer::CopyFrom(data, is_keyframe, GetStreamType(), 0);
      base::TimeDelta timestamp = frame_duration_ * position;

      if (i == 0)
        timestamp += first_buffer_offset;
      buffer->SetDecodeTimestamp(
          DecodeTimestamp::FromPresentationTime(timestamp));

      // Simulate an IBB...BBP pattern in which all B-frames reference both
      // the I- and P-frames. For a GOP with playback order 12345, this would
      // result in a decode timestamp order of 15234.
      base::TimeDelta presentation_timestamp;
      if (is_keyframe) {
        presentation_timestamp = timestamp;
      } else if ((position - 1) % keyframe_interval == 0) {
        // This is the P-frame (first frame following the I-frame)
        presentation_timestamp =
            (timestamp + frame_duration_ * (keyframe_interval - 2));
      } else {
        presentation_timestamp = timestamp - frame_duration_;
      }
      buffer->set_timestamp(presentation_timestamp);
      buffer->set_duration(frame_duration_);

      queue.push_back(buffer);
    }
    if (!queue.empty())
      stream_->Append(queue);
  }

  void UpdateLastBufferDuration(DecodeTimestamp current_dts,
                                BufferQueue* buffers) {
    if (buffers->empty() || buffers->back()->duration().is_positive())
      return;

    DecodeTimestamp last_dts = buffers->back()->GetDecodeTimestamp();
    DCHECK(current_dts >= last_dts);
    buffers->back()->set_duration(current_dts - last_dts);
  }

  // StringToBufferQueue() allows for the generation of StreamParserBuffers from
  // coded strings of timestamps separated by spaces.
  //
  // Supported syntax (options must be in this order):
  // pp[u][|dd[u]][Dzz][E][P][K]
  //
  // pp:
  // Generates a StreamParserBuffer with decode and presentation timestamp xx.
  // E.g., "0 1 2 3".
  // pp is interpreted as milliseconds, unless suffixed with "u", in which case
  // pp is interpreted as microseconds.
  //
  // pp|dd:
  // Generates a StreamParserBuffer with presentation timestamp pp and decode
  // timestamp dd. E.g., "0|0 3|1 1|2 2|3". dd is interpreted as milliseconds,
  // unless suffixed with "u", in which case dd is interpreted as microseconds.
  //
  // Dzz[u]
  // Explicitly describe the duration of the buffer. zz specifies the duration
  // in milliseconds (or in microseconds if suffixed with "u"). If the duration
  // isn't specified with this syntax, the duration is derived using the
  // timestamp delta between this buffer and the next buffer. If not specified,
  // the final buffer will simply copy the duration of the previous buffer. If
  // the queue only contains 1 buffer then the duration must be explicitly
  // specified with this format.
  // E.g. "0D10 10D20"
  //
  // E:
  // Indicates that the buffer should be marked as containing an *estimated*
  // duration. E.g., "0D20E 20 25E 30"
  //
  // P:
  // Indicates the buffer with will also have a preroll buffer
  // associated with it. The preroll buffer will just be dummy data.
  // E.g. "0P 5 10"
  //
  // K:
  // Indicates the buffer is a keyframe. E.g., "0K 1|2K 2|4D2K 6 8".
  BufferQueue StringToBufferQueue(const std::string& buffers_to_append) {
    std::vector<std::string> timestamps = base::SplitString(
        buffers_to_append, " ", base::TRIM_WHITESPACE, base::SPLIT_WANT_ALL);

    CHECK_GT(timestamps.size(), 0u);

    BufferQueue buffers;
    for (size_t i = 0; i < timestamps.size(); i++) {
      bool is_keyframe = false;
      bool has_preroll = false;
      bool is_duration_estimated = false;

      if (base::EndsWith(timestamps[i], "K", base::CompareCase::SENSITIVE)) {
        is_keyframe = true;
        // Remove the "K" off of the token.
        timestamps[i] = timestamps[i].substr(0, timestamps[i].length() - 1);
      }
      // Handle preroll buffers.
      if (base::EndsWith(timestamps[i], "P", base::CompareCase::SENSITIVE)) {
        is_keyframe = true;
        has_preroll = true;
        // Remove the "P" off of the token.
        timestamps[i] = timestamps[i].substr(0, timestamps[i].length() - 1);
      }

      if (base::EndsWith(timestamps[i], "E", base::CompareCase::SENSITIVE)) {
        is_duration_estimated = true;
        // Remove the "E" off of the token.
        timestamps[i] = timestamps[i].substr(0, timestamps[i].length() - 1);
      }

      int duration_in_us = -1;
      size_t duration_pos = timestamps[i].find('D');
      if (duration_pos != std::string::npos) {
        bool is_duration_us = false;  // Default to millisecond interpretation.
        if (base::EndsWith(timestamps[i], "u", base::CompareCase::SENSITIVE)) {
          is_duration_us = true;
          timestamps[i] = timestamps[i].substr(0, timestamps[i].length() - 1);
        }
        CHECK(base::StringToInt(timestamps[i].substr(duration_pos + 1),
                                &duration_in_us));
        if (!is_duration_us)
          duration_in_us *= base::Time::kMicrosecondsPerMillisecond;
        timestamps[i] = timestamps[i].substr(0, duration_pos);
      }

      std::vector<std::string> buffer_timestamp_strings = base::SplitString(
          timestamps[i], "|", base::TRIM_WHITESPACE, base::SPLIT_WANT_ALL);

      if (buffer_timestamp_strings.size() == 1)
        buffer_timestamp_strings.push_back(buffer_timestamp_strings[0]);

      CHECK_EQ(2u, buffer_timestamp_strings.size());

      std::vector<base::TimeDelta> buffer_timestamps;

      // Parse PTS, then DTS into TimeDeltas.
      for (size_t j = 0; j < 2; ++j) {
        int us = 0;
        bool is_us = false;  // Default to millisecond interpretation.

        if (base::EndsWith(buffer_timestamp_strings[j], "u",
                           base::CompareCase::SENSITIVE)) {
          is_us = true;
          buffer_timestamp_strings[j] = buffer_timestamp_strings[j].substr(
              0, buffer_timestamp_strings[j].length() - 1);
        }
        CHECK(base::StringToInt(buffer_timestamp_strings[j], &us));
        if (!is_us)
          us *= base::Time::kMicrosecondsPerMillisecond;

        buffer_timestamps.push_back(base::Microseconds(us));
      }

      // Create buffer. Track ID is meaningless to these tests
      scoped_refptr<StreamParserBuffer> buffer =
          StreamParserBuffer::CopyFrom(kDataA, is_keyframe, GetStreamType(), 0);
      buffer->set_timestamp(buffer_timestamps[0]);
      if (is_duration_estimated)
        buffer->set_is_duration_estimated(true);

      if (buffer_timestamps[1] != buffer_timestamps[0]) {
        buffer->SetDecodeTimestamp(
            DecodeTimestamp::FromPresentationTime(buffer_timestamps[1]));
      }

      if (duration_in_us >= 0)
        buffer->set_duration(base::Microseconds(duration_in_us));

      // Simulate preroll buffers by just generating another buffer and sticking
      // it as the preroll.
      if (has_preroll) {
        scoped_refptr<StreamParserBuffer> preroll_buffer =
            StreamParserBuffer::CopyFrom(kDataA, is_keyframe, GetStreamType(),
                                         0);
        preroll_buffer->set_duration(frame_duration_);
        buffer->SetPrerollBuffer(preroll_buffer);
      }

      UpdateLastBufferDuration(buffer->GetDecodeTimestamp(), &buffers);
      buffers.push_back(buffer);
    }

    // If the last buffer doesn't have a duration, assume it is the
    // same as the second to last buffer.
    if (buffers.size() >= 2 && buffers.back()->duration() == kNoTimestamp) {
      buffers.back()->set_duration(
          buffers[buffers.size() - 2]->duration());
    }

    return buffers;
  }

  void AppendBuffers(const std::string& buffers_to_append,
                     bool start_new_coded_frame_group,
                     base::TimeDelta coded_frame_group_start_timestamp,
                     bool one_by_one) {
    BufferQueue buffers = StringToBufferQueue(buffers_to_append);

    if (start_new_coded_frame_group) {
      base::TimeDelta start_timestamp = coded_frame_group_start_timestamp;

      base::TimeDelta buffers_start_timestamp = buffers[0]->timestamp();

      if (start_timestamp == kNoTimestamp)
        start_timestamp = buffers_start_timestamp;
      else
        ASSERT_TRUE(start_timestamp <= buffers_start_timestamp);

      stream_->OnStartOfCodedFrameGroup(start_timestamp);
    }

    if (!one_by_one) {
      stream_->Append(buffers);
      return;
    }

    // Append each buffer one by one.
    for (size_t i = 0; i < buffers.size(); i++) {
      BufferQueue wrapper;
      wrapper.push_back(buffers[i]);
      stream_->Append(wrapper);
    }
  }

  int frames_per_second_;
  int keyframes_per_second_;
  base::TimeDelta frame_duration_;
};

TEST_F(SourceBufferStreamTest, Append_SingleRange) {
  // Append 15 buffers at positions 0 through 14.
  NewCodedFrameGroupAppend(0, 15);

  // Check expected range.
  CheckExpectedRanges("{ [0,14) }");
  // Check buffers in range.
  Seek(0);
  CheckExpectedBuffers(0, 14);
}

TEST_F(SourceBufferStreamTest, Append_SingleRange_OneBufferAtATime) {
  // Append 15 buffers starting at position 0, one buffer at a time.
  NewCodedFrameGroupAppend(0, 1);
  for (int i = 1; i < 15; i++)
    AppendBuffers(i, 1);

  // Check expected range.
  CheckExpectedRanges("{ [0,14) }");
  // Check buffers in range.
  Seek(0);
  CheckExpectedBuffers(0, 14);
}

TEST_F(SourceBufferStreamTest, Append_DisjointRanges) {
  // Append 5 buffers at positions 0 through 4.
  NewCodedFrameGroupAppend(0, 5);

  // Append 10 buffers at positions 15 through 24.
  NewCodedFrameGroupAppend(15, 10);

  // Check expected ranges.
  CheckExpectedRanges("{ [0,4) [15,24) }");
  // Check buffers in ranges.
  Seek(0);
  CheckExpectedBuffers(0, 4);
  Seek(15);
  CheckExpectedBuffers(15, 24);
}

TEST_F(SourceBufferStreamTest, Append_AdjacentRanges) {
  // Append 10 buffers at positions 0 through 9.
  NewCodedFrameGroupAppend(0, 10);

  // Append 11 buffers at positions 15 through 25.
  NewCodedFrameGroupAppend(15, 11);

  // Append 5 buffers at positions 10 through 14 to bridge the gap.
  NewCodedFrameGroupAppend(10, 5);

  // Check expected range.
  CheckExpectedRanges("{ [0,25) }");
  // Check buffers in range.
  Seek(0);
  CheckExpectedBuffers(0, 25);
}

TEST_F(SourceBufferStreamTest, Complete_Overlap) {
  // Append 5 buffers at positions 5 through 9.
  NewCodedFrameGroupAppend(5, 5);

  // Append 15 buffers at positions 0 through 14.
  NewCodedFrameGroupAppend(0, 15);

  // Check expected range.
  CheckExpectedRanges("{ [0,14) }");
  // Check buffers in range.
  Seek(0);
  CheckExpectedBuffers(0, 14);
}

TEST_F(SourceBufferStreamTest,
       Complete_Overlap_AfterGroupTimestampAndBeforeFirstBufferTimestamp) {
  // Append a coded frame group with a start timestamp of 0, but the first
  // buffer starts at 30ms. This can happen in muxed content where the
  // audio starts before the first frame.
  NewCodedFrameGroupAppend(base::Milliseconds(0), "30K 60K 90K 120K");

  CheckExpectedRangesByTimestamp("{ [0,150) }");

  // Completely overlap the old buffers, with a coded frame group that starts
  // after the old coded frame group start timestamp, but before the timestamp
  // of the first buffer in the coded frame group.
  NewCodedFrameGroupAppend("20K 50K 80K 110D10K");

  // Verify that the buffered ranges are updated properly and we don't crash.
  CheckExpectedRangesByTimestamp("{ [0,150) }");

  SeekToTimestampMs(0);
  CheckExpectedBuffers("20K 50K 80K 110K 120K");
}

TEST_F(SourceBufferStreamTest, Complete_Overlap_EdgeCase) {
  // Make each frame a keyframe so that it's okay to overlap frames at any point
  // (instead of needing to respect keyframe boundaries).
  SetStreamInfo(30, 30);

  // Append 6 buffers at positions 6 through 11.
  NewCodedFrameGroupAppend(6, 6);

  // Append 8 buffers at positions 5 through 12.
  NewCodedFrameGroupAppend(5, 8);

  // Check expected range.
  CheckExpectedRanges("{ [5,12) }");
  // Check buffers in range.
  Seek(5);
  CheckExpectedBuffers(5, 12);
}

TEST_F(SourceBufferStreamTest, Start_Overlap) {
  // Append 10 buffers at positions 5 through 14.
  NewCodedFrameGroupAppend(5, 5);

  // Append 6 buffers at positions 10 through 15.
  NewCodedFrameGroupAppend(10, 6);

  // Check expected range.
  CheckExpectedRanges("{ [5,15) }");
  // Check buffers in range.
  Seek(5);
  CheckExpectedBuffers(5, 15);
}

TEST_F(SourceBufferStreamTest, End_Overlap) {
  // Append 10 buffers at positions 10 through 19.
  NewCodedFrameGroupAppend(10, 10);

  // Append 10 buffers at positions 5 through 14.
  NewCodedFrameGroupAppend(5, 10);

  // Check expected range.
  CheckExpectedRanges("{ [5,19) }");
  // Check buffers in range.
  Seek(5);
  CheckExpectedBuffers(5, 19);
}

// Using position based test API:
// DTS  :  0  1  2  3  4  5  6  7  8  9 10 11 12 13 14 15 16 17 18 19 20
// PTS  :  0  4  1  2  3  5  9  6  7  8 10 14 11 12 13 15 19 16 17 18 20
// old  :                                A  a  a  a  a  A  a  a  a  a
// new  :                 B  b  b  b  b  B  b  b
// after:                 B  b  b  b  b  B  b  b        A  a  a  a  a
TEST_F(SourceBufferStreamTest, End_Overlap_Several) {
  // Append 10 buffers at positions 10 through 19 (DTS and PTS).
  NewCodedFrameGroupAppend(10, 10, kDataA);

  // Append 8 buffers at positions 5 through 12 (DTS); 5 through 14 (PTS) with
  // partial second GOP.
  NewCodedFrameGroupAppend(5, 8, kDataB);

  // Check expected ranges: stream should not have kept buffers at DTS 13,14;
  // PTS 12,13 because the keyframe on which they depended (10, PTS=DTS) was
  // overwritten. Note that partial second GOP of B includes PTS [10,14), DTS
  // [10,12). These are continuous with the overlapped original range's next GOP
  // at (15, PTS=DTS).
  // Unlike the rest of the position based test API used in this case, these
  // range expectation strings are the actual timestamps (divided by
  // frame_duration_).
  CheckExpectedRanges("{ [5,19) }");

  // Check buffers in range.
  Seek(5);
  CheckExpectedBuffers(5, 12, kDataB);
  // No seek is necessary (1 continuous range).
  CheckExpectedBuffers(15, 19, kDataA);
  CheckNoNextBuffer();
}

// Test an end overlap edge case where a single buffer overlaps the
// beginning of a range.
// old  : 0K   30   60   90   120K  150
// new  : 0K
// after: 0K                  120K  150
// track:
TEST_F(SourceBufferStreamTest, End_Overlap_SingleBuffer) {
  // Seek to start of stream.
  SeekToTimestampMs(0);

  NewCodedFrameGroupAppend("0K 30 60 90 120K 150");
  CheckExpectedRangesByTimestamp("{ [0,180) }");

  NewCodedFrameGroupAppend("0D30K");
  CheckExpectedRangesByTimestamp("{ [0,180) }");

  CheckExpectedBuffers("0K 120K 150");
  CheckNoNextBuffer();
}

// Using position based test API:
// DTS  :  0 1 2 3 4 5 6 7 8 9 0 1 2 3 4 5 6 7 8 9 0 1 2 3 4 5 6 7 8 9 0
// PTS  :  0 4 1 2 3 5 9 6 7 8 0 4 1 2 3 5 9 6 7 8 0 4 1 2 3 5 9 6 7 8 0
// old  :            A a                 A a                 A a
// new  :  B b b b b B b b b b B b b b b B b b b b B b b b b B b b b b
// after == new
TEST_F(SourceBufferStreamTest, Complete_Overlap_Several) {
  // Append 2 buffers at positions 5 through 6 (DTS); 5 through 9 (PTS) partial
  // GOP.
  NewCodedFrameGroupAppend(5, 2, kDataA);

  // Append 2 buffers at positions 15 through 16 (DTS); 15 through 19 (PTS)
  // partial GOP.
  NewCodedFrameGroupAppend(15, 2, kDataA);

  // Append 2 buffers at positions 25 through 26 (DTS); 25 through 29 (PTS)
  // partial GOP.
  NewCodedFrameGroupAppend(25, 2, kDataA);

  // Check expected ranges.  Unlike the rest of the position based test API used
  // in this case, these range expectation strings are the actual timestamps
  // (divided by frame_duration_).
  CheckExpectedRanges("{ [5,9) [15,19) [25,29) }");

  // Append buffers at positions 0 through 29 (DTS and PTS).
  NewCodedFrameGroupAppend(0, 30, kDataB);

  // Check expected range.
  CheckExpectedRanges("{ [0,29) }");
  // Check buffers in range.
  Seek(0);
  CheckExpectedBuffers(0, 29, kDataB);
}

// Using position based test API:
// DTS:0 1 2 3 4 5 6 7 8 9 0 1 2 3 4 5 6 7 8 9 0 1 2 3 4 5 6 7 8 9 0 1 2 3 4 5 6
// PTS:0 4 1 2 3 5 9 6 7 8 0 4 1 2 3 5 9 6 7 8 0 4 1 2 3 5 9 6 7 8 0 4 1 2 3 5 9
// old:          A a                 A a                 A a                 A a
// new:B b b b b B b b b b B b b b b B b b b b B b b b b B b b b b B b b b b
TEST_F(SourceBufferStreamTest, Complete_Overlap_Several_Then_Merge) {
  // Append 2 buffers at positions 5 through 6 (DTS); 5 through 9 (PTS) partial
  // GOP.
  NewCodedFrameGroupAppend(5, 2, kDataA);

  // Append 2 buffers at positions 10 through 11 (DTS); 15 through 19 (PTS)
  // partial GOP.
  NewCodedFrameGroupAppend(15, 2, kDataA);

  // Append 2 buffers at positions 25 through 26 (DTS); 25 through 29 (PTS)
  // partial GOP.
  NewCodedFrameGroupAppend(25, 2, kDataA);

  // Append 2 buffers at positions 35 through 36 (DTS); 35 through 39 (PTS)
  // partial GOP.
  NewCodedFrameGroupAppend(35, 2, kDataA);

  // Append buffers at positions 0 through 34 (DTS and PTS).
  NewCodedFrameGroupAppend(0, 35, kDataB);

  // Check expected ranges.  Unlike the rest of the position based test API used
  // in this case, these range expectation strings are the actual timestamps
  // (divided by frame_duration_).
  CheckExpectedRanges("{ [0,39) }");

  // Check buffers in range.
  Seek(0);
  CheckExpectedBuffers(0, 34, kDataB);
  CheckExpectedBuffers(35, 36, kDataA);
}

TEST_F(SourceBufferStreamTest, Complete_Overlap_Selected) {
  // Append 10 buffers at positions 5 through 14.
  NewCodedFrameGroupAppend(5, 10, kDataA);

  // Seek to buffer at position 5.
  Seek(5);

  // Replace old data with new data.
  NewCodedFrameGroupAppend(5, 10, kDataB);

  // Check ranges are correct.
  CheckExpectedRanges("{ [5,14) }");

  // Check that data has been replaced with new data.
  CheckExpectedBuffers(5, 14, kDataB);
}

// This test is testing that a client can append data to SourceBufferStream that
// overlaps the range from which the client is currently grabbing buffers. We
// would expect that the SourceBufferStream would return old data until it hits
// the keyframe of the new data, after which it will return the new data.
TEST_F(SourceBufferStreamTest, Complete_Overlap_Selected_TrackBuffer) {
  // Append 10 buffers at positions 5 through 14.
  NewCodedFrameGroupAppend(5, 10, kDataA);

  // Seek to buffer at position 5 and get next buffer.
  Seek(5);
  CheckExpectedBuffers(5, 5, kDataA);

  // Do a complete overlap by appending 20 buffers at positions 0 through 19.
  NewCodedFrameGroupAppend(0, 20, kDataB);

  // Check range is correct.
  CheckExpectedRanges("{ [0,19) }");

  // Expect old data up until next keyframe in new data.
  CheckExpectedBuffers(6, 9, kDataA);
  CheckExpectedBuffers(10, 10, kDataB, true);

  // Expect rest of data to be new.
  CheckExpectedBuffers(11, 19, kDataB);

  // Seek back to beginning; all data should be new.
  Seek(0);
  CheckExpectedBuffers(0, 19, kDataB);

  // Check range continues to be correct.
  CheckExpectedRanges("{ [0,19) }");
}

TEST_F(SourceBufferStreamTest, Complete_Overlap_Selected_EdgeCase) {
  // Append 10 buffers at positions 5 through 14.
  NewCodedFrameGroupAppend(5, 10, kDataA);

  // Seek to buffer at position 5 and get next buffer.
  Seek(5);
  CheckExpectedBuffers(5, 5, kDataA);

  // Replace existing data with new data.
  NewCodedFrameGroupAppend(5, 10, kDataB);

  // Check ranges are correct.
  CheckExpectedRanges("{ [5,14) }");

  // Expect old data up until next keyframe in new data.
  CheckExpectedBuffers(6, 9, kDataA);
  CheckExpectedBuffers(10, 10, kDataB, true);

  // Expect rest of data to be new.
  CheckExpectedBuffers(11, 14, kDataB);

  // Seek back to beginning; all data should be new.
  Seek(5);
  CheckExpectedBuffers(5, 14, kDataB);

  // Check range continues to be correct.
  CheckExpectedRanges("{ [5,14) }");
}

TEST_F(SourceBufferStreamTest, Complete_Overlap_Selected_Multiple) {
  static std::array<const uint8_t, 1> kDataC = {0x55};
  static std::array<const uint8_t, 1> kDataD = {0x77};

  // Append 5 buffers at positions 5 through 9.
  NewCodedFrameGroupAppend(5, 5, kDataA);

  // Seek to buffer at position 5 and get next buffer.
  Seek(5);
  CheckExpectedBuffers(5, 5, kDataA);

  // Replace existing data with new data.
  NewCodedFrameGroupAppend(5, 5, kDataB);

  // Then replace it again with different data.
  NewCodedFrameGroupAppend(5, 5, kDataC);

  // Now append 5 new buffers at positions 10 through 14.
  NewCodedFrameGroupAppend(10, 5, kDataC);

  // Now replace all the data entirely.
  NewCodedFrameGroupAppend(5, 10, kDataD);

  // Expect buffers 6 through 9 to be DataA, and the remaining
  // buffers to be kDataD.
  CheckExpectedBuffers(6, 9, kDataA);
  CheckExpectedBuffers(10, 14, kDataD);

  // At this point we cannot fulfill request.
  CheckNoNextBuffer();

  // Seek back to beginning; all data should be new.
  Seek(5);
  CheckExpectedBuffers(5, 14, kDataD);
}

TEST_F(SourceBufferStreamTest, Start_Overlap_Selected) {
  // Append 10 buffers at positions 0 through 9.
  NewCodedFrameGroupAppend(0, 10, kDataA);

  // Seek to position 5, then add buffers to overlap data at that position.
  Seek(5);
  NewCodedFrameGroupAppend(5, 10, kDataB);

  // Check expected range.
  CheckExpectedRanges("{ [0,14) }");

  // Because we seeked to a keyframe, the next buffers should all be new data.
  CheckExpectedBuffers(5, 14, kDataB);

  // Make sure all data is correct.
  Seek(0);
  CheckExpectedBuffers(0, 4, kDataA);
  CheckExpectedBuffers(5, 14, kDataB);
}

TEST_F(SourceBufferStreamTest, Start_Overlap_Selected_TrackBuffer) {
  // Append 15 buffers at positions 0 through 14.
  NewCodedFrameGroupAppend(0, 15, kDataA);

  // Seek to 10 and get buffer.
  Seek(10);
  CheckExpectedBuffers(10, 10, kDataA);

  // Now append 10 buffers of new data at positions 10 through 19.
  NewCodedFrameGroupAppend(10, 10, kDataB);

  // Check expected range.
  CheckExpectedRanges("{ [0,19) }");

  // The next 4 buffers should be a from the old buffer, followed by a keyframe
  // from the new data.
  CheckExpectedBuffers(11, 14, kDataA);
  CheckExpectedBuffers(15, 15, kDataB, true);

  // The rest of the buffers should be new data.
  CheckExpectedBuffers(16, 19, kDataB);

  // Now seek to the beginning; positions 0 through 9 should be the original
  // data, positions 10 through 19 should be the new data.
  Seek(0);
  CheckExpectedBuffers(0, 9, kDataA);
  CheckExpectedBuffers(10, 19, kDataB);

  // Make sure range is still correct.
  CheckExpectedRanges("{ [0,19) }");
}

TEST_F(SourceBufferStreamTest, Start_Overlap_Selected_EdgeCase) {
  // Append 10 buffers at positions 5 through 14.
  NewCodedFrameGroupAppend(5, 10, kDataA);

  Seek(10);
  CheckExpectedBuffers(10, 10, kDataA);

  // Now replace the last 5 buffers with new data.
  NewCodedFrameGroupAppend(10, 5, kDataB);

  // The next 4 buffers should be the original data, held in the track buffer.
  CheckExpectedBuffers(11, 14, kDataA);

  // The next buffer is at position 15, so we should fail to fulfill the
  // request.
  CheckNoNextBuffer();

  // Now append data at 15 through 19 and check to make sure it's correct.
  NewCodedFrameGroupAppend(15, 5, kDataB);
  CheckExpectedBuffers(15, 19, kDataB);

  // Seek to beginning of buffered range and check buffers.
  Seek(5);
  CheckExpectedBuffers(5, 9, kDataA);
  CheckExpectedBuffers(10, 19, kDataB);

  // Check expected range.
  CheckExpectedRanges("{ [5,19) }");
}

// This test covers the case where new buffers end-overlap an existing, selected
// range, and the next buffer is a keyframe that's being overlapped by new
// buffers.
// index:  0 1 2 3 4 5 6 7 8 9 0 1 2 3 4 5 6 7 8 9 0
// old  :           *A*a a a a A a a a a
// new  :  B b b b b B b b b b
// after:  B b b b b*B*b b b b A a a a a
TEST_F(SourceBufferStreamTest, End_Overlap_Selected) {
  // Append 10 buffers at positions 5 through 14.
  NewCodedFrameGroupAppend(5, 10, kDataA);

  // Seek to position 5.
  Seek(5);

  // Now append 10 buffers at positions 0 through 9.
  NewCodedFrameGroupAppend(0, 10, kDataB);

  // Check expected range.
  CheckExpectedRanges("{ [0,14) }");

  // Because we seeked to a keyframe, the next buffers should be new.
  CheckExpectedBuffers(5, 9, kDataB);

  // Make sure all data is correct.
  Seek(0);
  CheckExpectedBuffers(0, 9, kDataB);
  CheckExpectedBuffers(10, 14, kDataA);
}

// This test covers the case where new buffers end-overlap an existing, selected
// range, and the next buffer in the range is after the newly appended buffers.
//
// index:  0 1 2 3 4 5 6 7 8 9 0 1 2 3 4 5 6 7 8 9 0
// old  :           |A a a a a A a a*a*a|
// new  :  B b b b b B b b b b
// after: |B b b b b B b b b b A a a*a*a|
TEST_F(SourceBufferStreamTest, End_Overlap_Selected_AfterEndOfNew_1) {
  // Append 10 buffers at positions 5 through 14.
  NewCodedFrameGroupAppend(5, 10, kDataA);

  // Seek to position 10, then move to position 13.
  Seek(10);
  CheckExpectedBuffers(10, 12, kDataA);

  // Now append 10 buffers at positions 0 through 9.
  NewCodedFrameGroupAppend(0, 10, kDataB);

  // Check expected range.
  CheckExpectedRanges("{ [0,14) }");

  // Make sure rest of data is as expected.
  CheckExpectedBuffers(13, 14, kDataA);

  // Make sure all data is correct.
  Seek(0);
  CheckExpectedBuffers(0, 9, kDataB);
  CheckExpectedBuffers(10, 14, kDataA);
}

// Using position based test API:
// This test covers the case where new buffers end-overlap an existing, selected
// range, and the next buffer in the range is after the newly appended buffers.
//
// DTS  :  0 1 2 3 4 5 6 7 8 9 0 1 2 3 4 5 6 7 8 9 0
// PTS  :  0 4 1 2 3 5 9 6 7 8 0 4 1 2 3 5 9 6 7 8 0
// old  :            A a a a a A a a*a*a
// new  :  B b b b b B b b
// after:  B b b b b B b b     A a a*a*a
TEST_F(SourceBufferStreamTest, End_Overlap_Selected_AfterEndOfNew_2) {
  // Append 10 buffers at positions 5 through 14 (DTS and PTS, 2 full GOPs)
  NewCodedFrameGroupAppend(5, 10, kDataA);

  // Seek to position 10, then move to position 13.
  Seek(10);
  CheckExpectedBuffers(10, 12, kDataA);

  // Now append 8 buffers at positions 0 through 7 (DTS); 0 through 9 (PTS) with
  // partial second GOP.
  NewCodedFrameGroupAppend(0, 8, kDataB);

  // Check expected ranges: stream should not have kept buffers at DTS 8,9;
  // PTS 7,8 because the keyframe on which they depended (5, PTS=DTS) was
  // overwritten. Note that partial second GOP of B includes PTS [5,9), DTS
  // [5,7). These are continuous with the overlapped original range's next GOP
  // at (10, PTS=DTS).
  // Unlike the rest of the position based test API used in this case, these
  // range expectation strings are the actual timestamps (divided by
  // frame_duration_).
  CheckExpectedRanges("{ [0,14) }");

  // Make sure rest of data is as expected.
  CheckExpectedBuffers(13, 14, kDataA);

  // Make sure all data is correct.
  Seek(0);
  CheckExpectedBuffers(0, 7, kDataB);
  // No seek should be necessary (1 continuous range).
  CheckExpectedBuffers(10, 14, kDataA);
  CheckNoNextBuffer();
}

// Using position based test API:
// This test covers the case where new buffers end-overlap an existing, selected
// range, and the next buffer in the range is after the newly appended buffers.
//
// DTS  :  0 1 2 3 4 5 6 7 8 9 0 1 2 3 4 5 6 7 8 9 0
// PTS  :  0 4 1 2 3 5 9 6 7 8 0 4 1 2 3 5 9 6 7 8 0
// old  :            A a a*a*a A a a a a
// new  :  B b b b b B b b
// after:  B b b b b B b b     A a a a a
// track:                  a a
TEST_F(SourceBufferStreamTest, End_Overlap_Selected_AfterEndOfNew_3) {
  // Append 10 buffers at positions 5 through 14 (DTS and PTS, 2 full GOPs)
  NewCodedFrameGroupAppend(5, 10, kDataA);

  // Seek to position 5, then move to position 8.
  Seek(5);
  CheckExpectedBuffers(5, 7, kDataA);

  // Now append 8 buffers at positions 0 through 7 (DTS); 0 through 9 (PTS) with
  // partial second GOP.
  NewCodedFrameGroupAppend(0, 8, kDataB);

  // Check expected ranges: stream should not have kept buffers at DTS 8,9;
  // PTS 7,8 because the keyframe on which they depended (5, PTS=DTS) was
  // overwritten. However, they were in the GOP being read from, so were put
  // into the track buffer. Note that partial second GOP of B includes PTS
  // [5,9), DTS [5,7). These are continuous with the overlapped original range's
  // next GOP at (10, PTS=DTS).
  // Unlike the rest of the position based test API used in this case, these
  // range expectation strings are the actual timestamps (divided by
  // frame_duration_).
  CheckExpectedRanges("{ [0,14) }");

  // Check for data in the track buffer.
  CheckExpectedBuffers(8, 9, kDataA);
  // The buffer immediately after the track buffer should be a keyframe.
  CheckExpectedBuffers(10, 10, kDataA, true);

  // Make sure all data is correct.
  Seek(0);
  CheckExpectedBuffers(0, 7, kDataB);
  // No seek should be necessary (1 continuous range).
  CheckExpectedBuffers(10, 14, kDataA);
  CheckNoNextBuffer();
}

// This test covers the case where new buffers end-overlap an existing, selected
// range, and the next buffer in the range is overlapped by the new buffers.
//
// index:  0 1 2 3 4 5 6 7 8 9 0 1 2 3 4 5 6 7 8 9 0
// old  :           |A a a*a*a A a a a a|
// new  :  B b b b b B b b b b
// after: |B b b b b B b b b b A a a a a|
// track:                 |a a|
TEST_F(SourceBufferStreamTest, End_Overlap_Selected_OverlappedByNew_1) {
  // Append 10 buffers at positions 5 through 14.
  NewCodedFrameGroupAppend(5, 10, kDataA);

  // Seek to position 5, then move to position 8.
  Seek(5);
  CheckExpectedBuffers(5, 7, kDataA);

  // Now append 10 buffers at positions 0 through 9.
  NewCodedFrameGroupAppend(0, 10, kDataB);

  // Check expected range.
  CheckExpectedRanges("{ [0,14) }");

  // Check for data in the track buffer.
  CheckExpectedBuffers(8, 9, kDataA);
  // The buffer immediately after the track buffer should be a keyframe.
  CheckExpectedBuffers(10, 10, kDataA, true);

  // Make sure all data is correct.
  Seek(0);
  CheckExpectedBuffers(0, 9, kDataB);
  CheckExpectedBuffers(10, 14, kDataA);
}

// Using position based test API:
// This test covers the case where new buffers end-overlap an existing, selected
// range, and the next buffer in the range is overlapped by the new buffers.
//
// DTS  :  0 1 2 3 4 5 6 7 8 9 0 1 2 3 4 5 6 7 8 9 0
// PTS  :  0 4 1 2 3 5 9 6 7 8 0 4 1 2 3 5 9 6 7 8 0
// old  :            A*a*a a a A a a a a
// new  :  B b b b b B b
// after:  B b b b b B b       A a a a a
// track:              a a a a
TEST_F(SourceBufferStreamTest, End_Overlap_Selected_OverlappedByNew_2) {
  // Append 10 buffers at positions 5 through 14 (PTS and DTS, 2 full GOPs).
  NewCodedFrameGroupAppend(5, 10, kDataA);

  // Seek to position 5, then move to position 6.
  Seek(5);
  CheckExpectedBuffers(5, 5, kDataA);

  // Now append 7 buffers at positions 0 through 6 (DTS); 0 through 9 (PTS) with
  // partial second GOP.
  NewCodedFrameGroupAppend(0, 7, kDataB);

  // Check expected ranges: stream should not have kept buffers at DTS 7,8,9;
  // PTS 6,7,8 because the keyframe on which they depended (5, PTS=DTS) was
  // overwritten. However, they were in the GOP being read from, so were put
  // into the track buffer. Note that partial second GOP of B includes PTS
  // [5,9), DTS [5,6). These are continuous with the overlapped original range's
  // next GOP at (10, PTS=DTS).
  // Unlike the rest of the position based test API used in this case, these
  // range expectation strings are the actual timestamps (divided by
  // frame_duration_).
  CheckExpectedRanges("{ [0,14) }");

  // Check for data in the track buffer.
  CheckExpectedBuffers(6, 9, kDataA);
  // The buffer immediately after the track buffer should be a keyframe.
  CheckExpectedBuffers(10, 10, kDataA, true);

  // Make sure all data is correct.
  Seek(0);
  CheckExpectedBuffers(0, 6, kDataB);
  // No seek should be necessary (1 continuous range).
  CheckExpectedBuffers(10, 14, kDataA);
  CheckNoNextBuffer();
}

// Using position based test API:
// This test covers the case where new buffers end-overlap an existing, selected
// range, and the next buffer in the range is overlapped by the new buffers.
// In this particular case, the next keyframe after the track buffer is in the
// range with the new buffers.
//
// DTS  :  0 1 2 3 4 5 6 7 8 9 0 1 2 3 4 5 6 7 8 9 0
// PTS  :  0 4 1 2 3 5 9 6 7 8 0 4 1 2 3 5 9 6 7 8 0
// old  :            A*a*a a a A a a a a A a a a a
// new  :  B b b b b B b b b b B
// after:  B b b b b B b b b b B         A a a a a
// track:              a a a a
TEST_F(SourceBufferStreamTest, End_Overlap_Selected_OverlappedByNew_3) {
  // Append 15 buffers at positions 5 through 19 (PTS and DTS, 3 full GOPs).
  NewCodedFrameGroupAppend(5, 15, kDataA);

  // Seek to position 5, then move to position 6.
  Seek(5);
  CheckExpectedBuffers(5, 5, kDataA);

  // Now append 11 buffers at positions 0 through 10 (PTS and DTS, 2 full GOPs
  // and just the keyframe of a third GOP).
  NewCodedFrameGroupAppend(0, 11, kDataB);

  // Check expected ranges: stream should not have kept buffers at 11-14 (DTS
  // and PTS) because the keyframe on which they depended (10, PTS=DTS) was
  // overwritten. The GOP being read from was overwritten, so track buffer
  // should contain DTS 6-9 (PTS 9,6,7,8). Note that the partial third GOP of B
  // includes (10, PTS=DTS). This partial GOP is continuous with the overlapped
  // original range's next GOP at (15, PTS=DTS).
  // Unlike the rest of the position based test API used in this case, these
  // range expectation strings are the actual timestamps (divided by
  // frame_duration_).
  CheckExpectedRanges("{ [0,19) }");

  // Check for data in the track buffer.
  CheckExpectedBuffers(6, 9, kDataA);
  // The buffer immediately after the track buffer should be a keyframe
  // from the new data.
  CheckExpectedBuffers(10, 10, kDataB, true);

  // Make sure all data is correct.
  Seek(0);
  CheckExpectedBuffers(0, 10, kDataB);
  // No seek should be necessary (1 continuous range).
  CheckExpectedBuffers(15, 19, kDataA);
}

// This test covers the case where new buffers end-overlap an existing, selected
// range, and there is no keyframe after the end of the new buffers.
// index:  0 1 2 3 4 5 6 7 8 9 0 1 2 3 4 5 6 7 8 9 0
// old  :           |A*a*a a a|
// new  :  B b b b b B
// after: |B b b b b B|
// track:             |a a a a|
TEST_F(SourceBufferStreamTest, End_Overlap_Selected_NoKeyframeAfterNew) {
  // Append 5 buffers at positions 5 through 9.
  NewCodedFrameGroupAppend(5, 5, kDataA);

  // Seek to position 5, then move to position 6.
  Seek(5);
  CheckExpectedBuffers(5, 5, kDataA);

  // Now append 6 buffers at positions 0 through 5.
  NewCodedFrameGroupAppend(0, 6, kDataB);

  // Check expected range.
  CheckExpectedRanges("{ [0,5) }");

  // Check for data in the track buffer.
  CheckExpectedBuffers(6, 9, kDataA);

  // Now there's no data to fulfill the request.
  CheckNoNextBuffer();

  // Let's fill in the gap, buffers 6 through 10.
  AppendBuffers(6, 5, kDataB);

  // We should be able to get the next buffer.
  CheckExpectedBuffers(10, 10, kDataB);
}

// Using position based test API:
// This test covers the case where new buffers end-overlap an existing, selected
// range, and there is no keyframe after the end of the new buffers, then more
// buffers end-overlap the beginning.
// DTS  :  0 1 2 3 4 5 6 7 8 9 0 1 2 3 4 5 6 7 8 9 0
// PTS :   0 4 1 2 3 5 9 6 7 8 0 4 1 2 3 5 9 6 7 8 0
// old  :                      A a a a a A*a*
// new  :            B b b b b B b b b b B
// after:            B b b b b B b b b b B
// new  :  A a a a a A
// after:  A a a a a A         B b b b b B
// track:                                  a
// new  :                                B b b b b B
// after:  A a a a a A         B b b b b B b b b b B
TEST_F(SourceBufferStreamTest, End_Overlap_Selected_NoKeyframeAfterNew2) {
  // Append 7 buffers at positions 10 through 16 (DTS); 10 through 19 (PTS) with
  // a partial second GOP.
  NewCodedFrameGroupAppend(10, 7, kDataA);

  // Seek to position 15, then move to position 16.
  Seek(15);
  CheckExpectedBuffers(15, 15, kDataA);

  // Now append 11 buffers at positions 5 through 15 (PTS and DTS), 2 full GOPs
  // and just the keyframe of a third GOP.
  NewCodedFrameGroupAppend(5, 11, kDataB);

  // Check expected ranges: stream should not have kept buffer at DTS 16, PTS 19
  // because the keyframe it depended on (15, PTS=DTS) was overwritten.
  // The GOP being read from was overwritten, so track buffer
  // should contain DTS 16, PTS 19.
  // Unlike the rest of the position based test API used in this case,
  // CheckExpectedRanges() uses expectation strings containing actual timestamps
  // (divided by frame_duration_).
  CheckExpectedRanges("{ [5,15) }");

  // Now do another end-overlap. Append one full GOP plus keyframe of 2nd. Note
  // that this new keyframe at (5, PTS=DTS) is continuous with the overlapped
  // range's next GOP (B) at (10, PTS=DTS).
  NewCodedFrameGroupAppend(0, 6, kDataA);
  CheckExpectedRanges("{ [0,15) }");

  // Check for data in the track buffer.
  CheckExpectedBuffers(16, 16, kDataA);

  // Now there's no data to fulfill the request.
  CheckNoNextBuffer();

  // Add data to the end of the range in the position just read from the track
  // buffer. The stream should not be able to fulfill the next read
  // until we've added a keyframe continuous beyond this point.
  NewCodedFrameGroupAppend(15, 1, kDataB);
  CheckNoNextBuffer();
  for (int i = 16; i <= 19; i++) {
    AppendBuffers(i, 1, kDataB);
    CheckNoNextBuffer();
  }

  // Now append a keyframe at PTS=DTS=20.
  AppendBuffers(20, 1, kDataB);

  // The buffer at position 16 (PTS 19) in track buffer is adjacent to the next
  // keyframe, so no warning should be emitted on that track buffer exhaustion.
  // We should be able to get the next buffer (no longer from the track buffer).
  CheckExpectedBuffers(20, 20, kDataB, true);
  CheckNoNextBuffer();

  // Make sure all data is correct.
  CheckExpectedRanges("{ [0,20) }");
  Seek(0);
  CheckExpectedBuffers(0, 5, kDataA);
  // No seek should be necessary (1 continuous range).
  CheckExpectedBuffers(10, 20, kDataB);
  CheckNoNextBuffer();
}

// This test covers the case where new buffers end-overlap an existing, selected
// range, and the next keyframe in a separate range.
// index:  0 1 2 3 4 5 6 7 8 9 0 1 2 3 4 5 6 7 8 9 0
// old  :           |A*a*a a a|         |A a a a a|
// new  :  B b b b b B
// after: |B b b b b B|                 |A a a a a|
// track:             |a a a a|
TEST_F(SourceBufferStreamTest, End_Overlap_Selected_NoKeyframeAfterNew3) {
  // Append 5 buffers at positions 5 through 9.
  NewCodedFrameGroupAppend(5, 5, kDataA);

  // Append 5 buffers at positions 15 through 19.
  NewCodedFrameGroupAppend(15, 5, kDataA);

  // Check expected range.
  CheckExpectedRanges("{ [5,9) [15,19) }");

  // Seek to position 5, then move to position 6.
  Seek(5);
  CheckExpectedBuffers(5, 5, kDataA);

  // Now append 6 buffers at positions 0 through 5.
  NewCodedFrameGroupAppend(0, 6, kDataB);

  // Check expected range.
  CheckExpectedRanges("{ [0,5) [15,19) }");

  // Check for data in the track buffer.
  CheckExpectedBuffers(6, 9, kDataA);

  // Now there's no data to fulfill the request.
  CheckNoNextBuffer();

  // Let's fill in the gap, buffers 6 through 14.
  AppendBuffers(6, 9, kDataB);

  // Check expected range.
  CheckExpectedRanges("{ [0,19) }");

  // We should be able to get the next buffer.
  CheckExpectedBuffers(10, 14, kDataB);

  // We should be able to get the next buffer.
  CheckExpectedBuffers(15, 19, kDataA);
}

// This test covers the case when new buffers overlap the middle of a selected
// range. This tests the case when there is precise overlap of an existing GOP,
// and the next buffer is a keyframe.
// index:  0 1 2 3 4 5 6 7 8 9 0 1 2 3 4 5 6 7 8 9 0
// old  :  A a a a a*A*a a a a A a a a a
// new  :            B b b b b
// after:  A a a a a*B*b b b b A a a a a
TEST_F(SourceBufferStreamTest, Middle_Overlap_Selected_1) {
  // Append 15 buffers at positions 0 through 14.
  NewCodedFrameGroupAppend(0, 15, kDataA);

  // Seek to position 5.
  Seek(5);

  // Now append 5 buffers at positions 5 through 9.
  NewCodedFrameGroupAppend(5, 5, kDataB);

  // Check expected range.
  CheckExpectedRanges("{ [0,14) }");

  // Check for next data; should be new data.
  CheckExpectedBuffers(5, 9, kDataB);

  // Make sure all data is correct.
  Seek(0);
  CheckExpectedBuffers(0, 4, kDataA);
  CheckExpectedBuffers(5, 9, kDataB);
  CheckExpectedBuffers(10, 14, kDataA);
  CheckNoNextBuffer();
}

// This test covers the case when new buffers overlap the middle of a selected
// range. This tests the case when there is precise overlap of an existing GOP,
// and the next buffer is a non-keyframe in a GOP after the new buffers.
// index:  0 1 2 3 4 5 6 7 8 9 0 1 2 3 4 5 6 7 8 9 0
// old  :  A a a a a A a a a a A*a*a a a
// new  :            B b b b b
// after:  A a a a a B b b b b A*a*a a a
TEST_F(SourceBufferStreamTest, Middle_Overlap_Selected_2) {
  // Append 15 buffers at positions 0 through 14.
  NewCodedFrameGroupAppend(0, 15, kDataA);

  // Seek to 10 then move to position 11.
  Seek(10);
  CheckExpectedBuffers(10, 10, kDataA);

  // Now append 5 buffers at positions 5 through 9.
  NewCodedFrameGroupAppend(5, 5, kDataB);

  // Check expected range.
  CheckExpectedRanges("{ [0,14) }");

  // Make sure data is correct.
  CheckExpectedBuffers(11, 14, kDataA);
  CheckNoNextBuffer();
  Seek(0);
  CheckExpectedBuffers(0, 4, kDataA);
  CheckExpectedBuffers(5, 9, kDataB);
  CheckExpectedBuffers(10, 14, kDataA);
  CheckNoNextBuffer();
}

// This test covers the case when new buffers overlap the middle of a selected
// range. This tests the case when only a partial GOP is appended, that append
// is merged into the overlapped range, and the next buffer is before the new
// buffers.
// index:  0 1 2 3 4 5 6 7 8 9 0 1 2 3 4 5 6 7 8 9 0
// old  :  A a*a*a a A a a a a A a a a a
// new  :            B
// after:  A a*a*a a B         A a a a a
TEST_F(SourceBufferStreamTest, Middle_Overlap_Selected_3) {
  // Append 15 buffers at positions 0 through 14.
  NewCodedFrameGroupAppend(0, 15, kDataA);

  // Seek to beginning then move to position 2.
  Seek(0);
  CheckExpectedBuffers(0, 1, kDataA);

  // Now append 1 buffer at position 5 (just the keyframe of a GOP).
  NewCodedFrameGroupAppend(5, 1, kDataB);

  // Check expected range.
  CheckExpectedRanges("{ [0,14) }");

  // Make sure data is correct.
  CheckExpectedBuffers(2, 4, kDataA);
  CheckExpectedBuffers(5, 5, kDataB);
  // No seek should be necessary (1 continuous range).
  CheckExpectedBuffers(10, 14, kDataA);
  CheckNoNextBuffer();

  // Seek to the beginning and recheck data in case track buffer erroneously
  // became involved.
  Seek(0);
  CheckExpectedBuffers(0, 4, kDataA);
  CheckExpectedBuffers(5, 5, kDataB);
  CheckExpectedBuffers(10, 14, kDataA);
  CheckNoNextBuffer();
}

// This test covers the case when new buffers overlap the middle of a selected
// range. This tests the case when only a partial GOP is appended, and the next
// buffer is after the new buffers, and comes from the track buffer until the
// next GOP in the original buffers.
// index:  0 1 2 3 4 5 6 7 8 9 0 1 2 3 4 5 6 7 8 9 0
// old  :  A a a a a A a a*a*a A a a a a
// new  :            B
// after:  A a a a a B         A a a a a
// track:                  a a
TEST_F(SourceBufferStreamTest, Middle_Overlap_Selected_4) {
  // Append 15 buffers at positions 0 through 14.
  NewCodedFrameGroupAppend(0, 15, kDataA);

  // Seek to 5 then move to position 8.
  Seek(5);
  CheckExpectedBuffers(5, 7, kDataA);

  // Now append 1 buffer at position 5.
  NewCodedFrameGroupAppend(5, 1, kDataB);

  // Check expected range.
  CheckExpectedRanges("{ [0,14) }");

  // Buffers 8 and 9 should be in the track buffer.
  CheckExpectedBuffers(8, 9, kDataA);

  // The buffer immediately after the track buffer should be a keyframe.
  CheckExpectedBuffers(10, 10, kDataA, true);

  // Make sure all data is correct.
  Seek(0);
  CheckExpectedBuffers(0, 4, kDataA);
  CheckExpectedBuffers(5, 5, kDataB);
  // No seek should be necessary (1 continuous range).
  CheckExpectedBuffers(10, 14, kDataA);
  CheckNoNextBuffer();
}

TEST_F(SourceBufferStreamTest, Overlap_OneByOne) {
  // Append 5 buffers starting at 10ms, 30ms apart.
  NewCodedFrameGroupAppendOneByOne("10K 40 70 100 130");

  // The range ends at 160, accounting for the last buffer's duration.
  CheckExpectedRangesByTimestamp("{ [10,160) }");

  // Overlap with 10 buffers starting at the beginning, appended one at a
  // time.
  NewCodedFrameGroupAppend(0, 1, kDataB);
  for (int i = 1; i < 10; i++)
    AppendBuffers(i, 1, kDataB);

  // All data should be replaced.
  Seek(0);
  CheckExpectedRanges("{ [0,9) }");
  CheckExpectedBuffers(0, 9, kDataB);
}

TEST_F(SourceBufferStreamTest, Overlap_OneByOne_DeleteGroup) {
  NewCodedFrameGroupAppendOneByOne("10K 40 70 100 130K");
  CheckExpectedRangesByTimestamp("{ [10,160) }");

  // Seek to 130ms.
  SeekToTimestampMs(130);

  // Overlap with a new coded frame group from 0 to 130ms.
  NewCodedFrameGroupAppendOneByOne("0K 120D10");

  // Next buffer should still be 130ms.
  CheckExpectedBuffers("130K");

  // Check the final buffers is correct.
  SeekToTimestampMs(0);
  CheckExpectedBuffers("0K 120 130K");
}

TEST_F(SourceBufferStreamTest, Overlap_OneByOne_BetweenCodedFrameGroups) {
  // Append 5 buffers starting at 110ms, 30ms apart.
  NewCodedFrameGroupAppendOneByOne("110K 140 170 200 230");
  CheckExpectedRangesByTimestamp("{ [110,260) }");

  // Now append 2 coded frame groups from 0ms to 210ms, 30ms apart. Note that
  // the
  // old keyframe 110ms falls in between these two groups.
  NewCodedFrameGroupAppendOneByOne("0K 30 60 90");
  NewCodedFrameGroupAppendOneByOne("120K 150 180 210");
  CheckExpectedRangesByTimestamp("{ [0,240) }");

  // Check the final buffers is correct; the keyframe at 110ms should be
  // deleted.
  SeekToTimestampMs(0);
  CheckExpectedBuffers("0K 30 60 90 120K 150 180 210");
}

// old  :   10K  40  *70*  100K  125  130K
// new  : 0K   30   60   90   120K
// after: 0K   30   60   90  *120K*   130K
TEST_F(SourceBufferStreamTest, Overlap_OneByOne_TrackBuffer) {
  EXPECT_MEDIA_LOG(ContainsTrackBufferExhaustionSkipLog(50));

  NewCodedFrameGroupAppendOneByOne("10K 40 70 100K 125 130D30K");
  CheckExpectedRangesByTimestamp("{ [10,160) }");

  // Seek to 70ms.
  SeekToTimestampMs(70);
  CheckExpectedBuffers("10K 40");

  // Overlap with a new coded frame group from 0 to 130ms.
  NewCodedFrameGroupAppendOneByOne("0K 30 60 90 120D10K");
  CheckExpectedRangesByTimestamp("{ [0,160) }");

  // Should return frame 70ms from the track buffer, then switch
  // to the new data at 120K, then switch back to the old data at 130K. The
  // frame at 125ms that depended on keyframe 100ms should have been deleted.
  CheckExpectedBuffers("70 120K 130K");

  // Check the final result: should not include data from the track buffer.
  SeekToTimestampMs(0);
  CheckExpectedBuffers("0K 30 60 90 120K 130K");
}

// Overlap the next keyframe after the end of the track buffer with a new
// keyframe.
// old  :   10K  40  *70*  100K  125  130K
// new  : 0K   30   60   90   120K
// after: 0K   30   60   90  *120K*   130K
// track:             70
// new  :                     110K    130
// after: 0K   30   60   90  *110K*   130
TEST_F(SourceBufferStreamTest, Overlap_OneByOne_TrackBuffer2) {
  EXPECT_MEDIA_LOG(ContainsTrackBufferExhaustionSkipLog(40));

  NewCodedFrameGroupAppendOneByOne("10K 40 70 100K 125 130D30K");
  CheckExpectedRangesByTimestamp("{ [10,160) }");

  // Seek to 70ms.
  SeekToTimestampMs(70);
  CheckExpectedBuffers("10K 40");

  // Overlap with a new coded frame group from 0 to 120ms; 70ms and 100ms go in
  // track
  // buffer.
  NewCodedFrameGroupAppendOneByOne("0K 30 60 90 120D10K");
  CheckExpectedRangesByTimestamp("{ [0,160) }");

  // Now overlap the keyframe at 120ms.
  NewCodedFrameGroupAppendOneByOne("110K 130");

  // Should return frame 70ms from the track buffer. Then it should
  // return the keyframe after the track buffer, which is at 110ms.
  CheckExpectedBuffers("70 110K 130");
}

// Overlap the next keyframe after the end of the track buffer without a
// new keyframe.
// old  :   10K  40  *70*  100K  125  130K
// new  : 0K   30   60   90   120K
// after: 0K   30   60   90  *120K*   130K
// track:             70
// new  :        50K   80   110          140
// after: 0K   30   50K   80   110   140 * (waiting for keyframe)
// track:             70
TEST_F(SourceBufferStreamTest, Overlap_OneByOne_TrackBuffer3) {
  EXPECT_MEDIA_LOG(ContainsTrackBufferExhaustionSkipLog(80));

  NewCodedFrameGroupAppendOneByOne("10K 40 70 100K 125 130D30K");
  CheckExpectedRangesByTimestamp("{ [10,160) }");

  // Seek to 70ms.
  SeekToTimestampMs(70);
  CheckExpectedBuffers("10K 40");

  // Overlap with a new coded frame group from 0 to 120ms; 70ms goes in track
  // buffer.
  NewCodedFrameGroupAppendOneByOne("0K 30 60 90 120D10K");
  CheckExpectedRangesByTimestamp("{ [0,160) }");

  // Now overlap the keyframe at 120ms and 130ms.
  NewCodedFrameGroupAppendOneByOne("50K 80 110 140");
  CheckExpectedRangesByTimestamp("{ [0,170) }");

  // Should have all the buffers from the track buffer, then stall.
  CheckExpectedBuffers("70");
  CheckNoNextBuffer();

  // Appending a keyframe should fulfill the read.
  AppendBuffersOneByOne("150D30K");
  CheckExpectedBuffers("150K");
  CheckNoNextBuffer();
}

// Overlap the next keyframe after the end of the track buffer with a keyframe
// that comes before the end of the track buffer.
// old  :   10K  40  *70*  100K  125  130K
// new  : 0K   30   60   90   120K
// after: 0K   30   60   90  *120K*   130K
// track:             70
// new  :              80K  110          140
// after: 0K   30   60   *80K*  110   140
// track:               70
TEST_F(SourceBufferStreamTest, Overlap_OneByOne_TrackBuffer4) {
  NewCodedFrameGroupAppendOneByOne("10K 40 70 100K 125 130D30K");
  CheckExpectedRangesByTimestamp("{ [10,160) }");

  // Seek to 70ms.
  SeekToTimestampMs(70);
  CheckExpectedBuffers("10K 40");

  // Overlap with a new coded frame group from 0 to 120ms; 70ms and 100ms go in
  // track
  // buffer.
  NewCodedFrameGroupAppendOneByOne("0K 30 60 90 120D10K");
  CheckExpectedRangesByTimestamp("{ [0,160) }");

  // Now append a keyframe at 80ms.
  NewCodedFrameGroupAppendOneByOne("80K 110 140");

  CheckExpectedBuffers("70 80K 110 140");
  CheckNoNextBuffer();
}

// Overlap the next keyframe after the end of the track buffer with a keyframe
// that comes before the end of the track buffer, when the selected stream was
// waiting for the next keyframe.
// old  :   10K  40  *70*  100K
// new  : 0K   30   60   90   120
// after: 0K   30   60   90   120 * (waiting for keyframe)
// track:             70
// new  :              80K  110          140
// after: 0K   30   60   *80K*  110   140
// track:               70
TEST_F(SourceBufferStreamTest, Overlap_OneByOne_TrackBuffer5) {
  NewCodedFrameGroupAppendOneByOne("10K 40 70 100K");
  CheckExpectedRangesByTimestamp("{ [10,130) }");

  // Seek to 70ms.
  SeekToTimestampMs(70);
  CheckExpectedBuffers("10K 40");

  // Overlap with a new coded frame group from 0 to 120ms; 70ms goes in track
  // buffer.
  NewCodedFrameGroupAppendOneByOne("0K 30 60 90 120");
  CheckExpectedRangesByTimestamp("{ [0,150) }");

  // Now append a keyframe at 80ms.
  NewCodedFrameGroupAppendOneByOne("80K 110 140");

  CheckExpectedBuffers("70 80K 110 140");
  CheckNoNextBuffer();
}

// Test that appending to a different range while there is data in
// the track buffer doesn't affect the selected range or track buffer state.
// old  :   10K  40  *70*  100K  125  130K ... 200K 230
// new  : 0K   30   60   90   120K
// after: 0K   30   60   90  *120K*   130K ... 200K 230
// track:             70
// old  : 0K   30   60   90  *120K*   130K ... 200K 230
// new  :                                               260K 290
// after: 0K   30   60   90  *120K*   130K ... 200K 230 260K 290
// track:             70
TEST_F(SourceBufferStreamTest, Overlap_OneByOne_TrackBuffer6) {
  EXPECT_MEDIA_LOG(ContainsTrackBufferExhaustionSkipLog(50));

  NewCodedFrameGroupAppendOneByOne("10K 40 70 100K 125 130D30K");
  NewCodedFrameGroupAppendOneByOne("200K 230");
  CheckExpectedRangesByTimestamp("{ [10,160) [200,260) }");

  // Seek to 70ms.
  SeekToTimestampMs(70);
  CheckExpectedBuffers("10K 40");

  // Overlap with a new coded frame group from 0 to 120ms.
  NewCodedFrameGroupAppendOneByOne("0K 30 60 90 120D10K");
  CheckExpectedRangesByTimestamp("{ [0,160) [200,260) }");

  // Verify that 70 gets read out of the track buffer.
  CheckExpectedBuffers("70");

  // Append more data to the unselected range.
  NewCodedFrameGroupAppendOneByOne("260K 290");
  CheckExpectedRangesByTimestamp("{ [0,160) [200,320) }");

  CheckExpectedBuffers("120K 130K");
  CheckNoNextBuffer();

  // Check the final result: should not include data from the track buffer.
  SeekToTimestampMs(0);
  CheckExpectedBuffers("0K 30 60 90 120K 130K");
  CheckNoNextBuffer();
}

// Test that overlap-appending with a GOP that begins with time of next track
// buffer frame drops that track buffer frame and buffers the new GOP correctly.
// append :    10K   40    70     100
// read the first two buffers
// after  :    10K   40   *70*    100
//
// append : 0K    30    60    90    120
// after  : 0K    30    60    90    120
// track  :               *70*    100
//
// read the buffer at 70ms from track
// after  : 0K    30    60    90    120
// track  :                      *100*
//
// append :                       100K   130
// after  : 0K    30    60    90 *100K*  130
// track  : (empty)
// 100K, not 100, should be the next buffer read.
TEST_F(SourceBufferStreamTest,
       Overlap_That_Prunes_All_of_Previous_TrackBuffer) {
  NewCodedFrameGroupAppend("10K 40 70 100");
  CheckExpectedRangesByTimestamp("{ [10,130) }");

  // Seek to 70ms.
  SeekToTimestampMs(70);
  CheckExpectedBuffers("10K 40");

  // Overlap with a new coded frame group from 0 to 120ms, leaving the original
  // nonkeyframes at 70ms and 100ms in the track buffer.
  NewCodedFrameGroupAppend("0K 30 60 90 120");
  CheckExpectedRangesByTimestamp("{ [0,150) }");

  // Verify that 70 gets read out of the track buffer, leaving the nonkeyframe
  // at 100ms in the track buffer.
  CheckExpectedBuffers("70");

  // Overlap with a coded frame group having a keyframe at 100ms. This should
  // clear the track buffer and serve that keyframe, not the original
  // nonkeyframe at time 100ms on the next read call.
  NewCodedFrameGroupAppend("100K 130");
  CheckExpectedRangesByTimestamp("{ [0,160) }");
  CheckExpectedBuffers("100K 130");
  CheckNoNextBuffer();

  // Check the final result: should not include data from the track buffer.
  SeekToTimestampMs(0);
  CheckExpectedBuffers("0K 30 60 90 100K 130");
  CheckNoNextBuffer();
}

TEST_F(SourceBufferStreamTest, Seek_Keyframe) {
  // Append 6 buffers at positions 0 through 5.
  NewCodedFrameGroupAppend(0, 6);

  // Seek to beginning.
  Seek(0);
  CheckExpectedBuffers(0, 5, true);
}

TEST_F(SourceBufferStreamTest, Seek_NonKeyframe) {
  // Append 15 buffers at positions 0 through 14.
  NewCodedFrameGroupAppend(0, 15);

  // Seek to buffer at position 13.
  Seek(13);

  // Expect seeking back to the nearest keyframe.
  CheckExpectedBuffers(10, 14, true);

  // Seek to buffer at position 3.
  Seek(3);

  // Expect seeking back to the nearest keyframe.
  CheckExpectedBuffers(0, 3, true);
}

TEST_F(SourceBufferStreamTest, Seek_NotBuffered) {
  // Seek to beginning.
  SeekToTimestampMs(0);

  // Try to get buffer; nothing's appended.
  CheckNoNextBuffer();

  // Append 1 buffer at time 0, duration 10ms.
  NewCodedFrameGroupAppend("0D10K");

  // Confirm we can read it back.
  SeekToTimestampMs(0);
  CheckExpectedBuffers("0K");

  // Try to get buffer out of range.
  SeekToTimestampMs(10);
  CheckNoNextBuffer();
}

TEST_F(SourceBufferStreamTest, Seek_InBetweenTimestamps) {
  // Append 10 buffers at positions 0 through 9.
  NewCodedFrameGroupAppend(0, 10);

  base::TimeDelta bump = frame_duration() / 4;
  CHECK(bump.is_positive());

  // Seek to buffer a little after position 5.
  stream_->Seek(5 * frame_duration() + bump);
  CheckExpectedBuffers(5, 5, true);

  // Seek to buffer a little before position 5.
  stream_->Seek(5 * frame_duration() - bump);
  CheckExpectedBuffers(0, 0, true);
}

// This test will do a complete overlap of an existing range in order to add
// buffers to the track buffers. Then the test does a seek to another part of
// the stream. The SourceBufferStream should clear its internal track buffer in
// response to the Seek().
TEST_F(SourceBufferStreamTest, Seek_After_TrackBuffer_Filled) {
  // Append 10 buffers at positions 5 through 14.
  NewCodedFrameGroupAppend(5, 10, kDataA);

  // Seek to buffer at position 5 and get next buffer.
  Seek(5);
  CheckExpectedBuffers(5, 5, kDataA);

  // Do a complete overlap by appending 20 buffers at positions 0 through 19.
  NewCodedFrameGroupAppend(0, 20, kDataB);

  // Check range is correct.
  CheckExpectedRanges("{ [0,19) }");

  // Seek to beginning; all data should be new.
  Seek(0);
  CheckExpectedBuffers(0, 19, kDataB);

  // Check range continues to be correct.
  CheckExpectedRanges("{ [0,19) }");
}

TEST_F(SourceBufferStreamTest, Seek_StartOfGroup) {
  base::TimeDelta bump = frame_duration() / 4;
  CHECK(bump.is_positive());

  // Append 5 buffers at position (5 + |bump|) through 9, where the coded frame
  // group begins at position 5.
  Seek(5);
  NewCodedFrameGroupAppend_OffsetFirstBuffer(5, 5, bump);
  scoped_refptr<StreamParserBuffer> buffer;

  // GetNextBuffer() should return the next buffer at position (5 + |bump|).
  EXPECT_STATUS_FOR_STREAM_OP(kSuccess, GetNextBuffer(&buffer));
  EXPECT_EQ(buffer->GetDecodeTimestamp(),
            DecodeTimestamp::FromPresentationTime(5 * frame_duration() + bump));

  // Check rest of buffers.
  CheckExpectedBuffers(6, 9);

  // Seek to position 15.
  Seek(15);

  // Append 5 buffers at positions (15 + |bump|) through 19, where the coded
  // frame group begins at 15.
  NewCodedFrameGroupAppend_OffsetFirstBuffer(15, 5, bump);

  // GetNextBuffer() should return the next buffer at position (15 + |bump|).
  EXPECT_STATUS_FOR_STREAM_OP(kSuccess, GetNextBuffer(&buffer));
  EXPECT_EQ(buffer->GetDecodeTimestamp(), DecodeTimestamp::FromPresentationTime(
      15 * frame_duration() + bump));

  // Check rest of buffers.
  CheckExpectedBuffers(16, 19);
}

TEST_F(SourceBufferStreamTest, Seek_BeforeStartOfGroup) {
  // Append 10 buffers at positions 5 through 14.
  NewCodedFrameGroupAppend(5, 10);

  // Seek to a time before the first buffer in the range.
  Seek(0);

  // Should return buffers from the beginning of the range.
  CheckExpectedBuffers(5, 14);
}

TEST_F(SourceBufferStreamTest, OldSeekPoint_CompleteOverlap) {
  // Append 5 buffers at positions 0 through 4.
  NewCodedFrameGroupAppend(0, 4);

  // Append 5 buffers at positions 10 through 14, and seek to the beginning of
  // this range.
  NewCodedFrameGroupAppend(10, 5);
  Seek(10);

  // Now seek to the beginning of the first range.
  Seek(0);

  // Completely overlap the old seek point.
  NewCodedFrameGroupAppend(5, 15);

  // The GetNextBuffer() call should respect the 2nd seek point.
  CheckExpectedBuffers(0, 0);
}

TEST_F(SourceBufferStreamTest, OldSeekPoint_CompleteOverlap_Pending) {
  // Append 2 buffers at positions 0 through 1.
  NewCodedFrameGroupAppend(0, 2);

  // Append 5 buffers at positions 15 through 19 and seek to beginning of the
  // range.
  NewCodedFrameGroupAppend(15, 5);
  Seek(15);

  // Now seek position 5.
  Seek(5);

  // Completely overlap the old seek point.
  NewCodedFrameGroupAppend(10, 15);

  // The seek at position 5 should still be pending.
  CheckNoNextBuffer();
}

TEST_F(SourceBufferStreamTest, OldSeekPoint_MiddleOverlap) {
  // Append 1 buffer at position 0, duration 10ms.
  NewCodedFrameGroupAppend("0D10K");

  // Append 3 IPBBB GOPs starting at 50ms.
  NewCodedFrameGroupAppend(
      "50K 90|60 60|70 70|80 80|90 "
      "100K 140|110 110|120 120|130 130|140 "
      "150K 190|160 160|170 170|180 180|190");
  SeekToTimestampMs(150);

  // Now seek to the beginning of the stream.
  SeekToTimestampMs(0);

  // Overlap the middle of the last range with a partial GOP, just a keyframe.
  NewCodedFrameGroupAppend("100D10K");
  CheckExpectedRangesByTimestamp("{ [0,10) [50,200) }");

  // The GetNextBuffer() call should respect the 2nd seek point.
  CheckExpectedBuffers("0K");
  CheckNoNextBuffer();

  // Check the data in the second range.
  SeekToTimestampMs(50);
  CheckExpectedBuffers(
      "50K 90|60 60|70 70|80 80|90 100K 150K 190|160 160|170 170|180 180|190");
  CheckNoNextBuffer();
}

TEST_F(SourceBufferStreamTest, OldSeekPoint_MiddleOverlap_Pending) {
  // Append 1 buffer at position 0, duration 10ms.
  NewCodedFrameGroupAppend("0D10K");

  // Append 3 IPBBB GOPs starting at 50ms. Then seek to 150ms.
  NewCodedFrameGroupAppend(
      "50K 90|60 60|70 70|80 80|90 "
      "100K 140|110 110|120 120|130 130|140 "
      "150K 190|160 160|170 170|180 180|190");
  SeekToTimestampMs(150);

  // Now seek to unbuffered time 20ms.
  SeekToTimestampMs(20);

  // Overlap the middle of the last range with a partial GOP, just a keyframe.
  NewCodedFrameGroupAppend("100D10K");
  CheckExpectedRangesByTimestamp("{ [0,10) [50,200) }");

  // The seek to 20ms should still be pending.
  CheckNoNextBuffer();

  // Check the data in both ranges.
  SeekToTimestampMs(0);
  CheckExpectedBuffers("0K");
  CheckNoNextBuffer();
  SeekToTimestampMs(50);
  CheckExpectedBuffers(
      "50K 90|60 60|70 70|80 80|90 100K 150K 190|160 160|170 170|180 180|190");
  CheckNoNextBuffer();
}

TEST_F(SourceBufferStreamTest, OldSeekPoint_StartOverlap) {
  // Append 2 buffers at positions 0 through 1.
  NewCodedFrameGroupAppend(0, 2);

  // Append 15 buffers at positions 5 through 19 and seek to position 15.
  NewCodedFrameGroupAppend(5, 15);
  Seek(15);

  // Now seek to the beginning of the stream.
  Seek(0);

  // Start overlap the old seek point.
  NewCodedFrameGroupAppend(10, 10);

  // The GetNextBuffer() call should respect the 2nd seek point.
  CheckExpectedBuffers(0, 0);
}

TEST_F(SourceBufferStreamTest, OldSeekPoint_StartOverlap_Pending) {
  // Append 2 buffers at positions 0 through 1.
  NewCodedFrameGroupAppend(0, 2);

  // Append 15 buffers at positions 10 through 24 and seek to position 20.
  NewCodedFrameGroupAppend(10, 15);
  Seek(20);

  // Now seek to position 5.
  Seek(5);

  // Start overlap the old seek point.
  NewCodedFrameGroupAppend(15, 10);

  // The seek at time 0 should still be pending.
  CheckNoNextBuffer();
}

TEST_F(SourceBufferStreamTest, OldSeekPoint_EndOverlap) {
  // Append 5 buffers at positions 0 through 4.
  NewCodedFrameGroupAppend(0, 4);

  // Append 15 buffers at positions 10 through 24 and seek to start of range.
  NewCodedFrameGroupAppend(10, 15);
  Seek(10);

  // Now seek to the beginning of the stream.
  Seek(0);

  // End overlap the old seek point.
  NewCodedFrameGroupAppend(5, 10);

  // The GetNextBuffer() call should respect the 2nd seek point.
  CheckExpectedBuffers(0, 0);
}

TEST_F(SourceBufferStreamTest, OldSeekPoint_EndOverlap_Pending) {
  // Append 2 buffers at positions 0 through 1.
  NewCodedFrameGroupAppend(0, 2);

  // Append 15 buffers at positions 15 through 29 and seek to start of range.
  NewCodedFrameGroupAppend(15, 15);
  Seek(15);

  // Now seek to position 5
  Seek(5);

  // End overlap the old seek point.
  NewCodedFrameGroupAppend(10, 10);

  // The seek at time 5 should still be pending.
  CheckNoNextBuffer();
}

TEST_F(SourceBufferStreamTest, GetNextBuffer_AfterMerges) {
  // Append 5 buffers at positions 10 through 14.
  NewCodedFrameGroupAppend(10, 5);

  // Seek to buffer at position 12.
  Seek(12);

  // Append 5 buffers at positions 5 through 9.
  NewCodedFrameGroupAppend(5, 5);

  // Make sure ranges are merged.
  CheckExpectedRanges("{ [5,14) }");

  // Make sure the next buffer is correct.
  CheckExpectedBuffers(10, 10);

  // Append 5 buffers at positions 15 through 19.
  NewCodedFrameGroupAppend(15, 5);
  CheckExpectedRanges("{ [5,19) }");

  // Make sure the remaining next buffers are correct.
  CheckExpectedBuffers(11, 14);
}

TEST_F(SourceBufferStreamTest, GetNextBuffer_ExhaustThenAppend) {
  // Append 4 buffers at positions 0 through 3.
  NewCodedFrameGroupAppend(0, 4);

  // Seek to buffer at position 0 and get all buffers.
  Seek(0);
  CheckExpectedBuffers(0, 3);

  // Next buffer is at position 4, so should not be able to fulfill request.
  CheckNoNextBuffer();

  // Append 2 buffers at positions 4 through 5.
  AppendBuffers(4, 2);
  CheckExpectedBuffers(4, 5);
}

// This test covers the case where new buffers start-overlap a range whose next
// buffer is not buffered.
TEST_F(SourceBufferStreamTest, GetNextBuffer_ExhaustThenStartOverlap) {
  // Append 10 buffers at positions 0 through 9 and exhaust the buffers.
  NewCodedFrameGroupAppend(0, 10, kDataA);
  Seek(0);
  CheckExpectedBuffers(0, 9, kDataA);

  // Next buffer is at position 10, so should not be able to fulfill request.
  CheckNoNextBuffer();

  // Append 6 buffers at positions 5 through 10. This is to test that doing a
  // start-overlap successfully fulfills the read at position 10, even though
  // position 10 was unbuffered.
  NewCodedFrameGroupAppend(5, 6, kDataB);
  CheckExpectedBuffers(10, 10, kDataB);

  // Then add 5 buffers from positions 11 though 15.
  AppendBuffers(11, 5, kDataB);

  // Check the next 4 buffers are correct, which also effectively seeks to
  // position 15.
  CheckExpectedBuffers(11, 14, kDataB);

  // Replace the next buffer at position 15 with another start overlap.
  NewCodedFrameGroupAppend(15, 2, kDataA);
  CheckExpectedBuffers(15, 16, kDataA);
}

// Tests a start overlap that occurs right at the timestamp of the last output
// buffer that was returned by GetNextBuffer(). This test verifies that
// GetNextBuffer() skips to second GOP in the newly appended data instead
// of returning two buffers with the same timestamp.
TEST_F(SourceBufferStreamTest, GetNextBuffer_ExhaustThenStartOverlap2) {
  NewCodedFrameGroupAppend("0K 30 60 90 120");

  Seek(0);
  CheckExpectedBuffers("0K 30 60 90 120");
  CheckNoNextBuffer();

  // Append a keyframe with the same timestamp as the last buffer output.
  NewCodedFrameGroupAppend("120D30K");
  CheckNoNextBuffer();

  // Append the rest of the coded frame group and make sure that buffers are
  // returned from the first GOP after 120.
  AppendBuffers("150 180 210K 240");
  CheckExpectedBuffers("210K 240");

  // Seek to the beginning and verify the contents of the source buffer.
  Seek(0);
  CheckExpectedBuffers("0K 30 60 90 120K 150 180 210K 240");
  CheckNoNextBuffer();
}

// This test covers the case where new buffers completely overlap a range
// whose next buffer is not buffered.
TEST_F(SourceBufferStreamTest, GetNextBuffer_ExhaustThenCompleteOverlap) {
  // Append 5 buffers at positions 10 through 14 and exhaust the buffers.
  NewCodedFrameGroupAppend(10, 5, kDataA);
  Seek(10);
  CheckExpectedBuffers(10, 14, kDataA);

  // Next buffer is at position 15, so should not be able to fulfill request.
  CheckNoNextBuffer();

  // Do a complete overlap and test that this successfully fulfills the read
  // at position 15.
  NewCodedFrameGroupAppend(5, 11, kDataB);
  CheckExpectedBuffers(15, 15, kDataB);

  // Then add 5 buffers from positions 16 though 20.
  AppendBuffers(16, 5, kDataB);

  // Check the next 4 buffers are correct, which also effectively seeks to
  // position 20.
  CheckExpectedBuffers(16, 19, kDataB);

  // Do a complete overlap and replace the buffer at position 20.
  NewCodedFrameGroupAppend(0, 21, kDataA);
  CheckExpectedBuffers(20, 20, kDataA);
}

// This test covers the case where a range is stalled waiting for its next
// buffer, then an end-overlap causes the end of the range to be deleted.
TEST_F(SourceBufferStreamTest, GetNextBuffer_ExhaustThenEndOverlap) {
  // Append 5 buffers at positions 10 through 14 and exhaust the buffers.
  NewCodedFrameGroupAppend(10, 5, kDataA);
  Seek(10);
  CheckExpectedBuffers(10, 14, kDataA);
  CheckExpectedRanges("{ [10,14) }");

  // Next buffer is at position 15, so should not be able to fulfill request.
  CheckNoNextBuffer();

  // Do an end overlap that causes the latter half of the range to be deleted.
  NewCodedFrameGroupAppend(5, 6, kDataB);
  CheckNoNextBuffer();
  CheckExpectedRanges("{ [5,10) }");

  // Fill in the gap. Getting the next buffer should still stall at position 15.
  for (int i = 11; i <= 14; i++) {
    AppendBuffers(i, 1, kDataB);
    CheckNoNextBuffer();
  }

  // Append the buffer at position 15 and check to make sure all is correct.
  AppendBuffers(15, 1);
  CheckExpectedBuffers(15, 15);
  CheckExpectedRanges("{ [5,15) }");
}

// This test is testing the "next buffer" logic after a complete overlap. In
// this scenario, when the track buffer is exhausted, there is no buffered data
// to fulfill the request. The SourceBufferStream should be able to fulfill the
// request when the data is later appended, and should not lose track of the
// "next buffer" position.
TEST_F(SourceBufferStreamTest, GetNextBuffer_Overlap_Selected_Complete) {
  // Append 5 buffers at positions 5 through 9.
  NewCodedFrameGroupAppend(5, 5, kDataA);

  // Seek to buffer at position 5 and get next buffer.
  Seek(5);
  CheckExpectedBuffers(5, 5, kDataA);

  // Replace existing data with new data.
  NewCodedFrameGroupAppend(5, 5, kDataB);

  // Expect old data up until next keyframe in new data.
  CheckExpectedBuffers(6, 9, kDataA);

  // Next buffer is at position 10, so should not be able to fulfill the
  // request.
  CheckNoNextBuffer();

  // Now add 5 new buffers at positions 10 through 14.
  AppendBuffers(10, 5, kDataB);
  CheckExpectedBuffers(10, 14, kDataB);
}

TEST_F(SourceBufferStreamTest, PresentationTimestampIndependence) {
  // Append 20 buffers at position 0.
  NewCodedFrameGroupAppend(0, 20);
  Seek(0);

  int last_keyframe_idx = -1;
  base::TimeDelta last_keyframe_presentation_timestamp;
  base::TimeDelta last_p_frame_presentation_timestamp;

  // Check for IBB...BBP pattern.
  for (int i = 0; i < 20; i++) {
    scoped_refptr<StreamParserBuffer> buffer;
    EXPECT_STATUS_FOR_STREAM_OP(kSuccess, GetNextBuffer(&buffer));

    if (buffer->is_key_frame()) {
      EXPECT_EQ(DecodeTimestamp::FromPresentationTime(buffer->timestamp()),
                buffer->GetDecodeTimestamp());
      last_keyframe_idx = i;
      last_keyframe_presentation_timestamp = buffer->timestamp();
    } else if (i == last_keyframe_idx + 1) {
      ASSERT_NE(last_keyframe_idx, -1);
      last_p_frame_presentation_timestamp = buffer->timestamp();
      EXPECT_LT(last_keyframe_presentation_timestamp,
                last_p_frame_presentation_timestamp);
    } else {
      EXPECT_GT(buffer->timestamp(), last_keyframe_presentation_timestamp);
      EXPECT_LT(buffer->timestamp(), last_p_frame_presentation_timestamp);
      EXPECT_LT(DecodeTimestamp::FromPresentationTime(buffer->timestamp()),
                buffer->GetDecodeTimestamp());
    }
  }
}

TEST_F(SourceBufferStreamTest, GarbageCollection_DeleteFront) {
  // Set memory limit to 20 buffers.
  SetMemoryLimit(20);

  // Append 20 buffers at positions 0 through 19.
  NewCodedFrameGroupAppend(0, 1, kDataA);
  for (int i = 1; i < 20; i++)
    AppendBuffers(i, 1, kDataA);

  // GC should be a no-op, since we are just under memory limit.
  EXPECT_TRUE(GarbageCollectWithPlaybackAtBuffer(0, 0));
  CheckExpectedRanges("{ [0,19) }");
  Seek(0);
  CheckExpectedBuffers(0, 19, kDataA);

  // Seek to the middle of the stream.
  Seek(10);

  // We are about to append 5 new buffers and current playback position is 10,
  // so the GC algorithm should be able to delete some old data from the front.
  EXPECT_TRUE(GarbageCollectWithPlaybackAtBuffer(10, 5));
  CheckExpectedRanges("{ [5,19) }");

  // Append 5 buffers to the end of the stream.
  AppendBuffers(20, 5, kDataA);
  CheckExpectedRanges("{ [5,24) }");

  CheckExpectedBuffers(10, 24, kDataA);
  Seek(5);
  CheckExpectedBuffers(5, 9, kDataA);
}

TEST_F(SourceBufferStreamTest,
       GarbageCollection_DeleteFront_PreserveSeekedGOP) {
  // Set memory limit to 15 buffers.
  SetMemoryLimit(15);

  NewCodedFrameGroupAppend("0K 10 20 30 40 50K 60 70 80 90");
  NewCodedFrameGroupAppend("1000K 1010 1020 1030 1040");

  // GC should be a no-op, since we are just under memory limit.
  EXPECT_TRUE(GarbageCollect(base::TimeDelta(), 0));
  CheckExpectedRangesByTimestamp("{ [0,100) [1000,1050) }");

  // Seek to the near the end of the first range
  SeekToTimestampMs(95);

  // We are about to append 7 new buffers and current playback position is at
  // the end of the last GOP in the first range, so the GC algorithm should be
  // able to delete some old data from the front, but must not collect the last
  // GOP in that first range. Neither can it collect the last appended GOP
  // (which is the entire second range), so GC should return false since it
  // couldn't collect enough.
  EXPECT_FALSE(
      GarbageCollect(base::Milliseconds(95), 7 * GetMemoryUsagePerBuffer()));
  CheckExpectedRangesByTimestamp("{ [50,100) [1000,1050) }");
}

TEST_F(SourceBufferStreamTest, GarbageCollection_DeleteFrontGOPsAtATime) {
  // Set memory limit to 20 buffers.
  SetMemoryLimit(20);

  // Append 20 buffers at positions 0 through 19.
  NewCodedFrameGroupAppend(0, 20, kDataA);

  // Seek to position 10.
  Seek(10);
  CheckExpectedRanges("{ [0,19) }");

  // Add one buffer to put the memory over the cap.
  EXPECT_TRUE(GarbageCollectWithPlaybackAtBuffer(10, 1));
  AppendBuffers(20, 1, kDataA);

  // GC should have deleted the first 5 buffers so that the range still begins
  // with a keyframe.
  CheckExpectedRanges("{ [5,20) }");
  CheckExpectedBuffers(10, 20, kDataA);
  Seek(5);
  CheckExpectedBuffers(5, 9, kDataA);
}

TEST_F(SourceBufferStreamTest, GarbageCollection_DeleteBack) {
  // Set memory limit to 5 buffers.
  SetMemoryLimit(5);

  // Append 5 buffers at positions 15 through 19.
  NewCodedFrameGroupAppend(15, 5, kDataA);
  EXPECT_TRUE(GarbageCollectWithPlaybackAtBuffer(0, 0));

  // Append 5 buffers at positions 0 through 4.
  NewCodedFrameGroupAppend(0, 5, kDataA);
  CheckExpectedRanges("{ [0,4) [15,19) }");

  // Seek to position 0.
  Seek(0);
  EXPECT_TRUE(GarbageCollectWithPlaybackAtBuffer(0, 0));
  // Should leave the first 5 buffers from 0 to 4.
  CheckExpectedRanges("{ [0,4) }");
  CheckExpectedBuffers(0, 4, kDataA);
}

TEST_F(SourceBufferStreamTest, GarbageCollection_DeleteFrontAndBack) {
  // Set memory limit to 3 buffers.
  SetMemoryLimit(3);

  // Seek to position 15.
  Seek(15);

  // Append 40 buffers at positions 0 through 39.
  NewCodedFrameGroupAppend(0, 40, kDataA);
  // GC will try to keep data between current playback position and last append
  // position. This will ensure that the last append position is 19 and will
  // allow GC algorithm to collect data outside of the range [15,19)
  NewCodedFrameGroupAppend(15, 5, kDataA);
  CheckExpectedRanges("{ [0,39) }");

  // Should leave the GOP containing the current playback position 15 and the
  // last append position 19. GC returns false, since we are still above limit.
  EXPECT_FALSE(GarbageCollectWithPlaybackAtBuffer(15, 0));
  CheckExpectedRanges("{ [15,19) }");
  CheckExpectedBuffers(15, 19, kDataA);
  CheckNoNextBuffer();
}

TEST_F(SourceBufferStreamTest, GarbageCollection_DeleteSeveralRanges) {
  // Append 5 buffers at positions 0 through 4.
  NewCodedFrameGroupAppend(0, 5);

  // Append 5 buffers at positions 10 through 14.
  NewCodedFrameGroupAppend(10, 5);

  // Append 5 buffers at positions 20 through 24.
  NewCodedFrameGroupAppend(20, 5);

  // Append 5 buffers at positions 40 through 44.
  NewCodedFrameGroupAppend(40, 5);

  CheckExpectedRanges("{ [0,4) [10,14) [20,24) [40,44) }");

  // Seek to position 20.
  Seek(20);
  CheckExpectedBuffers(20, 20);

  // Set memory limit to 1 buffer.
  SetMemoryLimit(1);

  // Append 5 buffers at positions 30 through 34.
  NewCodedFrameGroupAppend(30, 5);

  // We will have more than 1 buffer left, GC will fail
  EXPECT_FALSE(GarbageCollectWithPlaybackAtBuffer(20, 0));

  // Should have deleted all buffer ranges before the current buffer and after
  // last GOP
  CheckExpectedRanges("{ [20,24) [30,34) }");
  CheckExpectedBuffers(21, 24);
  CheckNoNextBuffer();

  // Continue appending into the last range to make sure it didn't break.
  AppendBuffers(35, 10);
  EXPECT_FALSE(GarbageCollectWithPlaybackAtBuffer(20, 0));
  // Should save everything between read head and last appended
  CheckExpectedRanges("{ [20,24) [30,44) }");

  // Make sure appending before and after the ranges didn't somehow break.
  SetMemoryLimit(100);
  NewCodedFrameGroupAppend(0, 10);
  EXPECT_TRUE(GarbageCollectWithPlaybackAtBuffer(20, 0));
  CheckExpectedRanges("{ [0,9) [20,24) [30,44) }");
  Seek(0);
  CheckExpectedBuffers(0, 9);

  NewCodedFrameGroupAppend(90, 10);
  EXPECT_TRUE(GarbageCollectWithPlaybackAtBuffer(0, 0));
  CheckExpectedRanges("{ [0,9) [20,24) [30,44) [90,99) }");
  Seek(30);
  CheckExpectedBuffers(30, 44);
  CheckNoNextBuffer();
  Seek(90);
  CheckExpectedBuffers(90, 99);
  CheckNoNextBuffer();
}

TEST_F(SourceBufferStreamTest, GarbageCollection_DeleteAfterLastAppend) {
  // Set memory limit to 10 buffers.
  SetMemoryLimit(10);

  // Append 1 GOP starting at 310ms, 30ms apart.
  NewCodedFrameGroupAppend("310K 340 370");

  // Append 2 GOPs starting at 490ms, 30ms apart.
  NewCodedFrameGroupAppend("490K 520 550 580K 610 640");

  EXPECT_TRUE(GarbageCollectWithPlaybackAtBuffer(0, 0));

  CheckExpectedRangesByTimestamp("{ [310,400) [490,670) }");

  // Seek to the GOP at 580ms.
  SeekToTimestampMs(580);

  // Append 2 GOPs before the existing ranges.
  // So the ranges before GC are "{ [100,280) [310,400) [490,670) }".
  NewCodedFrameGroupAppend("100K 130 160 190K 220 250K");

  EXPECT_TRUE(GarbageCollect(base::Milliseconds(580), 0));

  // Should save the newly appended GOPs.
  CheckExpectedRangesByTimestamp("{ [100,280) [580,670) }");
}

TEST_F(SourceBufferStreamTest, GarbageCollection_DeleteAfterLastAppendMerged) {
  // Set memory limit to 10 buffers.
  SetMemoryLimit(10);

  // Append 3 GOPs starting at 400ms, 30ms apart.
  NewCodedFrameGroupAppend("400K 430 460 490K 520 550 580K 610 640");

  // Seek to the GOP at 580ms.
  SeekToTimestampMs(580);

  // Append 2 GOPs starting at 220ms, and they will be merged with the existing
  // range.  So the range before GC is "{ [220,670) }".
  NewCodedFrameGroupAppend("220K 250 280 310K 340 370");

  EXPECT_TRUE(GarbageCollect(base::Milliseconds(580), 0));

  // Should save the newly appended GOPs.
  CheckExpectedRangesByTimestamp("{ [220,400) [580,670) }");
}

TEST_F(SourceBufferStreamTest, GarbageCollection_NoSeek) {
  // Set memory limit to 20 buffers.
  SetMemoryLimit(20);

  // Append 25 buffers at positions 0 through 24.
  NewCodedFrameGroupAppend(0, 25, kDataA);

  // If playback is still in the first GOP (starting at 0), GC should fail.
  EXPECT_FALSE(GarbageCollectWithPlaybackAtBuffer(2, 0));
  CheckExpectedRanges("{ [0,24) }");

  // As soon as playback position moves past the first GOP, it should be removed
  // and after removing the first GOP we are under memory limit.
  EXPECT_TRUE(GarbageCollectWithPlaybackAtBuffer(5, 0));
  CheckExpectedRanges("{ [5,24) }");
  CheckNoNextBuffer();
  Seek(5);
  CheckExpectedBuffers(5, 24, kDataA);
}

TEST_F(SourceBufferStreamTest, GarbageCollection_PendingSeek) {
  // Append 10 buffers at positions 0 through 9.
  NewCodedFrameGroupAppend(0, 10, kDataA);

  // Append 5 buffers at positions 25 through 29.
  NewCodedFrameGroupAppend(25, 5, kDataA);

  // Seek to position 15.
  Seek(15);
  CheckNoNextBuffer();
  CheckExpectedRanges("{ [0,9) [25,29) }");

  // Set memory limit to 5 buffers.
  SetMemoryLimit(5);

  // Append 5 buffers as positions 30 to 34 to trigger GC.
  AppendBuffers(30, 5, kDataA);

  EXPECT_TRUE(GarbageCollectWithPlaybackAtBuffer(30, 0));

  // The current algorithm will delete from the beginning until the memory is
  // under cap.
  CheckExpectedRanges("{ [30,34) }");

  // Expand memory limit again so that GC won't be triggered.
  SetMemoryLimit(100);

  // Append data to fulfill seek.
  EXPECT_TRUE(GarbageCollectWithPlaybackAtBuffer(30, 5));
  NewCodedFrameGroupAppend(15, 5, kDataA);

  // Check to make sure all is well.
  CheckExpectedRanges("{ [15,19) [30,34) }");
  CheckExpectedBuffers(15, 19, kDataA);
  Seek(30);
  CheckExpectedBuffers(30, 34, kDataA);
}

TEST_F(SourceBufferStreamTest, GarbageCollection_NeedsMoreData) {
  // Set memory limit to 15 buffers.
  SetMemoryLimit(15);

  // Append 10 buffers at positions 0 through 9.
  NewCodedFrameGroupAppend(0, 10, kDataA);

  // Advance next buffer position to 10.
  Seek(0);
  EXPECT_TRUE(GarbageCollectWithPlaybackAtBuffer(0, 0));
  CheckExpectedBuffers(0, 9, kDataA);
  CheckNoNextBuffer();

  // Append 20 buffers at positions 15 through 34.
  NewCodedFrameGroupAppend(15, 20, kDataA);
  CheckExpectedRanges("{ [0,9) [15,34) }");

  // GC should save the keyframe before the next buffer position and the data
  // closest to the next buffer position. It will also save all buffers from
  // next buffer to the last GOP appended, which overflows limit and leads to
  // failure.
  EXPECT_FALSE(GarbageCollectWithPlaybackAtBuffer(5, 0));
  CheckExpectedRanges("{ [5,9) [15,34) }");

  // Now fulfill the seek at position 10. This will make GC delete the data
  // before position 10 to keep it within cap.
  NewCodedFrameGroupAppend(10, 5, kDataA);
  EXPECT_TRUE(GarbageCollectWithPlaybackAtBuffer(10, 0));
  CheckExpectedRanges("{ [10,24) }");
  CheckExpectedBuffers(10, 24, kDataA);
}

// Using position based test API:
// DTS  :  0 1 2 3 4 5 6 7 8 9 0 1 2 3 4 5 6 7 8 9 0 1 2 3 4
// PTS  :  0 4 1 2 3 5 9 6 7 8 0 4 1 2 3 5 9 6 7 8 0 4 1 2 3
// old  :  A a a a a A a a a a A a a a a*A*a a
//       -- Garbage Collect --
// after:                                A a a
//       -- Read one buffer --
// after:                                A*a*a
// new  :  B b b b b B b b b b B b b b b B b b b b
// track:                                 *a*a
//       -- Garbage Collect --
// after:                                B b b b b
// track:                                 *a*a
//       -- Read 2 buffers -> exhausts track buffer
// after:                                B b b b b
//       (awaiting next keyframe after GOP at position 15)
// new  :                                         *B*b b b b
// after:                                B b b b b*B*b b b b
//       -- Garbage Collect --
// after:                                         *B*b b b b
TEST_F(SourceBufferStreamTest, GarbageCollection_TrackBuffer) {
  // Set memory limit to 3 buffers.
  SetMemoryLimit(3);

  // Seek to position 15.
  Seek(15);

  // Append 18 buffers at positions 0 through 17 (DTS), 0 through 19 (PTS) with
  // partial 4th GOP.
  NewCodedFrameGroupAppend(0, 18, kDataA);

  EXPECT_TRUE(GarbageCollectWithPlaybackAtBuffer(15, 0));

  // GC should leave GOP containing seek position (15,16,17 DTS; 15,19,16 PTS).
  // Unlike the rest of the position based test API used in this case,
  // CheckExpectedRanges() uses expectation strings containing actual timestamps
  // (divided by frame_duration_).
  CheckExpectedRanges("{ [15,19) }");

  // Move next buffer position to 16.
  CheckExpectedBuffers(15, 15, kDataA);

  // Completely overlap the existing buffers with 4 full GOPs (0-19, PTS and
  // DTS).
  NewCodedFrameGroupAppend(0, 20, kDataB);

  // Final GOP [15,19) contains 5 buffers, which is more than memory limit of
  // 3 buffers set at the beginning of the test, so GC will fail.
  EXPECT_FALSE(GarbageCollectWithPlaybackAtBuffer(15, 0));

  // Because buffers 16,17 (DTS), 19,16 (PTS) are not keyframes, they are moved
  // to the track buffer upon overlap. The source buffer (i.e. not the track
  // buffer) is now waiting for the next keyframe beyond GOP that survived GC.
  CheckExpectedRanges("{ [15,19) }");     // Source buffer
  CheckExpectedBuffers(16, 17, kDataA);   // Exhaust the track buffer
  CheckNoNextBuffer();  // Confirms the source buffer is awaiting next keyframe.

  // Now add a 5-frame GOP  at position 20-24 (PTS and DTS).
  AppendBuffers(20, 5, kDataB);

  // 5 buffers in final GOP, GC will fail
  EXPECT_FALSE(GarbageCollectWithPlaybackAtBuffer(20, 0));

  // Should garbage collect such that there are 5 frames remaining, starting at
  // the keyframe.
  CheckExpectedRanges("{ [20,24) }");

  // The buffer at position 16 (PTS 19) in track buffer was adjacent
  // to the next keyframe (PTS=DTS=20), so no warning should be emitted on that
  // track buffer exhaustion even though the last frame read out of track buffer
  // before exhaustion was position 17 (PTS 16).
  CheckExpectedBuffers(20, 24, kDataB);
  CheckNoNextBuffer();
}

// Test GC preserves data starting at first GOP containing playback position.
TEST_F(SourceBufferStreamTest, GarbageCollection_SaveDataAtPlaybackPosition) {
  // Set memory limit to 30 buffers = 1 second of data.
  SetMemoryLimit(30);
  // And append 300 buffers = 10 seconds of data.
  NewCodedFrameGroupAppend(0, 300, kDataA);
  CheckExpectedRanges("{ [0,299) }");

  // Playback position at 0, all data must be preserved.
  EXPECT_FALSE(GarbageCollect(base::Milliseconds(0), 0));
  CheckExpectedRanges("{ [0,299) }");

  // Playback position at 1 sec, the first second of data [0,29) should be
  // collected, since we are way over memory limit.
  EXPECT_FALSE(GarbageCollect(base::Milliseconds(1000), 0));
  CheckExpectedRanges("{ [30,299) }");

  // Playback position at 1.1 sec, no new data can be collected, since the
  // playback position is still in the first GOP of buffered data.
  EXPECT_FALSE(GarbageCollect(base::Milliseconds(1100), 0));
  CheckExpectedRanges("{ [30,299) }");

  // Playback position at 5.166 sec, just at the very end of GOP corresponding
  // to buffer range 150-155, which should be preserved.
  EXPECT_FALSE(GarbageCollect(base::Milliseconds(5166), 0));
  CheckExpectedRanges("{ [150,299) }");

  // Playback position at 5.167 sec, just past the end of GOP corresponding to
  // buffer range 150-155, it should be garbage collected now.
  EXPECT_FALSE(GarbageCollect(base::Milliseconds(5167), 0));
  CheckExpectedRanges("{ [155,299) }");

  // Playback at 9.0 sec, we can now successfully collect all data except the
  // last second and we are back under memory limit of 30 buffers, so GCIfNeeded
  // should return true.
  EXPECT_TRUE(GarbageCollect(base::Milliseconds(9000), 0));
  CheckExpectedRanges("{ [270,299) }");

  // Playback at 9.999 sec, GC succeeds, since we are under memory limit even
  // without removing any data.
  EXPECT_TRUE(GarbageCollect(base::Milliseconds(9999), 0));
  CheckExpectedRanges("{ [270,299) }");

  // Playback at 15 sec, this should never happen during regular playback in
  // browser, since this position has no data buffered, but it should still
  // cause no problems to GC algorithm, so test it just in case.
  EXPECT_TRUE(GarbageCollect(base::Milliseconds(15000), 0));
  CheckExpectedRanges("{ [270,299) }");
}

// Test saving the last GOP appended when this GOP is the only GOP in its range.
TEST_F(SourceBufferStreamTest, GarbageCollection_SaveAppendGOP) {
  // Set memory limit to 3 and make sure the 4-byte GOP is not garbage
  // collected.
  SetMemoryLimit(3);
  NewCodedFrameGroupAppend("0K 30 60 90");
  EXPECT_FALSE(GarbageCollectWithPlaybackAtBuffer(0, 0));
  CheckExpectedRangesByTimestamp("{ [0,120) }");

  // Make sure you can continue appending data to this GOP; again, GC should not
  // wipe out anything.
  AppendBuffers("120D30");
  EXPECT_FALSE(GarbageCollectWithPlaybackAtBuffer(0, 0));
  CheckExpectedRangesByTimestamp("{ [0,150) }");

  // Append a 2nd range after this without triggering GC.
  NewCodedFrameGroupAppend("200K 230 260 290K 320 350");
  CheckExpectedRangesByTimestamp("{ [0,150) [200,380) }");

  // Seek to 290ms.
  SeekToTimestampMs(290);

  // Now append a GOP in a separate range after the selected range and trigger
  // GC. Because it is after 290ms, this tests that the GOP is saved when
  // deleting from the back.
  NewCodedFrameGroupAppend("500K 530 560 590");
  EXPECT_FALSE(GarbageCollect(base::Milliseconds(290), 0));

  // Should save GOPs between 290ms and the last GOP appended.
  CheckExpectedRangesByTimestamp("{ [290,380) [500,620) }");

  // Continue appending to this GOP after GC.
  AppendBuffers("620D30");
  EXPECT_FALSE(GarbageCollect(base::Milliseconds(290), 0));
  CheckExpectedRangesByTimestamp("{ [290,380) [500,650) }");
}

// Test saving the last GOP appended when this GOP is in the middle of a
// non-selected range.
TEST_F(SourceBufferStreamTest, GarbageCollection_SaveAppendGOP_Middle) {
  // Append 3 GOPs starting at 0ms, 30ms apart.
  NewCodedFrameGroupAppend("0K 30 60 90K 120 150 180K 210 240");
  CheckExpectedRangesByTimestamp("{ [0,270) }");

  // Now set the memory limit to 1 and overlap the middle of the range with a
  // new GOP.
  SetMemoryLimit(1);
  NewCodedFrameGroupAppend("80K 110 140");

  // This whole GOP should be saved after GC, which will fail due to GOP being
  // larger than 1 buffer
  EXPECT_FALSE(GarbageCollect(base::Milliseconds(80), 0));
  CheckExpectedRangesByTimestamp("{ [80,170) }");
  // We should still be able to continue appending data to GOP
  AppendBuffers("170D30");
  EXPECT_FALSE(GarbageCollect(base::Milliseconds(80), 0));
  CheckExpectedRangesByTimestamp("{ [80,200) }");

  // Append a 2nd range after this range, without triggering GC.
  NewCodedFrameGroupAppend("400K 430 460 490K 520 550 580K 610 640");
  CheckExpectedRangesByTimestamp("{ [80,200) [400,670) }");

  // Seek to 80ms to make the first range the selected range.
  SeekToTimestampMs(80);

  // Now append a GOP in the middle of the second range and trigger GC. Because
  // it is after the selected range, this tests that the GOP is saved when
  // deleting from the back.
  NewCodedFrameGroupAppend("500K 530 560 590");
  EXPECT_FALSE(GarbageCollect(base::Milliseconds(80), 0));

  // Should save the GOPs between the seek point and GOP that was last appended
  CheckExpectedRangesByTimestamp("{ [80,200) [400,620) }");

  // Continue appending to this GOP after GC.
  AppendBuffers("620D30");
  EXPECT_FALSE(GarbageCollect(base::Milliseconds(80), 0));
  CheckExpectedRangesByTimestamp("{ [80,200) [400,650) }");
}

// Test saving the last GOP appended when the GOP containing the next buffer is
// adjacent to the last GOP appended.
TEST_F(SourceBufferStreamTest, GarbageCollection_SaveAppendGOP_Selected1) {
  // Append 3 GOPs at 0ms, 90ms, and 180ms.
  NewCodedFrameGroupAppend("0K 30 60 90K 120 150 180K 210 240");
  CheckExpectedRangesByTimestamp("{ [0,270) }");

  // Seek to the GOP at 90ms.
  SeekToTimestampMs(90);

  // Set the memory limit to 1, then overlap the GOP at 0.
  SetMemoryLimit(1);
  NewCodedFrameGroupAppend("0K 30 60");

  // GC should save the GOP at 0ms and 90ms, and will fail since GOP larger
  // than 1 buffer
  EXPECT_FALSE(GarbageCollect(base::Milliseconds(90), 0));
  CheckExpectedRangesByTimestamp("{ [0,180) }");

  // Seek to 0 and check all buffers.
  SeekToTimestampMs(0);
  CheckExpectedBuffers("0K 30 60 90K 120 150");
  CheckNoNextBuffer();

  // Now seek back to 90ms and append a GOP at 180ms.
  SeekToTimestampMs(90);
  NewCodedFrameGroupAppend("180K 210 240");

  // Should save the GOP at 90ms and the GOP at 180ms.
  EXPECT_FALSE(GarbageCollect(base::Milliseconds(90), 0));
  CheckExpectedRangesByTimestamp("{ [90,270) }");
  CheckExpectedBuffers("90K 120 150 180K 210 240");
  CheckNoNextBuffer();
}

// Test saving the last GOP appended when it is at the beginning or end of the
// selected range. This tests when the last GOP appended is before or after the
// GOP containing the next buffer, but not directly adjacent to this GOP.
TEST_F(SourceBufferStreamTest, GarbageCollection_SaveAppendGOP_Selected2) {
  // Append 4 GOPs starting at positions 0ms, 90ms, 180ms, 270ms.
  NewCodedFrameGroupAppend("0K 30 60 90K 120 150 180K 210 240 270K 300 330");
  CheckExpectedRangesByTimestamp("{ [0,360) }");

  // Seek to the last GOP at 270ms.
  SeekToTimestampMs(270);

  // Set the memory limit to 1, then overlap the GOP at 90ms.
  SetMemoryLimit(1);
  NewCodedFrameGroupAppend("90K 120 150");

  // GC will save data in the range where the most recent append has happened
  // [0; 180) and the range where the next read position is [270;360)
  EXPECT_FALSE(GarbageCollect(base::Milliseconds(270), 0));
  CheckExpectedRangesByTimestamp("{ [0,180) [270,360) }");

  // Add 3 GOPs to the end of the selected range at 360ms, 450ms, and 540ms.
  NewCodedFrameGroupAppend("360K 390 420 450K 480 510 540K 570 600");
  CheckExpectedRangesByTimestamp("{ [0,180) [270,630) }");

  // Overlap the GOP at 450ms and garbage collect to test deleting from the
  // back.
  NewCodedFrameGroupAppend("450K 480 510");
  EXPECT_FALSE(GarbageCollect(base::Milliseconds(270), 0));

  // Should save GOPs from GOP at 270ms to GOP at 450ms.
  CheckExpectedRangesByTimestamp("{ [270,540) }");
}

// Test saving the last GOP appended when it is the same as the GOP containing
// the next buffer.
TEST_F(SourceBufferStreamTest, GarbageCollection_SaveAppendGOP_Selected3) {
  // Seek to start of stream.
  SeekToTimestampMs(0);

  // Append 3 GOPs starting at 0ms, 90ms, 180ms.
  NewCodedFrameGroupAppend("0K 30 60 90K 120 150 180K 210 240");
  CheckExpectedRangesByTimestamp("{ [0,270) }");

  // Set the memory limit to 1 then begin appending the start of a GOP starting
  // at 0ms.
  SetMemoryLimit(1);
  NewCodedFrameGroupAppend("0K 30");

  // GC should save the newly appended GOP, which is also the next GOP that
  // will be returned from the seek request.
  EXPECT_FALSE(GarbageCollect(base::Milliseconds(0), 0));
  CheckExpectedRangesByTimestamp("{ [0,60) }");

  // Check the buffers in the range.
  CheckExpectedBuffers("0K 30");
  CheckNoNextBuffer();

  // Continue appending to this buffer.
  AppendBuffers("60 90");

  // GC should still save the rest of this GOP and should be able to fulfill
  // the read.
  EXPECT_FALSE(GarbageCollect(base::Milliseconds(0), 0));
  CheckExpectedRangesByTimestamp("{ [0,120) }");
  CheckExpectedBuffers("60 90");
  CheckNoNextBuffer();
}

// Test the performance of garbage collection.
TEST_F(SourceBufferStreamTest, GarbageCollection_Performance) {
  // Force |keyframes_per_second_| to be equal to kDefaultFramesPerSecond.
  SetStreamInfo(kDefaultFramesPerSecond, kDefaultFramesPerSecond);

  const int kBuffersToKeep = 1000;
  SetMemoryLimit(kBuffersToKeep);

  int buffers_appended = 0;

  NewCodedFrameGroupAppend(0, kBuffersToKeep);
  buffers_appended += kBuffersToKeep;

  const int kBuffersToAppend = 1000;
  const int kGarbageCollections = 3;
  for (int i = 0; i < kGarbageCollections; ++i) {
    AppendBuffers(buffers_appended, kBuffersToAppend);
    buffers_appended += kBuffersToAppend;
  }
}

TEST_F(SourceBufferStreamTest, GarbageCollection_MediaTimeAfterLastAppendTime) {
  // Set memory limit to 10 buffers.
  SetMemoryLimit(10);

  // Append 12 buffers. The duration of the last buffer is 30
  NewCodedFrameGroupAppend("0K 30 60 90 120K 150 180 210K 240 270 300K 330D30");
  CheckExpectedRangesByTimestamp("{ [0,360) }");

  // Do a garbage collection with the media time higher than the timestamp of
  // the last appended buffer (330), but still within buffered ranges, taking
  // into account the duration of the last frame (timestamp of the last frame is
  // 330, duration is 30, so the latest valid buffered position is 330+30=360).
  EXPECT_TRUE(GarbageCollect(base::Milliseconds(360), 0));

  // GC should collect one GOP from the front to bring us back under memory
  // limit of 10 buffers.
  CheckExpectedRangesByTimestamp("{ [120,360) }");
}

TEST_F(SourceBufferStreamTest,
       GarbageCollection_MediaTimeOutsideOfStreamBufferedRange) {
  // Set memory limit to 10 buffers.
  SetMemoryLimit(10);

  // Append 12 buffers.
  NewCodedFrameGroupAppend("0K 30 60 90 120K 150 180 210K 240 270 300K 330");
  CheckExpectedRangesByTimestamp("{ [0,360) }");

  // Seek in order to set the stream read position to 330 an ensure that the
  // stream selects the buffered range.
  SeekToTimestampMs(330);

  // Do a garbage collection with the media time outside the buffered ranges
  // (this might happen when there's both audio and video streams, audio stream
  // buffered range is longer than the video stream buffered range, since
  // media::Pipeline uses audio stream as a time source in that case, it might
  // return a media_time that is slightly outside of video buffered range). In
  // those cases the GC algorithm should clamp the media_time value to the
  // buffered ranges to work correctly (see crbug.com/563292).
  EXPECT_TRUE(GarbageCollect(base::Milliseconds(361), 0));

  // GC should collect one GOP from the front to bring us back under memory
  // limit of 10 buffers.
  CheckExpectedRangesByTimestamp("{ [120,360) }");
}

TEST_F(SourceBufferStreamTest, GetRemovalRange_BytesToFree) {
  // Append 2 GOPs starting at 300ms, 30ms apart.
  NewCodedFrameGroupAppend("300K 330 360 390K 420 450");

  // Append 2 GOPs starting at 600ms, 30ms apart.
  NewCodedFrameGroupAppend("600K 630 660 690K 720 750");

  // Append 2 GOPs starting at 900ms, 30ms apart.
  NewCodedFrameGroupAppend("900K 930 960 990K 1020 1050");

  CheckExpectedRangesByTimestamp("{ [300,480) [600,780) [900,1080) }");

  int remove_range_end = -1;
  int bytes_removed = -1;

  // Size 0.
  bytes_removed = GetRemovalRangeInMs(300, 1080, 0, &remove_range_end);
  EXPECT_EQ(-1, remove_range_end);
  EXPECT_EQ(0, bytes_removed);

  // Smaller than the size of GOP.
  bytes_removed = GetRemovalRangeInMs(300, 1080, GetMemoryUsagePerBuffer(),
                                      &remove_range_end);
  EXPECT_EQ(390, remove_range_end);
  // Remove as the size of GOP.
  EXPECT_EQ(3 * GetMemoryUsagePerBuffer(), bytes_removed);

  // The same size with a GOP.
  bytes_removed = GetRemovalRangeInMs(300, 1080, 3 * GetMemoryUsagePerBuffer(),
                                      &remove_range_end);
  EXPECT_EQ(390, remove_range_end);
  EXPECT_EQ(3 * GetMemoryUsagePerBuffer(), bytes_removed);

  // The same size with a range.
  bytes_removed = GetRemovalRangeInMs(300, 1080, 6 * GetMemoryUsagePerBuffer(),
                                      &remove_range_end);
  EXPECT_EQ(480, remove_range_end);
  EXPECT_EQ(6 * GetMemoryUsagePerBuffer(), bytes_removed);

  // A frame larger than a range.
  bytes_removed = GetRemovalRangeInMs(300, 1080, 7 * GetMemoryUsagePerBuffer(),
                                      &remove_range_end);
  EXPECT_EQ(690, remove_range_end);
  EXPECT_EQ(9 * GetMemoryUsagePerBuffer(), bytes_removed);

  // The same size with two ranges.
  bytes_removed = GetRemovalRangeInMs(300, 1080, 12 * GetMemoryUsagePerBuffer(),
                                      &remove_range_end);
  EXPECT_EQ(780, remove_range_end);
  EXPECT_EQ(12 * GetMemoryUsagePerBuffer(), bytes_removed);

  // Larger than two ranges.
  bytes_removed = GetRemovalRangeInMs(300, 1080, 14 * GetMemoryUsagePerBuffer(),
                                      &remove_range_end);
  EXPECT_EQ(990, remove_range_end);
  EXPECT_EQ(15 * GetMemoryUsagePerBuffer(), bytes_removed);

  // The same size with the whole ranges.
  bytes_removed = GetRemovalRangeInMs(300, 1080, 18 * GetMemoryUsagePerBuffer(),
                                      &remove_range_end);
  EXPECT_EQ(1080, remove_range_end);
  EXPECT_EQ(18 * GetMemoryUsagePerBuffer(), bytes_removed);

  // Larger than the whole ranges.
  bytes_removed = GetRemovalRangeInMs(300, 1080, 20 * GetMemoryUsagePerBuffer(),
                                      &remove_range_end);
  EXPECT_EQ(1080, remove_range_end);
  EXPECT_EQ(18 * GetMemoryUsagePerBuffer(), bytes_removed);
}

TEST_F(SourceBufferStreamTest, GetRemovalRange_Range) {
  // Append 2 GOPs starting at 300ms, 30ms apart.
  NewCodedFrameGroupAppend("300K 330 360 390K 420 450");

  // Append 2 GOPs starting at 600ms, 30ms apart.
  NewCodedFrameGroupAppend("600K 630 660 690K 720 750");

  // Append 2 GOPs starting at 900ms, 30ms apart.
  NewCodedFrameGroupAppend("900K 930 960 990K 1020 1050");

  CheckExpectedRangesByTimestamp("{ [300,480) [600,780) [900,1080) }");

  int remove_range_end = -1;
  int bytes_removed = -1;

  // Within a GOP and no keyframe.
  bytes_removed = GetRemovalRangeInMs(630, 660, 20 * GetMemoryUsagePerBuffer(),
                                      &remove_range_end);
  EXPECT_EQ(-1, remove_range_end);
  EXPECT_EQ(0, bytes_removed);

  // Across a GOP and no keyframe.
  bytes_removed = GetRemovalRangeInMs(630, 750, 20 * GetMemoryUsagePerBuffer(),
                                      &remove_range_end);
  EXPECT_EQ(-1, remove_range_end);
  EXPECT_EQ(0, bytes_removed);

  // The same size with a range.
  bytes_removed = GetRemovalRangeInMs(600, 780, 20 * GetMemoryUsagePerBuffer(),
                                      &remove_range_end);
  EXPECT_EQ(780, remove_range_end);
  EXPECT_EQ(6 * GetMemoryUsagePerBuffer(), bytes_removed);

  // One frame larger than a range.
  bytes_removed = GetRemovalRangeInMs(570, 810, 20 * GetMemoryUsagePerBuffer(),
                                      &remove_range_end);
  EXPECT_EQ(780, remove_range_end);
  EXPECT_EQ(6 * GetMemoryUsagePerBuffer(), bytes_removed);

  // Facing the other ranges.
  bytes_removed = GetRemovalRangeInMs(480, 900, 20 * GetMemoryUsagePerBuffer(),
                                      &remove_range_end);
  EXPECT_EQ(780, remove_range_end);
  EXPECT_EQ(6 * GetMemoryUsagePerBuffer(), bytes_removed);

  // In the midle of the other ranges, but not including any GOP.
  bytes_removed = GetRemovalRangeInMs(420, 960, 20 * GetMemoryUsagePerBuffer(),
                                      &remove_range_end);
  EXPECT_EQ(780, remove_range_end);
  EXPECT_EQ(6 * GetMemoryUsagePerBuffer(), bytes_removed);

  // In the middle of the other ranges.
  bytes_removed = GetRemovalRangeInMs(390, 990, 20 * GetMemoryUsagePerBuffer(),
                                      &remove_range_end);
  EXPECT_EQ(990, remove_range_end);
  EXPECT_EQ(12 * GetMemoryUsagePerBuffer(), bytes_removed);

  // A frame smaller than the whole ranges.
  bytes_removed = GetRemovalRangeInMs(330, 1050, 20 * GetMemoryUsagePerBuffer(),
                                      &remove_range_end);
  EXPECT_EQ(990, remove_range_end);
  EXPECT_EQ(12 * GetMemoryUsagePerBuffer(), bytes_removed);

  // The same with the whole ranges.
  bytes_removed = GetRemovalRangeInMs(300, 1080, 20 * GetMemoryUsagePerBuffer(),
                                      &remove_range_end);
  EXPECT_EQ(1080, remove_range_end);
  EXPECT_EQ(18 * GetMemoryUsagePerBuffer(), bytes_removed);

  // Larger than the whole ranges.
  bytes_removed = GetRemovalRangeInMs(270, 1110, 20 * GetMemoryUsagePerBuffer(),
                                      &remove_range_end);
  EXPECT_EQ(1080, remove_range_end);
  EXPECT_EQ(18 * GetMemoryUsagePerBuffer(), bytes_removed);
}

TEST_F(SourceBufferStreamTest, IsNextBufferConfigChanged) {
  // selected_range_ is nullptr, so return false
  EXPECT_FALSE(stream_->IsNextBufferConfigChanged());
  VideoDecoderConfig new_config = TestVideoConfig::Large();
  ASSERT_FALSE(new_config.Matches(video_config_));

  // read all buffers
  NewCodedFrameGroupAppend("0K 10 20");
  Seek(0);
  CheckExpectedRangesByTimestamp("{ [0,30) }");
  CheckExpectedBuffers("0K 10 20");
  EXPECT_FALSE(stream_->IsNextBufferConfigChanged());

  // Signal a config change.
  stream_->UpdateVideoConfig(new_config, false);
  NewCodedFrameGroupAppend("30K 40");
  EXPECT_TRUE(stream_->IsNextBufferConfigChanged());

  scoped_refptr<StreamParserBuffer> buffer;
  EXPECT_STATUS_FOR_STREAM_OP(kConfigChange, GetNextBuffer(&buffer));
  CheckVideoConfig(new_config);

  // Overlap-append
  NewCodedFrameGroupAppend(
      "21K 41 51 61 71 81 91 101 111 121 "
      "131K 141");
  CheckExpectedRangesByTimestamp("{ [0,151) }");

  // track_buffer has the buffers with timestamp 30 and 40
  EXPECT_FALSE(stream_->IsNextBufferConfigChanged());
}

TEST_F(SourceBufferStreamTest, ConfigChange_Basic) {
  VideoDecoderConfig new_config = TestVideoConfig::Large();
  ASSERT_FALSE(new_config.Matches(video_config_));
  Seek(0);
  CheckVideoConfig(video_config_);

  // Append 5 buffers at positions 0 through 4
  NewCodedFrameGroupAppend(0, 5, kDataA);

  CheckVideoConfig(video_config_);

  // Signal a config change.
  stream_->UpdateVideoConfig(new_config, false);

  // Make sure updating the config doesn't change anything since new_config
  // should not be associated with the buffer GetNextBuffer() will return.
  CheckVideoConfig(video_config_);

  // Append 5 buffers at positions 5 through 9.
  NewCodedFrameGroupAppend(5, 5, kDataB);

  // Consume the buffers associated with the initial config.
  scoped_refptr<StreamParserBuffer> buffer;
  for (int i = 0; i < 5; i++) {
    EXPECT_STATUS_FOR_STREAM_OP(kSuccess, GetNextBuffer(&buffer));
    CheckVideoConfig(video_config_);
  }

  // Verify the next attempt to get a buffer will signal that a config change
  // has happened.
  EXPECT_TRUE(stream_->IsNextBufferConfigChanged());
  EXPECT_STATUS_FOR_STREAM_OP(kConfigChange, GetNextBuffer(&buffer));

  // Verify that the new config is now returned.
  CheckVideoConfig(new_config);

  // Consume the remaining buffers associated with the new config.
  for (int i = 0; i < 5; i++) {
    CheckVideoConfig(new_config);
    EXPECT_STATUS_FOR_STREAM_OP(kSuccess, GetNextBuffer(&buffer));
  }
}

TEST_F(SourceBufferStreamTest, ConfigChange_Seek) {
  scoped_refptr<StreamParserBuffer> buffer;
  VideoDecoderConfig new_config = TestVideoConfig::Large();

  Seek(0);
  NewCodedFrameGroupAppend(0, 5, kDataA);
  stream_->UpdateVideoConfig(new_config, false);
  NewCodedFrameGroupAppend(5, 5, kDataB);

  // Seek to the start of the buffers with the new config and make sure a
  // config change is signalled.
  CheckVideoConfig(video_config_);
  Seek(5);
  CheckVideoConfig(video_config_);
  EXPECT_TRUE(stream_->IsNextBufferConfigChanged());
  EXPECT_STATUS_FOR_STREAM_OP(kConfigChange, GetNextBuffer(&buffer));
  CheckVideoConfig(new_config);
  CheckExpectedBuffers(5, 9, kDataB);

  // Seek to the start which has a different config. Don't fetch any buffers and
  // seek back to buffers with the current config. Make sure a config change
  // isn't signalled in this case.
  CheckVideoConfig(new_config);
  Seek(0);
  Seek(7);
  CheckExpectedBuffers(5, 9, kDataB);

  // Seek to the start and make sure a config change is signalled.
  CheckVideoConfig(new_config);
  Seek(0);
  CheckVideoConfig(new_config);
  EXPECT_TRUE(stream_->IsNextBufferConfigChanged());
  EXPECT_STATUS_FOR_STREAM_OP(kConfigChange, GetNextBuffer(&buffer));
  CheckVideoConfig(video_config_);
  CheckExpectedBuffers(0, 4, kDataA);
}

TEST_F(SourceBufferStreamTest, SetExplicitDuration) {
  // Append 3 discontinuous partial GOPs.
  NewCodedFrameGroupAppend("50K 90|60");
  NewCodedFrameGroupAppend("150K 190|160");
  NewCodedFrameGroupAppend("250K 290|260");

  CheckExpectedRangesByTimestamp("{ [50,100) [150,200) [250,300) }");

  // Set duration to be 80ms. Truncates the buffered data after 80ms.
  stream_->OnSetDuration(base::Milliseconds(80));

  // The simulated P-frame at PTS 90ms should have been
  // removed by the duration truncation. Only the frame at PTS 50ms should
  // remain.
  CheckExpectedRangesByTimestamp("{ [50,60) }");

  // Adding data past the previous duration should still work.
  NewCodedFrameGroupAppend("0D50K 50 100K");
  CheckExpectedRangesByTimestamp("{ [0,150) }");
}

TEST_F(SourceBufferStreamTest, SetExplicitDuration_EdgeCase) {
  // Append 10 buffers at positions 10 through 19.
  NewCodedFrameGroupAppend(10, 10);

  // Append 5 buffers at positions 25 through 29.
  NewCodedFrameGroupAppend(25, 5);

  // Check expected ranges.
  CheckExpectedRanges("{ [10,19) [25,29) }");

  // Set duration to be right before buffer 25.
  stream_->OnSetDuration(frame_duration() * 25);

  // Should truncate the last range.
  CheckExpectedRanges("{ [10,19) }");
}

TEST_F(SourceBufferStreamTest, SetExplicitDuration_EdgeCase2) {
  // This test requires specific relative proportions for fudge room, append
  // size, and duration truncation amounts. See details at:
  // https://codereview.chromium.org/2385423002

  // Append buffers with first buffer establishing max_inter_buffer_distance
  // of 5 ms. This translates to a fudge room (2 x max_interbuffer_distance) of
  // 10 ms.
  NewCodedFrameGroupAppend("0K 5K 9D4K");
  CheckExpectedRangesByTimestamp("{ [0,13) }");

  // Trim off last 2 buffers, totaling 8 ms. Notably less than the current fudge
  // room of 10 ms.
  stream_->OnSetDuration(base::Milliseconds(5));

  // Verify truncation.
  CheckExpectedRangesByTimestamp("{ [0,5) }");

  // Append new buffers just beyond the fudge-room allowance of 10ms.
  AppendBuffers("11K 15K");

  // Verify new append creates a gap.
  CheckExpectedRangesByTimestamp("{ [0,5) [11,19) }");
}

TEST_F(SourceBufferStreamTest, RemoveWithinFudgeRoom) {
  // This test requires specific relative proportions for fudge room, append
  // size, and removal amounts. See details at:
  // https://codereview.chromium.org/2385423002

  // Append buffers with first buffer establishing max_inter_buffer_distance
  // of 5 ms. This translates to a fudge room (2 x max_interbuffer_distance) of
  // 10 ms.
  NewCodedFrameGroupAppend("0K 5K 9D4K");
  CheckExpectedRangesByTimestamp("{ [0,13) }");

  // Trim off last 2 buffers, totaling 8 ms. Notably less than the current fudge
  // room of 10 ms.
  RemoveInMs(5, 13, 13);

  // Verify removal.
  CheckExpectedRangesByTimestamp("{ [0,5) }");

  // Append new buffers just beyond the fudge-room allowance of 10ms.
  AppendBuffers("11K 15K");

  // Verify new append creates a gap.
  CheckExpectedRangesByTimestamp("{ [0,5) [11,19) }");
}

TEST_F(SourceBufferStreamTest, SetExplicitDuration_DeletePartialRange) {
  // Append IPBBB GOPs into 3 discontinuous ranges.
  NewCodedFrameGroupAppend("0K 40|10 10|20 20|30 30|40");
  NewCodedFrameGroupAppend(
      "100K 140|110 110|120 120|130 130|140 "
      "150K 190|160 160|170 170|180 180|190");
  NewCodedFrameGroupAppend("250K 290|260 260|270 270|280 280|290");

  // Check expected ranges.
  CheckExpectedRangesByTimestamp("{ [0,50) [100,200) [250,300) }");

  stream_->OnSetDuration(base::Milliseconds(140));

  // The B-frames at PTS 110-130 were in the GOP in decode order after
  // the simulated P-frame at PTS 140 which was truncated, so those B-frames
  // are also removed.
  CheckExpectedRangesByTimestamp("{ [0,50) [100,110) }");
}

TEST_F(SourceBufferStreamTest, SetExplicitDuration_DeleteSelectedRange) {
  // Append 3 discontinuous partial GOPs.
  NewCodedFrameGroupAppend("50K 90|60");
  NewCodedFrameGroupAppend("150K 190|160");
  NewCodedFrameGroupAppend("250K 290|260");

  CheckExpectedRangesByTimestamp("{ [50,100) [150,200) [250,300) }");

  SeekToTimestampMs(150);

  // Set duration to 50ms.
  stream_->OnSetDuration(base::Milliseconds(50));

  // Expect everything to be deleted, and should not have next buffer anymore.
  CheckNoNextBuffer();
  CheckExpectedRangesByTimestamp("{ }");

  // Appending data 0ms through 250ms should not fulfill the seek.
  // (If the duration is set to be something smaller than the current seek
  // point, which had been 150ms, then the seek point is reset and the
  // SourceBufferStream waits for a new seek request. Therefore even if the data
  // is re-appended, it should not fulfill the old seek.)
  NewCodedFrameGroupAppend("0K 50K 100K 150K 200K");
  CheckNoNextBuffer();
  CheckExpectedRangesByTimestamp("{ [0,250) }");
}

TEST_F(SourceBufferStreamTest, SetExplicitDuration_DeletePartialSelectedRange) {
  // Append 5 buffers at positions 0 through 4.
  NewCodedFrameGroupAppend(0, 5);

  // Append 20 buffers at positions 10 through 29.
  NewCodedFrameGroupAppend(10, 20);

  // Check expected ranges.
  CheckExpectedRanges("{ [0,4) [10,29) }");

  // Seek to position 10.
  Seek(10);

  // Set duration to be between buffers 24 and 25.
  stream_->OnSetDuration(frame_duration() * 25);

  // Should truncate the data after 24.
  CheckExpectedRanges("{ [0,4) [10,24) }");

  // The seek position should not be lost.
  CheckExpectedBuffers(10, 10);

  // Now set the duration immediately after buffer 10.
  stream_->OnSetDuration(frame_duration() * 11);

  // Seek position should be reset.
  CheckNoNextBuffer();
  CheckExpectedRanges("{ [0,4) [10,10) }");
}

// Test the case where duration is set while the stream parser buffers
// already start passing the data to decoding pipeline. Selected range,
// when invalidated by getting truncated, should be updated to NULL
// accordingly so that successive append operations keep working.
TEST_F(SourceBufferStreamTest, SetExplicitDuration_UpdateSelectedRange) {
  // Seek to start of stream.
  SeekToTimestampMs(0);

  NewCodedFrameGroupAppend("0K 30 60 90");

  // Read out the first few buffers.
  CheckExpectedBuffers("0K 30");

  // Set duration to be right before buffer 1.
  stream_->OnSetDuration(base::Milliseconds(60));

  // Verify that there is no next buffer.
  CheckNoNextBuffer();

  // We should be able to append new buffers at this point.
  NewCodedFrameGroupAppend("120K 150");

  CheckExpectedRangesByTimestamp("{ [0,60) [120,180) }");
}

TEST_F(SourceBufferStreamTest,
       SetExplicitDuration_AfterGroupTimestampAndBeforeFirstBufferTimestamp) {
  NewCodedFrameGroupAppend("0K 30K 60K");

  // Append a coded frame group with a start timestamp of 200, but the first
  // buffer starts at 230ms. This can happen in muxed content where the
  // audio starts before the first frame.
  NewCodedFrameGroupAppend(base::Milliseconds(200), "230K 260K 290K 320K");

  NewCodedFrameGroupAppend("400K 430K 460K");

  CheckExpectedRangesByTimestamp("{ [0,90) [200,350) [400,490) }");

  stream_->OnSetDuration(base::Milliseconds(120));

  // Verify that the buffered ranges are updated properly and we don't crash.
  CheckExpectedRangesByTimestamp("{ [0,90) }");
}

TEST_F(SourceBufferStreamTest, SetExplicitDuration_MarkEOS) {
  // Append 1 full and 1 partial GOP: IPBBBIPBB
  NewCodedFrameGroupAppend(
      "0K 40|10 10|20 20|30 30|40 "
      "50K 90|60 60|70 70|80");

  CheckExpectedRangesByTimestamp("{ [0,100) }");

  SeekToTimestampMs(50);

  // Set duration to be before the seeked to position.
  // This will result in truncation of the selected range and a reset
  // of NextBufferPosition.
  stream_->OnSetDuration(base::Milliseconds(40));

  // The P-frame at PTS 40ms was removed, so its dependent B-frames at PTS 10-30
  // were also removed.
  CheckExpectedRangesByTimestamp("{ [0,10) }");

  // Mark EOS reached.
  stream_->MarkEndOfStream();

  // Expect EOS to be reached.
  CheckEOSReached();
}

TEST_F(SourceBufferStreamTest, SetExplicitDuration_MarkEOS_IsSeekPending) {
  // Append 1 full and 1 partial GOP: IPBBBIPBB
  NewCodedFrameGroupAppend(
      "0K 40|10 10|20 20|30 30|40 "
      "50K 90|60 60|70 70|80");

  CheckExpectedRangesByTimestamp("{ [0,100) }");

  // Seek to 100ms will result in a pending seek.
  SeekToTimestampMs(100);

  // Set duration to be before the seeked to position.
  // This will result in truncation of the selected range and a reset
  // of NextBufferPosition.
  stream_->OnSetDuration(base::Milliseconds(40));

  // The P-frame at PTS 40ms was removed, so its dependent B-frames at PTS 10-30
  // were also removed.
  CheckExpectedRangesByTimestamp("{ [0,10) }");

  EXPECT_TRUE(stream_->IsSeekPending());
  // Mark EOS reached.
  stream_->MarkEndOfStream();
  EXPECT_FALSE(stream_->IsSeekPending());
}

// Test the case were the current playback position is at the end of the
// buffered data and several overlaps occur.
TEST_F(SourceBufferStreamTest, OverlapWhileWaitingForMoreData) {
  // Seek to start of stream.
  SeekToTimestampMs(0);

  NewCodedFrameGroupAppend("0K 30 60 90 120K 150");
  CheckExpectedRangesByTimestamp("{ [0,180) }");

  // Read all the buffered data.
  CheckExpectedBuffers("0K 30 60 90 120K 150");
  CheckNoNextBuffer();

  // Append data over the current GOP so that a keyframe is needed before
  // playback can continue from the current position.
  NewCodedFrameGroupAppend("120K 150");
  CheckExpectedRangesByTimestamp("{ [0,180) }");

  // Append buffers that replace the first GOP with a partial GOP.
  NewCodedFrameGroupAppend("0K 30");
  CheckExpectedRangesByTimestamp("{ [0,180) }");

  // Append buffers that complete that partial GOP.
  AppendBuffers("60 90");
  CheckExpectedRangesByTimestamp("{ [0,180) }");

  // Verify that we still don't have a next buffer.
  CheckNoNextBuffer();

  // Add more data to the end and verify that this new data is read correctly.
  NewCodedFrameGroupAppend("180K 210");
  CheckExpectedRangesByTimestamp("{ [0,240) }");
  CheckExpectedBuffers("180K 210");
  CheckNoNextBuffer();
}

// Verify that a single coded frame at the current read position unblocks the
// read even if the frame is buffered after the previously read position is
// removed.
TEST_F(SourceBufferStreamTest, AfterRemove_SingleFrameRange_Unblocks_Read) {
  Seek(0);
  NewCodedFrameGroupAppend("0K 30 60 90D30");
  CheckExpectedRangesByTimestamp("{ [0,120) }");
  CheckExpectedBuffers("0K 30 60 90");
  CheckNoNextBuffer();

  RemoveInMs(0, 120, 120);
  CheckExpectedRangesByTimestamp("{ }");
  NewCodedFrameGroupAppend("120D30K");
  CheckExpectedRangesByTimestamp("{ [120,150) }");
  CheckExpectedBuffers("120K");
  CheckNoNextBuffer();
}

// Verify that multiple short (relative to max-inter-buffer-distance * 2) coded
// frames at the current read position unblock the read even if the frames are
// buffered after the previously read position is removed.
TEST_F(SourceBufferStreamTest, AfterRemove_TinyFrames_Unblock_Read_1) {
  Seek(0);
  NewCodedFrameGroupAppend("0K 30 60 90D30");
  CheckExpectedRangesByTimestamp("{ [0,120) }");
  CheckExpectedBuffers("0K 30 60 90");
  CheckNoNextBuffer();

  RemoveInMs(0, 120, 120);
  CheckExpectedRangesByTimestamp("{ }");
  NewCodedFrameGroupAppend("120D1K 121D1");
  CheckExpectedRangesByTimestamp("{ [120,122) }");
  CheckExpectedBuffers("120K 121");
  CheckNoNextBuffer();
}

// Verify that multiple short (relative to max-inter-buffer-distance * 2) coded
// frames starting at the fudge room boundary unblock the read even if the
// frames are buffered after the previously read position is removed.
TEST_F(SourceBufferStreamTest, AfterRemove_TinyFrames_Unblock_Read_2) {
  Seek(0);
  NewCodedFrameGroupAppend("0K 30 60 90D30");
  CheckExpectedRangesByTimestamp("{ [0,120) }");
  CheckExpectedBuffers("0K 30 60 90");
  CheckNoNextBuffer();

  RemoveInMs(0, 120, 120);
  CheckExpectedRangesByTimestamp("{ }");
  NewCodedFrameGroupAppend("150D1K 151D1");
  CheckExpectedRangesByTimestamp("{ [150,152) }");
  CheckExpectedBuffers("150K 151");
  CheckNoNextBuffer();
}

// Verify that coded frames starting after the fudge room boundary do not
// unblock the read when buffered after the previously read position is removed.
TEST_F(SourceBufferStreamTest, AfterRemove_BeyondFudge_Stalled) {
  Seek(0);
  NewCodedFrameGroupAppend("0K 30 60 90D30");
  CheckExpectedRangesByTimestamp("{ [0,120) }");
  CheckExpectedBuffers("0K 30 60 90");
  CheckNoNextBuffer();

  RemoveInMs(0, 120, 120);
  CheckExpectedRangesByTimestamp("{ }");
  NewCodedFrameGroupAppend("151D1K 152D1");
  CheckExpectedRangesByTimestamp("{ [151,153) }");
  CheckNoNextBuffer();
}

// Verify that non-keyframes with the same timestamp in the same
// append are handled correctly.
TEST_F(SourceBufferStreamTest, SameTimestamp_Video_SingleAppend) {
  Seek(0);
  NewCodedFrameGroupAppend("0K 30 30 60 90 120K 150");
  CheckExpectedBuffers("0K 30 30 60 90 120K 150");
}

// Verify that a non-keyframe followed by a keyframe with the same timestamp
// is allowed.
TEST_F(SourceBufferStreamTest, SameTimestamp_Video_SingleAppend2) {
  Seek(0);
  NewCodedFrameGroupAppend("0K 30 30K 60");
  CheckExpectedBuffers("0K 30 30K 60");
}

// Verify that non-keyframes with the same timestamp can occur
// in different appends.
TEST_F(SourceBufferStreamTest, SameTimestamp_Video_TwoAppends) {
  Seek(0);
  NewCodedFrameGroupAppend("0K 30D0");
  AppendBuffers("30 60 90 120K 150");
  CheckExpectedBuffers("0K 30 30 60 90 120K 150");
}

// Verify that a non-keyframe followed by a keyframe with the same timestamp
// is allowed.
TEST_F(SourceBufferStreamTest, SameTimestamp_Video_TwoAppends2) {
  Seek(0);
  NewCodedFrameGroupAppend("0K 30D0");
  AppendBuffers("30K 60");
  CheckExpectedBuffers("0K 30 30K 60");
}

// Verify that a keyframe followed by a non-keyframe with the same timestamp
// is allowed.
TEST_F(SourceBufferStreamTest, SameTimestamp_VideoKeyFrame_TwoAppends) {
  Seek(0);
  NewCodedFrameGroupAppend("0K 30D0K");
  AppendBuffers("30 60");
  CheckExpectedBuffers("0K 30K 30 60");
}

TEST_F(SourceBufferStreamTest, SameTimestamp_VideoKeyFrame_SingleAppend) {
  Seek(0);
  NewCodedFrameGroupAppend("0K 30K 30 60");
  CheckExpectedBuffers("0K 30K 30 60");
}

TEST_F(SourceBufferStreamTest, SameTimestamp_Video_Overlap_1) {
  Seek(0);
  NewCodedFrameGroupAppend("0K 30 60 60 90 120K 150");

  NewCodedFrameGroupAppend("60K 91 121K 151");
  CheckExpectedBuffers("0K 30 60K 91 121K 151");
}

TEST_F(SourceBufferStreamTest, SameTimestamp_Video_Overlap_2) {
  Seek(0);
  NewCodedFrameGroupAppend("0K 30 60 60 90 120K 150");
  NewCodedFrameGroupAppend("0K 30 61");
  CheckExpectedBuffers("0K 30 61 120K 150");
}

TEST_F(SourceBufferStreamTest, SameTimestamp_Video_Overlap_3) {
  Seek(0);
  NewCodedFrameGroupAppend("0K 20 40 60 80 100K 101 102 103K");
  NewCodedFrameGroupAppend("0K 20 40 60 80 90D0");
  CheckExpectedBuffers("0K 20 40 60 80 90 100K 101 102 103K");
  AppendBuffers("90 110K 150");
  Seek(0);
  CheckExpectedBuffers("0K 20 40 60 80 90 90 110K 150");
  CheckNoNextBuffer();
  CheckExpectedRangesByTimestamp("{ [0,190) }");
}

// Test all the valid same timestamp cases for audio.
TEST_F(SourceBufferStreamTest, SameTimestamp_Audio) {
  AudioDecoderConfig config(AudioCodec::kMP3, kSampleFormatF32,
                            CHANNEL_LAYOUT_STEREO, 44100, EmptyExtraData(),
                            EncryptionScheme::kUnencrypted);
  ResetStream<>(config);
  Seek(0);
  NewCodedFrameGroupAppend("0K 0K 30K 30K");
  CheckExpectedBuffers("0K 0K 30K 30K");
}

// If seeking past any existing range and the seek is pending
// because no data has been provided for that position,
// the stream position can be considered as the end of stream.
TEST_F(SourceBufferStreamTest, EndSelected_During_PendingSeek) {
  // Append 15 buffers at positions 0 through 14.
  NewCodedFrameGroupAppend(0, 15);

  Seek(20);
  EXPECT_TRUE(stream_->IsSeekPending());
  stream_->MarkEndOfStream();
  EXPECT_FALSE(stream_->IsSeekPending());
}

// If there is a pending seek between 2 existing ranges,
// the end of the stream has not been reached.
TEST_F(SourceBufferStreamTest, EndNotSelected_During_PendingSeek) {
  // Append:
  // - 10 buffers at positions 0 through 9.
  // - 10 buffers at positions 30 through 39
  NewCodedFrameGroupAppend(0, 10);
  NewCodedFrameGroupAppend(30, 10);

  Seek(20);
  EXPECT_TRUE(stream_->IsSeekPending());
  stream_->MarkEndOfStream();
  EXPECT_TRUE(stream_->IsSeekPending());
}

// Removing exact start & end of a range.
TEST_F(SourceBufferStreamTest, Remove_WholeRange1) {
  Seek(0);
  NewCodedFrameGroupAppend("10K 40 70K 100 130K");
  CheckExpectedRangesByTimestamp("{ [10,160) }");
  RemoveInMs(10, 160, 160);
  CheckExpectedRangesByTimestamp("{ }");
}

// Removal range starts before range and ends exactly at end.
TEST_F(SourceBufferStreamTest, Remove_WholeRange2) {
  Seek(0);
  NewCodedFrameGroupAppend("10K 40 70K 100 130K");
  CheckExpectedRangesByTimestamp("{ [10,160) }");
  RemoveInMs(0, 160, 160);
  CheckExpectedRangesByTimestamp("{ }");
}

// Removal range starts at the start of a range and ends beyond the
// range end.
TEST_F(SourceBufferStreamTest, Remove_WholeRange3) {
  Seek(0);
  NewCodedFrameGroupAppend("10K 40 70K 100 130K");
  CheckExpectedRangesByTimestamp("{ [10,160) }");
  RemoveInMs(10, 200, 200);
  CheckExpectedRangesByTimestamp("{ }");
}

// Removal range starts before range start and ends after the range end.
TEST_F(SourceBufferStreamTest, Remove_WholeRange4) {
  Seek(0);
  NewCodedFrameGroupAppend("10K 40 70K 100 130K");
  CheckExpectedRangesByTimestamp("{ [10,160) }");
  RemoveInMs(0, 200, 200);
  CheckExpectedRangesByTimestamp("{ }");
}

// Removes multiple ranges.
TEST_F(SourceBufferStreamTest, Remove_WholeRange5) {
  Seek(0);
  NewCodedFrameGroupAppend("10K 40 70K 100 130K");
  NewCodedFrameGroupAppend("1000K 1030 1060K 1090 1120K");
  NewCodedFrameGroupAppend("2000K 2030 2060K 2090 2120K");
  CheckExpectedRangesByTimestamp("{ [10,160) [1000,1150) [2000,2150) }");
  RemoveInMs(10, 3000, 3000);
  CheckExpectedRangesByTimestamp("{ }");
}

// Verifies a [0-infinity) range removes everything.
TEST_F(SourceBufferStreamTest, Remove_ZeroToInfinity) {
  Seek(0);
  NewCodedFrameGroupAppend("10K 40 70K 100 130K");
  NewCodedFrameGroupAppend("1000K 1030 1060K 1090 1120K");
  NewCodedFrameGroupAppend("2000K 2030 2060K 2090 2120K");
  CheckExpectedRangesByTimestamp("{ [10,160) [1000,1150) [2000,2150) }");
  Remove(base::TimeDelta(), kInfiniteDuration, kInfiniteDuration);
  CheckExpectedRangesByTimestamp("{ }");
}

// Removal range starts at the beginning of the range and ends in the
// middle of the range. This test verifies that full GOPs are removed.
TEST_F(SourceBufferStreamTest, Remove_Partial1) {
  Seek(0);
  NewCodedFrameGroupAppend("10K 40 70K 100 130K");
  NewCodedFrameGroupAppend("1000K 1030 1060K 1090 1120K");
  CheckExpectedRangesByTimestamp("{ [10,160) [1000,1150) }");
  RemoveInMs(0, 80, 2200);
  CheckExpectedRangesByTimestamp("{ [130,160) [1000,1150) }");
}

// Removal range starts in the middle of a range and ends at the exact
// end of the range.
TEST_F(SourceBufferStreamTest, Remove_Partial2) {
  Seek(0);
  NewCodedFrameGroupAppend("10K 40 70K 100 130K");
  NewCodedFrameGroupAppend("1000K 1030 1060K 1090 1120K");
  CheckExpectedRangesByTimestamp("{ [10,160) [1000,1150) }");
  RemoveInMs(40, 160, 2200);
  CheckExpectedRangesByTimestamp("{ [10,40) [1000,1150) }");
}

// Removal range starts and ends within a range.
TEST_F(SourceBufferStreamTest, Remove_Partial3) {
  Seek(0);
  NewCodedFrameGroupAppend("10K 40 70K 100 130K");
  NewCodedFrameGroupAppend("1000K 1030 1060K 1090 1120K");
  CheckExpectedRangesByTimestamp("{ [10,160) [1000,1150) }");
  RemoveInMs(40, 120, 2200);
  CheckExpectedRangesByTimestamp("{ [10,40) [130,160) [1000,1150) }");
}

// Removal range starts in the middle of one range and ends in the
// middle of another range.
TEST_F(SourceBufferStreamTest, Remove_Partial4) {
  Seek(0);
  NewCodedFrameGroupAppend("10K 40 70K 100 130K");
  NewCodedFrameGroupAppend("1000K 1030 1060K 1090 1120K");
  NewCodedFrameGroupAppend("2000K 2030 2060K 2090 2120K");
  CheckExpectedRangesByTimestamp("{ [10,160) [1000,1150) [2000,2150) }");
  RemoveInMs(40, 2030, 2200);
  CheckExpectedRangesByTimestamp("{ [10,40) [2060,2150) }");
}

// Test behavior when the current position is removed and new buffers
// are appended over the removal range.
TEST_F(SourceBufferStreamTest, Remove_CurrentPosition) {
  Seek(0);
  NewCodedFrameGroupAppend("0K 30 60 90K 120 150 180K 210 240 270K 300 330");
  CheckExpectedRangesByTimestamp("{ [0,360) }");
  CheckExpectedBuffers("0K 30 60 90K 120");

  // Remove a range that includes the next buffer (i.e., 150).
  RemoveInMs(150, 210, 360);
  CheckExpectedRangesByTimestamp("{ [0,150) [270,360) }");

  // Verify that no next buffer is returned.
  CheckNoNextBuffer();

  // Append some buffers to fill the gap that was created.
  NewCodedFrameGroupAppend("120K 150 180 210K 240");
  CheckExpectedRangesByTimestamp("{ [0,360) }");

  // Verify that buffers resume at the next keyframe after the
  // current position.
  CheckExpectedBuffers("210K 240 270K 300 330");
}

// Test behavior when buffers in the selected range before the current position
// are removed.
TEST_F(SourceBufferStreamTest, Remove_BeforeCurrentPosition) {
  Seek(0);
  NewCodedFrameGroupAppend("0K 30 60 90K 120 150 180K 210 240 270K 300 330");
  CheckExpectedRangesByTimestamp("{ [0,360) }");
  CheckExpectedBuffers("0K 30 60 90K 120");

  // Remove a range that is before the current playback position.
  RemoveInMs(0, 90, 360);
  CheckExpectedRangesByTimestamp("{ [90,360) }");

  CheckExpectedBuffers("150 180K 210 240 270K 300 330");
}

// Test removing the preliminary portion for the current coded frame group being
// appended.
TEST_F(SourceBufferStreamTest, Remove_MidGroup) {
  Seek(0);
  NewCodedFrameGroupAppend("0K 30 60 90 120K 150 180 210");
  CheckExpectedRangesByTimestamp("{ [0,240) }");

  // Partially replace the first GOP, then read its keyframe.
  NewCodedFrameGroupAppend("0K 30");
  CheckExpectedBuffers("0K");

  CheckExpectedRangesByTimestamp("{ [0,240) }");

  // Remove the partial GOP that we're in the middle of reading.
  RemoveInMs(0, 60, 240);

  // Verify that there is no next buffer since it was removed and the remaining
  // buffered range is beyond the current position.
  CheckNoNextBuffer();
  CheckExpectedRangesByTimestamp("{ [120,240) }");

  // Continue appending frames for the current GOP.
  AppendBuffers("60 90");

  // Verify that the non-keyframes are not added.
  CheckExpectedRangesByTimestamp("{ [120,240) }");

  // Finish the previous GOP and start the next one.
  AppendBuffers("120 150K 180");

  // Verify that new GOP replaces the existing GOP.
  CheckExpectedRangesByTimestamp("{ [150,210) }");
  SeekToTimestampMs(150);
  CheckExpectedBuffers("150K 180");
  CheckNoNextBuffer();
}

// Test removing the current GOP being appended, while not removing
// the entire range the GOP belongs to.
TEST_F(SourceBufferStreamTest, Remove_GOPBeingAppended) {
  Seek(0);
  NewCodedFrameGroupAppend("0K 30 60 90 120K 150 180");
  CheckExpectedRangesByTimestamp("{ [0,210) }");

  // Remove the current GOP being appended.
  RemoveInMs(120, 150, 240);
  CheckExpectedRangesByTimestamp("{ [0,120) }");

  // Continue appending the current GOP and the next one.
  AppendBuffers("210 240K 270 300");

  // Verify that the non-keyframe in the previous GOP does
  // not effect any existing ranges and a new range is started at the
  // beginning of the next GOP.
  CheckExpectedRangesByTimestamp("{ [0,120) [240,330) }");

  // Verify the buffers in the ranges.
  CheckExpectedBuffers("0K 30 60 90");
  CheckNoNextBuffer();
  SeekToTimestampMs(240);
  CheckExpectedBuffers("240K 270 300");
}

TEST_F(SourceBufferStreamTest, Remove_WholeGOPBeingAppended) {
  SeekToTimestampMs(1000);
  NewCodedFrameGroupAppend("1000K 1030 1060 1090");
  CheckExpectedRangesByTimestamp("{ [1000,1120) }");

  // Remove the keyframe of the current GOP being appended.
  RemoveInMs(1000, 1030, 1120);
  CheckExpectedRangesByTimestamp("{ }");

  // Continue appending the current GOP.
  AppendBuffers("1210 1240");

  CheckExpectedRangesByTimestamp("{ }");

  // Append the beginning of the next GOP.
  AppendBuffers("1270K 1300");

  // Verify that the new range is started at the
  // beginning of the next GOP.
  CheckExpectedRangesByTimestamp("{ [1270,1330) }");

  // Verify the buffers in the ranges.
  CheckNoNextBuffer();
  SeekToTimestampMs(1270);
  CheckExpectedBuffers("1270K 1300");
}

TEST_F(SourceBufferStreamTest,
       Remove_PreviousAppendDestroyedAndOverwriteExistingRange) {
  SeekToTimestampMs(90);

  NewCodedFrameGroupAppend("90K 120 150");
  CheckExpectedRangesByTimestamp("{ [90,180) }");

  // Append a coded frame group before the previously appended data.
  NewCodedFrameGroupAppend("0K 30 60");

  // Verify that the ranges get merged.
  CheckExpectedRangesByTimestamp("{ [0,180) }");

  // Remove the data from the last append.
  RemoveInMs(0, 90, 360);
  CheckExpectedRangesByTimestamp("{ [90,180) }");

  // Append a new coded frame group that follows the removed group and
  // starts at the beginning of the range left over from the
  // remove.
  NewCodedFrameGroupAppend("90K 121 151");
  CheckExpectedBuffers("90K 121 151");
}

TEST_F(SourceBufferStreamTest, Remove_GapAtBeginningOfGroup) {
  Seek(0);

  // Append a coded frame group that has a gap at the beginning of it.
  NewCodedFrameGroupAppend(base::Milliseconds(0), "30K 60 90 120K 150");
  CheckExpectedRangesByTimestamp("{ [0,180) }");

  // Remove the gap that doesn't contain any buffers.
  RemoveInMs(0, 10, 180);
  CheckExpectedRangesByTimestamp("{ [10,180) }");

  // Verify we still get the first buffer still since only part of
  // the gap was removed.
  // TODO(acolwell/wolenetz): Consider not returning a buffer at this
  // point since the current seek position has been explicitly
  // removed but didn't happen to remove any buffers.
  // http://crbug.com/384016
  CheckExpectedBuffers("30K");

  // Remove a range that includes the first GOP.
  RemoveInMs(0, 60, 180);

  // Verify that no buffer is returned because the current buffer
  // position has been removed.
  CheckNoNextBuffer();

  CheckExpectedRangesByTimestamp("{ [120,180) }");
}

TEST_F(SourceBufferStreamTest,
       OverlappingAppendRangeMembership_OneMicrosecond_Video) {
  NewCodedFrameGroupAppend("10D20K");
  CheckExpectedRangesByTimestamp("{ [10000,30000) }",
                                 TimeGranularity::kMicrosecond);

  // Append a buffer 1 microsecond earlier, with estimated duration.
  NewCodedFrameGroupAppend("9999uD20EK");
  CheckExpectedRangesByTimestamp("{ [9999,30000) }",
                                 TimeGranularity::kMicrosecond);

  // Append that same buffer again, but without any discontinuity signalled / no
  // new coded frame group.
  AppendBuffers("9999uD20EK");
  CheckExpectedRangesByTimestamp("{ [9999,30000) }",
                                 TimeGranularity::kMicrosecond);

  Seek(0);
  CheckExpectedBuffers("9999K 9999K 10000K", TimeGranularity::kMicrosecond);
  CheckNoNextBuffer();
}

TEST_F(SourceBufferStreamTest,
       OverlappingAppendRangeMembership_TwoMicroseconds_Video) {
  NewCodedFrameGroupAppend("10D20K");
  CheckExpectedRangesByTimestamp("{ [10000,30000) }",
                                 TimeGranularity::kMicrosecond);

  // Append an exactly abutting buffer 2us earlier.
  NewCodedFrameGroupAppend("9998uD20EK");
  CheckExpectedRangesByTimestamp("{ [9998,30000) }",
                                 TimeGranularity::kMicrosecond);

  // Append that same buffer again, but without any discontinuity signalled / no
  // new coded frame group.
  AppendBuffers("9998uD20EK");
  CheckExpectedRangesByTimestamp("{ [9998,30000) }",
                                 TimeGranularity::kMicrosecond);

  Seek(0);
  CheckExpectedBuffers("9998K 9998K 10000K", TimeGranularity::kMicrosecond);
  CheckNoNextBuffer();
}

TEST_F(SourceBufferStreamTest, Audio_SpliceTrimmingForOverlap) {
  SetAudioStream();
  Seek(0);
  NewCodedFrameGroupAppend("0K 2K 4K 6K 8K 10K 12K");
  CheckExpectedRangesByTimestamp("{ [0,14) }");
  // Note that duration  of frame at time 10 is verified to be 2 ms.
  CheckExpectedBuffers("0K 2K 4K 6K 8K 10D2K 12K");
  CheckNoNextBuffer();

  // Append new group with front slightly overlapping existing buffer at 10ms.
  EXPECT_MEDIA_LOG(TrimmedSpliceOverlap(11000, 10000, 1000));
  NewCodedFrameGroupAppend("11K 13K 15K 17K");

  // Cross-fade splicing is no longer implemented. Instead we should expect
  // wholly overlapped buffers to be removed (12K). If a buffer is partially
  // overlapped (e.g. last millisecond of 10K), the existing buffer should be
  // trimmed to perfectly abut the newly appended buffers.
  Seek(0);

  CheckExpectedRangesByTimestamp("{ [0,19) }");
  CheckExpectedBuffers("0K 2K 4K 6K 8K 10D1K 11D2K 13K 15K 17K");
  CheckNoNextBuffer();
}

// Test that a splice is not created if an end timestamp and start timestamp
// perfectly overlap.
TEST_F(SourceBufferStreamTest, Audio_SpliceFrame_NoSplice) {
  SetAudioStream();
  Seek(0);

  // Add 10 frames across 2 *non-overlapping* appends.
  NewCodedFrameGroupAppend("0K 2K 4K 6K 8K 10K");
  NewCodedFrameGroupAppend("12K 14K 16K 18K");

  // Manually inspect the buffers at the no-splice boundary to verify duration
  // and lack of discard padding (set when splicing).
  scoped_refptr<StreamParserBuffer> buffer;
  const DecoderBuffer::DiscardPadding kEmptyDiscardPadding;
  for (int i = 0; i < 10; i++) {
    // Verify buffer timestamps and durations are preserved and no buffers have
    // discard padding (indicating no splice trimming).
    EXPECT_STATUS_FOR_STREAM_OP(kSuccess, GetNextBuffer(&buffer));
    EXPECT_EQ(base::Milliseconds(i * 2), buffer->timestamp());
    EXPECT_EQ(base::Milliseconds(2), buffer->duration());
    EXPECT_EQ(kEmptyDiscardPadding, buffer->discard_padding());
  }

  CheckNoNextBuffer();
}

TEST_F(SourceBufferStreamTest, Audio_NoSpliceForBadOverlap) {
  SetAudioStream();
  Seek(0);

  // Add 2 frames with matching PTS and ov, where the duration of the first
  // frame suggests that it overlaps the second frame. The overlap is within a
  // coded frame group (bad content), so no splicing is expected.
  NewCodedFrameGroupAppend("0D10K 0D10K");
  CheckExpectedRangesByTimestamp("{ [0,10) }");
  CheckExpectedBuffers("0D10K 0D10K");
  CheckNoNextBuffer();

  Seek(0);

  // Add a new frame in a separate coded frame group that falls into the
  // overlap of the two existing frames. Splicing should not be performed since
  // the content is poorly muxed. We can't know which frame to splice when the
  // content is already messed up.
  EXPECT_MEDIA_LOG(NoSpliceForBadMux(2, 2000));
  NewCodedFrameGroupAppend("2D10K");
  CheckExpectedRangesByTimestamp("{ [0,12) }");
  CheckExpectedBuffers("0D10K 0D10K 2D10K");
  CheckNoNextBuffer();
}

TEST_F(SourceBufferStreamTest, Audio_NoSpliceForEstimatedDuration) {
  SetAudioStream();
  Seek(0);

  // Append two buffers, the latter having estimated duration.
  NewCodedFrameGroupAppend("0D10K 10D10EK");
  CheckExpectedRangesByTimestamp("{ [0,20) }");
  CheckExpectedBuffers("0D10K 10D10EK");
  CheckNoNextBuffer();

  Seek(0);

  // Add a new frame in a separate coded frame group that falls in the middle of
  // the second buffer. In spite of the overlap, no splice should be performed
  // due to the overlapped buffer having estimated duration.
  NewCodedFrameGroupAppend("15D10K");
  CheckExpectedRangesByTimestamp("{ [0,25) }");
  CheckExpectedBuffers("0D10K 10D10EK 15D10K");
  CheckNoNextBuffer();
}

TEST_F(SourceBufferStreamTest, Audio_SpliceTrimming_ExistingTrimming) {
  const base::TimeDelta kDuration = base::Milliseconds(4);
  const base::TimeDelta kNoDiscard = base::TimeDelta();
  const bool is_keyframe = true;

  SetAudioStream();
  Seek(0);

  // Make two BufferQueues with a mix of buffers containing start/end discard.
  // Buffer PTS and duration have been adjusted to reflect discard. A_buffers
  // will be appended first, then B_buffers. The start of B will overlap A
  // to generate a splice.
  BufferQueue A_buffers;
  BufferQueue B_buffers;

  // Buffer A1: PTS = 0, front discard = 2ms, duration = 2ms.
  scoped_refptr<StreamParserBuffer> bufferA1 = StreamParserBuffer::CopyFrom(
      kDataA, is_keyframe, DemuxerStream::AUDIO, 0);
  bufferA1->set_timestamp(base::Milliseconds(0));
  bufferA1->set_duration(kDuration / 2);
  const DecoderBuffer::DiscardPadding discardA1 =
      std::make_pair(kDuration / 2, kNoDiscard);
  bufferA1->set_discard_padding(discardA1);
  A_buffers.push_back(bufferA1);

  // Buffer A2: PTS = 2, end discard = 2ms, duration = 2ms.
  scoped_refptr<StreamParserBuffer> bufferA2 = StreamParserBuffer::CopyFrom(
      kDataA, is_keyframe, DemuxerStream::AUDIO, 0);
  bufferA2->set_timestamp(base::Milliseconds(2));
  bufferA2->set_duration(kDuration / 2);
  const DecoderBuffer::DiscardPadding discardA2 =
      std::make_pair(kNoDiscard, kDuration / 2);
  bufferA2->set_discard_padding(discardA2);
  A_buffers.push_back(bufferA2);

  // Buffer B1: PTS = 3, front discard = 2ms, duration = 2ms.
  scoped_refptr<StreamParserBuffer> bufferB1 = StreamParserBuffer::CopyFrom(
      kDataA, is_keyframe, DemuxerStream::AUDIO, 0);
  bufferB1->set_timestamp(base::Milliseconds(3));
  bufferB1->set_duration(kDuration / 2);
  const DecoderBuffer::DiscardPadding discardB1 =
      std::make_pair(kDuration / 2, kNoDiscard);
  bufferB1->set_discard_padding(discardB1);
  B_buffers.push_back(bufferB1);

  // Buffer B2: PTS = 5, no discard padding, duration = 4ms.
  scoped_refptr<StreamParserBuffer> bufferB2 = StreamParserBuffer::CopyFrom(
      kDataA, is_keyframe, DemuxerStream::AUDIO, 0);
  bufferB2->set_timestamp(base::Milliseconds(5));
  bufferB2->set_duration(kDuration);
  B_buffers.push_back(bufferB2);

  // Append buffers, trigger splice trimming.
  stream_->OnStartOfCodedFrameGroup(bufferA1->timestamp());
  stream_->Append(A_buffers);
  EXPECT_MEDIA_LOG(TrimmedSpliceOverlap(3000, 2000, 1000));
  stream_->Append(B_buffers);

  // Verify buffers.
  scoped_refptr<StreamParserBuffer> read_buffer;

  // Buffer A1 was not spliced, should be unchanged.
  EXPECT_STATUS_FOR_STREAM_OP(kSuccess, GetNextBuffer(&read_buffer));
  EXPECT_EQ(base::Milliseconds(0), read_buffer->timestamp());
  EXPECT_EQ(kDuration / 2, read_buffer->duration());
  EXPECT_EQ(discardA1, read_buffer->discard_padding());

  // Buffer A2 was overlapped by buffer B1 1ms. Splice trimming should trim A2's
  // duration and increase its discard padding by 1ms.
  const base::TimeDelta overlap = base::Milliseconds(1);
  EXPECT_STATUS_FOR_STREAM_OP(kSuccess, GetNextBuffer(&read_buffer));
  EXPECT_EQ(base::Milliseconds(2), read_buffer->timestamp());
  EXPECT_EQ((kDuration / 2) - overlap, read_buffer->duration());
  const DecoderBuffer::DiscardPadding overlap_discard =
      std::make_pair(discardA2.first, discardA2.second + overlap);
  EXPECT_EQ(overlap_discard, read_buffer->discard_padding());

  // Buffer B1 is overlapping A2, but B1 should be unchanged - splice trimming
  // only modifies the earlier buffer (A1).
  EXPECT_STATUS_FOR_STREAM_OP(kSuccess, GetNextBuffer(&read_buffer));
  EXPECT_EQ(base::Milliseconds(3), read_buffer->timestamp());
  EXPECT_EQ(kDuration / 2, read_buffer->duration());
  EXPECT_EQ(discardB1, read_buffer->discard_padding());

  // Buffer B2 is not spliced, should be unchanged.
  EXPECT_STATUS_FOR_STREAM_OP(kSuccess, GetNextBuffer(&read_buffer));
  EXPECT_EQ(base::Milliseconds(5), read_buffer->timestamp());
  EXPECT_EQ(kDuration, read_buffer->duration());
  EXPECT_EQ(std::make_pair(kNoDiscard, kNoDiscard),
            read_buffer->discard_padding());

  CheckNoNextBuffer();
}

TEST_F(SourceBufferStreamTest, Audio_SpliceFrame_NoMillisecondSplices) {
  EXPECT_MEDIA_LOG(SkippingSpliceTooLittleOverlap(1250, 250));

  video_config_ = TestVideoConfig::Invalid();
  audio_config_.Initialize(
      AudioCodec::kVorbis, kSampleFormatPlanarF32, CHANNEL_LAYOUT_STEREO, 4000,
      EmptyExtraData(), EncryptionScheme::kUnencrypted, base::TimeDelta(), 0);
  ResetStream<>(audio_config_);
  // Equivalent to 0.5ms per frame.
  SetStreamInfo(2000, 2000);
  Seek(0);

  // Append four buffers with a 0.5ms duration each.
  NewCodedFrameGroupAppend(0, 4);
  CheckExpectedRangesByTimestamp("{ [0,2) }");

  // Overlap the range [0, 2) with [1.25, 2); this results in an overlap of
  // 0.25ms between the original buffer at time 1.0 and the new buffer at time
  // 1.25.
  NewCodedFrameGroupAppend_OffsetFirstBuffer(2, 2, base::Milliseconds(0.25));
  CheckExpectedRangesByTimestamp("{ [0,2) }");

  // A splice frame should not be generated since it requires at least 1ms of
  // data to crossfade.
  CheckExpectedBuffers("0K 0K 1K 1K");
  CheckNoNextBuffer();
}

TEST_F(SourceBufferStreamTest, Audio_PrerollFrame) {
  Seek(0);
  NewCodedFrameGroupAppend("0K 3P 6K");
  CheckExpectedBuffers("0K 3P 6K");
  CheckNoNextBuffer();
}

TEST_F(SourceBufferStreamTest, Audio_ConfigChangeWithPreroll) {
  AudioDecoderConfig new_config(
      AudioCodec::kVorbis, kSampleFormatPlanarF32, CHANNEL_LAYOUT_MONO,
      kSampleRate, EmptyExtraData(), EncryptionScheme::kUnencrypted);
  SetAudioStream();
  Seek(0);

  // Append some audio using the default configuration.
  CheckAudioConfig(audio_config_);
  NewCodedFrameGroupAppend("0K 3K 6K");

  // Update the configuration.
  stream_->UpdateAudioConfig(new_config, false);

  // We haven't read any buffers at this point, so the config for the next
  // buffer at time 0 should still be the original config.
  CheckAudioConfig(audio_config_);

  // Append new audio containing preroll and using the new config.
  EXPECT_MEDIA_LOG(TrimmedSpliceOverlap(7000, 6000, 2000));
  NewCodedFrameGroupAppend("7P 8K");

  // Check buffers from the first append.
  CheckExpectedBuffers("0K 3K 6K");

  // Verify the next attempt to get a buffer will signal that a config change
  // has happened.
  scoped_refptr<StreamParserBuffer> buffer;
  EXPECT_TRUE(stream_->IsNextBufferConfigChanged());
  EXPECT_STATUS_FOR_STREAM_OP(kConfigChange, GetNextBuffer(&buffer));

  // Verify upcoming buffers will use the new config.
  CheckAudioConfig(new_config);

  // Check buffers from the second append, including preroll.
  // CheckExpectedBuffers("6P 7K 8K");
  CheckExpectedBuffers("7P 8K");

  CheckNoNextBuffer();
}

TEST_F(SourceBufferStreamTest, Audio_Opus_SeekToJustBeforeRangeStart) {
  // Seek to a time within the fudge room of seekability to a buffered Opus
  // audio frame's range, but before the range's start. Use small seek_preroll
  // in case the associated logic to check same config in the preroll time
  // interval requires a nonzero seek_preroll value.
  video_config_ = TestVideoConfig::Invalid();
  audio_config_.Initialize(AudioCodec::kOpus, kSampleFormatPlanarF32,
                           CHANNEL_LAYOUT_STEREO, kSampleRate, EmptyExtraData(),
                           EncryptionScheme::kUnencrypted,
                           base::Milliseconds(10), 0);
  ResetStream<>(audio_config_);

  // Equivalent to 1s per frame.
  SetStreamInfo(1, 1);
  Seek(0);

  // Append a buffer at 1.5 seconds, with duration 1 second, increasing the
  // fudge room to 2 * 1 seconds. The pending seek to time 0 should be satisfied
  // with this buffer's range, because that seek time is within the fudge room
  // of 2.
  NewCodedFrameGroupAppend("1500D1000K");
  CheckExpectedRangesByTimestamp("{ [1500,2500) }");
  CheckExpectedBuffers("1500K");
  CheckNoNextBuffer();
}

TEST_F(SourceBufferStreamTest, BFrames) {
  Seek(0);
  NewCodedFrameGroupAppend("0K 120|30 30|60 60|90 90|120");
  CheckExpectedRangesByTimestamp("{ [0,150) }");

  CheckExpectedBuffers("0K 120|30 30|60 60|90 90|120");
  CheckNoNextBuffer();
}

TEST_F(SourceBufferStreamTest, RemoveShouldAlwaysExcludeEnd) {
  NewCodedFrameGroupAppend("10D2K 12D2 14D2");
  CheckExpectedRangesByTimestamp("{ [10,16) }");

  // Start new coded frame group, appending KF to abut the start of previous
  // group.
  NewCodedFrameGroupAppend("0D10K");
  Seek(0);
  CheckExpectedRangesByTimestamp("{ [0,16) }");
  CheckExpectedBuffers("0K 10K 12 14");
  CheckNoNextBuffer();

  // Append another buffer with the same timestamp as the last KF. This triggers
  // special logic that allows two buffers to have the same timestamp. When
  // preparing for this new append, there is no reason to remove the later GOP
  // starting at timestamp 10. This verifies the fix for http://crbug.com/469325
  // where the decision *not* to remove the start of the overlapped range was
  // erroneously triggering buffers with a timestamp matching the end
  // of the append (and any later dependent frames) to be removed.
  AppendBuffers("0D10");
  Seek(0);
  CheckExpectedRangesByTimestamp("{ [0,16) }");
  CheckExpectedBuffers("0K 0 10K 12 14");
  CheckNoNextBuffer();
}

TEST_F(SourceBufferStreamTest, RefinedDurationEstimates_BackOverlap) {
  // Append a few buffers, the last one having estimated duration.
  NewCodedFrameGroupAppend("0K 5 10 20D10E");
  CheckExpectedRangesByTimestamp("{ [0,30) }");
  Seek(0);
  CheckExpectedBuffers("0K 5 10 20D10E");
  CheckNoNextBuffer();

  // Append a buffer to the end that overlaps the *back* of the existing range.
  // This should trigger the estimated duration to be recomputed as a timestamp
  // delta.
  AppendBuffers("25D10");
  CheckExpectedRangesByTimestamp("{ [0,35) }");
  Seek(0);
  // The duration of the buffer at time 20 has changed from 10ms to 5ms.
  CheckExpectedBuffers("0K 5 10 20D5E 25");
  CheckNoNextBuffer();

  // If the last buffer is removed, the adjusted duration should remain at 5ms.
  RemoveInMs(25, 35, 35);
  CheckExpectedRangesByTimestamp("{ [0,25) }");
  Seek(0);
  CheckExpectedBuffers("0K 5 10 20D5E");
  CheckNoNextBuffer();
}

TEST_F(SourceBufferStreamTest, RefinedDurationEstimates_FrontOverlap) {
  // Append a few buffers.
  NewCodedFrameGroupAppend("10K 15 20D5");
  CheckExpectedRangesByTimestamp("{ [10,25) }");
  SeekToTimestampMs(10);
  CheckExpectedBuffers("10K 15 20");
  CheckNoNextBuffer();

  // Append new buffers, where the last has estimated duration that overlaps the
  // *front* of the existing range. The overlap should trigger refinement of the
  // estimated duration from 7ms to 5ms.
  NewCodedFrameGroupAppend("0K 5D7E");
  CheckExpectedRangesByTimestamp("{ [0,25) }");
  Seek(0);
  CheckExpectedBuffers("0K 5D5E 10K 15 20");
  CheckNoNextBuffer();

  // If the overlapped buffer at timestamp 10 is removed, the adjusted duration
  // should remain adjusted.
  RemoveInMs(10, 20, 25);
  CheckExpectedRangesByTimestamp("{ [0,10) }");
  Seek(0);
  CheckExpectedBuffers("0K 5D5E");
  CheckNoNextBuffer();
}

TEST_F(SourceBufferStreamTest, SeekToStartSatisfiedUpToThreshold) {
  NewCodedFrameGroupAppend("999K 1010 1020D10");
  CheckExpectedRangesByTimestamp("{ [999,1030) }");

  SeekToTimestampMs(0);
  CheckExpectedBuffers("999K 1010 1020D10");
  CheckNoNextBuffer();
}

TEST_F(SourceBufferStreamTest, SeekToStartUnsatisfiedBeyondThreshold) {
  NewCodedFrameGroupAppend("1000K 1010 1020D10");
  CheckExpectedRangesByTimestamp("{ [1000,1030) }");

  SeekToTimestampMs(0);
  CheckNoNextBuffer();
}

TEST_F(SourceBufferStreamTest,
       ReSeekToStartSatisfiedUpToThreshold_SameTimestamps) {
  // Append a few buffers.
  NewCodedFrameGroupAppend("999K 1010 1020D10");
  CheckExpectedRangesByTimestamp("{ [999,1030) }");

  // Don't read any buffers between Seek and Remove.
  SeekToTimestampMs(0);
  RemoveInMs(999, 1030, 1030);
  CheckExpectedRangesByTimestamp("{ }");
  CheckNoNextBuffer();

  // Append buffers at the original timestamps and verify no stall.
  NewCodedFrameGroupAppend("999K 1010 1020D10");
  CheckExpectedRangesByTimestamp("{ [999,1030) }");
  CheckExpectedBuffers("999K 1010 1020D10");
  CheckNoNextBuffer();
}

TEST_F(SourceBufferStreamTest,
       ReSeekToStartSatisfiedUpToThreshold_EarlierTimestamps) {
  // Append a few buffers.
  NewCodedFrameGroupAppend("999K 1010 1020D10");
  CheckExpectedRangesByTimestamp("{ [999,1030) }");

  // Don't read any buffers between Seek and Remove.
  SeekToTimestampMs(0);
  RemoveInMs(999, 1030, 1030);
  CheckExpectedRangesByTimestamp("{ }");
  CheckNoNextBuffer();

  // Append buffers before the original timestamps and verify no stall (the
  // re-seek to time 0 should still be satisfied with the new buffers).
  NewCodedFrameGroupAppend("500K 510 520D10");
  CheckExpectedRangesByTimestamp("{ [500,530) }");
  CheckExpectedBuffers("500K 510 520D10");
  CheckNoNextBuffer();
}

TEST_F(SourceBufferStreamTest,
       ReSeekToStartSatisfiedUpToThreshold_LaterTimestamps) {
  // Append a few buffers.
  NewCodedFrameGroupAppend("500K 510 520D10");
  CheckExpectedRangesByTimestamp("{ [500,530) }");

  // Don't read any buffers between Seek and Remove.
  SeekToTimestampMs(0);
  RemoveInMs(500, 530, 530);
  CheckExpectedRangesByTimestamp("{ }");
  CheckNoNextBuffer();

  // Append buffers beginning after original timestamps, but still below the
  // start threshold, and verify no stall (the re-seek to time 0 should still be
  // satisfied with the new buffers).
  NewCodedFrameGroupAppend("999K 1010 1020D10");
  CheckExpectedRangesByTimestamp("{ [999,1030) }");
  CheckExpectedBuffers("999K 1010 1020D10");
  CheckNoNextBuffer();
}

TEST_F(SourceBufferStreamTest, ReSeekBeyondStartThreshold_SameTimestamps) {
  // Append a few buffers.
  NewCodedFrameGroupAppend("1000K 1010 1020D10");
  CheckExpectedRangesByTimestamp("{ [1000,1030) }");

  // Don't read any buffers between Seek and Remove.
  SeekToTimestampMs(1000);
  RemoveInMs(1000, 1030, 1030);
  CheckExpectedRangesByTimestamp("{ }");
  CheckNoNextBuffer();

  // Append buffers at the original timestamps and verify no stall.
  NewCodedFrameGroupAppend("1000K 1010 1020D10");
  CheckExpectedRangesByTimestamp("{ [1000,1030) }");
  CheckExpectedBuffers("1000K 1010 1020D10");
  CheckNoNextBuffer();
}

TEST_F(SourceBufferStreamTest, ReSeekBeyondThreshold_EarlierTimestamps) {
  // Append a few buffers.
  NewCodedFrameGroupAppend("2000K 2010 2020D10");
  CheckExpectedRangesByTimestamp("{ [2000,2030) }");

  // Don't read any buffers between Seek and Remove.
  SeekToTimestampMs(2000);
  RemoveInMs(2000, 2030, 2030);
  CheckExpectedRangesByTimestamp("{ }");
  CheckNoNextBuffer();

  // Append buffers before the original timestamps and verify no stall (the
  // re-seek to time 2 seconds should still be satisfied with the new buffers
  // and should emit preroll from last keyframe).
  NewCodedFrameGroupAppend("1080K 1090 2000D10");
  CheckExpectedRangesByTimestamp("{ [1080,2010) }");
  CheckExpectedBuffers("1080K 1090 2000D10");
  CheckNoNextBuffer();
}

TEST_F(SourceBufferStreamTest, ConfigChange_ReSeek) {
  // Append a few buffers, with a config change in the middle.
  VideoDecoderConfig new_config = TestVideoConfig::Large();
  NewCodedFrameGroupAppend("2000K 2010 2020D10");
  stream_->UpdateVideoConfig(new_config, false);
  NewCodedFrameGroupAppend("2030K 2040 2050D10");
  CheckExpectedRangesByTimestamp("{ [2000,2060) }");

  // Read the config change, but don't read any non-config-change buffer between
  // Seek and Remove.
  scoped_refptr<StreamParserBuffer> buffer;
  CheckVideoConfig(video_config_);
  SeekToTimestampMs(2030);
  CheckVideoConfig(video_config_);
  EXPECT_TRUE(stream_->IsNextBufferConfigChanged());
  EXPECT_STATUS_FOR_STREAM_OP(kConfigChange, GetNextBuffer(&buffer));
  CheckVideoConfig(new_config);

  // Trigger the re-seek.
  RemoveInMs(2030, 2060, 2060);
  CheckExpectedRangesByTimestamp("{ [2000,2030) }");
  CheckNoNextBuffer();

  // Append buffers at the original timestamps and verify no stall or redundant
  // signalling of config change.
  NewCodedFrameGroupAppend("2030K 2040 2050D10");
  CheckVideoConfig(new_config);
  CheckExpectedRangesByTimestamp("{ [2000,2060) }");
  CheckExpectedBuffers("2030K 2040 2050D10");
  CheckNoNextBuffer();
  CheckVideoConfig(new_config);

  // Seek to the start of buffered and verify config changes and buffers.
  SeekToTimestampMs(2000);
  CheckVideoConfig(new_config);
  ASSERT_FALSE(new_config.Matches(video_config_));
  EXPECT_TRUE(stream_->IsNextBufferConfigChanged());
  EXPECT_STATUS_FOR_STREAM_OP(kConfigChange, GetNextBuffer(&buffer));
  CheckVideoConfig(video_config_);
  CheckExpectedBuffers("2000K 2010 2020D10");
  CheckVideoConfig(video_config_);
  EXPECT_TRUE(stream_->IsNextBufferConfigChanged());
  EXPECT_STATUS_FOR_STREAM_OP(kConfigChange, GetNextBuffer(&buffer));
  CheckVideoConfig(new_config);
  CheckExpectedBuffers("2030K 2040 2050D10");
  CheckNoNextBuffer();
  CheckVideoConfig(new_config);
}

TEST_F(SourceBufferStreamTest, TrackBuffer_ExhaustionWithSkipForward) {
  NewCodedFrameGroupAppend("0K 10 20 30 40");

  // Read the first 4 buffers, so next buffer is at time 40.
  Seek(0);
  CheckExpectedRangesByTimestamp("{ [0,50) }");
  CheckExpectedBuffers("0K 10 20 30");

  // Overlap-append, populating track buffer with timestamp 40 from original
  // append. Confirm there could be a large jump in time until the next key
  // frame after exhausting the track buffer.
  NewCodedFrameGroupAppend(
      "31K 41 51 61 71 81 91 101 111 121 "
      "131K 141");
  CheckExpectedRangesByTimestamp("{ [0,151) }");

  // Confirm the large jump occurs and warning log is generated.
  // If this test is changed, update
  // TrackBufferExhaustion_ImmediateNewTrackBuffer accordingly.
  EXPECT_MEDIA_LOG(ContainsTrackBufferExhaustionSkipLog(91));

  CheckExpectedBuffers("40 131K 141");
  CheckNoNextBuffer();
}

TEST_F(SourceBufferStreamTest,
       TrackBuffer_ExhaustionAndImmediateNewTrackBuffer) {
  NewCodedFrameGroupAppend("0K 10 20 30 40");

  // Read the first 4 buffers, so next buffer is at time 40.
  Seek(0);
  CheckExpectedRangesByTimestamp("{ [0,50) }");
  CheckExpectedBuffers("0K 10 20 30");

  // Overlap-append
  NewCodedFrameGroupAppend(
      "31K 41 51 61 71 81 91 101 111 121 "
      "131K 141");
  CheckExpectedRangesByTimestamp("{ [0,151) }");

  // Exhaust the track buffer, but don't read any of the overlapping append yet.
  CheckExpectedBuffers("40");

  // Selected range's next buffer is now the 131K buffer from the overlapping
  // append. (See TrackBuffer_ExhaustionWithSkipForward for that verification.)
  // Do another overlap-append to immediately create another track buffer and
  // verify both track buffer exhaustions skip forward and emit log warnings.
  NewCodedFrameGroupAppend(
      "22K 32 42 52 62 72 82 92 102 112 122K 132 142 152K 162");
  CheckExpectedRangesByTimestamp("{ [0,172) }");

  InSequence s;
  EXPECT_MEDIA_LOG(ContainsTrackBufferExhaustionSkipLog(91));
  EXPECT_MEDIA_LOG(ContainsTrackBufferExhaustionSkipLog(11));

  CheckExpectedBuffers("131K 141 152K 162");
  CheckNoNextBuffer();
}

TEST_F(
    SourceBufferStreamTest,
    AdjacentCodedFrameGroupContinuation_NoGapCreatedByTinyGapInGroupContinuation) {
  NewCodedFrameGroupAppend("0K 10 20K 30 40K 50D10");
  CheckExpectedRangesByTimestamp("{ [0,60) }");

  // Continue appending to the previously started coded frame group, albeit with
  // a tiny (1ms) gap. This gap should *NOT* produce a buffered range gap.
  AppendBuffers("61K 71D10");
  CheckExpectedRangesByTimestamp("{ [0,81) }");
}

TEST_F(SourceBufferStreamTest,
       AdjacentCodedFrameGroupContinuation_NoGapCreatedPrefixRemoved) {
  NewCodedFrameGroupAppend("0K 10 20K 30 40K 50D10");
  CheckExpectedRangesByTimestamp("{ [0,60) }");

  RemoveInMs(0, 35, 60);
  CheckExpectedRangesByTimestamp("{ [40,60) }");

  // Continue appending to the previously started coded frame group, albeit with
  // a tiny (1ms) gap. This gap should *NOT* produce a buffered range gap.
  AppendBuffers("61K 71D10");
  CheckExpectedRangesByTimestamp("{ [40,81) }");
}

TEST_F(SourceBufferStreamTest,
       AdjacentNewCodedFrameGroupContinuation_NoGapCreatedPrefixRemoved) {
  NewCodedFrameGroupAppend("0K 10 20K 30 40K 50D10");
  CheckExpectedRangesByTimestamp("{ [0,60) }");

  RemoveInMs(0, 35, 60);
  CheckExpectedRangesByTimestamp("{ [40,60) }");

  // Continue appending, with a new coded frame group, albeit with
  // a tiny (1ms) gap. This gap should *NOT* produce a buffered range gap.
  // This test demonstrates the "pre-relaxation" behavior, where a new "media
  // segment" (now a new "coded frame group") was signaled at every media
  // segment boundary.
  NewCodedFrameGroupAppend("61K 71D10");
  CheckExpectedRangesByTimestamp("{ [40,81) }");
}

TEST_F(SourceBufferStreamTest,
       StartCodedFrameGroup_RemoveThenAppendMoreMuchLater) {
  NewCodedFrameGroupAppend("1000K 1010 1020 1030K 1040 1050 1060K 1070 1080");
  NewCodedFrameGroupAppend("0K 10 20");
  CheckExpectedRangesByTimestamp("{ [0,30) [1000,1090) }");

  SignalStartOfCodedFrameGroup(base::Milliseconds(1070));
  CheckExpectedRangesByTimestamp("{ [0,30) [1000,1090) }");

  RemoveInMs(1030, 1050, 1090);
  CheckExpectedRangesByTimestamp("{ [0,30) [1000,1030) [1060,1090) }");

  // We've signalled that we're about to do some appends to a coded frame group
  // which starts at time 1070ms. Note that the first frame, if any ever,
  // appended to this SourceBufferStream for that coded frame group must have a
  // decode timestamp >= 1070ms (it can be significantly in the future).
  // Regardless, that appended frame must be buffered into the same existing
  // range as current [1060,1090), since the new coded frame group's start of
  // 1070ms is within that range.
  AppendBuffers("2000K 2010");
  CheckExpectedRangesByTimestamp("{ [0,30) [1000,1030) [1060,2020) }");
  SeekToTimestampMs(1060);
  CheckExpectedBuffers("1060K 2000K 2010");
  CheckNoNextBuffer();
}

TEST_F(SourceBufferStreamTest,
       StartCodedFrameGroup_InExisting_AppendMuchLater) {
  NewCodedFrameGroupAppend("0K 10 20 30K 40 50");
  SignalStartOfCodedFrameGroup(base::Milliseconds(45));
  CheckExpectedRangesByTimestamp("{ [0,60) }");

  AppendBuffers("2000K 2010");
  CheckExpectedRangesByTimestamp("{ [0,2020) }");
  Seek(0);
  CheckExpectedBuffers("0K 10 20 30K 40 2000K 2010");
  CheckNoNextBuffer();
}

TEST_F(SourceBufferStreamTest,
       StartCodedFrameGroup_InExisting_RemoveGOP_ThenAppend_1) {
  NewCodedFrameGroupAppend("0K 10 20 30K 40 50");
  SignalStartOfCodedFrameGroup(base::Milliseconds(30));
  RemoveInMs(30, 60, 60);
  CheckExpectedRangesByTimestamp("{ [0,30) }");

  AppendBuffers("2000K 2010");
  CheckExpectedRangesByTimestamp("{ [0,2020) }");
  Seek(0);
  CheckExpectedBuffers("0K 10 20 2000K 2010");
  CheckNoNextBuffer();
}

TEST_F(SourceBufferStreamTest,
       StartCodedFrameGroup_InExisting_RemoveGOP_ThenAppend_2) {
  NewCodedFrameGroupAppend("0K 10 20 30K 40 50");
  // Though we signal 45ms, it's adjusted internally (due to detected overlap)
  // to be 40.001ms (which is just beyond the highest buffered timestamp at or
  // before 45ms) to help prevent potential discontinuity across the front of
  // the overlapping append.
  SignalStartOfCodedFrameGroup(base::Milliseconds(45));
  RemoveInMs(30, 60, 60);
  CheckExpectedRangesByTimestamp("{ [0,30) }");

  AppendBuffers("2000K 2010");
  CheckExpectedRangesByTimestamp("{ [0,30) [40,2020) }");
  Seek(0);
  CheckExpectedBuffers("0K 10 20");
  CheckNoNextBuffer();
  SeekToTimestampMs(40);
  CheckExpectedBuffers("2000K 2010");
  CheckNoNextBuffer();
  SeekToTimestampMs(1000);
  CheckExpectedBuffers("2000K 2010");
  CheckNoNextBuffer();
}

TEST_F(SourceBufferStreamTest,
       StartCodedFrameGroup_InExisting_RemoveMostRecentAppend_ThenAppend_1) {
  NewCodedFrameGroupAppend("0K 10 20 30K 40 50");
  SignalStartOfCodedFrameGroup(base::Milliseconds(45));
  RemoveInMs(50, 60, 60);
  CheckExpectedRangesByTimestamp("{ [0,50) }");

  AppendBuffers("2000K 2010");
  CheckExpectedRangesByTimestamp("{ [0,2020) }");
  Seek(0);
  CheckExpectedBuffers("0K 10 20 30K 40 2000K 2010");
  CheckNoNextBuffer();
}

TEST_F(SourceBufferStreamTest,
       StartCodedFrameGroup_InExisting_RemoveMostRecentAppend_ThenAppend_2) {
  NewCodedFrameGroupAppend("0K 10 20 30K 40 50");
  SignalStartOfCodedFrameGroup(base::Milliseconds(50));
  RemoveInMs(50, 60, 60);
  CheckExpectedRangesByTimestamp("{ [0,50) }");

  AppendBuffers("2000K 2010");
  CheckExpectedRangesByTimestamp("{ [0,2020) }");
  Seek(0);
  CheckExpectedBuffers("0K 10 20 30K 40 2000K 2010");
  CheckNoNextBuffer();
}

TEST_F(SourceBufferStreamTest, GetLowestPresentationTimestamp_NonMuxed) {
  EXPECT_EQ(base::TimeDelta(), stream_->GetLowestPresentationTimestamp());

  NewCodedFrameGroupAppend("100K 110K");
  EXPECT_EQ(base::Milliseconds(100), stream_->GetLowestPresentationTimestamp());

  RemoveInMs(110, 120, 120);
  EXPECT_EQ(base::Milliseconds(100), stream_->GetLowestPresentationTimestamp());

  RemoveInMs(100, 110, 120);
  EXPECT_EQ(base::TimeDelta(), stream_->GetLowestPresentationTimestamp());

  NewCodedFrameGroupAppend("100K 110K");
  EXPECT_EQ(base::Milliseconds(100), stream_->GetLowestPresentationTimestamp());

  RemoveInMs(100, 110, 120);
  EXPECT_EQ(base::Milliseconds(110), stream_->GetLowestPresentationTimestamp());

  RemoveInMs(110, 120, 120);
  EXPECT_EQ(base::TimeDelta(), stream_->GetLowestPresentationTimestamp());
}

TEST_F(SourceBufferStreamTest, GetLowestPresentationTimestamp_Muxed) {
  // Simulate `stream_` being one of multiple resulting from parsing and
  // buffering a muxed bytestream. In this case, it is common for range start
  // times across the streams in the same muxed segment to not precisely align.
  // The frame processing algorithm indicates the segment's "coded frame group
  // start time" to the SourceBufferStream, and the underlying range remembers
  // this even if the corresponding actual start time in the underlying range is
  // later than that start time. However, if the start of that range is removed,
  // then the underlying range no longer attempts to maintain the original
  // "coded frame group start time" as the lowest timestamp. This impacts
  // GetLowestPresentationTimestamp(), since the underlying range start time of
  // the first range is involved and is conditional. See also
  // SourceBufferRange::GetStartTimestamp().
  EXPECT_EQ(base::TimeDelta(), stream_->GetLowestPresentationTimestamp());

  NewCodedFrameGroupAppend(base::Milliseconds(50), "100K 110K");
  EXPECT_EQ(base::Milliseconds(50), stream_->GetLowestPresentationTimestamp());

  RemoveInMs(110, 120, 120);
  EXPECT_EQ(base::Milliseconds(50), stream_->GetLowestPresentationTimestamp());

  RemoveInMs(100, 110, 120);
  EXPECT_EQ(base::TimeDelta(), stream_->GetLowestPresentationTimestamp());

  NewCodedFrameGroupAppend(base::Milliseconds(50), "100K 110K");
  EXPECT_EQ(base::Milliseconds(50), stream_->GetLowestPresentationTimestamp());

  RemoveInMs(100, 110, 120);
  EXPECT_EQ(base::Milliseconds(110), stream_->GetLowestPresentationTimestamp());

  RemoveInMs(110, 120, 120);
  EXPECT_EQ(base::TimeDelta(), stream_->GetLowestPresentationTimestamp());
}

TEST_F(SourceBufferStreamTest, GetHighestPresentationTimestamp) {
  EXPECT_EQ(base::TimeDelta(), stream_->GetHighestPresentationTimestamp());

  NewCodedFrameGroupAppend("0K 10K");
  EXPECT_EQ(base::Milliseconds(10), stream_->GetHighestPresentationTimestamp());

  RemoveInMs(0, 10, 20);
  EXPECT_EQ(base::Milliseconds(10), stream_->GetHighestPresentationTimestamp());

  RemoveInMs(10, 20, 20);
  EXPECT_EQ(base::TimeDelta(), stream_->GetHighestPresentationTimestamp());

  NewCodedFrameGroupAppend("0K 10K");
  EXPECT_EQ(base::Milliseconds(10), stream_->GetHighestPresentationTimestamp());

  RemoveInMs(10, 20, 20);
  EXPECT_EQ(base::TimeDelta(), stream_->GetHighestPresentationTimestamp());
}

TEST_F(SourceBufferStreamTest, GarbageCollectionUnderMemoryPressure) {
  SetMemoryLimit(16);
  NewCodedFrameGroupAppend("0K 1 2 3K 4 5 6K 7 8 9K 10 11 12K 13 14 15K");
  CheckExpectedRangesByTimestamp("{ [0,16) }");

  // This feature is disabled by default, so by default memory pressure
  // notification takes no effect and the memory limits and won't remove
  // anything from buffered ranges, since we are under the limit of 20 bytes.
  stream_->OnMemoryPressure(
      base::Milliseconds(0),
      base::MemoryPressureListener::MEMORY_PRESSURE_LEVEL_MODERATE, false);
  EXPECT_TRUE(GarbageCollect(base::Milliseconds(8), 0));
  CheckExpectedRangesByTimestamp("{ [0,16) }");

  // Now enable the feature (on top of any overrides already in
  // |scoped_feature_list_|.)
  base::test::ScopedFeatureList scoped_feature_list;
  scoped_feature_list.InitAndEnableFeature(kMemoryPressureBasedSourceBufferGC);

  // Verify that effective MSE memory limit is reduced under memory pressure.
  stream_->OnMemoryPressure(
      base::Milliseconds(0),
      base::MemoryPressureListener::MEMORY_PRESSURE_LEVEL_MODERATE, false);

  // Effective memory limit is now 8 buffers, but we still will not collect any
  // data between the current playback position 3 and last append position 15.
  EXPECT_TRUE(GarbageCollect(base::Milliseconds(4), 0));
  CheckExpectedRangesByTimestamp("{ [3,16) }");

  // As playback proceeds further to time 9 we should be able to collect
  // enough data to bring us back under memory limit of 8 buffers.
  EXPECT_TRUE(GarbageCollect(base::Milliseconds(9), 0));
  CheckExpectedRangesByTimestamp("{ [9,16) }");

  // If memory pressure becomes critical, the garbage collection algorithm
  // becomes even more aggressive and collects everything up to the current
  // playback position.
  stream_->OnMemoryPressure(
      base::Milliseconds(0),
      base::MemoryPressureListener::MEMORY_PRESSURE_LEVEL_CRITICAL, false);
  EXPECT_TRUE(GarbageCollect(base::Milliseconds(13), 0));
  CheckExpectedRangesByTimestamp("{ [12,16) }");

  // But even under critical memory pressure the MSE memory limit imposed by the
  // memory pressure is soft, i.e. we should be able to append more data
  // successfully up to the hard limit of 16 bytes.
  NewCodedFrameGroupAppend("16K 17 18 19 20 21 22 23 24 25 26 27");
  CheckExpectedRangesByTimestamp("{ [12,28) }");
  EXPECT_TRUE(GarbageCollect(base::Milliseconds(13), 0));
  CheckExpectedRangesByTimestamp("{ [12,28) }");
}

TEST_F(SourceBufferStreamTest, InstantGarbageCollectionUnderMemoryPressure) {
  SetMemoryLimit(16);
  NewCodedFrameGroupAppend("0K 1 2 3K 4 5 6K 7 8 9K 10 11 12K 13 14 15K");
  CheckExpectedRangesByTimestamp("{ [0,16) }");

  // Verify that garbage collection happens immediately on critical memory
  // pressure notification, even without explicit GarbageCollect invocation,
  // when the immediate GC is allowed.
  // First, enable the feature (on top of any overrides already in
  // |scoped_feature_list_|.)
  base::test::ScopedFeatureList scoped_feature_list;
  scoped_feature_list.InitAndEnableFeature(kMemoryPressureBasedSourceBufferGC);
  stream_->OnMemoryPressure(
      base::Milliseconds(7),
      base::MemoryPressureListener::MEMORY_PRESSURE_LEVEL_CRITICAL, true);
  CheckExpectedRangesByTimestamp("{ [6,16) }");
  stream_->OnMemoryPressure(
      base::Milliseconds(9),
      base::MemoryPressureListener::MEMORY_PRESSURE_LEVEL_CRITICAL, true);
  CheckExpectedRangesByTimestamp("{ [9,16) }");
}

TEST_F(SourceBufferStreamTest, GCFromFrontThenExplicitRemoveFromMiddleToEnd) {
  // Attempts to exercise SourceBufferRange::GetBufferIndexAt() after its
  // |keyframe_map_index_base_| has been increased, and when there is a GOP
  // following the search timestamp.  GC followed by an explicit remove may
  // trigger that code path.
  SetMemoryLimit(10);

  // Append 3 IBPPP GOPs in one continuous range.
  NewCodedFrameGroupAppend(
      "0K 40|10 10|20 20|30 30|40 "
      "50K 90|60 60|70 70|80 80|90 "
      "100K 140|110 110|120 120|130 130|140");

  CheckExpectedRangesByTimestamp("{ [0,150) }");

  // Seek to the second GOP's keyframe to allow GC to collect all of the first
  // GOP (ostensibly increasing SourceBufferRange's |keyframe_map_index_base_|).
  SeekToTimestampMs(50);
  GarbageCollect(base::Milliseconds(50), 0);
  CheckExpectedRangesByTimestamp("{ [50,150) }");

  // Remove from the middle of the first remaining GOP to the end of the range.
  RemoveInMs(60, 150, 150);
  CheckExpectedRangesByTimestamp("{ [50,60) }");
}

TEST_F(SourceBufferStreamTest, BFrames_WithoutEditList) {
  // Simulates B-frame content where MP4 edit lists are not used to shift PTS so
  // it matches DTS. From acolwell@chromium.org in https://crbug.com/398130
  Seek(0);
  NewCodedFrameGroupAppend(base::Milliseconds(60),
                           "60|0K 180|30 90|60 120|90 150|120");
  CheckExpectedRangesByTimestamp("{ [60,210) }");
  CheckExpectedBuffers("60|0K 180|30 90|60 120|90 150|120");
  CheckNoNextBuffer();
}

TEST_F(SourceBufferStreamTest, OverlapSameTimestampWithinSameGOP) {
  // We use distinct appends here to make sure the intended frame durations
  // are respected by the test helpers (which the OneByOne helper doesn't
  // respect always). We need granular appends of this GOP for at least the
  // append of PTS=DTS=30, below.
  NewCodedFrameGroupAppend("0|0D10K");
  AppendBuffers("30|10D0");
  AppendBuffers("20|20D10");

  // The following should *not* remove the PTS frame 30, above.
  AppendBuffers("30|30 40|40");
  Seek(0);
  CheckExpectedRangesByTimestamp("{ [0,50) }");
  CheckExpectedBuffers("0K 30|10 20 30 40");
}

struct VideoEndTimeCase {
  // Times in Milliseconds
  int64_t new_frame_pts;
  int64_t new_frame_duration;
  int64_t expected_highest_pts;
  int64_t expected_end_time;
};

TEST_F(SourceBufferStreamTest, VideoRangeEndTimeCases) {
  // With a basic range containing just a single keyframe [10,20), verify
  // various keyframe overlap append cases' results on the range end time.
  const VideoEndTimeCase kCases[] = {
      {0, 10, 10, 20},
      {20, 1, 20, 21},
      {15, 3, 15, 18},
      {15, 5, 15, 20},
      {15, 8, 15, 23},

      // Cases where the new frame removes the previous frame:
      {10, 3, 10, 13},
      {10, 10, 10, 20},
      {10, 13, 10, 23},
      {5, 8, 5, 13},
      {5, 15, 5, 20},
      {5, 20, 5, 25}};

  for (const auto& c : kCases) {
    RemoveInMs(0, 100, 100);
    NewCodedFrameGroupAppend("10D10K");
    CheckExpectedRangesByTimestamp("{ [10,20) }");
    CheckExpectedRangeEndTimes("{ <10,20> }");

    std::stringstream ss;
    ss << c.new_frame_pts << "D" << c.new_frame_duration << "K";
    DVLOG(1) << "Appending " << ss.str();
    NewCodedFrameGroupAppend(ss.str());

    std::stringstream expected;
    expected << "{ <" << c.expected_highest_pts << "," << c.expected_end_time
             << "> }";
    CheckExpectedRangeEndTimes(expected.str());
  }
}

struct AudioEndTimeCase {
  // Times in Milliseconds
  int64_t new_frame_pts;
  int64_t new_frame_duration;
  int64_t expected_highest_pts;
  int64_t expected_end_time;
  bool expect_splice;
};

TEST_F(SourceBufferStreamTest, AudioRangeEndTimeCases) {
  // With a basic range containing just a single keyframe [10,20), verify
  // various keyframe overlap append cases' results on the range end time.
  const AudioEndTimeCase kCases[] = {
      {0, 10, 10, 20, false},
      {20, 1, 20, 21, false},
      {15, 3, 15, 18, true},
      {15, 5, 15, 20, true},
      {15, 8, 15, 23, true},

      // Cases where the new frame removes the previous frame:
      {10, 3, 10, 13, false},
      {10, 10, 10, 20, false},
      {10, 13, 10, 23, false},
      {5, 8, 5, 13, false},
      {5, 15, 5, 20, false},
      {5, 20, 5, 25, false}};

  SetAudioStream();
  for (const auto& c : kCases) {
    InSequence s;

    RemoveInMs(0, 100, 100);
    NewCodedFrameGroupAppend("10D10K");
    CheckExpectedRangesByTimestamp("{ [10,20) }");
    CheckExpectedRangeEndTimes("{ <10,20> }");

    std::stringstream ss;
    ss << c.new_frame_pts << "D" << c.new_frame_duration << "K";
    if (c.expect_splice) {
      EXPECT_MEDIA_LOG(TrimmedSpliceOverlap(c.new_frame_pts * 1000, 10000,
                                            (20 - c.new_frame_pts) * 1000));
    }
    DVLOG(1) << "Appending " << ss.str();
    NewCodedFrameGroupAppend(ss.str());

    std::stringstream expected;
    expected << "{ <" << c.expected_highest_pts << "," << c.expected_end_time
             << "> }";
    CheckExpectedRangeEndTimes(expected.str());
  }
}

TEST_F(SourceBufferStreamTest, SameTimestampEstimatedDurations_Video) {
  // Start a coded frame group with a frame having a non-estimated duration.
  NewCodedFrameGroupAppend("10D10K");

  // In the same coded frame group, append a same-timestamp frame with estimated
  // duration smaller than the first frame. (This can happen at least if there
  // was an intervening init segment resetting the estimation logic.) This
  // second frame need not be a keyframe. We use a non-keyframe here to
  // differentiate the buffers in CheckExpectedBuffers(), below.
  AppendBuffers("10D9E");

  // The next append, which triggered https://crbug.com/761567, didn't need to
  // be with same timestamp as the earlier ones; it just needs to be in the same
  // buffered range.  Also, it doesn't need to be a keyframe, have an estimated
  // duration, nor be in the same coded frame group to trigger that issue.
  NewCodedFrameGroupAppend("11D10K");

  Seek(0);
  CheckExpectedRangesByTimestamp("{ [10,21) }");
  CheckExpectedRangeEndTimes("{ <11,21> }");
  CheckExpectedBuffers("10K 10 11K");
  CheckNoNextBuffer();
}

TEST_F(SourceBufferStreamTest, RangeIsNextInPTS_Simple) {
  // Append a simple GOP where DTS==PTS, perform basic PTS continuity checks.
  NewCodedFrameGroupAppend("10D10K");
  CheckIsNextInPTSSequenceWithFirstRange(9, false);
  CheckIsNextInPTSSequenceWithFirstRange(10, true);
  CheckIsNextInPTSSequenceWithFirstRange(20, true);
  CheckIsNextInPTSSequenceWithFirstRange(30, true);
  CheckIsNextInPTSSequenceWithFirstRange(31, false);
}

TEST_F(SourceBufferStreamTest, RangeIsNextInPTS_OutOfOrder) {
  // Append a GOP where DTS != PTS such that a timestamp used as DTS would not
  // be continuous, but used as PTS is, and verify PTS continuity.
  NewCodedFrameGroupAppend("1000|0K 1120|30 1030|60 1060|90 1090|120");
  CheckIsNextInPTSSequenceWithFirstRange(0, false);
  CheckIsNextInPTSSequenceWithFirstRange(30, false);
  CheckIsNextInPTSSequenceWithFirstRange(60, false);
  CheckIsNextInPTSSequenceWithFirstRange(90, false);
  CheckIsNextInPTSSequenceWithFirstRange(120, false);
  CheckIsNextInPTSSequenceWithFirstRange(150, false);
  CheckIsNextInPTSSequenceWithFirstRange(1000, false);
  CheckIsNextInPTSSequenceWithFirstRange(1030, false);
  CheckIsNextInPTSSequenceWithFirstRange(1060, false);
  CheckIsNextInPTSSequenceWithFirstRange(1090, false);
  CheckIsNextInPTSSequenceWithFirstRange(1119, false);
  CheckIsNextInPTSSequenceWithFirstRange(1120, true);
  CheckIsNextInPTSSequenceWithFirstRange(1150, true);
  CheckIsNextInPTSSequenceWithFirstRange(1180, true);
  CheckIsNextInPTSSequenceWithFirstRange(1181, false);
}

TEST_F(SourceBufferStreamTest, RangeCoalescenceOnFudgeRoomIncrease_1) {
  // Change the fudge room (by increasing frame duration) and verify coalescence
  // behavior.
  NewCodedFrameGroupAppend("0K 10K");
  NewCodedFrameGroupAppend("100K 110K");
  NewCodedFrameGroupAppend("500K 510K");
  CheckExpectedRangesByTimestamp("{ [0,20) [100,120) [500,520) }");

  // Increase the fudge room almost enough to merge the first two buffered
  // ranges.
  NewCodedFrameGroupAppend("1000D44K");
  CheckExpectedRangesByTimestamp("{ [0,20) [100,120) [500,520) [1000,1044) }");

  // Increase the fudge room again to merge the first two buffered ranges.
  NewCodedFrameGroupAppend("2000D45K");
  CheckExpectedRangesByTimestamp(
      "{ [0,120) [500,520) [1000,1044) [2000,2045) }");

  SeekToTimestampMs(0);
  CheckExpectedBuffers("0K 10K 100K 110K");
  CheckNoNextBuffer();
  SeekToTimestampMs(500);
  CheckExpectedBuffers("500K 510K");
  CheckNoNextBuffer();
  SeekToTimestampMs(1000);
  CheckExpectedBuffers("1000K");
  CheckNoNextBuffer();
  SeekToTimestampMs(2000);
  CheckExpectedBuffers("2000K");
  CheckNoNextBuffer();
}

TEST_F(SourceBufferStreamTest, RangeCoalescenceOnFudgeRoomIncrease_2) {
  // Change the fudge room (by increasing frame duration) and verify coalescence
  // behavior.
  NewCodedFrameGroupAppend("0K 10K");
  NewCodedFrameGroupAppend("40K 50K 60K");
  CheckExpectedRangesByTimestamp("{ [0,20) [40,70) }");

  // Increase the fudge room to merge the first two buffered ranges.
  NewCodedFrameGroupAppend("1000D20K");
  CheckExpectedRangesByTimestamp("{ [0,70) [1000,1020) }");

  // Try to trigger unsorted ranges, as might occur if the first two buffered
  // ranges were not correctly coalesced.
  NewCodedFrameGroupAppend("45D10K");

  CheckExpectedRangesByTimestamp("{ [0,70) [1000,1020) }");
  SeekToTimestampMs(0);
  CheckExpectedBuffers("0K 10K 40K 45K 60K");
  CheckNoNextBuffer();
  SeekToTimestampMs(1000);
  CheckExpectedBuffers("1000K");
  CheckNoNextBuffer();
}

TEST_F(SourceBufferStreamTest, NoRangeGapWhenIncrementallyOverlapped) {
  // Append 2 SAP-Type-1 GOPs continuous in DTS and PTS interval and with frame
  // durations and number of frames per GOP such that the first keyframe by
  // itself would not be considered "adjacent" to the second GOP by our fudge
  // room logic alone, but we now adjust the range start times occurring during
  // an overlap to enable overlap appends to remain continuous with the
  // remainder of the overlapped range, if any.  Then incrementally reappend
  // each frame of the first GOP.
  NewCodedFrameGroupAppend("0K 10 20 30 40 50K 60 70 80 90");
  Seek(0);
  CheckExpectedRangesByTimestamp("{ [0,100) }");
  CheckExpectedRangeEndTimes("{ <90,100> }");
  CheckExpectedBuffers("0K 10 20 30 40 50K 60 70 80 90");
  CheckNoNextBuffer();

  NewCodedFrameGroupAppend("0D10K");  // Replaces first GOP with 1 frame.
  Seek(0);
  CheckExpectedRangesByTimestamp("{ [0,100) }");
  CheckExpectedRangeEndTimes("{ <90,100> }");
  CheckExpectedBuffers("0K 50K 60 70 80 90");
  CheckNoNextBuffer();

  // Add more of the replacement GOP.
  AppendBuffers("10 20");
  Seek(0);
  CheckExpectedRangesByTimestamp("{ [0,100) }");
  CheckExpectedRangeEndTimes("{ <90,100> }");
  CheckExpectedBuffers("0K 10 20 50K 60 70 80 90");
  CheckNoNextBuffer();

  // Add more of the replacement GOP.
  AppendBuffers("30D10");
  Seek(0);
  CheckExpectedRangesByTimestamp("{ [0,100) }");
  CheckExpectedRangeEndTimes("{ <90,100> }");
  CheckExpectedBuffers("0K 10 20 30 50K 60 70 80 90");
  CheckNoNextBuffer();

  // Complete the replacement GOP.
  AppendBuffers("40D10");
  Seek(0);
  CheckExpectedRangesByTimestamp("{ [0,100) }");
  CheckExpectedRangeEndTimes("{ <90,100> }");
  CheckExpectedBuffers("0K 10 20 30 40 50K 60 70 80 90");
  CheckNoNextBuffer();
}

TEST_F(SourceBufferStreamTest, AllowIncrementalAppendsToCoalesceRangeGap) {
  // Append a SAP-Type-1 GOP with a coded frame group start time far before the
  // timestamp of the first GOP (beyond any fudge room possible in this test).
  // This simulates one of multiple muxed tracks with jagged start times
  // following a discontinuity.
  // Then incrementally append a preceding SAP-Type-1 GOP with frames that
  // eventually are adjacent within fudge room of the first appended GOP's group
  // start time and observe the buffered range and demux gap coalesces. Finally,
  // incrementally append more frames of that preceding GOP to fill in the
  // timeline to abut the first appended GOP's keyframe timestamp and observe no
  // further buffered range change or discontinuity.
  NewCodedFrameGroupAppend(base::Milliseconds(100), "150K 160");
  SeekToTimestampMs(100);
  CheckExpectedRangesByTimestamp("{ [100,170) }");
  CheckExpectedRangeEndTimes("{ <160,170> }");
  CheckExpectedBuffers("150K 160");
  CheckNoNextBuffer();

  NewCodedFrameGroupAppend("70D10K");
  SeekToTimestampMs(70);
  CheckExpectedRangesByTimestamp("{ [70,80) [100,170) }");
  CheckExpectedRangeEndTimes("{ <70,80> <160,170> }");
  CheckExpectedBuffers("70K");
  CheckNoNextBuffer();
  SeekToTimestampMs(100);
  CheckExpectedBuffers("150K 160");
  CheckNoNextBuffer();

  AppendBuffers("80D10");  // 80ms is just close enough to 100ms to coalesce.
  SeekToTimestampMs(70);
  CheckExpectedRangesByTimestamp("{ [70,170) }");
  CheckExpectedRangeEndTimes("{ <160,170> }");
  CheckExpectedBuffers("70K 80 150K 160");
  CheckNoNextBuffer();

  AppendBuffers("90D10");
  SeekToTimestampMs(70);
  CheckExpectedRangesByTimestamp("{ [70,170) }");
  CheckExpectedRangeEndTimes("{ <160,170> }");
  CheckExpectedBuffers("70K 80 90 150K 160");
  CheckNoNextBuffer();

  AppendBuffers("100 110 120");
  SeekToTimestampMs(70);
  CheckExpectedRangesByTimestamp("{ [70,170) }");
  CheckExpectedRangeEndTimes("{ <160,170> }");
  CheckExpectedBuffers("70K 80 90 100 110 120 150K 160");
  CheckNoNextBuffer();

  AppendBuffers("130D10");
  SeekToTimestampMs(70);
  CheckExpectedRangesByTimestamp("{ [70,170) }");
  CheckExpectedRangeEndTimes("{ <160,170> }");
  CheckExpectedBuffers("70K 80 90 100 110 120 130 150K 160");
  CheckNoNextBuffer();

  AppendBuffers("140D10");
  SeekToTimestampMs(70);
  CheckExpectedRangesByTimestamp("{ [70,170) }");
  CheckExpectedRangeEndTimes("{ <160,170> }");
  CheckExpectedBuffers("70K 80 90 100 110 120 130 140 150K 160");
  CheckNoNextBuffer();
}

TEST_F(SourceBufferStreamTest, PreciselyOverlapLastAudioFrameAppended_1) {
  // Appends an audio frame, A, which is then immediately followed by a
  // subsequent frame, B. Then appends a new frame, C, which precisely overlaps
  // frame B, and verifies that there is exactly 1 buffered range resulting.
  SetAudioStream();

  // Frame A
  NewCodedFrameGroupAppend("0D10K");
  SeekToTimestampMs(0);
  CheckExpectedRangesByTimestamp("{ [0,10) }");
  CheckExpectedRangeEndTimes("{ <0,10> }");
  CheckExpectedBuffers("0K");
  CheckNoNextBuffer();

  // Frame B
  NewCodedFrameGroupAppend("10D10K");
  SeekToTimestampMs(0);
  CheckExpectedRangesByTimestamp("{ [0,20) }");
  CheckExpectedRangeEndTimes("{ <10,20> }");
  CheckExpectedBuffers("0K 10K");
  CheckNoNextBuffer();

  // Frame C.
  // Though DTS is continuous per MSE spec, FrameProcessor signals new CFG more
  // granularly, including in this case.
  NewCodedFrameGroupAppend("10D10K");

  SeekToTimestampMs(0);
  CheckExpectedRangesByTimestamp("{ [0,20) }");
  CheckExpectedRangeEndTimes("{ <10,20> }");
  CheckExpectedBuffers("0K 10K");
  CheckNoNextBuffer();
}

TEST_F(SourceBufferStreamTest, PreciselyOverlapLastAudioFrameAppended_2) {
  // Appends an audio frame, A, which is then splice-trim-truncated by a
  // subsequent frame, B. Then appends a new frame, C, which precisely overlaps
  // frame B, and verifies that there is exactly 1 buffered range resulting.
  SetAudioStream();

  // Frame A
  NewCodedFrameGroupAppend("0D100K");
  SeekToTimestampMs(0);
  CheckExpectedRangesByTimestamp("{ [0,100) }");
  CheckExpectedRangeEndTimes("{ <0,100> }");
  CheckExpectedBuffers("0K");
  CheckNoNextBuffer();

  // Frame B
  EXPECT_MEDIA_LOG(TrimmedSpliceOverlap(60000, 0, 40000));
  NewCodedFrameGroupAppend("60D10K");
  SeekToTimestampMs(0);
  CheckExpectedRangesByTimestamp("{ [0,70) }");
  CheckExpectedRangeEndTimes("{ <60,70> }");
  CheckExpectedBuffers("0K 60K");
  CheckNoNextBuffer();

  // Frame C.
  // Though DTS is continuous per MSE spec, FrameProcessor signals new CFG more
  // granularly, including in this case.
  NewCodedFrameGroupAppend("60D10K");

  SeekToTimestampMs(0);
  CheckExpectedRangesByTimestamp("{ [0,70) }");
  CheckExpectedRangeEndTimes("{ <60,70> }");
  CheckExpectedBuffers("0K 60K");
  CheckNoNextBuffer();
}

TEST_F(SourceBufferStreamTest, ZeroDurationBuffersThenIncreasingFudgeRoom) {
  // Appends some zero duration buffers to result in disjoint buffered ranges.
  // Verifies that increasing the fudge room allows those that become within
  // adjacency threshold to merge, including those for which the new fudge room
  // is well more than sufficient to let them be adjacent.
  SetAudioStream();

  NewCodedFrameGroupAppend("0uD0K");
  CheckExpectedRangesByTimestamp("{ [0,1) }", TimeGranularity::kMicrosecond);

  NewCodedFrameGroupAppend("1uD0K");
  CheckExpectedRangesByTimestamp("{ [0,2) }", TimeGranularity::kMicrosecond);

  // Initial fudge room allows for up to 2ms gap to coalesce.
  NewCodedFrameGroupAppend("5000uD0K");
  CheckExpectedRangesByTimestamp("{ [0,2) [5000,5001) }",
                                 TimeGranularity::kMicrosecond);
  NewCodedFrameGroupAppend("2002uD0K");
  CheckExpectedRangesByTimestamp("{ [0,2) [2002,2003) [5000,5001) }",
                                 TimeGranularity::kMicrosecond);

  // Grow the fudge room enough to coalesce the first two ranges.
  NewCodedFrameGroupAppend("8000uD1001uK");
  CheckExpectedRangesByTimestamp("{ [0,2003) [5000,5001) [8000,9001) }",
                                 TimeGranularity::kMicrosecond);

  // Append a buffer with duration 4ms, much larger than previous buffers. This
  // grows the fudge room to 8ms (2 * 4ms). Expect that the first three ranges
  // are retroactively merged due to being adjacent per the new, larger fudge
  // room.
  NewCodedFrameGroupAppend("100D4K");
  CheckExpectedRangesByTimestamp("{ [0,9001) [100000,104000) }",
                                 TimeGranularity::kMicrosecond);
  SeekToTimestampMs(0);
  CheckExpectedBuffers("0K 1K 2002K 5000K 8000K",
                       TimeGranularity::kMicrosecond);
  CheckNoNextBuffer();
  SeekToTimestampMs(100);
  CheckExpectedBuffers("100K");
  CheckNoNextBuffer();
}

TEST_F(SourceBufferStreamTest, NonZeroDurationBuffersThenIncreasingFudgeRoom) {
  // Verifies that a single fudge room increase which merges more than 2
  // previously disjoint ranges in a row performs the merging correctly.
  NewCodedFrameGroupAppend("0D10K");
  NewCodedFrameGroupAppend("50D10K");
  NewCodedFrameGroupAppend("100D10K");
  NewCodedFrameGroupAppend("150D10K");
  NewCodedFrameGroupAppend("500D10K");
  CheckExpectedRangesByTimestamp(
      "{ [0,10) [50,60) [100,110) [150,160) [500,510) }");

  NewCodedFrameGroupAppend("600D30K");
  CheckExpectedRangesByTimestamp("{ [0,160) [500,510) [600,630) }");
  SeekToTimestampMs(0);
  CheckExpectedBuffers("0K 50K 100K 150K");
  CheckNoNextBuffer();
  SeekToTimestampMs(500);
  CheckExpectedBuffers("500K");
  CheckNoNextBuffer();
  SeekToTimestampMs(600);
  CheckExpectedBuffers("600K");
  CheckNoNextBuffer();
}

TEST_F(SourceBufferStreamTest, SapType2WithNonkeyframePtsInEarlierRange) {
  // Buffer a standalone GOP [0,10).
  NewCodedFrameGroupAppend("0D10K");
  CheckExpectedRangesByTimestamp("{ [0,10) }");

  // Following discontinuity (simulated by DTS gap, signalled by new coded frame
  // group with time beyond fudge room of [0,10)), buffer 2 new GOPs in a later
  // range: a SAP-2 GOP with a nonkeyframe with PTS belonging to the first
  // range, and a subsequent minimal GOP.
  NewCodedFrameGroupAppend("30D10K 1|40D10");
  CheckExpectedRangesByTimestamp("{ [0,10) [30,40) }");
  NewCodedFrameGroupAppend("40|50D10K");

  // Verify that there are two distinct ranges, and that the SAP-2 nonkeyframe
  // is buffered as part of the second range's first GOP.
  CheckExpectedRangesByTimestamp("{ [0,10) [30,50) }");

  SeekToTimestampMs(0);
  CheckExpectedBuffers("0K");
  CheckNoNextBuffer();
  SeekToTimestampMs(30);
  CheckExpectedBuffers("30K 1|40 40|50K");
  CheckNoNextBuffer();
}

TEST_F(SourceBufferStreamTest,
       MergeAllowedIfRangeEndTimeWithEstimatedDurationMatchesNextRangeStart) {
  // Tests the edge case where fudge room is not increased when an estimated
  // duration is increased due to overlap appends, causing two ranges to not be
  // within fudge room of each other (nor merged), yet abutting each other.
  // Append a GOP that has fudge room as its interval (e.g. 2 frames of same
  // duration >= minimum 1ms).
  NewCodedFrameGroupAppend("0D10K 10D10");
  CheckExpectedRangesByTimestamp("{ [0,20) }");

  // Trigger a DTS discontinuity so later 21ms append also is discontinuous and
  // retains 10ms*2 fudge room.
  NewCodedFrameGroupAppend("100D10K");
  CheckExpectedRangesByTimestamp("{ [0,20) [100,110) }");

  // Append another keyframe that starts within fudge room distance of the
  // non-keyframe in the GOP appended, above.
  NewCodedFrameGroupAppend("21D10K");
  CheckExpectedRangesByTimestamp("{ [0,31) [100,110) }");

  // Overlap-append the original GOP with a single estimated-duration keyframe.
  // Though its timestamp is not within fudge room of the next keyframe, that
  // next keyframe at time 21ms was in the overlapped range and is retained in
  // the result of the overlap append's range.
  NewCodedFrameGroupAppend("0D10EK");
  CheckExpectedRangesByTimestamp("{ [0,31) [100,110) }");

  // That new keyframe at time 0 now has derived estimated duration 21ms.  That
  // increased estimated duration did *not* increase the fudge room (which is
  // still 2 * 10ms = 20ms.) So the next line, which splices in a new frame at
  // time 21 causes the estimated keyframe at time 0 to not have a timestamp
  // within fudge room of the new range that starts right at 21ms, the same time
  // that ends the first buffered range, requiring CanAppendBuffersToEnd to
  // handle this scenario specifically.
  NewCodedFrameGroupAppend("21D10K");
  CheckExpectedRangesByTimestamp("{ [0,31) [100,110) }");

  SeekToTimestampMs(0);
  CheckExpectedBuffers("0D21EK 21D10K");
  CheckNoNextBuffer();
  SeekToTimestampMs(100);
  CheckExpectedBuffers("100D10K");
  CheckNoNextBuffer();
}

}  // namespace media<|MERGE_RESOLUTION|>--- conflicted
+++ resolved
@@ -416,11 +416,7 @@
   }
 
   int GetMemoryUsagePerBuffer() const {
-<<<<<<< HEAD
-    return kDataSize + sizeof(StreamParserBuffer);
-=======
     return kDataA.size() + sizeof(StreamParserBuffer);
->>>>>>> 626889fb
   }
 
   base::TimeDelta frame_duration() const { return frame_duration_; }
