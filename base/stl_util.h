// Copyright 2011 The Chromium Authors
// Use of this source code is governed by a BSD-style license that can be
// found in the LICENSE file.

// Derived from google3/util/gtl/stl_util.h

#ifndef BASE_STL_UTIL_H_
#define BASE_STL_UTIL_H_

#include <algorithm>
#include <iterator>

#include "base/check.h"
<<<<<<< HEAD
#include "base/ranges/algorithm.h"

namespace base {

namespace internal {

template <typename Iter>
constexpr bool IsRandomAccessIter =
    std::is_same<typename std::iterator_traits<Iter>::iterator_category,
                 std::random_access_iterator_tag>::value;

}  // namespace internal

=======

namespace base {

>>>>>>> 626889fb
// Returns a const reference to the underlying container of a container adapter.
// Works for std::priority_queue, std::queue, and std::stack.
template <class A>
const typename A::container_type& GetUnderlyingContainer(const A& adapter) {
  struct ExposedAdapter : A {
    using A::c;
  };
  return adapter.*&ExposedAdapter::c;
}

// Clears internal memory of an STL object.
// STL clear()/reserve(0) does not always free internal memory allocated
// This function uses swap/destructor to ensure the internal memory is freed.
template <class T>
void STLClearObject(T* obj) {
  T tmp;
  tmp.swap(*obj);
  // Sometimes "T tmp" allocates objects with memory (arena implementation?).
  // Hence using additional reserve(0) even if it doesn't always work.
  obj->reserve(0);
}

// Returns a new ResultType containing the difference of two sorted containers.
template <typename ResultType, typename Arg1, typename Arg2>
ResultType STLSetDifference(const Arg1& a1, const Arg2& a2) {
  DCHECK(std::ranges::is_sorted(a1));
  DCHECK(std::ranges::is_sorted(a2));
  ResultType difference;
  std::set_difference(a1.begin(), a1.end(), a2.begin(), a2.end(),
                      std::inserter(difference, difference.end()));
  return difference;
}

// Returns a new ResultType containing the union of two sorted containers.
template <typename ResultType, typename Arg1, typename Arg2>
ResultType STLSetUnion(const Arg1& a1, const Arg2& a2) {
  DCHECK(std::ranges::is_sorted(a1));
  DCHECK(std::ranges::is_sorted(a2));
  ResultType result;
  std::set_union(a1.begin(), a1.end(), a2.begin(), a2.end(),
                 std::inserter(result, result.end()));
  return result;
}

// Returns a new ResultType containing the intersection of two sorted
// containers.
template <typename ResultType, typename Arg1, typename Arg2>
ResultType STLSetIntersection(const Arg1& a1, const Arg2& a2) {
  DCHECK(std::ranges::is_sorted(a1));
  DCHECK(std::ranges::is_sorted(a2));
  ResultType result;
  std::set_intersection(a1.begin(), a1.end(), a2.begin(), a2.end(),
                        std::inserter(result, result.end()));
  return result;
}

// A helper class to be used as the predicate with |EraseIf| to implement
// in-place set intersection. Helps implement the algorithm of going through
// each container an element at a time, erasing elements from the first
// container if they aren't in the second container. Requires each container be
// sorted. Note that the logic below appears inverted since it is returning
// whether an element should be erased.
template <class Collection>
class IsNotIn {
 public:
  explicit IsNotIn(const Collection& collection)
      : it_(collection.begin()), end_(collection.end()) {}

  bool operator()(const typename Collection::value_type& x) {
    while (it_ != end_ && *it_ < x) {
      ++it_;
    }
    if (it_ == end_ || *it_ != x) {
      return true;
    }
    ++it_;
    return false;
  }

 private:
  typename Collection::const_iterator it_;
  const typename Collection::const_iterator end_;
};

}  // namespace base

#endif  // BASE_STL_UTIL_H_<|MERGE_RESOLUTION|>--- conflicted
+++ resolved
@@ -11,25 +11,9 @@
 #include <iterator>
 
 #include "base/check.h"
-<<<<<<< HEAD
-#include "base/ranges/algorithm.h"
 
 namespace base {
 
-namespace internal {
-
-template <typename Iter>
-constexpr bool IsRandomAccessIter =
-    std::is_same<typename std::iterator_traits<Iter>::iterator_category,
-                 std::random_access_iterator_tag>::value;
-
-}  // namespace internal
-
-=======
-
-namespace base {
-
->>>>>>> 626889fb
 // Returns a const reference to the underlying container of a container adapter.
 // Works for std::priority_queue, std::queue, and std::stack.
 template <class A>
