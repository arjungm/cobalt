// Copyright 2012 The Chromium Authors
// Use of this source code is governed by a BSD-style license that can be
// found in the LICENSE file.

#ifdef UNSAFE_BUFFERS_BUILD
// TODO(crbug.com/390223051): Remove C-library calls to fix the errors.
#pragma allow_unsafe_libc_calls
#endif

#include "base/rand_util.h"

#include <errno.h>
#include <fcntl.h>
#include <stddef.h>
#include <stdint.h>
#include <sys/syscall.h>
#include <sys/utsname.h>
#include <unistd.h>

#include "base/check.h"
#include "base/compiler_specific.h"
#include "base/containers/span.h"
#include "base/feature_list.h"
#include "base/files/file_util.h"
#include "base/metrics/histogram_macros.h"
#include "base/no_destructor.h"
#include "base/posix/eintr_wrapper.h"
#include "base/system/sys_info.h"
#include "base/time/time.h"
#include "build/build_config.h"

#if (BUILDFLAG(IS_LINUX) || BUILDFLAG(IS_CHROMEOS)) && !BUILDFLAG(IS_NACL) && !BUILDFLAG(IS_COBALT_HERMETIC_BUILD)
#include "third_party/lss/linux_syscall_support.h"
#elif BUILDFLAG(IS_MAC)
// TODO(crbug.com/40641285): Waiting for this header to appear in the iOS SDK.
// (See below.)
#include <sys/random.h>
#endif

#if !BUILDFLAG(IS_NACL)
#include "third_party/boringssl/src/include/openssl/rand.h"
#endif

namespace base {

namespace {

#if BUILDFLAG(IS_AIX)
// AIX has no 64-bit support for O_CLOEXEC.
static constexpr int kOpenFlags = O_RDONLY;
#else
static constexpr int kOpenFlags = O_RDONLY | O_CLOEXEC;
#endif

// We keep the file descriptor for /dev/urandom around so we don't need to
// reopen it (which is expensive), and since we may not even be able to reopen
// it if we are later put in a sandbox. This class wraps the file descriptor so
// we can use a static-local variable to handle opening it on the first access.
class URandomFd {
 public:
  URandomFd() : fd_(HANDLE_EINTR(open("/dev/urandom", kOpenFlags))) {
    CHECK(fd_ >= 0) << "Cannot open /dev/urandom";
  }

  ~URandomFd() { close(fd_); }

  int fd() const { return fd_; }

 private:
  const int fd_;
};

#if (BUILDFLAG(IS_LINUX) || BUILDFLAG(IS_CHROMEOS) || \
     BUILDFLAG(IS_ANDROID)) &&                        \
    !BUILDFLAG(IS_NACL) && !BUILDFLAG(IS_STARBOARD)
<<<<<<< HEAD
// TODO(pasko): Unify reading kernel version numbers in:
// mojo/core/channel_linux.cc
// chrome/browser/android/seccomp_support_detector.cc
void KernelVersionNumbers(int32_t* major_version,
                          int32_t* minor_version,
                          int32_t* bugfix_version) {
  struct utsname info;
  if (uname(&info) < 0) {
    NOTREACHED();
    *major_version = 0;
    *minor_version = 0;
    *bugfix_version = 0;
    return;
  }
  int num_read = sscanf(info.release, "%d.%d.%d", major_version, minor_version,
                        bugfix_version);
  if (num_read < 1)
    *major_version = 0;
  if (num_read < 2)
    *minor_version = 0;
  if (num_read < 3)
    *bugfix_version = 0;
}
=======
>>>>>>> 626889fb

bool KernelSupportsGetRandom() {
  return base::SysInfo::KernelVersionNumber::Current() >=
         base::SysInfo::KernelVersionNumber(3, 17);
}

bool GetRandomSyscall(void* output, size_t output_length) {
  // We have to call `getrandom` via Linux Syscall Support, rather than through
  // the libc wrapper, because we might not have an up-to-date libc (e.g. on
  // some bots).
  const ssize_t r =
      HANDLE_EINTR(syscall(__NR_getrandom, output, output_length, 0));

  // Return success only on total success. In case errno == ENOSYS (or any other
  // error), we'll fall through to reading from urandom below.
  if (output_length == static_cast<size_t>(r)) {
    MSAN_UNPOISON(output, output_length);
    return true;
  }
  return false;
}
#endif  // (BUILDFLAG(IS_LINUX) || BUILDFLAG(IS_CHROMEOS) ||
        // BUILDFLAG(IS_ANDROID)) && !BUILDFLAG(IS_NACL) && !BUILDFLAG(IS_STARBOARD)
<<<<<<< HEAD

#if BUILDFLAG(IS_ANDROID)
std::atomic<bool> g_use_getrandom;

// Note: the BoringSSL feature takes precedence over the getrandom() trial if
// both are enabled.
BASE_FEATURE(kUseGetrandomForRandBytes,
             "UseGetrandomForRandBytes",
             FEATURE_ENABLED_BY_DEFAULT);

bool UseGetrandom() {
  return g_use_getrandom.load(std::memory_order_relaxed);
}
#elif (BUILDFLAG(IS_LINUX) || BUILDFLAG(IS_CHROMEOS)) && !BUILDFLAG(IS_NACL) && !BUILDFLAG(IS_STARBOARD)
bool UseGetrandom() {
  return true;
}
#endif
=======
>>>>>>> 626889fb

}  // namespace

namespace internal {

namespace {

#if !BUILDFLAG(IS_NACL)
// The BoringSSl helpers are duplicated in rand_util_fuchsia.cc and
// rand_util_win.cc.
std::atomic<bool> g_use_boringssl;

BASE_FEATURE(kUseBoringSSLForRandBytes,
             "UseBoringSSLForRandBytes",
             FEATURE_DISABLED_BY_DEFAULT);

}  // namespace

void ConfigureBoringSSLBackedRandBytesFieldTrial() {
  g_use_boringssl.store(FeatureList::IsEnabled(kUseBoringSSLForRandBytes),
                        std::memory_order_relaxed);
}

bool UseBoringSSLForRandBytes() {
  return g_use_boringssl.load(std::memory_order_relaxed);
}
#endif

}  // namespace internal

namespace {

void RandBytesInternal(span<uint8_t> output, bool avoid_allocation) {
#if !BUILDFLAG(IS_NACL)
  // The BoringSSL experiment takes priority over everything else.
  if (!avoid_allocation && internal::UseBoringSSLForRandBytes()) {
    // BoringSSL's RAND_bytes always returns 1. Any error aborts the program.
    (void)RAND_bytes(output.data(), output.size());
    return;
  }
#endif
#if (BUILDFLAG(IS_LINUX) || BUILDFLAG(IS_CHROMEOS) || \
     BUILDFLAG(IS_ANDROID)) &&                        \
    !BUILDFLAG(IS_NACL) && !BUILDFLAG(IS_STARBOARD)
<<<<<<< HEAD
  if (avoid_allocation || UseGetrandom()) {
    // On Android it is mandatory to check that the kernel _version_ has the
    // support for a syscall before calling. The same check is made on Linux and
    // ChromeOS to avoid making a syscall that predictably returns ENOSYS.
    static const bool kernel_has_support = KernelSupportsGetRandom();
    if (kernel_has_support && GetRandomSyscall(output, output_length))
      return;
=======
  // On Android it is mandatory to check that the kernel _version_ has the
  // support for a syscall before calling. The same check is made on Linux and
  // ChromeOS to avoid making a syscall that predictably returns ENOSYS.
  static const bool kernel_has_support = KernelSupportsGetRandom();
  if (kernel_has_support && GetRandomSyscall(output.data(), output.size())) {
    return;
>>>>>>> 626889fb
  }
#elif BUILDFLAG(IS_MAC)
  // TODO(crbug.com/40641285): Enable this on iOS too, when sys/random.h arrives
  // in its SDK.
  if (getentropy(output.data(), output.size()) == 0) {
    return;
  }
#endif

  // If the OS-specific mechanisms didn't work, fall through to reading from
  // urandom.
  //
  // TODO(crbug.com/40641285): When we no longer need to support old Linux
  // kernels, we can get rid of this /dev/urandom branch altogether.
  const int urandom_fd = GetUrandomFD();
  const bool success = ReadFromFD(urandom_fd, as_writable_chars(output));
  CHECK(success);
}

}  // namespace

namespace internal {

double RandDoubleAvoidAllocation() {
  uint64_t number;
  RandBytesInternal(byte_span_from_ref(number), /*avoid_allocation=*/true);
  // This transformation is explained in rand_util.cc.
  return (number >> 11) * 0x1.0p-53;
}

}  // namespace internal

void RandBytes(span<uint8_t> output) {
  RandBytesInternal(output, /*avoid_allocation=*/false);
}

int GetUrandomFD() {
  static NoDestructor<URandomFd> urandom_fd;
  return urandom_fd->fd();
}

}  // namespace base<|MERGE_RESOLUTION|>--- conflicted
+++ resolved
@@ -73,32 +73,6 @@
 #if (BUILDFLAG(IS_LINUX) || BUILDFLAG(IS_CHROMEOS) || \
      BUILDFLAG(IS_ANDROID)) &&                        \
     !BUILDFLAG(IS_NACL) && !BUILDFLAG(IS_STARBOARD)
-<<<<<<< HEAD
-// TODO(pasko): Unify reading kernel version numbers in:
-// mojo/core/channel_linux.cc
-// chrome/browser/android/seccomp_support_detector.cc
-void KernelVersionNumbers(int32_t* major_version,
-                          int32_t* minor_version,
-                          int32_t* bugfix_version) {
-  struct utsname info;
-  if (uname(&info) < 0) {
-    NOTREACHED();
-    *major_version = 0;
-    *minor_version = 0;
-    *bugfix_version = 0;
-    return;
-  }
-  int num_read = sscanf(info.release, "%d.%d.%d", major_version, minor_version,
-                        bugfix_version);
-  if (num_read < 1)
-    *major_version = 0;
-  if (num_read < 2)
-    *minor_version = 0;
-  if (num_read < 3)
-    *bugfix_version = 0;
-}
-=======
->>>>>>> 626889fb
 
 bool KernelSupportsGetRandom() {
   return base::SysInfo::KernelVersionNumber::Current() >=
@@ -122,27 +96,6 @@
 }
 #endif  // (BUILDFLAG(IS_LINUX) || BUILDFLAG(IS_CHROMEOS) ||
         // BUILDFLAG(IS_ANDROID)) && !BUILDFLAG(IS_NACL) && !BUILDFLAG(IS_STARBOARD)
-<<<<<<< HEAD
-
-#if BUILDFLAG(IS_ANDROID)
-std::atomic<bool> g_use_getrandom;
-
-// Note: the BoringSSL feature takes precedence over the getrandom() trial if
-// both are enabled.
-BASE_FEATURE(kUseGetrandomForRandBytes,
-             "UseGetrandomForRandBytes",
-             FEATURE_ENABLED_BY_DEFAULT);
-
-bool UseGetrandom() {
-  return g_use_getrandom.load(std::memory_order_relaxed);
-}
-#elif (BUILDFLAG(IS_LINUX) || BUILDFLAG(IS_CHROMEOS)) && !BUILDFLAG(IS_NACL) && !BUILDFLAG(IS_STARBOARD)
-bool UseGetrandom() {
-  return true;
-}
-#endif
-=======
->>>>>>> 626889fb
 
 }  // namespace
 
@@ -187,22 +140,12 @@
 #if (BUILDFLAG(IS_LINUX) || BUILDFLAG(IS_CHROMEOS) || \
      BUILDFLAG(IS_ANDROID)) &&                        \
     !BUILDFLAG(IS_NACL) && !BUILDFLAG(IS_STARBOARD)
-<<<<<<< HEAD
-  if (avoid_allocation || UseGetrandom()) {
-    // On Android it is mandatory to check that the kernel _version_ has the
-    // support for a syscall before calling. The same check is made on Linux and
-    // ChromeOS to avoid making a syscall that predictably returns ENOSYS.
-    static const bool kernel_has_support = KernelSupportsGetRandom();
-    if (kernel_has_support && GetRandomSyscall(output, output_length))
-      return;
-=======
   // On Android it is mandatory to check that the kernel _version_ has the
   // support for a syscall before calling. The same check is made on Linux and
   // ChromeOS to avoid making a syscall that predictably returns ENOSYS.
   static const bool kernel_has_support = KernelSupportsGetRandom();
   if (kernel_has_support && GetRandomSyscall(output.data(), output.size())) {
     return;
->>>>>>> 626889fb
   }
 #elif BUILDFLAG(IS_MAC)
   // TODO(crbug.com/40641285): Enable this on iOS too, when sys/random.h arrives
