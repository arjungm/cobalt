// Copyright 2011 The Chromium Authors
// Use of this source code is governed by a BSD-style license that can be
// found in the LICENSE file.

#include "base/i18n/number_formatting.h"

#include <stddef.h>
#include <stdint.h>

#include <limits>

#include "base/i18n/rtl.h"
#include "base/strings/utf_string_conversions.h"
#include "base/test/icu_test_util.h"
#include "build/build_config.h"
#include "testing/gtest/include/gtest/gtest.h"
#include "third_party/icu/source/i18n/unicode/usearch.h"

namespace base {
namespace {

TEST(NumberFormattingTest, FormatNumber) {
  static const struct {
    int64_t number;
    const char* expected_english;
    const char* expected_german;
  } cases[] = {
      {0, "0", "0"},
      {1024, "1,024", "1.024"},
      {std::numeric_limits<int64_t>::max(), "9,223,372,036,854,775,807",
       "9.223.372.036.854.775.807"},
      {std::numeric_limits<int64_t>::min(), "-9,223,372,036,854,775,808",
       "-9.223.372.036.854.775.808"},
      {-42, "-42", "-42"},
  };

  test::ScopedRestoreICUDefaultLocale restore_locale;

  for (const auto& i : cases) {
    i18n::SetICUDefaultLocale("en");
    ResetFormattersForTesting();
    EXPECT_EQ(i.expected_english, UTF16ToUTF8(FormatNumber(i.number)));
    i18n::SetICUDefaultLocale("de");
    ResetFormattersForTesting();
    EXPECT_EQ(i.expected_german, UTF16ToUTF8(FormatNumber(i.number)));
  }
}

TEST(NumberFormattingTest, FormatDoubleWithFixedFractionalDigits) {
  static const struct {
    double number;
    int frac_digits;
    const char* expected_english;
    const char* expected_german;
  } cases[] = {
      {0.0, 0, "0", "0"},
#if !BUILDFLAG(IS_ANDROID)
      // Bionic can't printf negative zero correctly.
      {-0.0, 4, "-0.0000", "-0,0000"},
#endif
      {1024.2, 0, "1,024", "1.024"},
      {-1024.223, 2, "-1,024.22", "-1.024,22"},
      {std::numeric_limits<double>::max(), 6,
       "179,769,313,486,231,570,000,000,000,000,000,000,000,000,000,000,000,"
       "000,000,000,000,000,000,000,000,000,000,000,000,000,000,000,000,000,"
       "000,000,000,000,000,000,000,000,000,000,000,000,000,000,000,000,000,"
       "000,000,000,000,000,000,000,000,000,000,000,000,000,000,000,000,000,"
       "000,000,000,000,000,000,000,000,000,000,000,000,000,000,000,000,000,"
       "000,000,000,000,000,000,000,000,000,000,000,000,000,000,000,000,000,"
       "000.000000",
       "179.769.313.486.231.570.000.000.000.000.000.000.000.000.000.000.000."
       "000.000.000.000.000.000.000.000.000.000.000.000.000.000.000.000.000."
       "000.000.000.000.000.000.000.000.000.000.000.000.000.000.000.000.000."
       "000.000.000.000.000.000.000.000.000.000.000.000.000.000.000.000.000."
       "000.000.000.000.000.000.000.000.000.000.000.000.000.000.000.000.000."
       "000.000.000.000.000.000.000.000.000.000.000.000.000.000.000.000.000."
       "000,000000"},
      {std::numeric_limits<double>::min(), 2, "0.00", "0,00"},
      {-42.7, 3, "-42.700", "-42,700"},
  };

  test::ScopedRestoreICUDefaultLocale restore_locale;
  for (const auto& i : cases) {
    i18n::SetICUDefaultLocale("en");
    ResetFormattersForTesting();
    EXPECT_EQ(i.expected_english,
              UTF16ToUTF8(FormatDouble(i.number, i.frac_digits)));
    i18n::SetICUDefaultLocale("de");
    ResetFormattersForTesting();
    EXPECT_EQ(i.expected_german,
              UTF16ToUTF8(FormatDouble(i.number, i.frac_digits)));
  }
}

<<<<<<< HEAD
=======
TEST(NumberFormattingTest, FormatDoubleWithFractionalDigitRange) {
  static const struct {
    double number;
    int min_frac_digits;
    int max_frac_digits;
    const char* expected_english;
    const char* expected_german;
  } cases[] = {
      {0.0, 0, 0, "0", "0"},
#if !BUILDFLAG(IS_ANDROID)
      // Bionic can't printf negative zero correctly.
      {-0.0, 0, 4, "-0", "-0"},
#endif
      {1024.2, 0, 0, "1,024", "1.024"},
      {-1024.223, 0, 2, "-1,024.22", "-1.024,22"},
      {std::numeric_limits<double>::max(), 0, 6,
       "179,769,313,486,231,570,000,000,000,000,000,000,000,000,000,000,000,"
       "000,000,000,000,000,000,000,000,000,000,000,000,000,000,000,000,000,"
       "000,000,000,000,000,000,000,000,000,000,000,000,000,000,000,000,000,"
       "000,000,000,000,000,000,000,000,000,000,000,000,000,000,000,000,000,"
       "000,000,000,000,000,000,000,000,000,000,000,000,000,000,000,000,000,"
       "000,000,000,000,000,000,000,000,000,000,000,000,000,000,000,000,000,"
       "000",
       "179.769.313.486.231.570.000.000.000.000.000.000.000.000.000.000.000."
       "000.000.000.000.000.000.000.000.000.000.000.000.000.000.000.000.000."
       "000.000.000.000.000.000.000.000.000.000.000.000.000.000.000.000.000."
       "000.000.000.000.000.000.000.000.000.000.000.000.000.000.000.000.000."
       "000.000.000.000.000.000.000.000.000.000.000.000.000.000.000.000.000."
       "000.000.000.000.000.000.000.000.000.000.000.000.000.000.000.000.000."
       "000"},
      {std::numeric_limits<double>::min(), 2, 2, "0.00", "0,00"},
      {-42.7, 0, 3, "-42.7", "-42,7"},
  };

  test::ScopedRestoreICUDefaultLocale restore_locale;
  for (const auto& i : cases) {
    i18n::SetICUDefaultLocale("en");
    ResetFormattersForTesting();
    EXPECT_EQ(i.expected_english,
              UTF16ToUTF8(FormatDouble(i.number, i.min_frac_digits,
                                       i.max_frac_digits)));
    i18n::SetICUDefaultLocale("de");
    ResetFormattersForTesting();
    EXPECT_EQ(i.expected_german,
              UTF16ToUTF8(FormatDouble(i.number, i.min_frac_digits,
                                       i.max_frac_digits)));
  }
}

>>>>>>> 626889fb
TEST(NumberFormattingTest, FormatPercent) {
  static const struct {
    int64_t number;
    const char* expected_english;
    const char* expected_german;  // Note: Space before % isn't \x20.
    // Note: Eastern Arabic-Indic digits (U+06Fx) for Persian and
    // Arabic-Indic digits (U+066x) for Arabic in Egypt(ar-EG). In Arabic (ar),
    // uses European digits (Google-patch).
    // See https://unicode.org/cldr/trac/ticket/9040 for details.
    // See also https://unicode.org/cldr/trac/ticket/10176 .
    // For now, take what CLDR 32 has (percent sign to the right of
    // a number in Persian).
    const char* expected_persian;
    const char* expected_arabic;
    const char* expected_arabic_egypt;
  } cases[] = {
      {0, "0%", "0\u00a0%", "\u06f0\u066a", "0\u200e%\u200e",
       "\u0660\u066a\u061c"},
      {42, "42%", "42\u00a0%", "\u06f4\u06f2\u066a", "42\u200e%\u200e",
       "\u0664\u0662\u066a\u061c"},
      {1024, "1,024%", "1.024\u00a0%", "\u06f1\u066c\u06f0\u06f2\u06f4\u066a",
       "1,024\u200e%\u200e", "\u0661\u066c\u0660\u0662\u0664\u066a\u061c"},
  };

  test::ScopedRestoreICUDefaultLocale restore_locale;
  for (const auto& i : cases) {
    i18n::SetICUDefaultLocale("en");
    EXPECT_EQ(ASCIIToUTF16(i.expected_english), FormatPercent(i.number));
    i18n::SetICUDefaultLocale("de");
    EXPECT_EQ(UTF8ToUTF16(i.expected_german), FormatPercent(i.number));
    i18n::SetICUDefaultLocale("fa");
    EXPECT_EQ(UTF8ToUTF16(i.expected_persian), FormatPercent(i.number));
    i18n::SetICUDefaultLocale("ar");
    EXPECT_EQ(UTF8ToUTF16(i.expected_arabic), FormatPercent(i.number));
    i18n::SetICUDefaultLocale("ar-EG");
    EXPECT_EQ(UTF8ToUTF16(i.expected_arabic_egypt), FormatPercent(i.number));
  }
}

}  // namespace
}  // namespace base<|MERGE_RESOLUTION|>--- conflicted
+++ resolved
@@ -92,8 +92,6 @@
   }
 }
 
-<<<<<<< HEAD
-=======
 TEST(NumberFormattingTest, FormatDoubleWithFractionalDigitRange) {
   static const struct {
     double number;
@@ -143,7 +141,6 @@
   }
 }
 
->>>>>>> 626889fb
 TEST(NumberFormattingTest, FormatPercent) {
   static const struct {
     int64_t number;
