--- conflicted
+++ resolved
@@ -10,12 +10,7 @@
 #include "base/strings/utf_string_conversions.h"
 #include "third_party/icu/source/common/unicode/unistr.h"
 
-<<<<<<< HEAD
-namespace base {
-namespace i18n {
-=======
 namespace base::i18n {
->>>>>>> 626889fb
 
 // Compares the character data stored in two different std::u16string strings by
 // specified Collator instance.
@@ -31,9 +26,4 @@
   return result;
 }
 
-<<<<<<< HEAD
-}  // namespace i18n
-}  // namespace base
-=======
-}  // namespace base::i18n
->>>>>>> 626889fb
+}  // namespace base::i18n