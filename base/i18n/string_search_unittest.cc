--- conflicted
+++ resolved
@@ -15,12 +15,7 @@
 #include "testing/gtest/include/gtest/gtest.h"
 #include "third_party/icu/source/i18n/unicode/usearch.h"
 
-<<<<<<< HEAD
-namespace base {
-namespace i18n {
-=======
 namespace base::i18n {
->>>>>>> 626889fb
 
 #define EXPECT_MATCH_IGNORE_CASE(find_this, in_this, ex_start, ex_len)         \
   {                                                                            \
@@ -407,9 +402,4 @@
   }
 }
 
-<<<<<<< HEAD
-}  // namespace i18n
-}  // namespace base
-=======
-}  // namespace base::i18n
->>>>>>> 626889fb
+}  // namespace base::i18n