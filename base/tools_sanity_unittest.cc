// Copyright 2012 The Chromium Authors
// Use of this source code is governed by a BSD-style license that can be
// found in the LICENSE file.

#ifdef UNSAFE_BUFFERS_BUILD
// TODO(crbug.com/40284755): Remove this and spanify to fix the errors.
#pragma allow_unsafe_buffers
#endif

#include <array>

// This file contains intentional memory errors, some of which may lead to
// crashes if the test is ran without special memory testing tools. We use these
// errors to verify the sanity of the tools.

#include <stddef.h>

#include "base/atomicops.h"
#include "base/cfi_buildflags.h"
#include "base/debug/asan_invalid_access.h"
#include "base/debug/profiler.h"
#include "base/logging.h"
#include "base/memory/raw_ptr.h"
#include "base/notreached.h"
#include "base/sanitizer_buildflags.h"
#include "base/threading/thread.h"
#include "build/build_config.h"
#include "testing/gtest/include/gtest/gtest.h"
#include "third_party/abseil-cpp/absl/base/dynamic_annotations.h"

#if BUILDFLAG(IS_WIN)
#include <windows.h>
#else
#include <dlfcn.h>
#endif

namespace base {

namespace {

const base::subtle::Atomic32 kMagicValue = 42;

// Helper for memory accesses that can potentially corrupt memory or cause a
// crash during a native run.
#if defined(ADDRESS_SANITIZER)
#define HARMFUL_ACCESS(action, error_regexp) \
  EXPECT_DEATH_IF_SUPPORTED(action, error_regexp)
#elif BUILDFLAG(IS_HWASAN)
#define HARMFUL_ACCESS(action, error_regexp) \
  EXPECT_DEATH(action, "tag-mismatch")
#else
#define HARMFUL_ACCESS(action, error_regexp)
#define HARMFUL_ACCESS_IS_NOOP
#endif

void DoReadUninitializedValue(volatile char* ptr) {
  // Comparison with 64 is to prevent clang from optimizing away the
  // jump -- valgrind only catches jumps and conditional moves, but clang uses
  // the borrow flag if the condition is just `*ptr == '\0'`.  We no longer
  // support valgrind, but this constant should be fine to keep as-is.
  if (*ptr == 64) {
    VLOG(1) << "Uninit condition is true";
  } else {
    VLOG(1) << "Uninit condition is false";
  }
}

void ReadUninitializedValue(volatile char* ptr) {
#if defined(MEMORY_SANITIZER)
  EXPECT_DEATH(DoReadUninitializedValue(ptr), "use-of-uninitialized-value");
#else
  DoReadUninitializedValue(ptr);
#endif
}

#ifndef HARMFUL_ACCESS_IS_NOOP
void ReadValueOutOfArrayBoundsLeft(char* ptr) {
  char c = ptr[-2];
  VLOG(1) << "Reading a byte out of bounds: " << c;
}

void ReadValueOutOfArrayBoundsRight(char* ptr, size_t size) {
  char c = ptr[size + 1];
  VLOG(1) << "Reading a byte out of bounds: " << c;
}

void WriteValueOutOfArrayBoundsLeft(char* ptr) {
  ptr[-1] = kMagicValue;
}

void WriteValueOutOfArrayBoundsRight(char* ptr, size_t size) {
  ptr[size] = kMagicValue;
}
#endif  // HARMFUL_ACCESS_IS_NOOP

void MakeSomeErrors(char* ptr, size_t size) {
  ReadUninitializedValue(ptr);

  HARMFUL_ACCESS(ReadValueOutOfArrayBoundsLeft(ptr), "2 bytes before");
  HARMFUL_ACCESS(ReadValueOutOfArrayBoundsRight(ptr, size), "1 bytes after");
  HARMFUL_ACCESS(WriteValueOutOfArrayBoundsLeft(ptr), "1 bytes before");
  HARMFUL_ACCESS(WriteValueOutOfArrayBoundsRight(ptr, size), "0 bytes after");
}

}  // namespace

#if defined(ADDRESS_SANITIZER) || defined(LEAK_SANITIZER) ||  \
    defined(MEMORY_SANITIZER) || defined(THREAD_SANITIZER) || \
    defined(UNDEFINED_SANITIZER)
// build/sanitizers/sanitizer_options.cc defines symbols like
// __asan_default_options which the sanitizer runtime calls if they exist
// in the executable. If they don't, the sanitizer runtime silently uses an
// internal default value instead. The build puts the symbol
// _sanitizer_options_link_helper (which the sanitizer runtime doesn't know
// about, it's a chrome thing) in that file and then tells the linker that
// that symbol must exist. This causes sanitizer_options.cc to be part of
// our binaries, which in turn makes sure our __asan_default_options are used.
// We had problems with __asan_default_options not being used, so this test
// verifies that _sanitizer_options_link_helper actually makes it into our
// binaries.
#if BUILDFLAG(IS_ANDROID) || BUILDFLAG(IS_WIN)
<<<<<<< HEAD
// TODO(https://crbug.com/1322143): Sanitizer options are currently broken
=======
// TODO(crbug.com/40224191): Sanitizer options are currently broken
>>>>>>> 626889fb
// on Android.
// TODO(crbug.com/40223949): __asan_default_options should be used
// on Windows too, but currently isn't.
#define MAYBE_LinksSanitizerOptions DISABLED_LinksSanitizerOptions
#else
#define MAYBE_LinksSanitizerOptions LinksSanitizerOptions
#endif
TEST(ToolsSanityTest, MAYBE_LinksSanitizerOptions) {
  constexpr char kSym[] = "_sanitizer_options_link_helper";
#if BUILDFLAG(IS_WIN)
  auto sym = GetProcAddress(GetModuleHandle(nullptr), kSym);
#else
  void* sym = dlsym(RTLD_DEFAULT, kSym);
#endif
  EXPECT_TRUE(sym != nullptr);
}
#endif  // sanitizers

// A memory leak detector should report an error in this test.
TEST(ToolsSanityTest, MemoryLeak) {
  // Without the |volatile|, clang optimizes away the next two lines.
  int* volatile leak = new int[256];  // Leak some memory intentionally.
  leak[4] = 1;                        // Make sure the allocated memory is used.
}

TEST(ToolsSanityTest, AccessesToNewMemory) {
  char* foo = new char[16];
  MakeSomeErrors(foo, 16);
  delete[] foo;
  // Use after delete.
  HARMFUL_ACCESS(foo[5] = 0, "heap-use-after-free");
}

TEST(ToolsSanityTest, AccessesToMallocMemory) {
  char* foo = reinterpret_cast<char*>(malloc(16));
  MakeSomeErrors(foo, 16);
  free(foo);
  // Use after free.
  HARMFUL_ACCESS(foo[5] = 0, "heap-use-after-free");
}

TEST(ToolsSanityTest, AccessesToStack) {
  char foo[16];

  ReadUninitializedValue(foo);
  HARMFUL_ACCESS(ReadValueOutOfArrayBoundsLeft(foo),
                 "underflows this variable");
  HARMFUL_ACCESS(ReadValueOutOfArrayBoundsRight(foo, 16),
                 "overflows this variable");
  HARMFUL_ACCESS(WriteValueOutOfArrayBoundsLeft(foo),
                 "underflows this variable");
  HARMFUL_ACCESS(WriteValueOutOfArrayBoundsRight(foo, 16),
                 "overflows this variable");
}

#if defined(ADDRESS_SANITIZER)

// alloc_dealloc_mismatch defaults to
// !SANITIZER_MAC && !SANITIZER_WINDOWS && !SANITIZER_ANDROID,
// in the sanitizer runtime upstream.
#if BUILDFLAG(IS_ANDROID) || BUILDFLAG(IS_MAC) || BUILDFLAG(IS_WIN) || \
    BUILDFLAG(IS_FUCHSIA)
#define MAYBE_SingleElementDeletedWithBraces \
  DISABLED_SingleElementDeletedWithBraces
#define MAYBE_ArrayDeletedWithoutBraces DISABLED_ArrayDeletedWithoutBraces
#else
#define MAYBE_ArrayDeletedWithoutBraces ArrayDeletedWithoutBraces
#define MAYBE_SingleElementDeletedWithBraces SingleElementDeletedWithBraces
#endif  // defined(ADDRESS_SANITIZER)

static int* allocateArray() {
  // Clang warns about the mismatched new[]/delete if they occur in the same
  // function.
  return new int[10];
}

// This test may corrupt memory if not compiled with AddressSanitizer.
TEST(ToolsSanityTest, MAYBE_ArrayDeletedWithoutBraces) {
  // Without the |volatile|, clang optimizes away the next two lines.
  int* volatile foo = allocateArray();
  HARMFUL_ACCESS(delete foo, "alloc-dealloc-mismatch");
  // Under ASan the crash happens in the process spawned by HARMFUL_ACCESS,
  // need to free the memory in the parent.
  delete[] foo;
}

static int* allocateScalar() {
  // Clang warns about the mismatched new/delete[] if they occur in the same
  // function.
  return new int;
}

// This test may corrupt memory if not compiled with AddressSanitizer.
TEST(ToolsSanityTest, MAYBE_SingleElementDeletedWithBraces) {
  // Without the |volatile|, clang optimizes away the next two lines.
  int* volatile foo = allocateScalar();
  (void)foo;
  HARMFUL_ACCESS(delete[] foo, "alloc-dealloc-mismatch");
  // Under ASan the crash happens in the process spawned by HARMFUL_ACCESS,
  // need to free the memory in the parent.
  delete foo;
}
#endif

TEST(ToolsSanityTest, DISABLED_AddressSanitizerNullDerefCrashTest) {
  // Intentionally crash to make sure AddressSanitizer is running.
  // This test should not be ran on bots.
  int* volatile zero = nullptr;
  *zero = 0;
}

TEST(ToolsSanityTest, DISABLED_AddressSanitizerLocalOOBCrashTest) {
  // Intentionally crash to make sure AddressSanitizer is instrumenting
  // the local variables.
  // This test should not be run on bots.
  int array[5];  // Must not use std::array, lest hardening catch this first.
  // Work around the OOB warning reported by Clang.
  int* volatile access = &array[5];
  *access = 43;
}

namespace {
int g_asan_test_global_array[10];
}  // namespace

TEST(ToolsSanityTest, DISABLED_AddressSanitizerGlobalOOBCrashTest) {
  // Intentionally crash to make sure AddressSanitizer is instrumenting
  // the global variables.
  // This test should not be ran on bots.

  // Work around the OOB warning reported by Clang.
  int* volatile access = g_asan_test_global_array - 1;
  *access = 43;
}

#ifndef HARMFUL_ACCESS_IS_NOOP
TEST(ToolsSanityTest, AsanHeapOverflow) {
  HARMFUL_ACCESS(debug::AsanHeapOverflow(), "after");
}

TEST(ToolsSanityTest, AsanHeapUnderflow) {
  HARMFUL_ACCESS(debug::AsanHeapUnderflow(), "before");
}

TEST(ToolsSanityTest, AsanHeapUseAfterFree) {
  HARMFUL_ACCESS(debug::AsanHeapUseAfterFree(), "heap-use-after-free");
}

#if BUILDFLAG(IS_WIN)
// The ASAN runtime doesn't detect heap corruption, this needs fixing before
// ASAN builds can ship to the wild. See https://crbug.com/818747.
TEST(ToolsSanityTest, DISABLED_AsanCorruptHeapBlock) {
  HARMFUL_ACCESS(debug::AsanCorruptHeapBlock(), "");
}

TEST(ToolsSanityTest, DISABLED_AsanCorruptHeap) {
  // This test will kill the process by raising an exception, there's no
  // particular string to look for in the stack trace.
  EXPECT_DEATH(debug::AsanCorruptHeap(), "");
}
#endif  // BUILDFLAG(IS_WIN)
#endif  // !HARMFUL_ACCESS_IS_NOOP

namespace {

// We use caps here just to ensure that the method name doesn't interfere with
// the wildcarded suppressions.
class TOOLS_SANITY_TEST_CONCURRENT_THREAD : public PlatformThread::Delegate {
 public:
  explicit TOOLS_SANITY_TEST_CONCURRENT_THREAD(bool* value) : value_(value) {}
  ~TOOLS_SANITY_TEST_CONCURRENT_THREAD() override = default;
  void ThreadMain() override {
    *value_ = true;

    // Sleep for a few milliseconds so the two threads are more likely to live
    // simultaneously. Otherwise we may miss the report due to mutex
    // lock/unlock's inside thread creation code in pure-happens-before mode...
    PlatformThread::Sleep(Milliseconds(100));
  }

 private:
  raw_ptr<bool> value_;
};

class ReleaseStoreThread : public PlatformThread::Delegate {
 public:
  explicit ReleaseStoreThread(base::subtle::Atomic32* value) : value_(value) {}
  ~ReleaseStoreThread() override = default;
  void ThreadMain() override {
    base::subtle::Release_Store(value_, kMagicValue);

    // Sleep for a few milliseconds so the two threads are more likely to live
    // simultaneously. Otherwise we may miss the report due to mutex
    // lock/unlock's inside thread creation code in pure-happens-before mode...
    PlatformThread::Sleep(Milliseconds(100));
  }

 private:
  raw_ptr<base::subtle::Atomic32> value_;
};

class AcquireLoadThread : public PlatformThread::Delegate {
 public:
  explicit AcquireLoadThread(base::subtle::Atomic32* value) : value_(value) {}
  ~AcquireLoadThread() override = default;
  void ThreadMain() override {
    // Wait for the other thread to make Release_Store
    PlatformThread::Sleep(Milliseconds(100));
    base::subtle::Acquire_Load(value_);
  }

 private:
  raw_ptr<base::subtle::Atomic32> value_;
};

void RunInParallel(PlatformThread::Delegate* d1, PlatformThread::Delegate* d2) {
  PlatformThreadHandle a;
  PlatformThreadHandle b;
  PlatformThread::Create(0, d1, &a);
  PlatformThread::Create(0, d2, &b);
  PlatformThread::Join(a);
  PlatformThread::Join(b);
}

#if defined(THREAD_SANITIZER)
void DataRace() {
  bool* shared = new bool(false);
  TOOLS_SANITY_TEST_CONCURRENT_THREAD thread1(shared), thread2(shared);
  RunInParallel(&thread1, &thread2);
  EXPECT_TRUE(*shared);
  delete shared;
  // We're in a death test - crash.
  NOTREACHED();
}
#endif

}  // namespace

#if defined(THREAD_SANITIZER)
// A data race detector should report an error in this test.
TEST(ToolsSanityTest, DataRace) {
  // The suppression regexp must match that in base/debug/tsan_suppressions.cc.
  EXPECT_DEATH(DataRace(), "1 race:base/tools_sanity_unittest.cc");
}
#endif

TEST(ToolsSanityTest, AnnotateBenignRace) {
  bool shared = false;
  ABSL_ANNOTATE_BENIGN_RACE(&shared,
                            "Intentional race - make sure doesn't show up");
  TOOLS_SANITY_TEST_CONCURRENT_THREAD thread1(&shared), thread2(&shared);
  RunInParallel(&thread1, &thread2);
  EXPECT_TRUE(shared);
}

TEST(ToolsSanityTest, AtomicsAreIgnored) {
  base::subtle::Atomic32 shared = 0;
  ReleaseStoreThread thread1(&shared);
  AcquireLoadThread thread2(&shared);
  RunInParallel(&thread1, &thread2);
  EXPECT_EQ(kMagicValue, shared);
}

#if BUILDFLAG(CFI_ENFORCEMENT_TRAP)
#if BUILDFLAG(IS_WIN)
#define CFI_ERROR_MSG "EXCEPTION_ILLEGAL_INSTRUCTION"
#elif BUILDFLAG(IS_ANDROID)
// TODO(pcc): Produce proper stack dumps on Android and test for the correct
// si_code here.
#define CFI_ERROR_MSG "^$"
#else
#define CFI_ERROR_MSG "ILL_ILLOPN"
#endif
#elif BUILDFLAG(CFI_ENFORCEMENT_DIAGNOSTIC)
#define CFI_ERROR_MSG "runtime error: control flow integrity check"
#endif  // BUILDFLAG(CFI_ENFORCEMENT_TRAP || CFI_ENFORCEMENT_DIAGNOSTIC)

#if defined(CFI_ERROR_MSG)
class A {
 public:
  A() : n_(0) {}
  virtual void f() { n_++; }

 protected:
  int n_;
};

class B : public A {
 public:
  void f() override { n_--; }
};

class C : public B {
 public:
  void f() override { n_ += 2; }
};

NOINLINE void KillVptrAndCall(A* obj) {
  *reinterpret_cast<void**>(obj) = 0;
  obj->f();
}

TEST(ToolsSanityTest, BadVirtualCallNull) {
  A a;
  B b;
  EXPECT_DEATH(
      {
        KillVptrAndCall(&a);
        KillVptrAndCall(&b);
      },
      CFI_ERROR_MSG);
}

NOINLINE void OverwriteVptrAndCall(B* obj, A* vptr) {
  *reinterpret_cast<void**>(obj) = *reinterpret_cast<void**>(vptr);
  obj->f();
}

TEST(ToolsSanityTest, BadVirtualCallWrongType) {
  A a;
  B b;
  C c;
  EXPECT_DEATH(
      {
        OverwriteVptrAndCall(&b, &a);
        OverwriteVptrAndCall(&b, &c);
      },
      CFI_ERROR_MSG);
}

// TODO(pcc): remove CFI_CAST_CHECK, see https://crbug.com/626794.
#if BUILDFLAG(CFI_CAST_CHECK)
TEST(ToolsSanityTest, BadDerivedCast) {
  A a;
  EXPECT_DEATH((void)(B*)&a, CFI_ERROR_MSG);
}

TEST(ToolsSanityTest, BadUnrelatedCast) {
  class A {
    virtual void f() {}
  };

  class B {
    virtual void f() {}
  };

  A a;
  EXPECT_DEATH((void)(B*)&a, CFI_ERROR_MSG);
}
#endif  // BUILDFLAG(CFI_CAST_CHECK)

#endif  // CFI_ERROR_MSG

#undef CFI_ERROR_MSG
#undef HARMFUL_ACCESS
#undef HARMFUL_ACCESS_IS_NOOP

}  // namespace base<|MERGE_RESOLUTION|>--- conflicted
+++ resolved
@@ -119,11 +119,7 @@
 // verifies that _sanitizer_options_link_helper actually makes it into our
 // binaries.
 #if BUILDFLAG(IS_ANDROID) || BUILDFLAG(IS_WIN)
-<<<<<<< HEAD
-// TODO(https://crbug.com/1322143): Sanitizer options are currently broken
-=======
 // TODO(crbug.com/40224191): Sanitizer options are currently broken
->>>>>>> 626889fb
 // on Android.
 // TODO(crbug.com/40223949): __asan_default_options should be used
 // on Windows too, but currently isn't.
