// Copyright 2015 The Chromium Authors
// Use of this source code is governed by a BSD-style license that can be
// found in the LICENSE file.

#ifdef UNSAFE_BUFFERS_BUILD
// TODO(crbug.com/40284755): Remove this and spanify to fix the errors.
#pragma allow_unsafe_buffers
#endif

#include "base/trace_event/trace_log.h"

#include <algorithm>
#include <cmath>
#include <memory>
#include <string_view>
#include <utility>

#include "base/containers/contains.h"
#include "base/debug/leak_annotations.h"
#include "base/format_macros.h"
#include "base/functional/bind.h"
#include "base/location.h"
#include "base/memory/ptr_util.h"
#include "base/memory/raw_ptr.h"
#include "base/memory/ref_counted_memory.h"
#include "base/memory/stack_allocated.h"
#include "base/no_destructor.h"
#include "base/notreached.h"
#include "base/numerics/safe_conversions.h"
#include "base/process/process.h"
#include "base/process/process_metrics.h"
#include "base/run_loop.h"
#include "base/strings/string_number_conversions.h"
#include "base/strings/string_split.h"
#include "base/strings/string_tokenizer.h"
#include "base/strings/stringprintf.h"
#include "base/system/sys_info.h"
#include "base/task/sequenced_task_runner.h"
#include "base/task/single_thread_task_runner.h"
#include "base/threading/platform_thread.h"
#include "base/time/time.h"
#include "base/trace_event/perfetto_proto_appender.h"
#include "base/trace_event/trace_event.h"
#include "build/build_config.h"
#include "third_party/perfetto/include/perfetto/ext/trace_processor/export_json.h"  // nogncheck
#include "third_party/perfetto/include/perfetto/trace_processor/trace_processor_storage.h"  // nogncheck
#include "third_party/perfetto/include/perfetto/tracing/console_interceptor.h"
#include "third_party/perfetto/protos/perfetto/config/chrome/chrome_config.gen.h"  // nogncheck
#include "third_party/perfetto/protos/perfetto/config/interceptor_config.gen.h"  // nogncheck
#include "third_party/perfetto/protos/perfetto/trace/track_event/process_descriptor.gen.h"  // nogncheck
#include "third_party/perfetto/protos/perfetto/trace/track_event/thread_descriptor.gen.h"  // nogncheck

#if BUILDFLAG(IS_ANDROID)
#include "base/debug/elf_reader.h"

// The linker assigns the virtual address of the start of current library to
// this symbol.
extern char __executable_start;
#endif

<<<<<<< HEAD
namespace base {
namespace trace_event {

namespace {

// Controls the number of trace events we will buffer in-memory
// before throwing them away.
const size_t kTraceBufferChunkSize = TraceBufferChunk::kTraceBufferChunkSize;

const size_t kTraceEventVectorBigBufferChunks =
    512000000 / kTraceBufferChunkSize;
static_assert(
    kTraceEventVectorBigBufferChunks <= TraceBufferChunk::kMaxChunkIndex,
    "Too many big buffer chunks");
const size_t kTraceEventVectorBufferChunks = 256000 / kTraceBufferChunkSize;
static_assert(
    kTraceEventVectorBufferChunks <= TraceBufferChunk::kMaxChunkIndex,
    "Too many vector buffer chunks");
const size_t kTraceEventRingBufferChunks = kTraceEventVectorBufferChunks / 4;

// ECHO_TO_CONSOLE needs a small buffer to hold the unfinished COMPLETE events.
const size_t kEchoToConsoleTraceEventBufferChunks = 256;

const size_t kTraceEventBufferSizeInBytes = 100 * 1024;

#if BUILDFLAG(USE_PERFETTO_CLIENT_LIBRARY)
=======
namespace base::trace_event {

namespace {

>>>>>>> 626889fb
bool g_perfetto_initialized_by_tracelog = false;

TraceLog* g_trace_log_for_testing = nullptr;

<<<<<<< HEAD
ABSL_CONST_INIT thread_local TraceLog::ThreadLocalEventBuffer*
    thread_local_event_buffer = nullptr;
ABSL_CONST_INIT thread_local bool thread_blocks_message_loop = false;
ABSL_CONST_INIT thread_local bool thread_is_in_trace_event = false;

=======
>>>>>>> 626889fb
ThreadTicks ThreadNow() {
  return ThreadTicks::IsSupported()
             ? base::subtle::ThreadTicksNowIgnoringOverride()
             : ThreadTicks();
}

void AddConvertableToTraceFormat(
    base::trace_event::ConvertableToTraceFormat* value,
    perfetto::protos::pbzero::DebugAnnotation* annotation) {
  PerfettoProtoAppender proto_appender(annotation);
  if (value->AppendToProto(&proto_appender)) {
    return;
  }

  std::string json;
  value->AppendAsTraceFormat(&json);
  annotation->set_legacy_json_value(json.c_str());
}

void WriteDebugAnnotations(base::trace_event::TraceEvent* trace_event,
                           perfetto::protos::pbzero::TrackEvent* track_event) {
  for (size_t i = 0; i < trace_event->arg_size() && trace_event->arg_name(i);
       ++i) {
    auto type = trace_event->arg_type(i);
    auto* annotation = track_event->add_debug_annotations();

    annotation->set_name(trace_event->arg_name(i));

    if (type == TRACE_VALUE_TYPE_CONVERTABLE) {
      AddConvertableToTraceFormat(trace_event->arg_convertible_value(i),
                                  annotation);
      continue;
    }

    auto& value = trace_event->arg_value(i);
    switch (type) {
      case TRACE_VALUE_TYPE_BOOL:
        annotation->set_bool_value(value.as_bool);
        break;
      case TRACE_VALUE_TYPE_UINT:
        annotation->set_uint_value(value.as_uint);
        break;
      case TRACE_VALUE_TYPE_INT:
        annotation->set_int_value(value.as_int);
        break;
      case TRACE_VALUE_TYPE_DOUBLE:
        annotation->set_double_value(value.as_double);
        break;
      case TRACE_VALUE_TYPE_POINTER:
        annotation->set_pointer_value(static_cast<uint64_t>(
            reinterpret_cast<uintptr_t>(value.as_pointer)));
        break;
      case TRACE_VALUE_TYPE_STRING:
      case TRACE_VALUE_TYPE_COPY_STRING:
        annotation->set_string_value(value.as_string ? value.as_string
                                                     : "NULL");
        break;
      case TRACE_VALUE_TYPE_PROTO: {
        auto data = value.as_proto->SerializeAsArray();
        annotation->AppendRawProtoBytes(data.data(), data.size());
      } break;

      default:
        NOTREACHED() << "Don't know how to serialize this value";
    }
  }
}

// TRACE_EVENT macros will bypass TraceLog entirely. However, trace event
// embedders which haven't been ported to Perfetto yet will still be using
// TRACE_EVENT_API_ADD_TRACE_EVENT, so we need to route these events to Perfetto
// using an override here.
// TODO(crbug.com/343404899): Remove when all embedders migrate to Perfetto.
void OnAddLegacyTraceEvent(TraceEvent* trace_event) {
  perfetto::DynamicCategory category(
      TraceLog::GetInstance()->GetCategoryGroupName(
          trace_event->category_group_enabled()));

  auto phase = trace_event->phase();
  if (phase == TRACE_EVENT_PHASE_COMPLETE) {
    phase = TRACE_EVENT_PHASE_BEGIN;
  }

  auto write_args = [trace_event, phase](perfetto::EventContext ctx) {
    WriteDebugAnnotations(trace_event, ctx.event());
    uint32_t id_flags = trace_event->flags() & (TRACE_EVENT_FLAG_HAS_ID |
                                                TRACE_EVENT_FLAG_HAS_LOCAL_ID |
                                                TRACE_EVENT_FLAG_HAS_GLOBAL_ID);
    if (!id_flags &&
        perfetto::internal::TrackEventLegacy::PhaseToType(phase) !=
            perfetto::protos::pbzero::TrackEvent::TYPE_UNSPECIFIED) {
      return;
    }
    auto* legacy_event = ctx.event()->set_legacy_event();
    legacy_event->set_phase(phase);
    switch (id_flags) {
      case TRACE_EVENT_FLAG_HAS_ID:
        legacy_event->set_unscoped_id(trace_event->id());
        break;
      case TRACE_EVENT_FLAG_HAS_LOCAL_ID:
        legacy_event->set_local_id(trace_event->id());
        break;
      case TRACE_EVENT_FLAG_HAS_GLOBAL_ID:
        legacy_event->set_global_id(trace_event->id());
        break;
      default:
        break;
    }
  };

  auto flags = trace_event->flags();
  base::TimeTicks timestamp = trace_event->timestamp().is_null()
                                  ? TRACE_TIME_TICKS_NOW()
                                  : trace_event->timestamp();
  if (phase == TRACE_EVENT_PHASE_INSTANT) {
    auto scope = flags & TRACE_EVENT_FLAG_SCOPE_MASK;
    switch (scope) {
      case TRACE_EVENT_SCOPE_GLOBAL:
        PERFETTO_INTERNAL_LEGACY_EVENT_ON_TRACK(
            phase, category, trace_event->name(), ::perfetto::Track::Global(0),
            timestamp, write_args);
        return;
      case TRACE_EVENT_SCOPE_PROCESS:
        PERFETTO_INTERNAL_LEGACY_EVENT_ON_TRACK(
            phase, category, trace_event->name(),
            ::perfetto::ProcessTrack::Current(), timestamp, write_args);
        return;
      default:
      case TRACE_EVENT_SCOPE_THREAD: /* Fallthrough. */
        break;
    }
  }
  if (trace_event->thread_id() != kInvalidThreadId &&
      trace_event->thread_id() != base::PlatformThread::CurrentId()) {
    PERFETTO_INTERNAL_LEGACY_EVENT_ON_TRACK(
        phase, category, trace_event->name(),
        perfetto::ThreadTrack::ForThread(trace_event->thread_id().raw()),
        timestamp, write_args);
    return;
  }
  PERFETTO_INTERNAL_LEGACY_EVENT_ON_TRACK(
      phase, category, trace_event->name(),
      perfetto::internal::TrackEventInternal::kDefaultTrack, timestamp,
      write_args);
}

void OnUpdateLegacyTraceEventDuration(
    const unsigned char* category_group_enabled,
    const char* name,
    PlatformThreadId thread_id,
    bool explicit_timestamps,
    const TimeTicks& now,
    const ThreadTicks& thread_now) {
  perfetto::DynamicCategory category(
      TraceLog::GetInstance()->GetCategoryGroupName(category_group_enabled));
  auto phase = TRACE_EVENT_PHASE_END;
  base::TimeTicks timestamp =
      explicit_timestamps ? now : TRACE_TIME_TICKS_NOW();
  if (thread_id != kInvalidThreadId &&
      thread_id != base::PlatformThread::CurrentId()) {
    PERFETTO_INTERNAL_LEGACY_EVENT_ON_TRACK(
        phase, category, name,
        perfetto::ThreadTrack::ForThread(thread_id.raw()), timestamp);
    return;
  }
  PERFETTO_INTERNAL_LEGACY_EVENT_ON_TRACK(
      phase, category, name,
      perfetto::internal::TrackEventInternal::kDefaultTrack, timestamp);
}

base::trace_event::TraceEventHandle AddTraceEventWithThreadIdAndTimestamps(
    char phase,
    const unsigned char* category_group_enabled,
    const char* name,
    const char* scope,
    uint64_t id,
    base::PlatformThreadId thread_id,
    const base::TimeTicks& timestamp,
    const base::ThreadTicks& thread_timestamp,
    base::trace_event::TraceArguments* args,
    unsigned int flags) {
  base::trace_event::TraceEventHandle handle = {};
  if (!*category_group_enabled) {
    return handle;
  }
  DCHECK(!timestamp.is_null());

  base::trace_event::TraceEvent new_trace_event(
      thread_id, timestamp, thread_timestamp, phase, category_group_enabled,
      name, scope, id, args, flags);

  base::trace_event::OnAddLegacyTraceEvent(&new_trace_event);
  return handle;
}

}  // namespace

#if BUILDFLAG(USE_PERFETTO_TRACE_PROCESSOR)
namespace {
// Perfetto provides us with a fully formed JSON trace file, while
// TraceResultBuffer wants individual JSON fragments without a containing
// object. We therefore need to strip away the outer object, including the
// metadata fields, from the JSON stream.
static constexpr char kJsonPrefix[] = "{\"traceEvents\":[\n";
static constexpr char kJsonJoiner[] = ",\n";
static constexpr char kJsonSuffix[] = "],\"metadata\":";
}  // namespace

class JsonStringOutputWriter
    : public perfetto::trace_processor::json::OutputWriter {
 public:
  JsonStringOutputWriter(scoped_refptr<SequencedTaskRunner> flush_task_runner,
                         TraceLog::OutputCallback flush_callback)
      : flush_task_runner_(flush_task_runner),
        flush_callback_(std::move(flush_callback)) {
    buffer_->as_string().reserve(kBufferReserveCapacity);
  }

  ~JsonStringOutputWriter() override { Flush(/*has_more=*/false); }

  perfetto::trace_processor::util::Status AppendString(
      const std::string& string) override {
    if (!did_strip_prefix_) {
      DCHECK_EQ(string, kJsonPrefix);
      did_strip_prefix_ = true;
      return perfetto::trace_processor::util::OkStatus();
    } else if (buffer_->as_string().empty() &&
               !strncmp(string.c_str(), kJsonJoiner, strlen(kJsonJoiner))) {
      // We only remove the leading joiner comma for the first chunk in a buffer
      // since the consumer is expected to insert commas between the buffers we
      // provide.
      buffer_->as_string() += string.substr(strlen(kJsonJoiner));
    } else if (!strncmp(string.c_str(), kJsonSuffix, strlen(kJsonSuffix))) {
      return perfetto::trace_processor::util::OkStatus();
    } else {
      buffer_->as_string() += string;
    }
    if (buffer_->as_string().size() > kBufferLimitInBytes) {
      Flush(/*has_more=*/true);
      // Reset the buffer_ after moving it above.
      buffer_ = new RefCountedString();
      buffer_->as_string().reserve(kBufferReserveCapacity);
    }
    return perfetto::trace_processor::util::OkStatus();
  }

 private:
  void Flush(bool has_more) {
    if (flush_task_runner_) {
      flush_task_runner_->PostTask(
          FROM_HERE,
          base::BindOnce(flush_callback_, std::move(buffer_), has_more));
    } else {
      flush_callback_.Run(std::move(buffer_), has_more);
    }
  }

  static constexpr size_t kBufferLimitInBytes = 100 * 1024;
  // Since we write each string before checking the limit, we'll always go
  // slightly over and hence we reserve some extra space to avoid most
  // reallocs.
  static constexpr size_t kBufferReserveCapacity = kBufferLimitInBytes * 5 / 4;

  scoped_refptr<SequencedTaskRunner> flush_task_runner_;
  TraceLog::OutputCallback flush_callback_;
  scoped_refptr<RefCountedString> buffer_ = new RefCountedString();
  bool did_strip_prefix_ = false;
};
<<<<<<< HEAD
#endif  // BUILDFLAG(USE_PERFETTO_CLIENT_LIBRARY) && !BUILDFLAG(IS_NACL)

// A helper class that allows the lock to be acquired in the middle of the scope
// and unlocks at the end of scope if locked.
class TraceLog::OptionalAutoLock {
 public:
  explicit OptionalAutoLock(Lock* lock) : lock_(lock) {}

  OptionalAutoLock(const OptionalAutoLock&) = delete;
  OptionalAutoLock& operator=(const OptionalAutoLock&) = delete;

  ~OptionalAutoLock() {
    if (locked_)
      lock_->Release();
  }

  void EnsureAcquired() EXCLUSIVE_LOCK_FUNCTION(lock_) {
    if (!locked_) {
      lock_->Acquire();
      locked_ = true;
    } else {
      lock_->AssertAcquired();
    }
  }

 private:
  // This field is not a raw_ptr<> because it is needed for lock annotations.
  RAW_PTR_EXCLUSION Lock* lock_;
  bool locked_ = false;
};

class TraceLog::ThreadLocalEventBuffer
    : public CurrentThread::DestructionObserver,
      public MemoryDumpProvider {
 public:
  explicit ThreadLocalEventBuffer(TraceLog* trace_log);
  ThreadLocalEventBuffer(const ThreadLocalEventBuffer&) = delete;
  ThreadLocalEventBuffer& operator=(const ThreadLocalEventBuffer&) = delete;
  ~ThreadLocalEventBuffer() override;

  TraceEvent* AddTraceEvent(TraceEventHandle* handle);

  TraceEvent* GetEventByHandle(TraceEventHandle handle) {
    if (!chunk_ || handle.chunk_seq != chunk_->seq() ||
        handle.chunk_index != chunk_index_) {
      return nullptr;
    }

    return chunk_->GetEventAt(handle.event_index);
  }

  int generation() const { return generation_; }

 private:
  // CurrentThread::DestructionObserver
  void WillDestroyCurrentMessageLoop() override;

  // MemoryDumpProvider implementation.
  bool OnMemoryDump(const MemoryDumpArgs& args,
                    ProcessMemoryDump* pmd) override;

  void FlushWhileLocked();

  void CheckThisIsCurrentBuffer() const {
    DCHECK_EQ(thread_local_event_buffer, this);
  }

  const AutoReset<ThreadLocalEventBuffer*> resetter_{&thread_local_event_buffer,
                                                     this, nullptr};
  // Since TraceLog is a leaky singleton, trace_log_ will always be valid
  // as long as the thread exists.
  raw_ptr<TraceLog> trace_log_;
  std::unique_ptr<TraceBufferChunk> chunk_;
  size_t chunk_index_ = 0;
  int generation_;
};

TraceLog::ThreadLocalEventBuffer::ThreadLocalEventBuffer(TraceLog* trace_log)
    : trace_log_(trace_log),
      generation_(trace_log->generation()) {
  // ThreadLocalEventBuffer is created only if the thread has a message loop, so
  // the following message_loop won't be NULL.
  CurrentThread::Get()->AddDestructionObserver(this);

  // This is to report the local memory usage when memory-infra is enabled.
  MemoryDumpManager::GetInstance()->RegisterDumpProvider(
      this, "ThreadLocalEventBuffer",
      SingleThreadTaskRunner::GetCurrentDefault());

  auto thread_id = PlatformThread::CurrentId();

  AutoLock lock(trace_log->lock_);
  trace_log->thread_task_runners_[thread_id] =
      SingleThreadTaskRunner::GetCurrentDefault();
}

TraceLog::ThreadLocalEventBuffer::~ThreadLocalEventBuffer() {
  CheckThisIsCurrentBuffer();
  CurrentThread::Get()->RemoveDestructionObserver(this);
  MemoryDumpManager::GetInstance()->UnregisterDumpProvider(this);

  AutoLock lock(trace_log_->lock_);
  FlushWhileLocked();
  trace_log_->thread_task_runners_.erase(PlatformThread::CurrentId());
}

TraceEvent* TraceLog::ThreadLocalEventBuffer::AddTraceEvent(
    TraceEventHandle* handle) {
  CheckThisIsCurrentBuffer();

  if (chunk_ && chunk_->IsFull()) {
    AutoLock lock(trace_log_->lock_);
    FlushWhileLocked();
    chunk_.reset();
  }
  if (!chunk_) {
    AutoLock lock(trace_log_->lock_);
    chunk_ = trace_log_->logged_events_->GetChunk(&chunk_index_);
    trace_log_->CheckIfBufferIsFullWhileLocked();
  }
  if (!chunk_)
    return nullptr;

  size_t event_index;
  TraceEvent* trace_event = chunk_->AddTraceEvent(&event_index);
  if (trace_event && handle)
    MakeHandle(chunk_->seq(), chunk_index_, event_index, handle);

  return trace_event;
}

void TraceLog::ThreadLocalEventBuffer::WillDestroyCurrentMessageLoop() {
  delete this;
}

bool TraceLog::ThreadLocalEventBuffer::OnMemoryDump(const MemoryDumpArgs& args,
                                                    ProcessMemoryDump* pmd) {
  if (!chunk_)
    return true;
  std::string dump_base_name =
      "tracing/thread_" + NumberToString(PlatformThread::CurrentId());
  TraceEventMemoryOverhead overhead;
  chunk_->EstimateTraceMemoryOverhead(&overhead);
  overhead.DumpInto(dump_base_name.c_str(), pmd);
  return true;
}

void TraceLog::ThreadLocalEventBuffer::FlushWhileLocked() {
  if (!chunk_)
    return;

  trace_log_->lock_.AssertAcquired();
  if (trace_log_->CheckGeneration(generation_)) {
    // Return the chunk to the buffer only if the generation matches.
    trace_log_->logged_events_->ReturnChunk(chunk_index_, std::move(chunk_));
  }
  // Otherwise this method may be called from the destructor, or TraceLog will
  // find the generation mismatch and delete this buffer soon.
}

void TraceLog::SetAddTraceEventOverrides(
    const AddTraceEventOverrideFunction& add_event_override,
    const OnFlushFunction& on_flush_override,
    const UpdateDurationFunction& update_duration_override) {
  add_trace_event_override_.store(add_event_override);
  on_flush_override_.store(on_flush_override);
  update_duration_override_.store(update_duration_override);
}
=======
#endif  // BUILDFLAG(USE_PERFETTO_TRACE_PROCESSOR)
>>>>>>> 626889fb

struct TraceLog::RegisteredAsyncObserver {
  explicit RegisteredAsyncObserver(WeakPtr<AsyncEnabledStateObserver> observer)
      : observer(observer),
        task_runner(SequencedTaskRunner::GetCurrentDefault()) {}
  ~RegisteredAsyncObserver() = default;

  WeakPtr<AsyncEnabledStateObserver> observer;
  scoped_refptr<SequencedTaskRunner> task_runner;
};

// static
TraceLog* TraceLog::GetInstance() {
  static base::NoDestructor<TraceLog> instance{};
  return instance.get();
}

// static
void TraceLog::ResetForTesting() {
  auto* self = GetInstance();
  AutoLock lock(self->observers_lock_);
  self->enabled_state_observers_.clear();
  self->owned_enabled_state_observer_copy_.clear();
  self->async_observers_.clear();
  self->InitializePerfettoIfNeeded();
}

TraceLog::TraceLog() : process_id_(base::kNullProcessId) {
#if BUILDFLAG(IS_NACL)  // NaCl shouldn't expose the process id.
  SetProcessID(0);
#else
  SetProcessID(GetCurrentProcId());
#endif
  TrackEvent::AddSessionObserver(this);
  g_trace_log_for_testing = this;
}

TraceLog::~TraceLog() {
  TrackEvent::RemoveSessionObserver(this);
<<<<<<< HEAD
#endif  // BUILDFLAG(USE_PERFETTO_CLIENT_LIBRARY)
}

void TraceLog::InitializeThreadLocalEventBufferIfSupported() {
  // A ThreadLocalEventBuffer needs the message loop with a task runner
  // - to know when the thread exits;
  // - to handle the final flush.
  // For a thread without a message loop or if the message loop may be blocked,
  // the trace events will be added into the main buffer directly.
  if (thread_blocks_message_loop || !CurrentThread::IsSet() ||
      !SingleThreadTaskRunner::HasCurrentDefault()) {
    return;
  }
  HEAP_PROFILER_SCOPED_IGNORE;
  if (thread_local_event_buffer &&
      !CheckGeneration(thread_local_event_buffer->generation())) {
    delete thread_local_event_buffer;
  }
  if (!thread_local_event_buffer) {
    thread_local_event_buffer = new ThreadLocalEventBuffer(this);
  }
}

bool TraceLog::OnMemoryDump(const MemoryDumpArgs& args,
                            ProcessMemoryDump* pmd) {
  // TODO(ssid): Use MemoryDumpArgs to create light dumps when requested
  // (crbug.com/499731).
  TraceEventMemoryOverhead overhead;
  overhead.Add(TraceEventMemoryOverhead::kOther, sizeof(*this));
  {
    AutoLock lock(lock_);
    if (logged_events_)
      logged_events_->EstimateTraceMemoryOverhead(&overhead);

    for (auto& metadata_event : metadata_events_)
      metadata_event->EstimateTraceMemoryOverhead(&overhead);
  }
  overhead.AddSelf();
  overhead.DumpInto("tracing/main_trace_log", pmd);
  return true;
=======
>>>>>>> 626889fb
}

const unsigned char* TraceLog::GetCategoryGroupEnabled(
    const char* category_group) {
  return TRACE_EVENT_API_GET_CATEGORY_GROUP_ENABLED(category_group);
}

const char* TraceLog::GetCategoryGroupName(
    const unsigned char* category_group_enabled) {
  return TRACE_EVENT_API_GET_CATEGORY_GROUP_NAME(category_group_enabled);
}

void TraceLog::SetEnabled(const TraceConfig& trace_config) {
  DCHECK(trace_config.process_filter_config().IsEnabled(process_id_));

  AutoLock lock(lock_);

  // Perfetto only supports basic wildcard filtering, so check that we're not
  // trying to use more complex filters.
  for (const auto& excluded :
       trace_config.category_filter().excluded_categories()) {
    DCHECK(excluded.find("?") == std::string::npos);
    DCHECK(excluded.find("*") == std::string::npos ||
           excluded.find("*") == excluded.size() - 1);
  }
  for (const auto& included :
       trace_config.category_filter().included_categories()) {
    DCHECK(included.find("?") == std::string::npos);
    DCHECK(included.find("*") == std::string::npos ||
           included.find("*") == included.size() - 1);
  }
  for (const auto& disabled :
       trace_config.category_filter().disabled_categories()) {
    DCHECK(disabled.find("?") == std::string::npos);
    DCHECK(disabled.find("*") == std::string::npos ||
           disabled.find("*") == disabled.size() - 1);
  }

  DCHECK(!trace_config.IsArgumentFilterEnabled());

  // TODO(khokhlov): Avoid duplication between this code and
  // services/tracing/public/cpp/perfetto/perfetto_config.cc.
  perfetto::TraceConfig perfetto_config;
  size_t size_limit = trace_config.GetTraceBufferSizeInKb();
  if (size_limit == 0) {
    size_limit = 200 * 1024;
  }
  auto* buffer_config = perfetto_config.add_buffers();
  buffer_config->set_size_kb(checked_cast<uint32_t>(size_limit));
  switch (trace_config.GetTraceRecordMode()) {
    case base::trace_event::RECORD_UNTIL_FULL:
    case base::trace_event::RECORD_AS_MUCH_AS_POSSIBLE:
      buffer_config->set_fill_policy(
          perfetto::TraceConfig::BufferConfig::DISCARD);
      break;
    case base::trace_event::RECORD_CONTINUOUSLY:
      buffer_config->set_fill_policy(
          perfetto::TraceConfig::BufferConfig::RING_BUFFER);
      break;
    case base::trace_event::ECHO_TO_CONSOLE:
      // Handled below.
      break;
  }

  // Add the track event data source.
  // TODO(skyostil): Configure kTraceClockId as the primary trace clock.
  auto* data_source = perfetto_config.add_data_sources();
  auto* source_config = data_source->mutable_config();
  source_config->set_name("track_event");
  source_config->set_target_buffer(0);
  auto* source_chrome_config = source_config->mutable_chrome_config();
  source_chrome_config->set_trace_config(trace_config.ToString());
  source_chrome_config->set_convert_to_legacy_json(true);

  if (trace_config.GetTraceRecordMode() == base::trace_event::ECHO_TO_CONSOLE) {
    perfetto::ConsoleInterceptor::Register();
    source_config->mutable_interceptor_config()->set_name("console");
  }

  source_config->set_track_event_config_raw(
      trace_config.ToPerfettoTrackEventConfigRaw(
          /*privacy_filtering_enabled = */ false));

  if (trace_config.IsCategoryGroupEnabled("disabled-by-default-memory-infra")) {
    data_source = perfetto_config.add_data_sources();
    source_config = data_source->mutable_config();
    source_config->set_name("org.chromium.memory_instrumentation");
    source_config->set_target_buffer(0);
    source_chrome_config = source_config->mutable_chrome_config();
    source_chrome_config->set_trace_config(trace_config.ToString());
    source_chrome_config->set_convert_to_legacy_json(true);
  }

  // Clear incremental state every 0.5 seconds, so that we lose at most the
  // first 0.5 seconds of the trace (if we wrap around Perfetto's central
  // buffer).
  // This value strikes balance between minimizing interned data overhead, and
  // reducing the risk of data loss in ring buffer mode.
  perfetto_config.mutable_incremental_state_config()->set_clear_period_ms(500);

  SetEnabledImpl(trace_config, perfetto_config);
}

std::vector<TraceLog::TrackEventSession> TraceLog::GetTrackEventSessions()
    const {
  AutoLock lock(track_event_lock_);
  return track_event_sessions_;
}

perfetto::DataSourceConfig TraceLog::GetCurrentTrackEventDataSourceConfig()
    const {
  AutoLock lock(track_event_lock_);
  if (track_event_sessions_.empty()) {
    return perfetto::DataSourceConfig();
  }
  return track_event_sessions_[0].config;
}

void TraceLog::InitializePerfettoIfNeeded() {
  // When we're using the Perfetto client library, only tests should be
  // recording traces directly through TraceLog. Production code should instead
  // use perfetto::Tracing::NewTrace(). Let's make sure the tracing service
  // didn't already initialize Perfetto in this process, because it's not safe
  // to consume trace data from arbitrary processes through TraceLog as the JSON
  // conversion here isn't sandboxed like with the real tracing service.
  //
  // Note that initializing Perfetto here requires the thread pool to be ready.
  CHECK(!perfetto::Tracing::IsInitialized() ||
        g_perfetto_initialized_by_tracelog)
      << "Don't use TraceLog for recording traces from non-test code. Use "
         "perfetto::Tracing::NewTrace() instead.";

  if (perfetto::Tracing::IsInitialized()) {
    return;
  }
  g_perfetto_initialized_by_tracelog = true;
  perfetto::TracingInitArgs init_args;
  init_args.backends = perfetto::BackendType::kInProcessBackend;
  init_args.shmem_batch_commits_duration_ms = 1000;
  init_args.shmem_size_hint_kb = 4 * 1024;
  init_args.shmem_direct_patching_enabled = true;
  init_args.disallow_merging_with_system_tracks = true;
  perfetto::Tracing::Initialize(init_args);
  TrackEvent::Register();
}

bool TraceLog::IsPerfettoInitializedByTraceLog() const {
  return g_perfetto_initialized_by_tracelog;
}

void TraceLog::SetEnabled(const TraceConfig& trace_config,
                          const perfetto::TraceConfig& perfetto_config) {
  AutoLock lock(lock_);
  SetEnabledImpl(trace_config, perfetto_config);
}

void TraceLog::SetEnabledImpl(const TraceConfig& trace_config,
                              const perfetto::TraceConfig& perfetto_config) {
  DCHECK(!TrackEvent::IsEnabled());
  lock_.AssertAcquired();
  InitializePerfettoIfNeeded();
  perfetto_config_ = perfetto_config;
  tracing_session_ = perfetto::Tracing::NewTrace();

  AutoUnlock unlock(lock_);
  tracing_session_->Setup(perfetto_config);
  tracing_session_->StartBlocking();
}

void TraceLog::SetArgumentFilterPredicate(
    const ArgumentFilterPredicate& argument_filter_predicate) {
  AutoLock lock(lock_);
  DCHECK(!argument_filter_predicate.is_null());
  // Replace the existing argument filter.
  argument_filter_predicate_ = argument_filter_predicate;
}

ArgumentFilterPredicate TraceLog::GetArgumentFilterPredicate() const {
  AutoLock lock(lock_);
  return argument_filter_predicate_;
}

void TraceLog::SetMetadataFilterPredicate(
    const MetadataFilterPredicate& metadata_filter_predicate) {
  AutoLock lock(lock_);
  DCHECK(!metadata_filter_predicate.is_null());
  // Replace the existing argument filter.
  metadata_filter_predicate_ = metadata_filter_predicate;
}

MetadataFilterPredicate TraceLog::GetMetadataFilterPredicate() const {
  AutoLock lock(lock_);
  return metadata_filter_predicate_;
}

TraceConfig TraceLog::GetCurrentTraceConfig() const {
  const auto chrome_config =
      GetCurrentTrackEventDataSourceConfig().chrome_config();
  return TraceConfig(chrome_config.trace_config());
}

void TraceLog::SetDisabled() {
  AutoLock lock(lock_);
  SetDisabledWhileLocked();
}

void TraceLog::SetDisabledWhileLocked() {
  if (!tracing_session_) {
    return;
  }

  TrackEvent::Flush();
  // If the current thread has an active task runner, allow nested tasks to run
  // while stopping the session. This is needed by some tests, e.g., to allow
  // data sources to properly flush themselves.
  if (SingleThreadTaskRunner::HasCurrentDefault()) {
    RunLoop stop_loop(RunLoop::Type::kNestableTasksAllowed);
    auto quit_closure = stop_loop.QuitClosure();
    tracing_session_->SetOnStopCallback(
        [&quit_closure] { quit_closure.Run(); });
    tracing_session_->Stop();
    AutoUnlock unlock(lock_);
    stop_loop.Run();
  } else {
    tracing_session_->StopBlocking();
  }
}

void TraceLog::AddEnabledStateObserver(EnabledStateObserver* listener) {
  AutoLock lock(observers_lock_);
  enabled_state_observers_.push_back(listener);
}

void TraceLog::RemoveEnabledStateObserver(EnabledStateObserver* listener) {
  AutoLock lock(observers_lock_);
  auto removed = std::ranges::remove(enabled_state_observers_, listener);
  enabled_state_observers_.erase(removed.begin(), removed.end());
}

void TraceLog::AddOwnedEnabledStateObserver(
    std::unique_ptr<EnabledStateObserver> listener) {
  AutoLock lock(observers_lock_);
  enabled_state_observers_.push_back(listener.get());
  owned_enabled_state_observer_copy_.push_back(std::move(listener));
}

bool TraceLog::HasEnabledStateObserver(EnabledStateObserver* listener) const {
  AutoLock lock(observers_lock_);
  return Contains(enabled_state_observers_, listener);
}

void TraceLog::AddAsyncEnabledStateObserver(
    WeakPtr<AsyncEnabledStateObserver> listener) {
  AutoLock lock(observers_lock_);
  async_observers_.emplace(listener.get(), RegisteredAsyncObserver(listener));
}

void TraceLog::RemoveAsyncEnabledStateObserver(
    AsyncEnabledStateObserver* listener) {
  AutoLock lock(observers_lock_);
  async_observers_.erase(listener);
}

bool TraceLog::HasAsyncEnabledStateObserver(
    AsyncEnabledStateObserver* listener) const {
  AutoLock lock(observers_lock_);
  return Contains(async_observers_, listener);
}

// Flush() works as the following:
// 1. Flush() is called in thread A whose task runner is saved in
//    flush_task_runner_;
// 2. If thread_message_loops_ is not empty, thread A posts task to each message
//    loop to flush the thread local buffers; otherwise finish the flush;
// 3. FlushCurrentThread() deletes the thread local event buffer:
//    - The last batch of events of the thread are flushed into the main buffer;
//    - The message loop will be removed from thread_message_loops_;
//    If this is the last message loop, finish the flush;
// 4. If any thread hasn't finish its flush in time, finish the flush.
void TraceLog::Flush(const TraceLog::OutputCallback& cb,
                     bool use_worker_thread) {
  FlushInternal(cb, use_worker_thread, false);
}

void TraceLog::CancelTracing(const OutputCallback& cb) {
  SetDisabled();
  FlushInternal(cb, false, true);
}

void TraceLog::FlushInternal(const TraceLog::OutputCallback& cb,
                             bool use_worker_thread,
                             bool discard_events) {
#if BUILDFLAG(USE_PERFETTO_TRACE_PROCESSOR)
  TrackEvent::Flush();

  if (!tracing_session_ || discard_events) {
    tracing_session_.reset();
    scoped_refptr<RefCountedString> empty_result = new RefCountedString;
    cb.Run(empty_result, /*has_more_events=*/false);
    return;
  }

  bool convert_to_json = true;
  for (const auto& data_source : perfetto_config_.data_sources()) {
    if (data_source.config().has_chrome_config() &&
        data_source.config().chrome_config().has_convert_to_legacy_json()) {
      convert_to_json =
          data_source.config().chrome_config().convert_to_legacy_json();
      break;
    }
  }

  if (convert_to_json) {
    perfetto::trace_processor::Config processor_config;
    trace_processor_ =
        perfetto::trace_processor::TraceProcessorStorage::CreateInstance(
            processor_config);
    json_output_writer_ = std::make_unique<JsonStringOutputWriter>(
        use_worker_thread ? SingleThreadTaskRunner::GetCurrentDefault()
                          : nullptr,
        cb);
  } else {
    proto_output_callback_ = std::move(cb);
  }

  if (use_worker_thread) {
    tracing_session_->ReadTrace(
        [this](perfetto::TracingSession::ReadTraceCallbackArgs args) {
          OnTraceData(args.data, args.size, args.has_more);
        });
  } else {
    auto data = tracing_session_->ReadTraceBlocking();
    OnTraceData(data.data(), data.size(), /*has_more=*/false);
  }
#else
  // Trace processor isn't enabled so we can't convert the resulting trace into
  // JSON.
  NOTREACHED() << "JSON tracing isn't supported";
#endif  // BUILDFLAG(USE_PERFETTO_TRACE_PROCESSOR)
}

#if BUILDFLAG(USE_PERFETTO_TRACE_PROCESSOR)
void TraceLog::OnTraceData(const char* data, size_t size, bool has_more) {
  if (proto_output_callback_) {
    scoped_refptr<RefCountedString> chunk = new RefCountedString();
    if (size) {
      chunk->as_string().assign(data, size);
    }
    proto_output_callback_.Run(std::move(chunk), has_more);
    if (!has_more) {
      proto_output_callback_.Reset();
      tracing_session_.reset();
    }
    return;
  }
  if (size) {
    std::unique_ptr<uint8_t[]> data_copy(new uint8_t[size]);
    memcpy(&data_copy[0], data, size);
    auto status = trace_processor_->Parse(std::move(data_copy), size);
    DCHECK(status.ok()) << status.message();
  }
  if (has_more) {
    return;
  }

  auto status = trace_processor_->NotifyEndOfFile();
  DCHECK(status.ok()) << status.message();

  status = perfetto::trace_processor::json::ExportJson(
      trace_processor_.get(), json_output_writer_.get());
  DCHECK(status.ok()) << status.message();
  trace_processor_.reset();
  tracing_session_.reset();
  json_output_writer_.reset();
}
<<<<<<< HEAD
#endif  // BUILDFLAG(USE_PERFETTO_CLIENT_LIBRARY) && !BUILDFLAG(IS_NACL)

// Usually it runs on a different thread.
void TraceLog::ConvertTraceEventsToTraceFormat(
    std::unique_ptr<TraceBuffer> logged_events,
    const OutputCallback& flush_output_callback,
    const ArgumentFilterPredicate& argument_filter_predicate) {
  if (flush_output_callback.is_null())
    return;

  HEAP_PROFILER_SCOPED_IGNORE;
  // The callback need to be called at least once even if there is no events
  // to let the caller know the completion of flush.
  scoped_refptr<RefCountedString> json_events_str_ptr = new RefCountedString();
  const size_t kReserveCapacity = kTraceEventBufferSizeInBytes * 5 / 4;
  json_events_str_ptr->data().reserve(kReserveCapacity);
  while (const TraceBufferChunk* chunk = logged_events->NextChunk()) {
    for (size_t j = 0; j < chunk->size(); ++j) {
      size_t size = json_events_str_ptr->size();
      if (size > kTraceEventBufferSizeInBytes) {
        flush_output_callback.Run(json_events_str_ptr, true);
        json_events_str_ptr = new RefCountedString();
        json_events_str_ptr->data().reserve(kReserveCapacity);
      } else if (size) {
        json_events_str_ptr->data().append(",\n");
      }
      chunk->GetEventAt(j)->AppendAsJSON(&(json_events_str_ptr->data()),
                                         argument_filter_predicate);
    }
  }
  flush_output_callback.Run(json_events_str_ptr, false);
}

void TraceLog::FinishFlush(int generation, bool discard_events) {
  std::unique_ptr<TraceBuffer> previous_logged_events;
  OutputCallback flush_output_callback;
  ArgumentFilterPredicate argument_filter_predicate;

  if (!CheckGeneration(generation))
    return;

  {
    AutoLock lock(lock_);

    previous_logged_events.swap(logged_events_);
    UseNextTraceBuffer();
    thread_task_runners_.clear();

    flush_task_runner_ = nullptr;
    flush_output_callback = flush_output_callback_;
    flush_output_callback_.Reset();

    if (trace_options() & kInternalEnableArgumentFilter) {
      // If argument filtering is activated and there is no filtering predicate,
      // use the safe default filtering predicate.
      if (argument_filter_predicate_.is_null()) {
        argument_filter_predicate =
            base::BindRepeating(&DefaultIsTraceEventArgsAllowlisted);
      } else {
        argument_filter_predicate = argument_filter_predicate_;
      }
    }
  }

  if (discard_events) {
    if (!flush_output_callback.is_null()) {
      scoped_refptr<RefCountedString> empty_result = new RefCountedString;
      flush_output_callback.Run(empty_result, false);
    }
    return;
  }

  if (use_worker_thread_) {
    base::ThreadPool::PostTask(
        FROM_HERE,
        {MayBlock(), TaskPriority::BEST_EFFORT,
         TaskShutdownBehavior::CONTINUE_ON_SHUTDOWN},
        BindOnce(&TraceLog::ConvertTraceEventsToTraceFormat,
                 std::move(previous_logged_events), flush_output_callback,
                 argument_filter_predicate));
    return;
  }

  ConvertTraceEventsToTraceFormat(std::move(previous_logged_events),
                                  flush_output_callback,
                                  argument_filter_predicate);
}

// Run in each thread holding a local event buffer.
void TraceLog::FlushCurrentThread(int generation, bool discard_events) {
  {
    AutoLock lock(lock_);
    if (!CheckGeneration(generation) || !flush_task_runner_) {
      // This is late. The corresponding flush has finished.
      return;
    }
  }

  // This will flush the thread local buffer.
  delete thread_local_event_buffer;

  auto on_flush_override = on_flush_override_.load(std::memory_order_relaxed);
  if (on_flush_override) {
    on_flush_override();
  }

  // Scheduler uses TRACE_EVENT macros when posting a task, which can lead
  // to acquiring a tracing lock. Given that posting a task requires grabbing
  // a scheduler lock, we need to post this task outside tracing lock to avoid
  // deadlocks.
  scoped_refptr<SequencedTaskRunner> cached_flush_task_runner;
  {
    AutoLock lock(lock_);
    cached_flush_task_runner = flush_task_runner_;
    if (!CheckGeneration(generation) || !flush_task_runner_ ||
        !thread_task_runners_.empty())
      return;
  }
  cached_flush_task_runner->PostTask(
      FROM_HERE, BindOnce(&TraceLog::FinishFlush, Unretained(this), generation,
                          discard_events));
}

void TraceLog::OnFlushTimeout(int generation, bool discard_events) {
  {
    AutoLock lock(lock_);
    if (!CheckGeneration(generation) || !flush_task_runner_) {
      // Flush has finished before timeout.
      return;
    }

    LOG(WARNING)
        << "The following threads haven't finished flush in time. "
           "If this happens stably for some thread, please call "
           "TraceLog::GetInstance()->SetCurrentThreadBlocksMessageLoop() from "
           "the thread to avoid its trace events from being lost.";
    for (const auto& it : thread_task_runners_) {
      LOG(WARNING) << "Thread: "
                   << ThreadIdNameManager::GetInstance()->GetName(it.first);
    }
  }
  FinishFlush(generation, discard_events);
}

void TraceLog::UseNextTraceBuffer() {
  logged_events_.reset(CreateTraceBuffer());
  generation_.fetch_add(1, std::memory_order_relaxed);
  thread_shared_chunk_.reset();
  thread_shared_chunk_index_ = 0;
}

bool TraceLog::ShouldAddAfterUpdatingState(
    char phase,
    const unsigned char* category_group_enabled,
    const char* name,
    uint64_t id,
    PlatformThreadId thread_id,
    TraceArguments* args) {
  if (!*category_group_enabled)
    return false;

  // Avoid re-entrance of AddTraceEvent. This may happen in GPU process when
  // ECHO_TO_CONSOLE is enabled: AddTraceEvent -> LOG(ERROR) ->
  // GpuProcessLogMessageHandler -> PostPendingTask -> TRACE_EVENT ...
  if (thread_is_in_trace_event) {
    return false;
  }

  // Check and update the current thread name only if the event is for the
  // current thread to avoid locks in most cases.
  if (thread_id == PlatformThread::CurrentId()) {
    const char* new_name =
        ThreadIdNameManager::GetInstance()->GetNameForCurrentThread();
    // Check if the thread name has been set or changed since the previous
    // call (if any), but don't bother if the new name is empty. Note this will
    // not detect a thread name change within the same char* buffer address: we
    // favor common case performance over corner case correctness.
    thread_local const char* current_thread_name = nullptr;
    if (new_name != current_thread_name && new_name && *new_name) {
      current_thread_name = new_name;

      AutoLock thread_info_lock(thread_info_lock_);

      auto existing_name = thread_names_.find(thread_id);
      if (existing_name == thread_names_.end()) {
        // This is a new thread id, and a new name.
        thread_names_[thread_id] = new_name;
      } else {
        // This is a thread id that we've seen before, but potentially with a
        // new name.
        std::vector<StringPiece> existing_names = base::SplitStringPiece(
            existing_name->second, ",", base::KEEP_WHITESPACE,
            base::SPLIT_WANT_NONEMPTY);
        if (!Contains(existing_names, new_name)) {
          if (!existing_names.empty()) {
            existing_name->second.push_back(',');
          }
          existing_name->second.append(new_name);
        }
      }
    }
  }

#if BUILDFLAG(IS_WIN)
  // This is done sooner rather than later, to avoid creating the event and
  // acquiring the lock, which is not needed for ETW as it's already threadsafe.
  if (*category_group_enabled & TraceCategory::ENABLED_FOR_ETW_EXPORT) {
    // ETW export expects non-null event names.
    name = name ? name : "";
    TraceEventETWExport::AddEvent(phase, category_group_enabled, name, id,
                                  args);
  }
#endif  // BUILDFLAG(IS_WIN)
  return true;
}

TraceEventHandle TraceLog::AddTraceEvent(
    char phase,
    const unsigned char* category_group_enabled,
    const char* name,
    const char* scope,
    uint64_t id,
    TraceArguments* args,
    unsigned int flags) {
  auto thread_id = base::PlatformThread::CurrentId();
  base::TimeTicks now = TRACE_TIME_TICKS_NOW();
  return AddTraceEventWithThreadIdAndTimestamp(
      phase, category_group_enabled, name, scope, id,
      trace_event_internal::kNoId,  // bind_id
      thread_id, now, args, flags);
}

TraceEventHandle TraceLog::AddTraceEventWithBindId(
    char phase,
    const unsigned char* category_group_enabled,
    const char* name,
    const char* scope,
    uint64_t id,
    uint64_t bind_id,
    TraceArguments* args,
    unsigned int flags) {
  auto thread_id = base::PlatformThread::CurrentId();
  base::TimeTicks now = TRACE_TIME_TICKS_NOW();
  return AddTraceEventWithThreadIdAndTimestamp(
      phase, category_group_enabled, name, scope, id, bind_id, thread_id, now,
      args, flags | TRACE_EVENT_FLAG_HAS_CONTEXT_ID);
}

TraceEventHandle TraceLog::AddTraceEventWithProcessId(
    char phase,
    const unsigned char* category_group_enabled,
    const char* name,
    const char* scope,
    uint64_t id,
    ProcessId process_id,
    TraceArguments* args,
    unsigned int flags) {
  base::TimeTicks now = TRACE_TIME_TICKS_NOW();
  return AddTraceEventWithThreadIdAndTimestamp(
      phase, category_group_enabled, name, scope, id,
      trace_event_internal::kNoId,  // bind_id
      static_cast<PlatformThreadId>(process_id), now, args,
      flags | TRACE_EVENT_FLAG_HAS_PROCESS_ID);
}

// Handle legacy calls to AddTraceEventWithThreadIdAndTimestamp
// with kNoId as bind_id
TraceEventHandle TraceLog::AddTraceEventWithThreadIdAndTimestamp(
    char phase,
    const unsigned char* category_group_enabled,
    const char* name,
    const char* scope,
    uint64_t id,
    PlatformThreadId thread_id,
    const TimeTicks& timestamp,
    TraceArguments* args,
    unsigned int flags) {
  return AddTraceEventWithThreadIdAndTimestamp(
      phase, category_group_enabled, name, scope, id,
      trace_event_internal::kNoId,  // bind_id
      thread_id, timestamp, args, flags);
}

TraceEventHandle TraceLog::AddTraceEventWithThreadIdAndTimestamp(
    char phase,
    const unsigned char* category_group_enabled,
    const char* name,
    const char* scope,
    uint64_t id,
    uint64_t bind_id,
    PlatformThreadId thread_id,
    const TimeTicks& timestamp,
    TraceArguments* args,
    unsigned int flags) {
  ThreadTicks thread_now;
  // If timestamp is provided explicitly, don't record thread time as it would
  // be for the wrong timestamp. Similarly, if we record an event for another
  // process or thread, we shouldn't report the current thread's thread time.
  if (!(flags & TRACE_EVENT_FLAG_EXPLICIT_TIMESTAMP ||
        flags & TRACE_EVENT_FLAG_HAS_PROCESS_ID ||
        thread_id != PlatformThread::CurrentId())) {
    thread_now = ThreadNow();
  }
  return AddTraceEventWithThreadIdAndTimestamps(
      phase, category_group_enabled, name, scope, id, bind_id, thread_id,
      timestamp, thread_now, args, flags);
}

TraceEventHandle TraceLog::AddTraceEventWithThreadIdAndTimestamps(
    char phase,
    const unsigned char* category_group_enabled,
    const char* name,
    const char* scope,
    uint64_t id,
    uint64_t bind_id,
    PlatformThreadId thread_id,
    const TimeTicks& timestamp,
    const ThreadTicks& thread_timestamp,
    TraceArguments* args,
    unsigned int flags) NO_THREAD_SAFETY_ANALYSIS {
  TraceEventHandle handle = {0, 0, 0};
  if (!ShouldAddAfterUpdatingState(phase, category_group_enabled, name, id,
                                   thread_id, args)) {
    return handle;
  }
  DCHECK(!timestamp.is_null());

  const AutoReset<bool> resetter(&thread_is_in_trace_event, true, false);

  // Flow bind_ids don't have scopes, so we need to mangle in-process ones to
  // avoid collisions.
  bool has_flow =
      flags & (TRACE_EVENT_FLAG_FLOW_OUT | TRACE_EVENT_FLAG_FLOW_IN);
  if (has_flow && (flags & TRACE_EVENT_FLAG_HAS_LOCAL_ID))
    bind_id = MangleEventId(bind_id);

  TimeTicks offset_event_timestamp = OffsetTimestamp(timestamp);

  ThreadLocalEventBuffer* event_buffer = nullptr;
  if (*category_group_enabled & RECORDING_MODE) {
    // |thread_local_event_buffer| can be null if the current thread doesn't
    // have a message loop or the message loop is blocked.
    InitializeThreadLocalEventBufferIfSupported();
    event_buffer = thread_local_event_buffer;
  }

  if (*category_group_enabled & RECORDING_MODE) {
    auto trace_event_override =
        add_trace_event_override_.load(std::memory_order_relaxed);
    if (trace_event_override) {
      TraceEvent new_trace_event(
          thread_id, offset_event_timestamp, thread_timestamp, phase,
          category_group_enabled, name, scope, id, bind_id, args, flags);

      trace_event_override(&new_trace_event,
                           /*thread_will_flush=*/event_buffer != nullptr,
                           &handle);
      return handle;
    }
  }

  std::string console_message;

  // If enabled for recording, the event should be added only if one of the
  // filters indicates or category is not enabled for filtering.
  if ((*category_group_enabled & TraceCategory::ENABLED_FOR_RECORDING)) {
    OptionalAutoLock lock(&lock_);

    TraceEvent* trace_event = nullptr;
    if (event_buffer) {
      trace_event = event_buffer->AddTraceEvent(&handle);
    } else {
      lock.EnsureAcquired();
      trace_event = AddEventToThreadSharedChunkWhileLocked(&handle, true);
    }

    // NO_THREAD_SAFETY_ANALYSIS: Conditional locking above.
    if (trace_event) {
      trace_event->Reset(thread_id, offset_event_timestamp, thread_timestamp,
                         phase, category_group_enabled, name, scope, id,
                         bind_id, args, flags);
    }

    if (trace_options() & kInternalEchoToConsole) {
      console_message = EventToConsoleMessage(
          phase == TRACE_EVENT_PHASE_COMPLETE ? TRACE_EVENT_PHASE_BEGIN : phase,
          timestamp, trace_event);
    }
  }

  if (!console_message.empty())
    LOG(ERROR) << console_message;

  return handle;
}

void TraceLog::AddMetadataEvent(const unsigned char* category_group_enabled,
                                const char* name,
                                TraceArguments* args,
                                unsigned int flags) {
  HEAP_PROFILER_SCOPED_IGNORE;
  auto thread_id = base::PlatformThread::CurrentId();
  ThreadTicks thread_now = ThreadNow();
  TimeTicks now = OffsetNow();
  AutoLock lock(lock_);
  auto trace_event = std::make_unique<TraceEvent>(
      thread_id, now, thread_now, TRACE_EVENT_PHASE_METADATA,
      category_group_enabled, name,
      trace_event_internal::kGlobalScope,  // scope
      trace_event_internal::kNoId,         // id
      trace_event_internal::kNoId,         // bind_id
      args, flags);
  metadata_events_.push_back(std::move(trace_event));
}

// May be called when a COMPELETE event ends and the unfinished event has been
// recycled (phase == TRACE_EVENT_PHASE_END and trace_event == NULL).
std::string TraceLog::EventToConsoleMessage(char phase,
                                            const TimeTicks& timestamp,
                                            TraceEvent* trace_event) {
  HEAP_PROFILER_SCOPED_IGNORE;
  AutoLock thread_info_lock(thread_info_lock_);

  // The caller should translate TRACE_EVENT_PHASE_COMPLETE to
  // TRACE_EVENT_PHASE_BEGIN or TRACE_EVENT_END.
  DCHECK(phase != TRACE_EVENT_PHASE_COMPLETE);

  TimeDelta duration;
  auto thread_id =
      trace_event ? trace_event->thread_id() : PlatformThread::CurrentId();
  if (phase == TRACE_EVENT_PHASE_END) {
    duration = timestamp - thread_event_start_times_[thread_id].top();
    thread_event_start_times_[thread_id].pop();
  }

  std::string thread_name = thread_names_[thread_id];
  if (thread_colors_.find(thread_name) == thread_colors_.end()) {
    size_t next_color = (thread_colors_.size() % 6) + 1;
    thread_colors_[thread_name] = next_color;
  }

  std::ostringstream log;
  log << base::StringPrintf("%s: \x1b[0;3%" PRIuS "m", thread_name.c_str(),
                            thread_colors_[thread_name]);

  size_t depth = 0;
  auto it = thread_event_start_times_.find(thread_id);
  if (it != thread_event_start_times_.end())
    depth = it->second.size();

  for (size_t i = 0; i < depth; ++i)
    log << "| ";

  if (trace_event)
    trace_event->AppendPrettyPrinted(&log);
  if (phase == TRACE_EVENT_PHASE_END)
    log << base::StringPrintf(" (%.3f ms)", duration.InMillisecondsF());

  log << "\x1b[0;m";

  if (phase == TRACE_EVENT_PHASE_BEGIN)
    thread_event_start_times_[thread_id].push(timestamp);

  return log.str();
}

void TraceLog::UpdateTraceEventDuration(
    const unsigned char* category_group_enabled,
    const char* name,
    TraceEventHandle handle) {
  if (!*category_group_enabled)
    return;

  UpdateTraceEventDurationExplicit(
      category_group_enabled, name, handle, base::PlatformThread::CurrentId(),
      /*explicit_timestamps=*/false, OffsetNow(), ThreadNow());
}

void TraceLog::UpdateTraceEventDurationExplicit(
    const unsigned char* category_group_enabled,
    const char* name,
    TraceEventHandle handle,
    PlatformThreadId thread_id,
    bool explicit_timestamps,
    const TimeTicks& now,
    const ThreadTicks& thread_now) {
  if (!*category_group_enabled)
    return;

  // Avoid re-entrance of AddTraceEvent. This may happen in GPU process when
  // ECHO_TO_CONSOLE is enabled: AddTraceEvent -> LOG(ERROR) ->
  // GpuProcessLogMessageHandler -> PostPendingTask -> TRACE_EVENT ...
  if (thread_is_in_trace_event) {
    return;
  }
  const AutoReset<bool> resetter(&thread_is_in_trace_event, true);

#if BUILDFLAG(IS_WIN)
  // Generate an ETW event that marks the end of a complete event.
  if (*category_group_enabled & TraceCategory::ENABLED_FOR_ETW_EXPORT)
    TraceEventETWExport::AddCompleteEndEvent(category_group_enabled, name);
#endif  // BUILDFLAG(IS_WIN)

  if (*category_group_enabled & TraceCategory::ENABLED_FOR_RECORDING) {
    auto update_duration_override =
        update_duration_override_.load(std::memory_order_relaxed);
    if (update_duration_override) {
      update_duration_override(category_group_enabled, name, handle, thread_id,
                               explicit_timestamps, now, thread_now);
      return;
    }
  }

  std::string console_message;
  if (*category_group_enabled & TraceCategory::ENABLED_FOR_RECORDING) {
    OptionalAutoLock lock(&lock_);

    TraceEvent* trace_event = GetEventByHandleInternal(handle, &lock);
    if (trace_event) {
      DCHECK(trace_event->phase() == TRACE_EVENT_PHASE_COMPLETE);

      trace_event->UpdateDuration(now, thread_now);
    }

    if (trace_options() & kInternalEchoToConsole) {
      console_message =
          EventToConsoleMessage(TRACE_EVENT_PHASE_END, now, trace_event);
    }
  }

  if (!console_message.empty())
    LOG(ERROR) << console_message;
}

uint64_t TraceLog::MangleEventId(uint64_t id) {
  return id ^ process_id_hash_;
}

template <typename T>
void TraceLog::AddMetadataEventWhileLocked(PlatformThreadId thread_id,
                                           const char* metadata_name,
                                           const char* arg_name,
                                           const T& value) {
  auto trace_event_override =
      add_trace_event_override_.load(std::memory_order_relaxed);
  if (trace_event_override) {
    TraceEvent trace_event;
    InitializeMetadataEvent(&trace_event, thread_id, metadata_name, arg_name,
                            value);
    trace_event_override(&trace_event, /*thread_will_flush=*/true, nullptr);
  } else {
    InitializeMetadataEvent(
        AddEventToThreadSharedChunkWhileLocked(nullptr, false), thread_id,
        metadata_name, arg_name, value);
  }
}

void TraceLog::AddMetadataEventsWhileLocked() {
  auto trace_event_override =
      add_trace_event_override_.load(std::memory_order_relaxed);

  // Move metadata added by |AddMetadataEvent| into the trace log.
  if (trace_event_override) {
    while (!metadata_events_.empty()) {
      trace_event_override(metadata_events_.back().get(),
                           /*thread_will_flush=*/true, nullptr);
      metadata_events_.pop_back();
    }
  } else {
    while (!metadata_events_.empty()) {
      TraceEvent* event =
          AddEventToThreadSharedChunkWhileLocked(nullptr, false);
      *event = std::move(*metadata_events_.back());
      metadata_events_.pop_back();
    }
  }

#if !BUILDFLAG(IS_NACL)  // NaCl shouldn't expose the process id.
  AddMetadataEventWhileLocked(0, "num_cpus", "number",
                              base::SysInfo::NumberOfProcessors());
#endif

  auto current_thread_id = base::PlatformThread::CurrentId();
  if (process_sort_index_ != 0) {
    AddMetadataEventWhileLocked(current_thread_id, "process_sort_index",
                                "sort_index", process_sort_index_);
  }

#if BUILDFLAG(IS_ANDROID)
  AddMetadataEventWhileLocked(current_thread_id, "chrome_library_address",
                              "start_address",
                              base::StringPrintf("%p", &__executable_start));
  base::debug::ElfBuildIdBuffer build_id;
  size_t build_id_length =
      base::debug::ReadElfBuildId(&__executable_start, true, build_id);
  if (build_id_length > 0) {
    AddMetadataEventWhileLocked(current_thread_id, "chrome_library_module",
                                "id", std::string(build_id));
  }
#endif

  if (!process_labels_.empty()) {
    std::vector<base::StringPiece> labels;
    for (const auto& it : process_labels_)
      labels.push_back(it.second);
    AddMetadataEventWhileLocked(current_thread_id, "process_labels", "labels",
                                base::JoinString(labels, ","));
  }

  // Thread sort indices.
  for (const auto& it : thread_sort_indices_) {
    if (it.second == 0)
      continue;
    AddMetadataEventWhileLocked(it.first, "thread_sort_index", "sort_index",
                                it.second);
  }

  // If buffer is full, add a metadata record to report this.
  if (!buffer_limit_reached_timestamp_.is_null()) {
    AddMetadataEventWhileLocked(current_thread_id, "trace_buffer_overflowed",
                                "overflowed_at_ts",
                                buffer_limit_reached_timestamp_);
  }
}

TraceEvent* TraceLog::GetEventByHandle(TraceEventHandle handle) {
  return GetEventByHandleInternal(handle, nullptr);
}

TraceEvent* TraceLog::GetEventByHandleInternal(TraceEventHandle handle,
                                               OptionalAutoLock* lock)
    NO_THREAD_SAFETY_ANALYSIS {
  if (!handle.chunk_seq)
    return nullptr;

  DCHECK(handle.chunk_seq);
  DCHECK(handle.chunk_index <= TraceBufferChunk::kMaxChunkIndex);
  DCHECK(handle.event_index <= TraceBufferChunk::kTraceBufferChunkSize - 1);

  if (thread_local_event_buffer) {
    TraceEvent* trace_event =
        thread_local_event_buffer->GetEventByHandle(handle);
    if (trace_event)
      return trace_event;
  }

  // The event has been out-of-control of the thread local buffer.
  // Try to get the event from the main buffer with a lock.
  // NO_THREAD_SAFETY_ANALYSIS: runtime-dependent locking here.
  if (lock)
    lock->EnsureAcquired();

  if (thread_shared_chunk_ &&
      handle.chunk_index == thread_shared_chunk_index_) {
    return handle.chunk_seq == thread_shared_chunk_->seq()
               ? thread_shared_chunk_->GetEventAt(handle.event_index)
               : nullptr;
  }

  return logged_events_->GetEventByHandle(handle);
}
=======
#endif  // BUILDFLAG(USE_PERFETTO_TRACE_PROCESSOR)
>>>>>>> 626889fb

void TraceLog::SetProcessID(ProcessId process_id) {
  process_id_ = process_id;
}

size_t TraceLog::GetObserverCountForTest() const {
  AutoLock lock(observers_lock_);
  return enabled_state_observers_.size();
}

<<<<<<< HEAD
void TraceLog::SetCurrentThreadBlocksMessageLoop() {
  thread_blocks_message_loop = true;
  // This will flush the thread local buffer.
  delete thread_local_event_buffer;
}

TraceBuffer* TraceLog::CreateTraceBuffer() {
  HEAP_PROFILER_SCOPED_IGNORE;
  InternalTraceOptions options = trace_options();
  const size_t config_buffer_chunks =
      trace_config_.GetTraceBufferSizeInEvents() / kTraceBufferChunkSize;
  if (options & kInternalRecordContinuously) {
    return TraceBuffer::CreateTraceBufferRingBuffer(
        config_buffer_chunks > 0 ? config_buffer_chunks
                                 : kTraceEventRingBufferChunks);
  }
  if (options & kInternalEchoToConsole) {
    return TraceBuffer::CreateTraceBufferRingBuffer(
        config_buffer_chunks > 0 ? config_buffer_chunks
                                 : kEchoToConsoleTraceEventBufferChunks);
  }
  if (options & kInternalRecordAsMuchAsPossible) {
    return TraceBuffer::CreateTraceBufferVectorOfSize(
        config_buffer_chunks > 0 ? config_buffer_chunks
                                 : kTraceEventVectorBigBufferChunks);
  }
  return TraceBuffer::CreateTraceBufferVectorOfSize(
      config_buffer_chunks > 0 ? config_buffer_chunks
                               : kTraceEventVectorBufferChunks);
}

#if BUILDFLAG(IS_WIN)
void TraceLog::UpdateETWCategoryGroupEnabledFlags() {
  // Go through each category and set/clear the ETW bit depending on whether the
  // category is enabled.
  for (TraceCategory& category : CategoryRegistry::GetAllCategories()) {
    if (base::trace_event::TraceEventETWExport::IsCategoryGroupEnabled(
            category.name())) {
      category.set_state_flag(TraceCategory::ENABLED_FOR_ETW_EXPORT);
    } else {
      category.clear_state_flag(TraceCategory::ENABLED_FOR_ETW_EXPORT);
    }
  }
}
#endif  // BUILDFLAG(IS_WIN)

void TraceLog::SetTraceBufferForTesting(
    std::unique_ptr<TraceBuffer> trace_buffer) {
  AutoLock lock(lock_);
  logged_events_ = std::move(trace_buffer);
}

#if BUILDFLAG(USE_PERFETTO_CLIENT_LIBRARY)
tracing::PerfettoPlatform* TraceLog::GetOrCreatePerfettoPlatform() {
  if (!perfetto_platform_) {
    perfetto_platform_.reset(new tracing::PerfettoPlatform(
        tracing::PerfettoPlatform::TaskRunnerType::kBuiltin));
  }
  return perfetto_platform_.get();
}

=======
>>>>>>> 626889fb
void TraceLog::OnSetup(const perfetto::DataSourceBase::SetupArgs& args) {
  AutoLock lock(track_event_lock_);
  track_event_sessions_.emplace_back(args.internal_instance_index, *args.config,
                                     args.backend_type);
}

void TraceLog::OnStart(const perfetto::DataSourceBase::StartArgs&) {
  {
    AutoLock lock(track_event_lock_);
    ++active_track_event_sessions_;
    // Legacy observers don't support multiple tracing sessions. So we only
    // notify them about the first one.
    if (active_track_event_sessions_ > 1) {
      return;
    }
  }

  AutoLock lock(observers_lock_);
  for (EnabledStateObserver* observer : enabled_state_observers_) {
    observer->OnTraceLogEnabled();
  }
  for (const auto& it : async_observers_) {
    it.second.task_runner->PostTask(
        FROM_HERE, BindOnce(&AsyncEnabledStateObserver::OnTraceLogEnabled,
                            it.second.observer));
  }
}

void TraceLog::OnStop(const perfetto::DataSourceBase::StopArgs& args) {
  {
    // We can't use |lock_| because OnStop() can be called from within
    // SetDisabled(). We also can't use |observers_lock_|, because observers
    // below can call into IsEnabled(), which needs to access
    // |track_event_sessions_|. So we use a separate lock.
    AutoLock track_event_lock(track_event_lock_);
    std::erase_if(track_event_sessions_, [&args](
                                             const TrackEventSession& session) {
      return session.internal_instance_index == args.internal_instance_index;
    });
  }

  {
    AutoLock lock(track_event_lock_);
    --active_track_event_sessions_;
    // Legacy observers don't support multiple tracing sessions. So we only
    // notify them when the last one stopped.
    if (active_track_event_sessions_ > 0) {
      return;
    }
  }

  AutoLock lock(observers_lock_);
  for (base::trace_event::TraceLog::EnabledStateObserver* it :
       enabled_state_observers_) {
    it->OnTraceLogDisabled();
  }
  for (const auto& it : async_observers_) {
    it.second.task_runner->PostTask(
        FROM_HERE, BindOnce(&AsyncEnabledStateObserver::OnTraceLogDisabled,
                            it.second.observer));
  }
}

}  // namespace base::trace_event

namespace trace_event_internal {

base::trace_event::TraceEventHandle AddTraceEvent(
    char phase,
    const unsigned char* category_group_enabled,
    const char* name,
    const char* scope,
    uint64_t id,
    base::trace_event::TraceArguments* args,
    unsigned int flags) {
  auto thread_id = base::PlatformThread::CurrentId();
  base::TimeTicks now = TRACE_TIME_TICKS_NOW();
  return AddTraceEventWithThreadIdAndTimestamp(
      phase, category_group_enabled, name, scope, id,
      trace_event_internal::kNoId,  // bind_id
      thread_id, now, args, flags);
}

base::trace_event::TraceEventHandle AddTraceEventWithProcessId(
    char phase,
    const unsigned char* category_group_enabled,
    const char* name,
    const char* scope,
    uint64_t id,
    base::ProcessId process_id,
    base::trace_event::TraceArguments* args,
    unsigned int flags) {
  static_assert(sizeof(base::PlatformThreadId::UnderlyingType) >=
                sizeof(base::ProcessId));
  base::TimeTicks now = TRACE_TIME_TICKS_NOW();
  return AddTraceEventWithThreadIdAndTimestamp(
      phase, category_group_enabled, name, scope, id,
      trace_event_internal::kNoId,  // bind_id
      base::PlatformThreadId(
          static_cast<base::PlatformThreadId::UnderlyingType>(process_id)),
      now, args, flags | TRACE_EVENT_FLAG_HAS_PROCESS_ID);
}

base::trace_event::TraceEventHandle AddTraceEventWithThreadIdAndTimestamp(
    char phase,
    const unsigned char* category_group_enabled,
    const char* name,
    const char* scope,
    uint64_t id,
    uint64_t bind_id,
    base::PlatformThreadId thread_id,
    const base::TimeTicks& timestamp,
    base::trace_event::TraceArguments* args,
    unsigned int flags) {
  base::ThreadTicks thread_now;
  // If timestamp is provided explicitly, don't record thread time as it would
  // be for the wrong timestamp. Similarly, if we record an event for another
  // process or thread, we shouldn't report the current thread's thread time.
  if (!(flags & TRACE_EVENT_FLAG_EXPLICIT_TIMESTAMP ||
        flags & TRACE_EVENT_FLAG_HAS_PROCESS_ID ||
        thread_id != base::PlatformThread::CurrentId())) {
    thread_now = base::trace_event::ThreadNow();
  }
  return base::trace_event::AddTraceEventWithThreadIdAndTimestamps(
      phase, category_group_enabled, name, scope, id, thread_id, timestamp,
      thread_now, args, flags);
}

base::trace_event::TraceEventHandle AddTraceEventWithThreadIdAndTimestamps(
    char phase,
    const unsigned char* category_group_enabled,
    const char* name,
    const char* scope,
    uint64_t id,
    base::PlatformThreadId thread_id,
    const base::TimeTicks& timestamp,
    const base::ThreadTicks& thread_timestamp,
    unsigned int flags) {
  return base::trace_event::AddTraceEventWithThreadIdAndTimestamps(
      phase, category_group_enabled, name, scope, id, thread_id, timestamp,
      thread_timestamp, nullptr, flags);
}

void UpdateTraceEventDuration(const unsigned char* category_group_enabled,
                              const char* name,
                              base::trace_event::TraceEventHandle handle) {
  if (!*category_group_enabled) {
    return;
  }

  base::trace_event::OnUpdateLegacyTraceEventDuration(
      category_group_enabled, name, base::PlatformThread::CurrentId(),
      /*explicit_timestamps=*/false,
      base::subtle::TimeTicksNowIgnoringOverride(),
      base::trace_event::ThreadNow());
}

}  // namespace trace_event_internal<|MERGE_RESOLUTION|>--- conflicted
+++ resolved
@@ -58,51 +58,14 @@
 extern char __executable_start;
 #endif
 
-<<<<<<< HEAD
-namespace base {
-namespace trace_event {
+namespace base::trace_event {
 
 namespace {
 
-// Controls the number of trace events we will buffer in-memory
-// before throwing them away.
-const size_t kTraceBufferChunkSize = TraceBufferChunk::kTraceBufferChunkSize;
-
-const size_t kTraceEventVectorBigBufferChunks =
-    512000000 / kTraceBufferChunkSize;
-static_assert(
-    kTraceEventVectorBigBufferChunks <= TraceBufferChunk::kMaxChunkIndex,
-    "Too many big buffer chunks");
-const size_t kTraceEventVectorBufferChunks = 256000 / kTraceBufferChunkSize;
-static_assert(
-    kTraceEventVectorBufferChunks <= TraceBufferChunk::kMaxChunkIndex,
-    "Too many vector buffer chunks");
-const size_t kTraceEventRingBufferChunks = kTraceEventVectorBufferChunks / 4;
-
-// ECHO_TO_CONSOLE needs a small buffer to hold the unfinished COMPLETE events.
-const size_t kEchoToConsoleTraceEventBufferChunks = 256;
-
-const size_t kTraceEventBufferSizeInBytes = 100 * 1024;
-
-#if BUILDFLAG(USE_PERFETTO_CLIENT_LIBRARY)
-=======
-namespace base::trace_event {
-
-namespace {
-
->>>>>>> 626889fb
 bool g_perfetto_initialized_by_tracelog = false;
 
 TraceLog* g_trace_log_for_testing = nullptr;
 
-<<<<<<< HEAD
-ABSL_CONST_INIT thread_local TraceLog::ThreadLocalEventBuffer*
-    thread_local_event_buffer = nullptr;
-ABSL_CONST_INIT thread_local bool thread_blocks_message_loop = false;
-ABSL_CONST_INIT thread_local bool thread_is_in_trace_event = false;
-
-=======
->>>>>>> 626889fb
 ThreadTicks ThreadNow() {
   return ThreadTicks::IsSupported()
              ? base::subtle::ThreadTicksNowIgnoringOverride()
@@ -371,178 +334,7 @@
   scoped_refptr<RefCountedString> buffer_ = new RefCountedString();
   bool did_strip_prefix_ = false;
 };
-<<<<<<< HEAD
-#endif  // BUILDFLAG(USE_PERFETTO_CLIENT_LIBRARY) && !BUILDFLAG(IS_NACL)
-
-// A helper class that allows the lock to be acquired in the middle of the scope
-// and unlocks at the end of scope if locked.
-class TraceLog::OptionalAutoLock {
- public:
-  explicit OptionalAutoLock(Lock* lock) : lock_(lock) {}
-
-  OptionalAutoLock(const OptionalAutoLock&) = delete;
-  OptionalAutoLock& operator=(const OptionalAutoLock&) = delete;
-
-  ~OptionalAutoLock() {
-    if (locked_)
-      lock_->Release();
-  }
-
-  void EnsureAcquired() EXCLUSIVE_LOCK_FUNCTION(lock_) {
-    if (!locked_) {
-      lock_->Acquire();
-      locked_ = true;
-    } else {
-      lock_->AssertAcquired();
-    }
-  }
-
- private:
-  // This field is not a raw_ptr<> because it is needed for lock annotations.
-  RAW_PTR_EXCLUSION Lock* lock_;
-  bool locked_ = false;
-};
-
-class TraceLog::ThreadLocalEventBuffer
-    : public CurrentThread::DestructionObserver,
-      public MemoryDumpProvider {
- public:
-  explicit ThreadLocalEventBuffer(TraceLog* trace_log);
-  ThreadLocalEventBuffer(const ThreadLocalEventBuffer&) = delete;
-  ThreadLocalEventBuffer& operator=(const ThreadLocalEventBuffer&) = delete;
-  ~ThreadLocalEventBuffer() override;
-
-  TraceEvent* AddTraceEvent(TraceEventHandle* handle);
-
-  TraceEvent* GetEventByHandle(TraceEventHandle handle) {
-    if (!chunk_ || handle.chunk_seq != chunk_->seq() ||
-        handle.chunk_index != chunk_index_) {
-      return nullptr;
-    }
-
-    return chunk_->GetEventAt(handle.event_index);
-  }
-
-  int generation() const { return generation_; }
-
- private:
-  // CurrentThread::DestructionObserver
-  void WillDestroyCurrentMessageLoop() override;
-
-  // MemoryDumpProvider implementation.
-  bool OnMemoryDump(const MemoryDumpArgs& args,
-                    ProcessMemoryDump* pmd) override;
-
-  void FlushWhileLocked();
-
-  void CheckThisIsCurrentBuffer() const {
-    DCHECK_EQ(thread_local_event_buffer, this);
-  }
-
-  const AutoReset<ThreadLocalEventBuffer*> resetter_{&thread_local_event_buffer,
-                                                     this, nullptr};
-  // Since TraceLog is a leaky singleton, trace_log_ will always be valid
-  // as long as the thread exists.
-  raw_ptr<TraceLog> trace_log_;
-  std::unique_ptr<TraceBufferChunk> chunk_;
-  size_t chunk_index_ = 0;
-  int generation_;
-};
-
-TraceLog::ThreadLocalEventBuffer::ThreadLocalEventBuffer(TraceLog* trace_log)
-    : trace_log_(trace_log),
-      generation_(trace_log->generation()) {
-  // ThreadLocalEventBuffer is created only if the thread has a message loop, so
-  // the following message_loop won't be NULL.
-  CurrentThread::Get()->AddDestructionObserver(this);
-
-  // This is to report the local memory usage when memory-infra is enabled.
-  MemoryDumpManager::GetInstance()->RegisterDumpProvider(
-      this, "ThreadLocalEventBuffer",
-      SingleThreadTaskRunner::GetCurrentDefault());
-
-  auto thread_id = PlatformThread::CurrentId();
-
-  AutoLock lock(trace_log->lock_);
-  trace_log->thread_task_runners_[thread_id] =
-      SingleThreadTaskRunner::GetCurrentDefault();
-}
-
-TraceLog::ThreadLocalEventBuffer::~ThreadLocalEventBuffer() {
-  CheckThisIsCurrentBuffer();
-  CurrentThread::Get()->RemoveDestructionObserver(this);
-  MemoryDumpManager::GetInstance()->UnregisterDumpProvider(this);
-
-  AutoLock lock(trace_log_->lock_);
-  FlushWhileLocked();
-  trace_log_->thread_task_runners_.erase(PlatformThread::CurrentId());
-}
-
-TraceEvent* TraceLog::ThreadLocalEventBuffer::AddTraceEvent(
-    TraceEventHandle* handle) {
-  CheckThisIsCurrentBuffer();
-
-  if (chunk_ && chunk_->IsFull()) {
-    AutoLock lock(trace_log_->lock_);
-    FlushWhileLocked();
-    chunk_.reset();
-  }
-  if (!chunk_) {
-    AutoLock lock(trace_log_->lock_);
-    chunk_ = trace_log_->logged_events_->GetChunk(&chunk_index_);
-    trace_log_->CheckIfBufferIsFullWhileLocked();
-  }
-  if (!chunk_)
-    return nullptr;
-
-  size_t event_index;
-  TraceEvent* trace_event = chunk_->AddTraceEvent(&event_index);
-  if (trace_event && handle)
-    MakeHandle(chunk_->seq(), chunk_index_, event_index, handle);
-
-  return trace_event;
-}
-
-void TraceLog::ThreadLocalEventBuffer::WillDestroyCurrentMessageLoop() {
-  delete this;
-}
-
-bool TraceLog::ThreadLocalEventBuffer::OnMemoryDump(const MemoryDumpArgs& args,
-                                                    ProcessMemoryDump* pmd) {
-  if (!chunk_)
-    return true;
-  std::string dump_base_name =
-      "tracing/thread_" + NumberToString(PlatformThread::CurrentId());
-  TraceEventMemoryOverhead overhead;
-  chunk_->EstimateTraceMemoryOverhead(&overhead);
-  overhead.DumpInto(dump_base_name.c_str(), pmd);
-  return true;
-}
-
-void TraceLog::ThreadLocalEventBuffer::FlushWhileLocked() {
-  if (!chunk_)
-    return;
-
-  trace_log_->lock_.AssertAcquired();
-  if (trace_log_->CheckGeneration(generation_)) {
-    // Return the chunk to the buffer only if the generation matches.
-    trace_log_->logged_events_->ReturnChunk(chunk_index_, std::move(chunk_));
-  }
-  // Otherwise this method may be called from the destructor, or TraceLog will
-  // find the generation mismatch and delete this buffer soon.
-}
-
-void TraceLog::SetAddTraceEventOverrides(
-    const AddTraceEventOverrideFunction& add_event_override,
-    const OnFlushFunction& on_flush_override,
-    const UpdateDurationFunction& update_duration_override) {
-  add_trace_event_override_.store(add_event_override);
-  on_flush_override_.store(on_flush_override);
-  update_duration_override_.store(update_duration_override);
-}
-=======
 #endif  // BUILDFLAG(USE_PERFETTO_TRACE_PROCESSOR)
->>>>>>> 626889fb
 
 struct TraceLog::RegisteredAsyncObserver {
   explicit RegisteredAsyncObserver(WeakPtr<AsyncEnabledStateObserver> observer)
@@ -582,49 +374,6 @@
 
 TraceLog::~TraceLog() {
   TrackEvent::RemoveSessionObserver(this);
-<<<<<<< HEAD
-#endif  // BUILDFLAG(USE_PERFETTO_CLIENT_LIBRARY)
-}
-
-void TraceLog::InitializeThreadLocalEventBufferIfSupported() {
-  // A ThreadLocalEventBuffer needs the message loop with a task runner
-  // - to know when the thread exits;
-  // - to handle the final flush.
-  // For a thread without a message loop or if the message loop may be blocked,
-  // the trace events will be added into the main buffer directly.
-  if (thread_blocks_message_loop || !CurrentThread::IsSet() ||
-      !SingleThreadTaskRunner::HasCurrentDefault()) {
-    return;
-  }
-  HEAP_PROFILER_SCOPED_IGNORE;
-  if (thread_local_event_buffer &&
-      !CheckGeneration(thread_local_event_buffer->generation())) {
-    delete thread_local_event_buffer;
-  }
-  if (!thread_local_event_buffer) {
-    thread_local_event_buffer = new ThreadLocalEventBuffer(this);
-  }
-}
-
-bool TraceLog::OnMemoryDump(const MemoryDumpArgs& args,
-                            ProcessMemoryDump* pmd) {
-  // TODO(ssid): Use MemoryDumpArgs to create light dumps when requested
-  // (crbug.com/499731).
-  TraceEventMemoryOverhead overhead;
-  overhead.Add(TraceEventMemoryOverhead::kOther, sizeof(*this));
-  {
-    AutoLock lock(lock_);
-    if (logged_events_)
-      logged_events_->EstimateTraceMemoryOverhead(&overhead);
-
-    for (auto& metadata_event : metadata_events_)
-      metadata_event->EstimateTraceMemoryOverhead(&overhead);
-  }
-  overhead.AddSelf();
-  overhead.DumpInto("tracing/main_trace_log", pmd);
-  return true;
-=======
->>>>>>> 626889fb
 }
 
 const unsigned char* TraceLog::GetCategoryGroupEnabled(
@@ -1000,671 +749,7 @@
   tracing_session_.reset();
   json_output_writer_.reset();
 }
-<<<<<<< HEAD
-#endif  // BUILDFLAG(USE_PERFETTO_CLIENT_LIBRARY) && !BUILDFLAG(IS_NACL)
-
-// Usually it runs on a different thread.
-void TraceLog::ConvertTraceEventsToTraceFormat(
-    std::unique_ptr<TraceBuffer> logged_events,
-    const OutputCallback& flush_output_callback,
-    const ArgumentFilterPredicate& argument_filter_predicate) {
-  if (flush_output_callback.is_null())
-    return;
-
-  HEAP_PROFILER_SCOPED_IGNORE;
-  // The callback need to be called at least once even if there is no events
-  // to let the caller know the completion of flush.
-  scoped_refptr<RefCountedString> json_events_str_ptr = new RefCountedString();
-  const size_t kReserveCapacity = kTraceEventBufferSizeInBytes * 5 / 4;
-  json_events_str_ptr->data().reserve(kReserveCapacity);
-  while (const TraceBufferChunk* chunk = logged_events->NextChunk()) {
-    for (size_t j = 0; j < chunk->size(); ++j) {
-      size_t size = json_events_str_ptr->size();
-      if (size > kTraceEventBufferSizeInBytes) {
-        flush_output_callback.Run(json_events_str_ptr, true);
-        json_events_str_ptr = new RefCountedString();
-        json_events_str_ptr->data().reserve(kReserveCapacity);
-      } else if (size) {
-        json_events_str_ptr->data().append(",\n");
-      }
-      chunk->GetEventAt(j)->AppendAsJSON(&(json_events_str_ptr->data()),
-                                         argument_filter_predicate);
-    }
-  }
-  flush_output_callback.Run(json_events_str_ptr, false);
-}
-
-void TraceLog::FinishFlush(int generation, bool discard_events) {
-  std::unique_ptr<TraceBuffer> previous_logged_events;
-  OutputCallback flush_output_callback;
-  ArgumentFilterPredicate argument_filter_predicate;
-
-  if (!CheckGeneration(generation))
-    return;
-
-  {
-    AutoLock lock(lock_);
-
-    previous_logged_events.swap(logged_events_);
-    UseNextTraceBuffer();
-    thread_task_runners_.clear();
-
-    flush_task_runner_ = nullptr;
-    flush_output_callback = flush_output_callback_;
-    flush_output_callback_.Reset();
-
-    if (trace_options() & kInternalEnableArgumentFilter) {
-      // If argument filtering is activated and there is no filtering predicate,
-      // use the safe default filtering predicate.
-      if (argument_filter_predicate_.is_null()) {
-        argument_filter_predicate =
-            base::BindRepeating(&DefaultIsTraceEventArgsAllowlisted);
-      } else {
-        argument_filter_predicate = argument_filter_predicate_;
-      }
-    }
-  }
-
-  if (discard_events) {
-    if (!flush_output_callback.is_null()) {
-      scoped_refptr<RefCountedString> empty_result = new RefCountedString;
-      flush_output_callback.Run(empty_result, false);
-    }
-    return;
-  }
-
-  if (use_worker_thread_) {
-    base::ThreadPool::PostTask(
-        FROM_HERE,
-        {MayBlock(), TaskPriority::BEST_EFFORT,
-         TaskShutdownBehavior::CONTINUE_ON_SHUTDOWN},
-        BindOnce(&TraceLog::ConvertTraceEventsToTraceFormat,
-                 std::move(previous_logged_events), flush_output_callback,
-                 argument_filter_predicate));
-    return;
-  }
-
-  ConvertTraceEventsToTraceFormat(std::move(previous_logged_events),
-                                  flush_output_callback,
-                                  argument_filter_predicate);
-}
-
-// Run in each thread holding a local event buffer.
-void TraceLog::FlushCurrentThread(int generation, bool discard_events) {
-  {
-    AutoLock lock(lock_);
-    if (!CheckGeneration(generation) || !flush_task_runner_) {
-      // This is late. The corresponding flush has finished.
-      return;
-    }
-  }
-
-  // This will flush the thread local buffer.
-  delete thread_local_event_buffer;
-
-  auto on_flush_override = on_flush_override_.load(std::memory_order_relaxed);
-  if (on_flush_override) {
-    on_flush_override();
-  }
-
-  // Scheduler uses TRACE_EVENT macros when posting a task, which can lead
-  // to acquiring a tracing lock. Given that posting a task requires grabbing
-  // a scheduler lock, we need to post this task outside tracing lock to avoid
-  // deadlocks.
-  scoped_refptr<SequencedTaskRunner> cached_flush_task_runner;
-  {
-    AutoLock lock(lock_);
-    cached_flush_task_runner = flush_task_runner_;
-    if (!CheckGeneration(generation) || !flush_task_runner_ ||
-        !thread_task_runners_.empty())
-      return;
-  }
-  cached_flush_task_runner->PostTask(
-      FROM_HERE, BindOnce(&TraceLog::FinishFlush, Unretained(this), generation,
-                          discard_events));
-}
-
-void TraceLog::OnFlushTimeout(int generation, bool discard_events) {
-  {
-    AutoLock lock(lock_);
-    if (!CheckGeneration(generation) || !flush_task_runner_) {
-      // Flush has finished before timeout.
-      return;
-    }
-
-    LOG(WARNING)
-        << "The following threads haven't finished flush in time. "
-           "If this happens stably for some thread, please call "
-           "TraceLog::GetInstance()->SetCurrentThreadBlocksMessageLoop() from "
-           "the thread to avoid its trace events from being lost.";
-    for (const auto& it : thread_task_runners_) {
-      LOG(WARNING) << "Thread: "
-                   << ThreadIdNameManager::GetInstance()->GetName(it.first);
-    }
-  }
-  FinishFlush(generation, discard_events);
-}
-
-void TraceLog::UseNextTraceBuffer() {
-  logged_events_.reset(CreateTraceBuffer());
-  generation_.fetch_add(1, std::memory_order_relaxed);
-  thread_shared_chunk_.reset();
-  thread_shared_chunk_index_ = 0;
-}
-
-bool TraceLog::ShouldAddAfterUpdatingState(
-    char phase,
-    const unsigned char* category_group_enabled,
-    const char* name,
-    uint64_t id,
-    PlatformThreadId thread_id,
-    TraceArguments* args) {
-  if (!*category_group_enabled)
-    return false;
-
-  // Avoid re-entrance of AddTraceEvent. This may happen in GPU process when
-  // ECHO_TO_CONSOLE is enabled: AddTraceEvent -> LOG(ERROR) ->
-  // GpuProcessLogMessageHandler -> PostPendingTask -> TRACE_EVENT ...
-  if (thread_is_in_trace_event) {
-    return false;
-  }
-
-  // Check and update the current thread name only if the event is for the
-  // current thread to avoid locks in most cases.
-  if (thread_id == PlatformThread::CurrentId()) {
-    const char* new_name =
-        ThreadIdNameManager::GetInstance()->GetNameForCurrentThread();
-    // Check if the thread name has been set or changed since the previous
-    // call (if any), but don't bother if the new name is empty. Note this will
-    // not detect a thread name change within the same char* buffer address: we
-    // favor common case performance over corner case correctness.
-    thread_local const char* current_thread_name = nullptr;
-    if (new_name != current_thread_name && new_name && *new_name) {
-      current_thread_name = new_name;
-
-      AutoLock thread_info_lock(thread_info_lock_);
-
-      auto existing_name = thread_names_.find(thread_id);
-      if (existing_name == thread_names_.end()) {
-        // This is a new thread id, and a new name.
-        thread_names_[thread_id] = new_name;
-      } else {
-        // This is a thread id that we've seen before, but potentially with a
-        // new name.
-        std::vector<StringPiece> existing_names = base::SplitStringPiece(
-            existing_name->second, ",", base::KEEP_WHITESPACE,
-            base::SPLIT_WANT_NONEMPTY);
-        if (!Contains(existing_names, new_name)) {
-          if (!existing_names.empty()) {
-            existing_name->second.push_back(',');
-          }
-          existing_name->second.append(new_name);
-        }
-      }
-    }
-  }
-
-#if BUILDFLAG(IS_WIN)
-  // This is done sooner rather than later, to avoid creating the event and
-  // acquiring the lock, which is not needed for ETW as it's already threadsafe.
-  if (*category_group_enabled & TraceCategory::ENABLED_FOR_ETW_EXPORT) {
-    // ETW export expects non-null event names.
-    name = name ? name : "";
-    TraceEventETWExport::AddEvent(phase, category_group_enabled, name, id,
-                                  args);
-  }
-#endif  // BUILDFLAG(IS_WIN)
-  return true;
-}
-
-TraceEventHandle TraceLog::AddTraceEvent(
-    char phase,
-    const unsigned char* category_group_enabled,
-    const char* name,
-    const char* scope,
-    uint64_t id,
-    TraceArguments* args,
-    unsigned int flags) {
-  auto thread_id = base::PlatformThread::CurrentId();
-  base::TimeTicks now = TRACE_TIME_TICKS_NOW();
-  return AddTraceEventWithThreadIdAndTimestamp(
-      phase, category_group_enabled, name, scope, id,
-      trace_event_internal::kNoId,  // bind_id
-      thread_id, now, args, flags);
-}
-
-TraceEventHandle TraceLog::AddTraceEventWithBindId(
-    char phase,
-    const unsigned char* category_group_enabled,
-    const char* name,
-    const char* scope,
-    uint64_t id,
-    uint64_t bind_id,
-    TraceArguments* args,
-    unsigned int flags) {
-  auto thread_id = base::PlatformThread::CurrentId();
-  base::TimeTicks now = TRACE_TIME_TICKS_NOW();
-  return AddTraceEventWithThreadIdAndTimestamp(
-      phase, category_group_enabled, name, scope, id, bind_id, thread_id, now,
-      args, flags | TRACE_EVENT_FLAG_HAS_CONTEXT_ID);
-}
-
-TraceEventHandle TraceLog::AddTraceEventWithProcessId(
-    char phase,
-    const unsigned char* category_group_enabled,
-    const char* name,
-    const char* scope,
-    uint64_t id,
-    ProcessId process_id,
-    TraceArguments* args,
-    unsigned int flags) {
-  base::TimeTicks now = TRACE_TIME_TICKS_NOW();
-  return AddTraceEventWithThreadIdAndTimestamp(
-      phase, category_group_enabled, name, scope, id,
-      trace_event_internal::kNoId,  // bind_id
-      static_cast<PlatformThreadId>(process_id), now, args,
-      flags | TRACE_EVENT_FLAG_HAS_PROCESS_ID);
-}
-
-// Handle legacy calls to AddTraceEventWithThreadIdAndTimestamp
-// with kNoId as bind_id
-TraceEventHandle TraceLog::AddTraceEventWithThreadIdAndTimestamp(
-    char phase,
-    const unsigned char* category_group_enabled,
-    const char* name,
-    const char* scope,
-    uint64_t id,
-    PlatformThreadId thread_id,
-    const TimeTicks& timestamp,
-    TraceArguments* args,
-    unsigned int flags) {
-  return AddTraceEventWithThreadIdAndTimestamp(
-      phase, category_group_enabled, name, scope, id,
-      trace_event_internal::kNoId,  // bind_id
-      thread_id, timestamp, args, flags);
-}
-
-TraceEventHandle TraceLog::AddTraceEventWithThreadIdAndTimestamp(
-    char phase,
-    const unsigned char* category_group_enabled,
-    const char* name,
-    const char* scope,
-    uint64_t id,
-    uint64_t bind_id,
-    PlatformThreadId thread_id,
-    const TimeTicks& timestamp,
-    TraceArguments* args,
-    unsigned int flags) {
-  ThreadTicks thread_now;
-  // If timestamp is provided explicitly, don't record thread time as it would
-  // be for the wrong timestamp. Similarly, if we record an event for another
-  // process or thread, we shouldn't report the current thread's thread time.
-  if (!(flags & TRACE_EVENT_FLAG_EXPLICIT_TIMESTAMP ||
-        flags & TRACE_EVENT_FLAG_HAS_PROCESS_ID ||
-        thread_id != PlatformThread::CurrentId())) {
-    thread_now = ThreadNow();
-  }
-  return AddTraceEventWithThreadIdAndTimestamps(
-      phase, category_group_enabled, name, scope, id, bind_id, thread_id,
-      timestamp, thread_now, args, flags);
-}
-
-TraceEventHandle TraceLog::AddTraceEventWithThreadIdAndTimestamps(
-    char phase,
-    const unsigned char* category_group_enabled,
-    const char* name,
-    const char* scope,
-    uint64_t id,
-    uint64_t bind_id,
-    PlatformThreadId thread_id,
-    const TimeTicks& timestamp,
-    const ThreadTicks& thread_timestamp,
-    TraceArguments* args,
-    unsigned int flags) NO_THREAD_SAFETY_ANALYSIS {
-  TraceEventHandle handle = {0, 0, 0};
-  if (!ShouldAddAfterUpdatingState(phase, category_group_enabled, name, id,
-                                   thread_id, args)) {
-    return handle;
-  }
-  DCHECK(!timestamp.is_null());
-
-  const AutoReset<bool> resetter(&thread_is_in_trace_event, true, false);
-
-  // Flow bind_ids don't have scopes, so we need to mangle in-process ones to
-  // avoid collisions.
-  bool has_flow =
-      flags & (TRACE_EVENT_FLAG_FLOW_OUT | TRACE_EVENT_FLAG_FLOW_IN);
-  if (has_flow && (flags & TRACE_EVENT_FLAG_HAS_LOCAL_ID))
-    bind_id = MangleEventId(bind_id);
-
-  TimeTicks offset_event_timestamp = OffsetTimestamp(timestamp);
-
-  ThreadLocalEventBuffer* event_buffer = nullptr;
-  if (*category_group_enabled & RECORDING_MODE) {
-    // |thread_local_event_buffer| can be null if the current thread doesn't
-    // have a message loop or the message loop is blocked.
-    InitializeThreadLocalEventBufferIfSupported();
-    event_buffer = thread_local_event_buffer;
-  }
-
-  if (*category_group_enabled & RECORDING_MODE) {
-    auto trace_event_override =
-        add_trace_event_override_.load(std::memory_order_relaxed);
-    if (trace_event_override) {
-      TraceEvent new_trace_event(
-          thread_id, offset_event_timestamp, thread_timestamp, phase,
-          category_group_enabled, name, scope, id, bind_id, args, flags);
-
-      trace_event_override(&new_trace_event,
-                           /*thread_will_flush=*/event_buffer != nullptr,
-                           &handle);
-      return handle;
-    }
-  }
-
-  std::string console_message;
-
-  // If enabled for recording, the event should be added only if one of the
-  // filters indicates or category is not enabled for filtering.
-  if ((*category_group_enabled & TraceCategory::ENABLED_FOR_RECORDING)) {
-    OptionalAutoLock lock(&lock_);
-
-    TraceEvent* trace_event = nullptr;
-    if (event_buffer) {
-      trace_event = event_buffer->AddTraceEvent(&handle);
-    } else {
-      lock.EnsureAcquired();
-      trace_event = AddEventToThreadSharedChunkWhileLocked(&handle, true);
-    }
-
-    // NO_THREAD_SAFETY_ANALYSIS: Conditional locking above.
-    if (trace_event) {
-      trace_event->Reset(thread_id, offset_event_timestamp, thread_timestamp,
-                         phase, category_group_enabled, name, scope, id,
-                         bind_id, args, flags);
-    }
-
-    if (trace_options() & kInternalEchoToConsole) {
-      console_message = EventToConsoleMessage(
-          phase == TRACE_EVENT_PHASE_COMPLETE ? TRACE_EVENT_PHASE_BEGIN : phase,
-          timestamp, trace_event);
-    }
-  }
-
-  if (!console_message.empty())
-    LOG(ERROR) << console_message;
-
-  return handle;
-}
-
-void TraceLog::AddMetadataEvent(const unsigned char* category_group_enabled,
-                                const char* name,
-                                TraceArguments* args,
-                                unsigned int flags) {
-  HEAP_PROFILER_SCOPED_IGNORE;
-  auto thread_id = base::PlatformThread::CurrentId();
-  ThreadTicks thread_now = ThreadNow();
-  TimeTicks now = OffsetNow();
-  AutoLock lock(lock_);
-  auto trace_event = std::make_unique<TraceEvent>(
-      thread_id, now, thread_now, TRACE_EVENT_PHASE_METADATA,
-      category_group_enabled, name,
-      trace_event_internal::kGlobalScope,  // scope
-      trace_event_internal::kNoId,         // id
-      trace_event_internal::kNoId,         // bind_id
-      args, flags);
-  metadata_events_.push_back(std::move(trace_event));
-}
-
-// May be called when a COMPELETE event ends and the unfinished event has been
-// recycled (phase == TRACE_EVENT_PHASE_END and trace_event == NULL).
-std::string TraceLog::EventToConsoleMessage(char phase,
-                                            const TimeTicks& timestamp,
-                                            TraceEvent* trace_event) {
-  HEAP_PROFILER_SCOPED_IGNORE;
-  AutoLock thread_info_lock(thread_info_lock_);
-
-  // The caller should translate TRACE_EVENT_PHASE_COMPLETE to
-  // TRACE_EVENT_PHASE_BEGIN or TRACE_EVENT_END.
-  DCHECK(phase != TRACE_EVENT_PHASE_COMPLETE);
-
-  TimeDelta duration;
-  auto thread_id =
-      trace_event ? trace_event->thread_id() : PlatformThread::CurrentId();
-  if (phase == TRACE_EVENT_PHASE_END) {
-    duration = timestamp - thread_event_start_times_[thread_id].top();
-    thread_event_start_times_[thread_id].pop();
-  }
-
-  std::string thread_name = thread_names_[thread_id];
-  if (thread_colors_.find(thread_name) == thread_colors_.end()) {
-    size_t next_color = (thread_colors_.size() % 6) + 1;
-    thread_colors_[thread_name] = next_color;
-  }
-
-  std::ostringstream log;
-  log << base::StringPrintf("%s: \x1b[0;3%" PRIuS "m", thread_name.c_str(),
-                            thread_colors_[thread_name]);
-
-  size_t depth = 0;
-  auto it = thread_event_start_times_.find(thread_id);
-  if (it != thread_event_start_times_.end())
-    depth = it->second.size();
-
-  for (size_t i = 0; i < depth; ++i)
-    log << "| ";
-
-  if (trace_event)
-    trace_event->AppendPrettyPrinted(&log);
-  if (phase == TRACE_EVENT_PHASE_END)
-    log << base::StringPrintf(" (%.3f ms)", duration.InMillisecondsF());
-
-  log << "\x1b[0;m";
-
-  if (phase == TRACE_EVENT_PHASE_BEGIN)
-    thread_event_start_times_[thread_id].push(timestamp);
-
-  return log.str();
-}
-
-void TraceLog::UpdateTraceEventDuration(
-    const unsigned char* category_group_enabled,
-    const char* name,
-    TraceEventHandle handle) {
-  if (!*category_group_enabled)
-    return;
-
-  UpdateTraceEventDurationExplicit(
-      category_group_enabled, name, handle, base::PlatformThread::CurrentId(),
-      /*explicit_timestamps=*/false, OffsetNow(), ThreadNow());
-}
-
-void TraceLog::UpdateTraceEventDurationExplicit(
-    const unsigned char* category_group_enabled,
-    const char* name,
-    TraceEventHandle handle,
-    PlatformThreadId thread_id,
-    bool explicit_timestamps,
-    const TimeTicks& now,
-    const ThreadTicks& thread_now) {
-  if (!*category_group_enabled)
-    return;
-
-  // Avoid re-entrance of AddTraceEvent. This may happen in GPU process when
-  // ECHO_TO_CONSOLE is enabled: AddTraceEvent -> LOG(ERROR) ->
-  // GpuProcessLogMessageHandler -> PostPendingTask -> TRACE_EVENT ...
-  if (thread_is_in_trace_event) {
-    return;
-  }
-  const AutoReset<bool> resetter(&thread_is_in_trace_event, true);
-
-#if BUILDFLAG(IS_WIN)
-  // Generate an ETW event that marks the end of a complete event.
-  if (*category_group_enabled & TraceCategory::ENABLED_FOR_ETW_EXPORT)
-    TraceEventETWExport::AddCompleteEndEvent(category_group_enabled, name);
-#endif  // BUILDFLAG(IS_WIN)
-
-  if (*category_group_enabled & TraceCategory::ENABLED_FOR_RECORDING) {
-    auto update_duration_override =
-        update_duration_override_.load(std::memory_order_relaxed);
-    if (update_duration_override) {
-      update_duration_override(category_group_enabled, name, handle, thread_id,
-                               explicit_timestamps, now, thread_now);
-      return;
-    }
-  }
-
-  std::string console_message;
-  if (*category_group_enabled & TraceCategory::ENABLED_FOR_RECORDING) {
-    OptionalAutoLock lock(&lock_);
-
-    TraceEvent* trace_event = GetEventByHandleInternal(handle, &lock);
-    if (trace_event) {
-      DCHECK(trace_event->phase() == TRACE_EVENT_PHASE_COMPLETE);
-
-      trace_event->UpdateDuration(now, thread_now);
-    }
-
-    if (trace_options() & kInternalEchoToConsole) {
-      console_message =
-          EventToConsoleMessage(TRACE_EVENT_PHASE_END, now, trace_event);
-    }
-  }
-
-  if (!console_message.empty())
-    LOG(ERROR) << console_message;
-}
-
-uint64_t TraceLog::MangleEventId(uint64_t id) {
-  return id ^ process_id_hash_;
-}
-
-template <typename T>
-void TraceLog::AddMetadataEventWhileLocked(PlatformThreadId thread_id,
-                                           const char* metadata_name,
-                                           const char* arg_name,
-                                           const T& value) {
-  auto trace_event_override =
-      add_trace_event_override_.load(std::memory_order_relaxed);
-  if (trace_event_override) {
-    TraceEvent trace_event;
-    InitializeMetadataEvent(&trace_event, thread_id, metadata_name, arg_name,
-                            value);
-    trace_event_override(&trace_event, /*thread_will_flush=*/true, nullptr);
-  } else {
-    InitializeMetadataEvent(
-        AddEventToThreadSharedChunkWhileLocked(nullptr, false), thread_id,
-        metadata_name, arg_name, value);
-  }
-}
-
-void TraceLog::AddMetadataEventsWhileLocked() {
-  auto trace_event_override =
-      add_trace_event_override_.load(std::memory_order_relaxed);
-
-  // Move metadata added by |AddMetadataEvent| into the trace log.
-  if (trace_event_override) {
-    while (!metadata_events_.empty()) {
-      trace_event_override(metadata_events_.back().get(),
-                           /*thread_will_flush=*/true, nullptr);
-      metadata_events_.pop_back();
-    }
-  } else {
-    while (!metadata_events_.empty()) {
-      TraceEvent* event =
-          AddEventToThreadSharedChunkWhileLocked(nullptr, false);
-      *event = std::move(*metadata_events_.back());
-      metadata_events_.pop_back();
-    }
-  }
-
-#if !BUILDFLAG(IS_NACL)  // NaCl shouldn't expose the process id.
-  AddMetadataEventWhileLocked(0, "num_cpus", "number",
-                              base::SysInfo::NumberOfProcessors());
-#endif
-
-  auto current_thread_id = base::PlatformThread::CurrentId();
-  if (process_sort_index_ != 0) {
-    AddMetadataEventWhileLocked(current_thread_id, "process_sort_index",
-                                "sort_index", process_sort_index_);
-  }
-
-#if BUILDFLAG(IS_ANDROID)
-  AddMetadataEventWhileLocked(current_thread_id, "chrome_library_address",
-                              "start_address",
-                              base::StringPrintf("%p", &__executable_start));
-  base::debug::ElfBuildIdBuffer build_id;
-  size_t build_id_length =
-      base::debug::ReadElfBuildId(&__executable_start, true, build_id);
-  if (build_id_length > 0) {
-    AddMetadataEventWhileLocked(current_thread_id, "chrome_library_module",
-                                "id", std::string(build_id));
-  }
-#endif
-
-  if (!process_labels_.empty()) {
-    std::vector<base::StringPiece> labels;
-    for (const auto& it : process_labels_)
-      labels.push_back(it.second);
-    AddMetadataEventWhileLocked(current_thread_id, "process_labels", "labels",
-                                base::JoinString(labels, ","));
-  }
-
-  // Thread sort indices.
-  for (const auto& it : thread_sort_indices_) {
-    if (it.second == 0)
-      continue;
-    AddMetadataEventWhileLocked(it.first, "thread_sort_index", "sort_index",
-                                it.second);
-  }
-
-  // If buffer is full, add a metadata record to report this.
-  if (!buffer_limit_reached_timestamp_.is_null()) {
-    AddMetadataEventWhileLocked(current_thread_id, "trace_buffer_overflowed",
-                                "overflowed_at_ts",
-                                buffer_limit_reached_timestamp_);
-  }
-}
-
-TraceEvent* TraceLog::GetEventByHandle(TraceEventHandle handle) {
-  return GetEventByHandleInternal(handle, nullptr);
-}
-
-TraceEvent* TraceLog::GetEventByHandleInternal(TraceEventHandle handle,
-                                               OptionalAutoLock* lock)
-    NO_THREAD_SAFETY_ANALYSIS {
-  if (!handle.chunk_seq)
-    return nullptr;
-
-  DCHECK(handle.chunk_seq);
-  DCHECK(handle.chunk_index <= TraceBufferChunk::kMaxChunkIndex);
-  DCHECK(handle.event_index <= TraceBufferChunk::kTraceBufferChunkSize - 1);
-
-  if (thread_local_event_buffer) {
-    TraceEvent* trace_event =
-        thread_local_event_buffer->GetEventByHandle(handle);
-    if (trace_event)
-      return trace_event;
-  }
-
-  // The event has been out-of-control of the thread local buffer.
-  // Try to get the event from the main buffer with a lock.
-  // NO_THREAD_SAFETY_ANALYSIS: runtime-dependent locking here.
-  if (lock)
-    lock->EnsureAcquired();
-
-  if (thread_shared_chunk_ &&
-      handle.chunk_index == thread_shared_chunk_index_) {
-    return handle.chunk_seq == thread_shared_chunk_->seq()
-               ? thread_shared_chunk_->GetEventAt(handle.event_index)
-               : nullptr;
-  }
-
-  return logged_events_->GetEventByHandle(handle);
-}
-=======
 #endif  // BUILDFLAG(USE_PERFETTO_TRACE_PROCESSOR)
->>>>>>> 626889fb
 
 void TraceLog::SetProcessID(ProcessId process_id) {
   process_id_ = process_id;
@@ -1675,70 +760,6 @@
   return enabled_state_observers_.size();
 }
 
-<<<<<<< HEAD
-void TraceLog::SetCurrentThreadBlocksMessageLoop() {
-  thread_blocks_message_loop = true;
-  // This will flush the thread local buffer.
-  delete thread_local_event_buffer;
-}
-
-TraceBuffer* TraceLog::CreateTraceBuffer() {
-  HEAP_PROFILER_SCOPED_IGNORE;
-  InternalTraceOptions options = trace_options();
-  const size_t config_buffer_chunks =
-      trace_config_.GetTraceBufferSizeInEvents() / kTraceBufferChunkSize;
-  if (options & kInternalRecordContinuously) {
-    return TraceBuffer::CreateTraceBufferRingBuffer(
-        config_buffer_chunks > 0 ? config_buffer_chunks
-                                 : kTraceEventRingBufferChunks);
-  }
-  if (options & kInternalEchoToConsole) {
-    return TraceBuffer::CreateTraceBufferRingBuffer(
-        config_buffer_chunks > 0 ? config_buffer_chunks
-                                 : kEchoToConsoleTraceEventBufferChunks);
-  }
-  if (options & kInternalRecordAsMuchAsPossible) {
-    return TraceBuffer::CreateTraceBufferVectorOfSize(
-        config_buffer_chunks > 0 ? config_buffer_chunks
-                                 : kTraceEventVectorBigBufferChunks);
-  }
-  return TraceBuffer::CreateTraceBufferVectorOfSize(
-      config_buffer_chunks > 0 ? config_buffer_chunks
-                               : kTraceEventVectorBufferChunks);
-}
-
-#if BUILDFLAG(IS_WIN)
-void TraceLog::UpdateETWCategoryGroupEnabledFlags() {
-  // Go through each category and set/clear the ETW bit depending on whether the
-  // category is enabled.
-  for (TraceCategory& category : CategoryRegistry::GetAllCategories()) {
-    if (base::trace_event::TraceEventETWExport::IsCategoryGroupEnabled(
-            category.name())) {
-      category.set_state_flag(TraceCategory::ENABLED_FOR_ETW_EXPORT);
-    } else {
-      category.clear_state_flag(TraceCategory::ENABLED_FOR_ETW_EXPORT);
-    }
-  }
-}
-#endif  // BUILDFLAG(IS_WIN)
-
-void TraceLog::SetTraceBufferForTesting(
-    std::unique_ptr<TraceBuffer> trace_buffer) {
-  AutoLock lock(lock_);
-  logged_events_ = std::move(trace_buffer);
-}
-
-#if BUILDFLAG(USE_PERFETTO_CLIENT_LIBRARY)
-tracing::PerfettoPlatform* TraceLog::GetOrCreatePerfettoPlatform() {
-  if (!perfetto_platform_) {
-    perfetto_platform_.reset(new tracing::PerfettoPlatform(
-        tracing::PerfettoPlatform::TaskRunnerType::kBuiltin));
-  }
-  return perfetto_platform_.get();
-}
-
-=======
->>>>>>> 626889fb
 void TraceLog::OnSetup(const perfetto::DataSourceBase::SetupArgs& args) {
   AutoLock lock(track_event_lock_);
   track_event_sessions_.emplace_back(args.internal_instance_index, *args.config,
