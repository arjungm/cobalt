--- conflicted
+++ resolved
@@ -85,851 +85,6 @@
 // to trace_event_stub.h.
 #define TRACE_DISABLED_BY_DEFAULT(name) "disabled-by-default-" name
 
-<<<<<<< HEAD
-// Records a pair of begin and end events called "name" for the current
-// scope, with 0, 1 or 2 associated arguments. If the category is not
-// enabled, then this does nothing.
-// - category and name strings must have application lifetime (statics or
-//   literals). They may not include " chars.
-#define TRACE_EVENT0(category_group, name)    \
-  INTERNAL_TRACE_EVENT_ADD_SCOPED(category_group, name)
-#define TRACE_EVENT_WITH_FLOW0(category_group, name, bind_id, flow_flags)  \
-  INTERNAL_TRACE_EVENT_ADD_SCOPED_WITH_FLOW(category_group, name, bind_id, \
-                                            flow_flags)
-#define TRACE_EVENT1(category_group, name, arg1_name, arg1_val) \
-  INTERNAL_TRACE_EVENT_ADD_SCOPED(category_group, name, arg1_name, arg1_val)
-#define TRACE_EVENT_WITH_FLOW1(category_group, name, bind_id, flow_flags,  \
-                               arg1_name, arg1_val)                        \
-  INTERNAL_TRACE_EVENT_ADD_SCOPED_WITH_FLOW(category_group, name, bind_id, \
-                                            flow_flags, arg1_name, arg1_val)
-#define TRACE_EVENT2(category_group, name, arg1_name, arg1_val, arg2_name,   \
-                     arg2_val)                                               \
-  INTERNAL_TRACE_EVENT_ADD_SCOPED(category_group, name, arg1_name, arg1_val, \
-                                  arg2_name, arg2_val)
-#define TRACE_EVENT_WITH_FLOW2(category_group, name, bind_id, flow_flags,    \
-                               arg1_name, arg1_val, arg2_name, arg2_val)     \
-  INTERNAL_TRACE_EVENT_ADD_SCOPED_WITH_FLOW(category_group, name, bind_id,   \
-                                            flow_flags, arg1_name, arg1_val, \
-                                            arg2_name, arg2_val)
-
-// Records a single event called "name" immediately, with 0, 1 or 2
-// associated arguments. If the category is not enabled, then this
-// does nothing.
-// - category and name strings must have application lifetime (statics or
-//   literals). They may not include " chars.
-#define TRACE_EVENT_INSTANT0(category_group, name, scope)                   \
-  INTERNAL_TRACE_EVENT_ADD(TRACE_EVENT_PHASE_INSTANT, category_group, name, \
-                           TRACE_EVENT_FLAG_NONE | scope)
-#define TRACE_EVENT_INSTANT1(category_group, name, scope, arg1_name, arg1_val) \
-  INTERNAL_TRACE_EVENT_ADD(TRACE_EVENT_PHASE_INSTANT, category_group, name,    \
-                           TRACE_EVENT_FLAG_NONE | scope, arg1_name, arg1_val)
-#define TRACE_EVENT_INSTANT2(category_group, name, scope, arg1_name, arg1_val, \
-                             arg2_name, arg2_val)                              \
-  INTERNAL_TRACE_EVENT_ADD(TRACE_EVENT_PHASE_INSTANT, category_group, name,    \
-                           TRACE_EVENT_FLAG_NONE | scope, arg1_name, arg1_val, \
-                           arg2_name, arg2_val)
-#define TRACE_EVENT_COPY_INSTANT0(category_group, name, scope)              \
-  INTERNAL_TRACE_EVENT_ADD(TRACE_EVENT_PHASE_INSTANT, category_group, name, \
-                           TRACE_EVENT_FLAG_COPY | scope)
-#define TRACE_EVENT_COPY_INSTANT1(category_group, name, scope, arg1_name,   \
-                                  arg1_val)                                 \
-  INTERNAL_TRACE_EVENT_ADD(TRACE_EVENT_PHASE_INSTANT, category_group, name, \
-                           TRACE_EVENT_FLAG_COPY | scope, arg1_name, arg1_val)
-#define TRACE_EVENT_COPY_INSTANT2(category_group, name, scope, arg1_name,      \
-                                  arg1_val, arg2_name, arg2_val)               \
-  INTERNAL_TRACE_EVENT_ADD(TRACE_EVENT_PHASE_INSTANT, category_group, name,    \
-                           TRACE_EVENT_FLAG_COPY | scope, arg1_name, arg1_val, \
-                           arg2_name, arg2_val)
-#define TRACE_EVENT_INSTANT_WITH_FLAGS0(category_group, name, scope_and_flags) \
-  INTERNAL_TRACE_EVENT_ADD(TRACE_EVENT_PHASE_INSTANT, category_group, name,    \
-                           scope_and_flags)
-#define TRACE_EVENT_INSTANT_WITH_FLAGS1(category_group, name, scope_and_flags, \
-                                        arg1_name, arg1_val)                   \
-  INTERNAL_TRACE_EVENT_ADD(TRACE_EVENT_PHASE_INSTANT, category_group, name,    \
-                           scope_and_flags, arg1_name, arg1_val)
-
-#define TRACE_EVENT_INSTANT_WITH_TIMESTAMP0(category_group, name, scope, \
-                                            timestamp)                   \
-  INTERNAL_TRACE_EVENT_ADD_WITH_TIMESTAMP(                               \
-      TRACE_EVENT_PHASE_INSTANT, category_group, name, timestamp,        \
-      TRACE_EVENT_FLAG_NONE | scope)
-
-#define TRACE_EVENT_INSTANT_WITH_TIMESTAMP1(category_group, name, scope,  \
-                                            timestamp, arg_name, arg_val) \
-  INTERNAL_TRACE_EVENT_ADD_WITH_TIMESTAMP(                                \
-      TRACE_EVENT_PHASE_INSTANT, category_group, name, timestamp,         \
-      TRACE_EVENT_FLAG_NONE | scope, arg_name, arg_val)
-
-// Records a single BEGIN event called "name" immediately, with 0, 1 or 2
-// associated arguments. If the category is not enabled, then this
-// does nothing.
-// - category and name strings must have application lifetime (statics or
-//   literals). They may not include " chars.
-#define TRACE_EVENT_BEGIN0(category_group, name)                          \
-  INTERNAL_TRACE_EVENT_ADD(TRACE_EVENT_PHASE_BEGIN, category_group, name, \
-                           TRACE_EVENT_FLAG_NONE)
-#define TRACE_EVENT_BEGIN1(category_group, name, arg1_name, arg1_val)     \
-  INTERNAL_TRACE_EVENT_ADD(TRACE_EVENT_PHASE_BEGIN, category_group, name, \
-                           TRACE_EVENT_FLAG_NONE, arg1_name, arg1_val)
-#define TRACE_EVENT_BEGIN2(category_group, name, arg1_name, arg1_val,     \
-                           arg2_name, arg2_val)                           \
-  INTERNAL_TRACE_EVENT_ADD(TRACE_EVENT_PHASE_BEGIN, category_group, name, \
-                           TRACE_EVENT_FLAG_NONE, arg1_name, arg1_val,    \
-                           arg2_name, arg2_val)
-#define TRACE_EVENT_BEGIN_WITH_FLAGS0(category_group, name, flags) \
-  INTERNAL_TRACE_EVENT_ADD(TRACE_EVENT_PHASE_BEGIN, category_group, name, flags)
-#define TRACE_EVENT_BEGIN_WITH_FLAGS1(category_group, name, flags, arg1_name, \
-                                      arg1_val)                               \
-  INTERNAL_TRACE_EVENT_ADD(TRACE_EVENT_PHASE_BEGIN, category_group, name,     \
-                           flags, arg1_name, arg1_val)
-#define TRACE_EVENT_COPY_BEGIN2(category_group, name, arg1_name, arg1_val, \
-                                arg2_name, arg2_val)                       \
-  INTERNAL_TRACE_EVENT_ADD(TRACE_EVENT_PHASE_BEGIN, category_group, name,  \
-                           TRACE_EVENT_FLAG_COPY, arg1_name, arg1_val,     \
-                           arg2_name, arg2_val)
-
-// Similar to TRACE_EVENT_BEGINx but with a custom |timestamp| provided.
-// - |id| is used to match the _BEGIN event with the _END event.
-//   Events are considered to match if their category_group, name and id values
-//   all match. |id| must either be a pointer or an integer value up to 64 bits.
-//   If it's a pointer, the bits will be xored with a hash of the process ID so
-//   that the same pointer on two different processes will not collide.
-// - |timestamp| must be non-null or it crashes. Use DCHECK(timestamp) before
-//   calling this to detect an invalid timestamp even when tracing is not
-//   enabled, as the commit queue doesn't run all tests with tracing enabled.
-// Note: This legacy macro is deprecated. It should not be used in new code.
-//       If thread_id is different from current thread id, it will result into
-//       DCHECK failure. This note is also applicable to `_COPY` and `_END`
-//       variant of this macro.
-#define TRACE_EVENT_BEGIN_WITH_ID_TID_AND_TIMESTAMP0(category_group, name, id, \
-                                                     thread_id, timestamp)     \
-  INTERNAL_TRACE_EVENT_ADD_WITH_ID_TID_AND_TIMESTAMP(                          \
-      TRACE_EVENT_PHASE_ASYNC_BEGIN, category_group, name, id, thread_id,      \
-      timestamp, TRACE_EVENT_FLAG_NONE)
-#define TRACE_EVENT_COPY_BEGIN_WITH_ID_TID_AND_TIMESTAMP0(                \
-    category_group, name, id, thread_id, timestamp)                       \
-  INTERNAL_TRACE_EVENT_ADD_WITH_ID_TID_AND_TIMESTAMP(                     \
-      TRACE_EVENT_PHASE_ASYNC_BEGIN, category_group, name, id, thread_id, \
-      timestamp, TRACE_EVENT_FLAG_COPY)
-#define TRACE_EVENT_COPY_BEGIN_WITH_ID_TID_AND_TIMESTAMP1(                \
-    category_group, name, id, thread_id, timestamp, arg1_name, arg1_val)  \
-  INTERNAL_TRACE_EVENT_ADD_WITH_ID_TID_AND_TIMESTAMP(                     \
-      TRACE_EVENT_PHASE_ASYNC_BEGIN, category_group, name, id, thread_id, \
-      timestamp, TRACE_EVENT_FLAG_COPY, arg1_name, arg1_val)
-#define TRACE_EVENT_COPY_BEGIN_WITH_ID_TID_AND_TIMESTAMP2(                \
-    category_group, name, id, thread_id, timestamp, arg1_name, arg1_val,  \
-    arg2_name, arg2_val)                                                  \
-  INTERNAL_TRACE_EVENT_ADD_WITH_ID_TID_AND_TIMESTAMP(                     \
-      TRACE_EVENT_PHASE_ASYNC_BEGIN, category_group, name, id, thread_id, \
-      timestamp, TRACE_EVENT_FLAG_COPY, arg1_name, arg1_val, arg2_name,   \
-      arg2_val)
-
-// Records a single END event for "name" immediately. If the category
-// is not enabled, then this does nothing.
-// - category and name strings must have application lifetime (statics or
-//   literals). They may not include " chars.
-#define TRACE_EVENT_END0(category_group, name)                          \
-  INTERNAL_TRACE_EVENT_ADD(TRACE_EVENT_PHASE_END, category_group, name, \
-                           TRACE_EVENT_FLAG_NONE)
-#define TRACE_EVENT_END1(category_group, name, arg1_name, arg1_val)     \
-  INTERNAL_TRACE_EVENT_ADD(TRACE_EVENT_PHASE_END, category_group, name, \
-                           TRACE_EVENT_FLAG_NONE, arg1_name, arg1_val)
-#define TRACE_EVENT_END2(category_group, name, arg1_name, arg1_val, arg2_name, \
-                         arg2_val)                                             \
-  INTERNAL_TRACE_EVENT_ADD(TRACE_EVENT_PHASE_END, category_group, name,        \
-                           TRACE_EVENT_FLAG_NONE, arg1_name, arg1_val,         \
-                           arg2_name, arg2_val)
-#define TRACE_EVENT_END_WITH_FLAGS0(category_group, name, flags) \
-  INTERNAL_TRACE_EVENT_ADD(TRACE_EVENT_PHASE_END, category_group, name, flags)
-#define TRACE_EVENT_END_WITH_FLAGS1(category_group, name, flags, arg1_name,    \
-                                    arg1_val)                                  \
-  INTERNAL_TRACE_EVENT_ADD(TRACE_EVENT_PHASE_END, category_group, name, flags, \
-                           arg1_name, arg1_val)
-#define TRACE_EVENT_COPY_END2(category_group, name, arg1_name, arg1_val, \
-                              arg2_name, arg2_val)                       \
-  INTERNAL_TRACE_EVENT_ADD(TRACE_EVENT_PHASE_END, category_group, name,  \
-                           TRACE_EVENT_FLAG_COPY, arg1_name, arg1_val,   \
-                           arg2_name, arg2_val)
-
-// Adds a trace event with the given |name| and |timestamp|. |timestamp| must be
-// non-null or it crashes. Use DCHECK(timestamp) before calling this to detect
-// an invalid timestamp even when tracing is not enabled, as the commit queue
-// doesn't run all tests with tracing enabled.
-#define TRACE_EVENT_MARK_WITH_TIMESTAMP0(category_group, name, timestamp) \
-  INTERNAL_TRACE_EVENT_ADD_WITH_TIMESTAMP(                                \
-      TRACE_EVENT_PHASE_MARK, category_group, name, timestamp,            \
-      TRACE_EVENT_FLAG_NONE)
-
-#define TRACE_EVENT_MARK_WITH_TIMESTAMP1(category_group, name, timestamp, \
-                                         arg1_name, arg1_val)             \
-  INTERNAL_TRACE_EVENT_ADD_WITH_TIMESTAMP(                                \
-      TRACE_EVENT_PHASE_MARK, category_group, name, timestamp,            \
-      TRACE_EVENT_FLAG_NONE, arg1_name, arg1_val)
-
-#define TRACE_EVENT_MARK_WITH_TIMESTAMP2(                                      \
-    category_group, name, timestamp, arg1_name, arg1_val, arg2_name, arg2_val) \
-  INTERNAL_TRACE_EVENT_ADD_WITH_TIMESTAMP(                                     \
-      TRACE_EVENT_PHASE_MARK, category_group, name, timestamp,                 \
-      TRACE_EVENT_FLAG_NONE, arg1_name, arg1_val, arg2_name, arg2_val)
-
-#define TRACE_EVENT_COPY_MARK(category_group, name)                      \
-  INTERNAL_TRACE_EVENT_ADD(TRACE_EVENT_PHASE_MARK, category_group, name, \
-                           TRACE_EVENT_FLAG_COPY)
-
-#define TRACE_EVENT_COPY_MARK1(category_group, name, arg1_name, arg1_val) \
-  INTERNAL_TRACE_EVENT_ADD(TRACE_EVENT_PHASE_MARK, category_group, name,  \
-                           TRACE_EVENT_FLAG_COPY, arg1_name, arg1_val)
-
-#define TRACE_EVENT_COPY_MARK_WITH_TIMESTAMP(category_group, name, timestamp) \
-  INTERNAL_TRACE_EVENT_ADD_WITH_TIMESTAMP(                                    \
-      TRACE_EVENT_PHASE_MARK, category_group, name, timestamp,                \
-      TRACE_EVENT_FLAG_COPY)
-
-// Similar to TRACE_EVENT_ENDx but with a custom |timestamp| provided.
-// - |id| is used to match the _BEGIN event with the _END event.
-//   Events are considered to match if their category_group, name and id values
-//   all match. |id| must either be a pointer or an integer value up to 64 bits.
-//   If it's a pointer, the bits will be xored with a hash of the process ID so
-//   that the same pointer on two different processes will not collide.
-// - |timestamp| must be non-null or it crashes. Use DCHECK(timestamp) before
-//   calling this to detect an invalid timestamp even when tracing is not
-//   enabled, as the commit queue doesn't run all tests with tracing enabled.
-#define TRACE_EVENT_END_WITH_ID_TID_AND_TIMESTAMP0(category_group, name, id, \
-                                                   thread_id, timestamp)     \
-  INTERNAL_TRACE_EVENT_ADD_WITH_ID_TID_AND_TIMESTAMP(                        \
-      TRACE_EVENT_PHASE_ASYNC_END, category_group, name, id, thread_id,      \
-      timestamp, TRACE_EVENT_FLAG_NONE)
-#define TRACE_EVENT_COPY_END_WITH_ID_TID_AND_TIMESTAMP0(                \
-    category_group, name, id, thread_id, timestamp)                     \
-  INTERNAL_TRACE_EVENT_ADD_WITH_ID_TID_AND_TIMESTAMP(                   \
-      TRACE_EVENT_PHASE_ASYNC_END, category_group, name, id, thread_id, \
-      timestamp, TRACE_EVENT_FLAG_COPY)
-#define TRACE_EVENT_COPY_END_WITH_ID_TID_AND_TIMESTAMP1(                 \
-    category_group, name, id, thread_id, timestamp, arg1_name, arg1_val) \
-  INTERNAL_TRACE_EVENT_ADD_WITH_ID_TID_AND_TIMESTAMP(                    \
-      TRACE_EVENT_PHASE_ASYNC_END, category_group, name, id, thread_id,  \
-      timestamp, TRACE_EVENT_FLAG_COPY, arg1_name, arg1_val)
-#define TRACE_EVENT_COPY_END_WITH_ID_TID_AND_TIMESTAMP2(                 \
-    category_group, name, id, thread_id, timestamp, arg1_name, arg1_val, \
-    arg2_name, arg2_val)                                                 \
-  INTERNAL_TRACE_EVENT_ADD_WITH_ID_TID_AND_TIMESTAMP(                    \
-      TRACE_EVENT_PHASE_ASYNC_END, category_group, name, id, thread_id,  \
-      timestamp, TRACE_EVENT_FLAG_COPY, arg1_name, arg1_val, arg2_name,  \
-      arg2_val)
-
-// Records the value of a counter called "name" immediately. Value
-// must be representable as a 32 bit integer.
-// - category and name strings must have application lifetime (statics or
-//   literals). They may not include " chars.
-#define TRACE_COUNTER1(category_group, name, value)                         \
-  INTERNAL_TRACE_EVENT_ADD(TRACE_EVENT_PHASE_COUNTER, category_group, name, \
-                           TRACE_EVENT_FLAG_NONE, "value",                  \
-                           static_cast<int>(value))
-#define TRACE_COUNTER_WITH_FLAG1(category_group, name, flag, value)         \
-  INTERNAL_TRACE_EVENT_ADD(TRACE_EVENT_PHASE_COUNTER, category_group, name, \
-                           flag, "value", static_cast<int>(value))
-#define TRACE_COPY_COUNTER1(category_group, name, value)                    \
-  INTERNAL_TRACE_EVENT_ADD(TRACE_EVENT_PHASE_COUNTER, category_group, name, \
-                           TRACE_EVENT_FLAG_COPY, "value",                  \
-                           static_cast<int>(value))
-
-// Records the values of a multi-parted counter called "name" immediately.
-// The UI will treat value1 and value2 as parts of a whole, displaying their
-// values as a stacked-bar chart.
-// - category and name strings must have application lifetime (statics or
-//   literals). They may not include " chars.
-#define TRACE_COUNTER2(category_group, name, value1_name, value1_val,       \
-                       value2_name, value2_val)                             \
-  INTERNAL_TRACE_EVENT_ADD(TRACE_EVENT_PHASE_COUNTER, category_group, name, \
-                           TRACE_EVENT_FLAG_NONE, value1_name,              \
-                           static_cast<int>(value1_val), value2_name,       \
-                           static_cast<int>(value2_val))
-#define TRACE_COPY_COUNTER2(category_group, name, value1_name, value1_val,  \
-                            value2_name, value2_val)                        \
-  INTERNAL_TRACE_EVENT_ADD(TRACE_EVENT_PHASE_COUNTER, category_group, name, \
-                           TRACE_EVENT_FLAG_COPY, value1_name,              \
-                           static_cast<int>(value1_val), value2_name,       \
-                           static_cast<int>(value2_val))
-
-// Similar to TRACE_COUNTERx, but with a custom |timestamp| provided.
-// - |timestamp| must be non-null or it crashes. Use DCHECK(timestamp) before
-//   calling this to detect an invalid timestamp even when tracing is not
-//   enabled, as the commit queue doesn't run all tests with tracing enabled.
-#define TRACE_COUNTER_WITH_TIMESTAMP1(category_group, name, timestamp, value) \
-  INTERNAL_TRACE_EVENT_ADD_WITH_TIMESTAMP(                                    \
-      TRACE_EVENT_PHASE_COUNTER, category_group, name, timestamp,             \
-      TRACE_EVENT_FLAG_NONE, "value", static_cast<int>(value))
-
-#define TRACE_COUNTER_WITH_TIMESTAMP2(category_group, name, timestamp,      \
-                                      value1_name, value1_val, value2_name, \
-                                      value2_val)                           \
-  INTERNAL_TRACE_EVENT_ADD_WITH_TIMESTAMP(                                  \
-      TRACE_EVENT_PHASE_COUNTER, category_group, name, timestamp,           \
-      TRACE_EVENT_FLAG_NONE, value1_name, static_cast<int>(value1_val),     \
-      value2_name, static_cast<int>(value2_val))
-
-// Records the value of a counter called "name" immediately. Value
-// must be representable as a 32 bit integer.
-// - category and name strings must have application lifetime (statics or
-//   literals). They may not include " chars.
-// - |id| is used to disambiguate counters with the same name. It must either
-//   be a pointer or an integer value up to 64 bits. If it's a pointer, the bits
-//   will be xored with a hash of the process ID so that the same pointer on
-//   two different processes will not collide.
-#define TRACE_COUNTER_ID1(category_group, name, id, value)                    \
-  INTERNAL_TRACE_EVENT_ADD_WITH_ID(TRACE_EVENT_PHASE_COUNTER, category_group, \
-                                   name, id, TRACE_EVENT_FLAG_NONE, "value",  \
-                                   static_cast<int>(value))
-#define TRACE_COPY_COUNTER_ID1(category_group, name, id, value)               \
-  INTERNAL_TRACE_EVENT_ADD_WITH_ID(TRACE_EVENT_PHASE_COUNTER, category_group, \
-                                   name, id, TRACE_EVENT_FLAG_COPY, "value",  \
-                                   static_cast<int>(value))
-
-// Records the values of a multi-parted counter called "name" immediately.
-// The UI will treat value1 and value2 as parts of a whole, displaying their
-// values as a stacked-bar chart.
-// - category and name strings must have application lifetime (statics or
-//   literals). They may not include " chars.
-// - |id| is used to disambiguate counters with the same name. It must either
-//   be a pointer or an integer value up to 64 bits. If it's a pointer, the bits
-//   will be xored with a hash of the process ID so that the same pointer on
-//   two different processes will not collide.
-#define TRACE_COUNTER_ID2(category_group, name, id, value1_name, value1_val,  \
-                          value2_name, value2_val)                            \
-  INTERNAL_TRACE_EVENT_ADD_WITH_ID(TRACE_EVENT_PHASE_COUNTER, category_group, \
-                                   name, id, TRACE_EVENT_FLAG_NONE,           \
-                                   value1_name, static_cast<int>(value1_val), \
-                                   value2_name, static_cast<int>(value2_val))
-#define TRACE_COPY_COUNTER_ID2(category_group, name, id, value1_name,         \
-                               value1_val, value2_name, value2_val)           \
-  INTERNAL_TRACE_EVENT_ADD_WITH_ID(TRACE_EVENT_PHASE_COUNTER, category_group, \
-                                   name, id, TRACE_EVENT_FLAG_COPY,           \
-                                   value1_name, static_cast<int>(value1_val), \
-                                   value2_name, static_cast<int>(value2_val))
-
-#define TRACE_EVENT_SAMPLE_WITH_ID1(category_group, name, id, arg1_name,       \
-                                    arg1_val)                                  \
-  INTERNAL_TRACE_EVENT_ADD_WITH_ID(TRACE_EVENT_PHASE_SAMPLE, category_group,   \
-                                   name, id, TRACE_EVENT_FLAG_NONE, arg1_name, \
-                                   arg1_val)
-
-// -- TRACE_EVENT_ASYNC is DEPRECATED! --
-//
-// TRACE_EVENT_ASYNC_* APIs should be only used by legacy code. New code should
-// use TRACE_EVENT_NESTABLE_ASYNC_* APIs instead.
-//
-// Records a single ASYNC_BEGIN event called "name" immediately, with 0, 1 or 2
-// associated arguments. If the category is not enabled, then this
-// does nothing.
-// - category and name strings must have application lifetime (statics or
-//   literals). They may not include " chars.
-// - |id| is used to match the ASYNC_BEGIN event with the ASYNC_END event. ASYNC
-//   events are considered to match if their category_group, name and id values
-//   all match. |id| must either be a pointer or an integer value up to 64 bits.
-//   If it's a pointer, the bits will be xored with a hash of the process ID so
-//   that the same pointer on two different processes will not collide.
-//
-// An asynchronous operation can consist of multiple phases. The first phase is
-// defined by the ASYNC_BEGIN calls. Additional phases can be defined using the
-// ASYNC_STEP_INTO or ASYNC_STEP_PAST macros. The ASYNC_STEP_INTO macro will
-// annotate the block following the call. The ASYNC_STEP_PAST macro will
-// annotate the block prior to the call. Note that any particular event must use
-// only STEP_INTO or STEP_PAST macros; they can not mix and match. When the
-// operation completes, call ASYNC_END.
-//
-// An ASYNC trace typically occurs on a single thread (if not, they will only be
-// drawn on the thread defined in the ASYNC_BEGIN event), but all events in that
-// operation must use the same |name| and |id|. Each step can have its own
-// args.
-#define TRACE_EVENT_ASYNC_BEGIN0(category_group, name, id)        \
-  INTERNAL_TRACE_EVENT_ADD_WITH_ID(TRACE_EVENT_PHASE_ASYNC_BEGIN, \
-                                   category_group, name, id,      \
-                                   TRACE_EVENT_FLAG_NONE)
-#define TRACE_EVENT_ASYNC_BEGIN1(category_group, name, id, arg1_name, \
-                                 arg1_val)                            \
-  INTERNAL_TRACE_EVENT_ADD_WITH_ID(TRACE_EVENT_PHASE_ASYNC_BEGIN,     \
-                                   category_group, name, id,          \
-                                   TRACE_EVENT_FLAG_NONE, arg1_name, arg1_val)
-#define TRACE_EVENT_ASYNC_BEGIN2(category_group, name, id, arg1_name, \
-                                 arg1_val, arg2_name, arg2_val)       \
-  INTERNAL_TRACE_EVENT_ADD_WITH_ID(                                   \
-      TRACE_EVENT_PHASE_ASYNC_BEGIN, category_group, name, id,        \
-      TRACE_EVENT_FLAG_NONE, arg1_name, arg1_val, arg2_name, arg2_val)
-#define TRACE_EVENT_COPY_ASYNC_BEGIN0(category_group, name, id)   \
-  INTERNAL_TRACE_EVENT_ADD_WITH_ID(TRACE_EVENT_PHASE_ASYNC_BEGIN, \
-                                   category_group, name, id,      \
-                                   TRACE_EVENT_FLAG_COPY)
-#define TRACE_EVENT_COPY_ASYNC_BEGIN1(category_group, name, id, arg1_name, \
-                                      arg1_val)                            \
-  INTERNAL_TRACE_EVENT_ADD_WITH_ID(TRACE_EVENT_PHASE_ASYNC_BEGIN,          \
-                                   category_group, name, id,               \
-                                   TRACE_EVENT_FLAG_COPY, arg1_name, arg1_val)
-#define TRACE_EVENT_COPY_ASYNC_BEGIN2(category_group, name, id, arg1_name, \
-                                      arg1_val, arg2_name, arg2_val)       \
-  INTERNAL_TRACE_EVENT_ADD_WITH_ID(                                        \
-      TRACE_EVENT_PHASE_ASYNC_BEGIN, category_group, name, id,             \
-      TRACE_EVENT_FLAG_COPY, arg1_name, arg1_val, arg2_name, arg2_val)
-
-// Similar to TRACE_EVENT_ASYNC_BEGINx but with a custom |at| timestamp
-// provided.
-#define TRACE_EVENT_ASYNC_BEGIN_WITH_TIMESTAMP0(category_group, name, id, \
-                                                timestamp)                \
-  INTERNAL_TRACE_EVENT_ADD_WITH_ID_TID_AND_TIMESTAMP(                     \
-      TRACE_EVENT_PHASE_ASYNC_BEGIN, category_group, name, id,            \
-      TRACE_EVENT_API_CURRENT_THREAD_ID, timestamp, TRACE_EVENT_FLAG_NONE)
-#define TRACE_EVENT_ASYNC_BEGIN_WITH_TIMESTAMP1(                           \
-    category_group, name, id, timestamp, arg1_name, arg1_val)              \
-  INTERNAL_TRACE_EVENT_ADD_WITH_ID_TID_AND_TIMESTAMP(                      \
-      TRACE_EVENT_PHASE_ASYNC_BEGIN, category_group, name, id,             \
-      TRACE_EVENT_API_CURRENT_THREAD_ID, timestamp, TRACE_EVENT_FLAG_NONE, \
-      arg1_name, arg1_val)
-#define TRACE_EVENT_ASYNC_BEGIN_WITH_TIMESTAMP2(category_group, name, id,      \
-                                                timestamp, arg1_name,          \
-                                                arg1_val, arg2_name, arg2_val) \
-  INTERNAL_TRACE_EVENT_ADD_WITH_ID_TID_AND_TIMESTAMP(                          \
-      TRACE_EVENT_PHASE_ASYNC_BEGIN, category_group, name, id,                 \
-      TRACE_EVENT_API_CURRENT_THREAD_ID, timestamp, TRACE_EVENT_FLAG_NONE,     \
-      arg1_name, arg1_val, arg2_name, arg2_val)
-#define TRACE_EVENT_COPY_ASYNC_BEGIN_WITH_TIMESTAMP0(category_group, name, id, \
-                                                     timestamp)                \
-  INTERNAL_TRACE_EVENT_ADD_WITH_ID_TID_AND_TIMESTAMP(                          \
-      TRACE_EVENT_PHASE_ASYNC_BEGIN, category_group, name, id,                 \
-      TRACE_EVENT_API_CURRENT_THREAD_ID, timestamp, TRACE_EVENT_FLAG_COPY)
-
-// Records a single ASYNC_STEP_INTO event for |step| immediately. If the
-// category is not enabled, then this does nothing. The |name| and |id| must
-// match the ASYNC_BEGIN event above. The |step| param identifies this step
-// within the async event. This should be called at the beginning of the next
-// phase of an asynchronous operation. The ASYNC_BEGIN event must not have any
-// ASYNC_STEP_PAST events.
-#define TRACE_EVENT_ASYNC_STEP_INTO0(category_group, name, id, step)  \
-  INTERNAL_TRACE_EVENT_ADD_WITH_ID(TRACE_EVENT_PHASE_ASYNC_STEP_INTO, \
-                                   category_group, name, id,          \
-                                   TRACE_EVENT_FLAG_NONE, "step", step)
-#define TRACE_EVENT_ASYNC_STEP_INTO1(category_group, name, id, step, \
-                                     arg1_name, arg1_val)            \
-  INTERNAL_TRACE_EVENT_ADD_WITH_ID(                                  \
-      TRACE_EVENT_PHASE_ASYNC_STEP_INTO, category_group, name, id,   \
-      TRACE_EVENT_FLAG_NONE, "step", step, arg1_name, arg1_val)
-
-// Similar to TRACE_EVENT_ASYNC_STEP_INTOx but with a custom |at| timestamp
-// provided.
-#define TRACE_EVENT_ASYNC_STEP_INTO_WITH_TIMESTAMP0(category_group, name, id, \
-                                                    step, timestamp)          \
-  INTERNAL_TRACE_EVENT_ADD_WITH_ID_TID_AND_TIMESTAMP(                         \
-      TRACE_EVENT_PHASE_ASYNC_STEP_INTO, category_group, name, id,            \
-      TRACE_EVENT_API_CURRENT_THREAD_ID, timestamp, TRACE_EVENT_FLAG_NONE,    \
-      "step", step)
-
-// Records a single ASYNC_STEP_PAST event for |step| immediately. If the
-// category is not enabled, then this does nothing. The |name| and |id| must
-// match the ASYNC_BEGIN event above. The |step| param identifies this step
-// within the async event. This should be called at the beginning of the next
-// phase of an asynchronous operation. The ASYNC_BEGIN event must not have any
-// ASYNC_STEP_INTO events.
-#define TRACE_EVENT_ASYNC_STEP_PAST0(category_group, name, id, step)  \
-  INTERNAL_TRACE_EVENT_ADD_WITH_ID(TRACE_EVENT_PHASE_ASYNC_STEP_PAST, \
-                                   category_group, name, id,          \
-                                   TRACE_EVENT_FLAG_NONE, "step", step)
-#define TRACE_EVENT_ASYNC_STEP_PAST1(category_group, name, id, step, \
-                                     arg1_name, arg1_val)            \
-  INTERNAL_TRACE_EVENT_ADD_WITH_ID(                                  \
-      TRACE_EVENT_PHASE_ASYNC_STEP_PAST, category_group, name, id,   \
-      TRACE_EVENT_FLAG_NONE, "step", step, arg1_name, arg1_val)
-
-// Records a single ASYNC_END event for "name" immediately. If the category
-// is not enabled, then this does nothing.
-#define TRACE_EVENT_ASYNC_END0(category_group, name, id)        \
-  INTERNAL_TRACE_EVENT_ADD_WITH_ID(TRACE_EVENT_PHASE_ASYNC_END, \
-                                   category_group, name, id,    \
-                                   TRACE_EVENT_FLAG_NONE)
-#define TRACE_EVENT_ASYNC_END1(category_group, name, id, arg1_name, arg1_val) \
-  INTERNAL_TRACE_EVENT_ADD_WITH_ID(TRACE_EVENT_PHASE_ASYNC_END,               \
-                                   category_group, name, id,                  \
-                                   TRACE_EVENT_FLAG_NONE, arg1_name, arg1_val)
-#define TRACE_EVENT_ASYNC_END2(category_group, name, id, arg1_name, arg1_val, \
-                               arg2_name, arg2_val)                           \
-  INTERNAL_TRACE_EVENT_ADD_WITH_ID(                                           \
-      TRACE_EVENT_PHASE_ASYNC_END, category_group, name, id,                  \
-      TRACE_EVENT_FLAG_NONE, arg1_name, arg1_val, arg2_name, arg2_val)
-#define TRACE_EVENT_COPY_ASYNC_END0(category_group, name, id)   \
-  INTERNAL_TRACE_EVENT_ADD_WITH_ID(TRACE_EVENT_PHASE_ASYNC_END, \
-                                   category_group, name, id,    \
-                                   TRACE_EVENT_FLAG_COPY)
-#define TRACE_EVENT_COPY_ASYNC_END1(category_group, name, id, arg1_name, \
-                                    arg1_val)                            \
-  INTERNAL_TRACE_EVENT_ADD_WITH_ID(TRACE_EVENT_PHASE_ASYNC_END,          \
-                                   category_group, name, id,             \
-                                   TRACE_EVENT_FLAG_COPY, arg1_name, arg1_val)
-#define TRACE_EVENT_COPY_ASYNC_END2(category_group, name, id, arg1_name, \
-                                    arg1_val, arg2_name, arg2_val)       \
-  INTERNAL_TRACE_EVENT_ADD_WITH_ID(                                      \
-      TRACE_EVENT_PHASE_ASYNC_END, category_group, name, id,             \
-      TRACE_EVENT_FLAG_COPY, arg1_name, arg1_val, arg2_name, arg2_val)
-
-// Similar to TRACE_EVENT_ASYNC_ENDx but with a custom |at| timestamp provided.
-#define TRACE_EVENT_ASYNC_END_WITH_TIMESTAMP0(category_group, name, id, \
-                                              timestamp)                \
-  INTERNAL_TRACE_EVENT_ADD_WITH_ID_TID_AND_TIMESTAMP(                   \
-      TRACE_EVENT_PHASE_ASYNC_END, category_group, name, id,            \
-      TRACE_EVENT_API_CURRENT_THREAD_ID, timestamp, TRACE_EVENT_FLAG_NONE)
-#define TRACE_EVENT_ASYNC_END_WITH_TIMESTAMP1(category_group, name, id,       \
-                                              timestamp, arg1_name, arg1_val) \
-  INTERNAL_TRACE_EVENT_ADD_WITH_ID_TID_AND_TIMESTAMP(                         \
-      TRACE_EVENT_PHASE_ASYNC_END, category_group, name, id,                  \
-      TRACE_EVENT_API_CURRENT_THREAD_ID, timestamp, TRACE_EVENT_FLAG_NONE,    \
-      arg1_name, arg1_val)
-#define TRACE_EVENT_ASYNC_END_WITH_TIMESTAMP2(category_group, name, id,       \
-                                              timestamp, arg1_name, arg1_val, \
-                                              arg2_name, arg2_val)            \
-  INTERNAL_TRACE_EVENT_ADD_WITH_ID_TID_AND_TIMESTAMP(                         \
-      TRACE_EVENT_PHASE_ASYNC_END, category_group, name, id,                  \
-      TRACE_EVENT_API_CURRENT_THREAD_ID, timestamp, TRACE_EVENT_FLAG_NONE,    \
-      arg1_name, arg1_val, arg2_name, arg2_val)
-#define TRACE_EVENT_COPY_ASYNC_END_WITH_TIMESTAMP0(category_group, name, id, \
-                                                   timestamp)                \
-  INTERNAL_TRACE_EVENT_ADD_WITH_ID_TID_AND_TIMESTAMP(                        \
-      TRACE_EVENT_PHASE_ASYNC_END, category_group, name, id,                 \
-      TRACE_EVENT_API_CURRENT_THREAD_ID, timestamp, TRACE_EVENT_FLAG_COPY)
-
-// NESTABLE_ASYNC_* APIs are used to describe an async operation, which can
-// be nested within a NESTABLE_ASYNC event and/or have inner NESTABLE_ASYNC
-// events.
-// - category and name strings must have application lifetime (statics or
-//   literals). They may not include " chars.
-// - A pair of NESTABLE_ASYNC_BEGIN event and NESTABLE_ASYNC_END event is
-//   considered as a match if their category_group, name and id all match.
-// - |id| must either be a pointer or an integer value up to 64 bits.
-//   If it's a pointer, the bits will be xored with a hash of the process ID so
-//   that the same pointer on two different processes will not collide.
-// - |id| is used to match a child NESTABLE_ASYNC event with its parent
-//   NESTABLE_ASYNC event. Therefore, events in the same nested event tree must
-//   be logged using the same id and category_group.
-//
-// Unmatched NESTABLE_ASYNC_END event will be parsed as an event that starts
-// at the first NESTABLE_ASYNC event of that id, and unmatched
-// NESTABLE_ASYNC_BEGIN event will be parsed as an event that ends at the last
-// NESTABLE_ASYNC event of that id. Corresponding warning messages for
-// unmatched events will be shown in the analysis view.
-
-// Records a single NESTABLE_ASYNC_BEGIN event called "name" immediately, with
-// 0, 1 or 2 associated arguments. If the category is not enabled, then this
-// does nothing.
-#define TRACE_EVENT_NESTABLE_ASYNC_BEGIN0(category_group, name, id)        \
-  INTERNAL_TRACE_EVENT_ADD_WITH_ID(TRACE_EVENT_PHASE_NESTABLE_ASYNC_BEGIN, \
-                                   category_group, name, id,               \
-                                   TRACE_EVENT_FLAG_NONE)
-#define TRACE_EVENT_NESTABLE_ASYNC_BEGIN1(category_group, name, id, arg1_name, \
-                                          arg1_val)                            \
-  INTERNAL_TRACE_EVENT_ADD_WITH_ID(TRACE_EVENT_PHASE_NESTABLE_ASYNC_BEGIN,     \
-                                   category_group, name, id,                   \
-                                   TRACE_EVENT_FLAG_NONE, arg1_name, arg1_val)
-#define TRACE_EVENT_NESTABLE_ASYNC_BEGIN2(category_group, name, id, arg1_name, \
-                                          arg1_val, arg2_name, arg2_val)       \
-  INTERNAL_TRACE_EVENT_ADD_WITH_ID(                                            \
-      TRACE_EVENT_PHASE_NESTABLE_ASYNC_BEGIN, category_group, name, id,        \
-      TRACE_EVENT_FLAG_NONE, arg1_name, arg1_val, arg2_name, arg2_val)
-#define TRACE_EVENT_NESTABLE_ASYNC_BEGIN_WITH_FLAGS0(category_group, name, id, \
-                                                     flags)                    \
-  INTERNAL_TRACE_EVENT_ADD_WITH_ID(TRACE_EVENT_PHASE_NESTABLE_ASYNC_BEGIN,     \
-                                   category_group, name, id, flags)
-// Records a single NESTABLE_ASYNC_END event called "name" immediately, with 0
-// or 2 associated arguments. If the category is not enabled, then this does
-// nothing.
-#define TRACE_EVENT_NESTABLE_ASYNC_END0(category_group, name, id)        \
-  INTERNAL_TRACE_EVENT_ADD_WITH_ID(TRACE_EVENT_PHASE_NESTABLE_ASYNC_END, \
-                                   category_group, name, id,             \
-                                   TRACE_EVENT_FLAG_NONE)
-// Records a single NESTABLE_ASYNC_END event called "name" immediately, with 1
-// associated argument. If the category is not enabled, then this does nothing.
-#define TRACE_EVENT_NESTABLE_ASYNC_END1(category_group, name, id, arg1_name, \
-                                        arg1_val)                            \
-  INTERNAL_TRACE_EVENT_ADD_WITH_ID(TRACE_EVENT_PHASE_NESTABLE_ASYNC_END,     \
-                                   category_group, name, id,                 \
-                                   TRACE_EVENT_FLAG_NONE, arg1_name, arg1_val)
-#define TRACE_EVENT_NESTABLE_ASYNC_END2(category_group, name, id, arg1_name, \
-                                        arg1_val, arg2_name, arg2_val)       \
-  INTERNAL_TRACE_EVENT_ADD_WITH_ID(                                          \
-      TRACE_EVENT_PHASE_NESTABLE_ASYNC_END, category_group, name, id,        \
-      TRACE_EVENT_FLAG_NONE, arg1_name, arg1_val, arg2_name, arg2_val)
-#define TRACE_EVENT_NESTABLE_ASYNC_END_WITH_FLAGS0(category_group, name, id, \
-                                                   flags)                    \
-  INTERNAL_TRACE_EVENT_ADD_WITH_ID(TRACE_EVENT_PHASE_NESTABLE_ASYNC_END,     \
-                                   category_group, name, id, flags)
-
-// Records a single NESTABLE_ASYNC_INSTANT event called "name" immediately,
-// with none, one or two associated argument. If the category is not enabled,
-// then this does nothing.
-#define TRACE_EVENT_NESTABLE_ASYNC_INSTANT0(category_group, name, id)        \
-  INTERNAL_TRACE_EVENT_ADD_WITH_ID(TRACE_EVENT_PHASE_NESTABLE_ASYNC_INSTANT, \
-                                   category_group, name, id,                 \
-                                   TRACE_EVENT_FLAG_NONE)
-
-#define TRACE_EVENT_NESTABLE_ASYNC_INSTANT1(category_group, name, id,        \
-                                            arg1_name, arg1_val)             \
-  INTERNAL_TRACE_EVENT_ADD_WITH_ID(TRACE_EVENT_PHASE_NESTABLE_ASYNC_INSTANT, \
-                                   category_group, name, id,                 \
-                                   TRACE_EVENT_FLAG_NONE, arg1_name, arg1_val)
-
-#define TRACE_EVENT_NESTABLE_ASYNC_INSTANT2(                              \
-    category_group, name, id, arg1_name, arg1_val, arg2_name, arg2_val)   \
-  INTERNAL_TRACE_EVENT_ADD_WITH_ID(                                       \
-      TRACE_EVENT_PHASE_NESTABLE_ASYNC_INSTANT, category_group, name, id, \
-      TRACE_EVENT_FLAG_NONE, arg1_name, arg1_val, arg2_name, arg2_val)
-
-#define TRACE_EVENT_COPY_NESTABLE_ASYNC_BEGIN_WITH_TTS2(                       \
-    category_group, name, id, arg1_name, arg1_val, arg2_name, arg2_val)        \
-  INTERNAL_TRACE_EVENT_ADD_WITH_ID(                                            \
-      TRACE_EVENT_PHASE_NESTABLE_ASYNC_BEGIN, category_group, name, id,        \
-      TRACE_EVENT_FLAG_ASYNC_TTS | TRACE_EVENT_FLAG_COPY, arg1_name, arg1_val, \
-      arg2_name, arg2_val)
-#define TRACE_EVENT_COPY_NESTABLE_ASYNC_END_WITH_TTS2(                         \
-    category_group, name, id, arg1_name, arg1_val, arg2_name, arg2_val)        \
-  INTERNAL_TRACE_EVENT_ADD_WITH_ID(                                            \
-      TRACE_EVENT_PHASE_NESTABLE_ASYNC_END, category_group, name, id,          \
-      TRACE_EVENT_FLAG_ASYNC_TTS | TRACE_EVENT_FLAG_COPY, arg1_name, arg1_val, \
-      arg2_name, arg2_val)
-
-// Similar to TRACE_EVENT_NESTABLE_ASYNC_{BEGIN,END}x but with a custom
-// |timestamp| provided.
-#define TRACE_EVENT_NESTABLE_ASYNC_BEGIN_WITH_TIMESTAMP0(category_group, name, \
-                                                         id, timestamp)        \
-  INTERNAL_TRACE_EVENT_ADD_WITH_ID_TID_AND_TIMESTAMP(                          \
-      TRACE_EVENT_PHASE_NESTABLE_ASYNC_BEGIN, category_group, name, id,        \
-      TRACE_EVENT_API_CURRENT_THREAD_ID, timestamp, TRACE_EVENT_FLAG_NONE)
-#define TRACE_EVENT_NESTABLE_ASYNC_BEGIN_WITH_TIMESTAMP1(                  \
-    category_group, name, id, timestamp, arg1_name, arg1_val)              \
-  INTERNAL_TRACE_EVENT_ADD_WITH_ID_TID_AND_TIMESTAMP(                      \
-      TRACE_EVENT_PHASE_NESTABLE_ASYNC_BEGIN, category_group, name, id,    \
-      TRACE_EVENT_API_CURRENT_THREAD_ID, timestamp, TRACE_EVENT_FLAG_NONE, \
-      arg1_name, arg1_val)
-#define TRACE_EVENT_NESTABLE_ASYNC_BEGIN_WITH_TIMESTAMP_AND_FLAGS0(     \
-    category_group, name, id, timestamp, flags)                         \
-  INTERNAL_TRACE_EVENT_ADD_WITH_ID_TID_AND_TIMESTAMP(                   \
-      TRACE_EVENT_PHASE_NESTABLE_ASYNC_BEGIN, category_group, name, id, \
-      TRACE_EVENT_API_CURRENT_THREAD_ID, timestamp, flags)
-#define TRACE_EVENT_NESTABLE_ASYNC_END_WITH_TIMESTAMP0(category_group, name, \
-                                                       id, timestamp)        \
-  INTERNAL_TRACE_EVENT_ADD_WITH_ID_TID_AND_TIMESTAMP(                        \
-      TRACE_EVENT_PHASE_NESTABLE_ASYNC_END, category_group, name, id,        \
-      TRACE_EVENT_API_CURRENT_THREAD_ID, timestamp, TRACE_EVENT_FLAG_NONE)
-#define TRACE_EVENT_NESTABLE_ASYNC_END_WITH_TIMESTAMP1(                    \
-    category_group, name, id, timestamp, arg1_name, arg1_val)              \
-  INTERNAL_TRACE_EVENT_ADD_WITH_ID_TID_AND_TIMESTAMP(                      \
-      TRACE_EVENT_PHASE_NESTABLE_ASYNC_END, category_group, name, id,      \
-      TRACE_EVENT_API_CURRENT_THREAD_ID, timestamp, TRACE_EVENT_FLAG_NONE, \
-      arg1_name, arg1_val)
-#define TRACE_EVENT_NESTABLE_ASYNC_END_WITH_TIMESTAMP2(                    \
-    category_group, name, id, timestamp, arg1_name, arg1_val, arg2_name,   \
-    arg2_val)                                                              \
-  INTERNAL_TRACE_EVENT_ADD_WITH_ID_TID_AND_TIMESTAMP(                      \
-      TRACE_EVENT_PHASE_NESTABLE_ASYNC_END, category_group, name, id,      \
-      TRACE_EVENT_API_CURRENT_THREAD_ID, timestamp, TRACE_EVENT_FLAG_NONE, \
-      arg1_name, arg1_val, arg2_name, arg2_val)
-#define TRACE_EVENT_NESTABLE_ASYNC_END_WITH_TIMESTAMP_AND_FLAGS0(     \
-    category_group, name, id, timestamp, flags)                       \
-  INTERNAL_TRACE_EVENT_ADD_WITH_ID_TID_AND_TIMESTAMP(                 \
-      TRACE_EVENT_PHASE_NESTABLE_ASYNC_END, category_group, name, id, \
-      TRACE_EVENT_API_CURRENT_THREAD_ID, timestamp, flags)
-#define TRACE_EVENT_NESTABLE_ASYNC_INSTANT_WITH_TIMESTAMP0(               \
-    category_group, name, id, timestamp)                                  \
-  INTERNAL_TRACE_EVENT_ADD_WITH_ID_TID_AND_TIMESTAMP(                     \
-      TRACE_EVENT_PHASE_NESTABLE_ASYNC_INSTANT, category_group, name, id, \
-      TRACE_EVENT_API_CURRENT_THREAD_ID, timestamp, TRACE_EVENT_FLAG_NONE)
-#define TRACE_EVENT_COPY_NESTABLE_ASYNC_BEGIN0(category_group, name, id)   \
-  INTERNAL_TRACE_EVENT_ADD_WITH_ID(TRACE_EVENT_PHASE_NESTABLE_ASYNC_BEGIN, \
-                                   category_group, name, id,               \
-                                   TRACE_EVENT_FLAG_COPY)
-#define TRACE_EVENT_COPY_NESTABLE_ASYNC_BEGIN1(category_group, name, id,   \
-                                               arg1_name, arg1_val)        \
-  INTERNAL_TRACE_EVENT_ADD_WITH_ID(TRACE_EVENT_PHASE_NESTABLE_ASYNC_BEGIN, \
-                                   category_group, name, id,               \
-                                   TRACE_EVENT_FLAG_COPY, arg1_name, arg1_val)
-#define TRACE_EVENT_COPY_NESTABLE_ASYNC_BEGIN2(                         \
-    category_group, name, id, arg1_name, arg1_val, arg2_name, arg2_val) \
-  INTERNAL_TRACE_EVENT_ADD_WITH_ID(                                     \
-      TRACE_EVENT_PHASE_NESTABLE_ASYNC_BEGIN, category_group, name, id, \
-      TRACE_EVENT_FLAG_COPY, arg1_name, arg1_val, arg2_name, arg2_val)
-#define TRACE_EVENT_COPY_NESTABLE_ASYNC_END0(category_group, name, id)   \
-  INTERNAL_TRACE_EVENT_ADD_WITH_ID(TRACE_EVENT_PHASE_NESTABLE_ASYNC_END, \
-                                   category_group, name, id,             \
-                                   TRACE_EVENT_FLAG_COPY)
-#define TRACE_EVENT_COPY_NESTABLE_ASYNC_BEGIN_WITH_TIMESTAMP0(          \
-    category_group, name, id, timestamp)                                \
-  INTERNAL_TRACE_EVENT_ADD_WITH_ID_TID_AND_TIMESTAMP(                   \
-      TRACE_EVENT_PHASE_NESTABLE_ASYNC_BEGIN, category_group, name, id, \
-      TRACE_EVENT_API_CURRENT_THREAD_ID, timestamp, TRACE_EVENT_FLAG_COPY)
-#define TRACE_EVENT_COPY_NESTABLE_ASYNC_BEGIN_WITH_TIMESTAMP1(             \
-    category_group, name, id, timestamp, arg1_name, arg1_val)              \
-  INTERNAL_TRACE_EVENT_ADD_WITH_ID_TID_AND_TIMESTAMP(                      \
-      TRACE_EVENT_PHASE_NESTABLE_ASYNC_BEGIN, category_group, name, id,    \
-      TRACE_EVENT_API_CURRENT_THREAD_ID, timestamp, TRACE_EVENT_FLAG_COPY, \
-      arg1_name, arg1_val)
-#define TRACE_EVENT_COPY_NESTABLE_ASYNC_END_WITH_TIMESTAMP0(          \
-    category_group, name, id, timestamp)                              \
-  INTERNAL_TRACE_EVENT_ADD_WITH_ID_TID_AND_TIMESTAMP(                 \
-      TRACE_EVENT_PHASE_NESTABLE_ASYNC_END, category_group, name, id, \
-      TRACE_EVENT_API_CURRENT_THREAD_ID, timestamp, TRACE_EVENT_FLAG_COPY)
-#define TRACE_EVENT_COPY_NESTABLE_ASYNC_END1(category_group, name, id,   \
-                                             arg1_name, arg1_val)        \
-  INTERNAL_TRACE_EVENT_ADD_WITH_ID(TRACE_EVENT_PHASE_NESTABLE_ASYNC_END, \
-                                   category_group, name, id,             \
-                                   TRACE_EVENT_FLAG_COPY, arg1_name, arg1_val)
-
-// TRACE_EVENT_METADATA* events are information related to other
-// injected events, not events in their own right.
-#define TRACE_EVENT_METADATA1(category_group, name, arg1_name, arg1_val) \
-  INTERNAL_TRACE_EVENT_METADATA_ADD(category_group, name, arg1_name, arg1_val)
-
-// Records a clock sync event.
-#define TRACE_EVENT_CLOCK_SYNC_RECEIVER(sync_id)                               \
-  INTERNAL_TRACE_EVENT_ADD(                                                    \
-      TRACE_EVENT_PHASE_CLOCK_SYNC, "__metadata", "clock_sync",                \
-      TRACE_EVENT_FLAG_NONE, "sync_id", sync_id)
-#define TRACE_EVENT_CLOCK_SYNC_ISSUER(sync_id, issue_ts, issue_end_ts)         \
-  INTERNAL_TRACE_EVENT_ADD_WITH_TIMESTAMP(                                     \
-      TRACE_EVENT_PHASE_CLOCK_SYNC, "__metadata", "clock_sync",                \
-      issue_end_ts, TRACE_EVENT_FLAG_NONE,                                     \
-      "sync_id", sync_id, "issue_ts", issue_ts)
-
-// Macros to track the life time and value of arbitrary client objects.
-// See also TraceTrackableObject.
-#define TRACE_EVENT_OBJECT_CREATED_WITH_ID(category_group, name, id) \
-  INTERNAL_TRACE_EVENT_ADD_WITH_ID(                                  \
-      TRACE_EVENT_PHASE_CREATE_OBJECT, category_group, name, id,     \
-      TRACE_EVENT_FLAG_NONE)
-
-#define TRACE_EVENT_OBJECT_SNAPSHOT_WITH_ID(category_group, name, id, \
-                                            snapshot)                 \
-  INTERNAL_TRACE_EVENT_ADD_WITH_ID(                                   \
-      TRACE_EVENT_PHASE_SNAPSHOT_OBJECT, category_group, name,        \
-      id, TRACE_EVENT_FLAG_NONE, "snapshot", snapshot)
-
-#define TRACE_EVENT_OBJECT_SNAPSHOT_WITH_ID_AND_TIMESTAMP(                     \
-    category_group, name, id, timestamp, snapshot)                             \
-  INTERNAL_TRACE_EVENT_ADD_WITH_ID_TID_AND_TIMESTAMP(                          \
-      TRACE_EVENT_PHASE_SNAPSHOT_OBJECT, category_group, name,                 \
-      id, TRACE_EVENT_API_CURRENT_THREAD_ID, timestamp, TRACE_EVENT_FLAG_NONE, \
-      "snapshot", snapshot)
-
-#define TRACE_EVENT_OBJECT_DELETED_WITH_ID(category_group, name, id) \
-  INTERNAL_TRACE_EVENT_ADD_WITH_ID(                                  \
-      TRACE_EVENT_PHASE_DELETE_OBJECT, category_group, name, id,     \
-      TRACE_EVENT_FLAG_NONE)
-
-// Macro to efficiently determine if a given category group is enabled.
-#define TRACE_EVENT_CATEGORY_GROUP_ENABLED(category_group, ret)             \
-  do {                                                                      \
-    INTERNAL_TRACE_EVENT_GET_CATEGORY_INFO(category_group);                 \
-    if (INTERNAL_TRACE_EVENT_CATEGORY_GROUP_ENABLED_FOR_RECORDING_MODE()) { \
-      *ret = true;                                                          \
-    } else {                                                                \
-      *ret = false;                                                         \
-    }                                                                       \
-  } while (0)
-
-// Macro to efficiently determine, through polling, if a new trace has begun.
-#define TRACE_EVENT_IS_NEW_TRACE(ret)                                      \
-  do {                                                                     \
-    static int INTERNAL_TRACE_EVENT_UID(lastRecordingNumber) = 0;          \
-    int num_traces_recorded = TRACE_EVENT_API_GET_NUM_TRACES_RECORDED();   \
-    if (num_traces_recorded != -1 &&                                       \
-        num_traces_recorded !=                                             \
-            INTERNAL_TRACE_EVENT_UID(lastRecordingNumber)) {               \
-      INTERNAL_TRACE_EVENT_UID(lastRecordingNumber) = num_traces_recorded; \
-      *ret = true;                                                         \
-    } else {                                                               \
-      *ret = false;                                                        \
-    }                                                                      \
-  } while (0)
-
-// Macro for getting the real base::TimeTicks::Now() which can be overridden in
-// headless when VirtualTime is enabled.
-#define TRACE_TIME_TICKS_NOW() INTERNAL_TRACE_TIME_TICKS_NOW()
-
-// Macro for getting the real base::Time::Now() which can be overridden in
-// headless when VirtualTime is enabled.
-#define TRACE_TIME_NOW() INTERNAL_TRACE_TIME_NOW()
-
-// Notes regarding the following definitions:
-// New values can be added and propagated to third party libraries, but existing
-// definitions must never be changed, because third party libraries may use old
-// definitions.
-
-// Phase indicates the nature of an event entry. E.g. part of a begin/end pair.
-#define TRACE_EVENT_PHASE_BEGIN ('B')
-#define TRACE_EVENT_PHASE_END ('E')
-#define TRACE_EVENT_PHASE_COMPLETE ('X')
-#define TRACE_EVENT_PHASE_INSTANT ('I')
-#define TRACE_EVENT_PHASE_ASYNC_BEGIN ('S')
-#define TRACE_EVENT_PHASE_ASYNC_STEP_INTO ('T')
-#define TRACE_EVENT_PHASE_ASYNC_STEP_PAST ('p')
-#define TRACE_EVENT_PHASE_ASYNC_END ('F')
-#define TRACE_EVENT_PHASE_NESTABLE_ASYNC_BEGIN ('b')
-#define TRACE_EVENT_PHASE_NESTABLE_ASYNC_END ('e')
-#define TRACE_EVENT_PHASE_NESTABLE_ASYNC_INSTANT ('n')
-#define TRACE_EVENT_PHASE_FLOW_BEGIN ('s')
-#define TRACE_EVENT_PHASE_FLOW_STEP ('t')
-#define TRACE_EVENT_PHASE_FLOW_END ('f')
-#define TRACE_EVENT_PHASE_METADATA ('M')
-#define TRACE_EVENT_PHASE_COUNTER ('C')
-#define TRACE_EVENT_PHASE_SAMPLE ('P')
-#define TRACE_EVENT_PHASE_CREATE_OBJECT ('N')
-#define TRACE_EVENT_PHASE_SNAPSHOT_OBJECT ('O')
-#define TRACE_EVENT_PHASE_DELETE_OBJECT ('D')
-#define TRACE_EVENT_PHASE_MEMORY_DUMP ('v')
-#define TRACE_EVENT_PHASE_MARK ('R')
-#define TRACE_EVENT_PHASE_CLOCK_SYNC ('c')
-
-// Flags for changing the behavior of TRACE_EVENT_API_ADD_TRACE_EVENT.
-#define TRACE_EVENT_FLAG_NONE (static_cast<unsigned int>(0))
-
-// Should not be used outside this file or
-// except `trace_event_impl.cc` (implementation details).
-// If used, it will result in CHECK failure in SDK build.
-#define TRACE_EVENT_FLAG_COPY (static_cast<unsigned int>(1 << 0))
-
-#define TRACE_EVENT_FLAG_HAS_ID (static_cast<unsigned int>(1 << 1))
-#define TRACE_EVENT_FLAG_SCOPE_OFFSET (static_cast<unsigned int>(1 << 2))
-#define TRACE_EVENT_FLAG_SCOPE_EXTRA (static_cast<unsigned int>(1 << 3))
-#define TRACE_EVENT_FLAG_EXPLICIT_TIMESTAMP (static_cast<unsigned int>(1 << 4))
-#define TRACE_EVENT_FLAG_ASYNC_TTS (static_cast<unsigned int>(1 << 5))
-#define TRACE_EVENT_FLAG_BIND_TO_ENCLOSING (static_cast<unsigned int>(1 << 6))
-#define TRACE_EVENT_FLAG_FLOW_IN (static_cast<unsigned int>(1 << 7))
-#define TRACE_EVENT_FLAG_FLOW_OUT (static_cast<unsigned int>(1 << 8))
-#define TRACE_EVENT_FLAG_HAS_CONTEXT_ID (static_cast<unsigned int>(1 << 9))
-#define TRACE_EVENT_FLAG_HAS_PROCESS_ID (static_cast<unsigned int>(1 << 10))
-#define TRACE_EVENT_FLAG_HAS_LOCAL_ID (static_cast<unsigned int>(1 << 11))
-#define TRACE_EVENT_FLAG_HAS_GLOBAL_ID (static_cast<unsigned int>(1 << 12))
-#define TRACE_EVENT_FLAG_JAVA_STRING_LITERALS \
-  (static_cast<unsigned int>(1 << 16))
-
-#define TRACE_EVENT_FLAG_SCOPE_MASK                          \
-  (static_cast<unsigned int>(TRACE_EVENT_FLAG_SCOPE_OFFSET | \
-                             TRACE_EVENT_FLAG_SCOPE_EXTRA))
-
-// Type values for identifying types in the TraceValue union.
-#define TRACE_VALUE_TYPE_BOOL (static_cast<unsigned char>(1))
-#define TRACE_VALUE_TYPE_UINT (static_cast<unsigned char>(2))
-#define TRACE_VALUE_TYPE_INT (static_cast<unsigned char>(3))
-#define TRACE_VALUE_TYPE_DOUBLE (static_cast<unsigned char>(4))
-#define TRACE_VALUE_TYPE_POINTER (static_cast<unsigned char>(5))
-#define TRACE_VALUE_TYPE_STRING (static_cast<unsigned char>(6))
-#define TRACE_VALUE_TYPE_COPY_STRING (static_cast<unsigned char>(7))
-#define TRACE_VALUE_TYPE_CONVERTABLE (static_cast<unsigned char>(8))
-#define TRACE_VALUE_TYPE_PROTO (static_cast<unsigned char>(9))
-
-// Enum reflecting the scope of an INSTANT event. Must fit within
-// TRACE_EVENT_FLAG_SCOPE_MASK.
-#define TRACE_EVENT_SCOPE_GLOBAL (static_cast<unsigned char>(0 << 2))
-#define TRACE_EVENT_SCOPE_PROCESS (static_cast<unsigned char>(1 << 2))
-#define TRACE_EVENT_SCOPE_THREAD (static_cast<unsigned char>(2 << 2))
-
-#define TRACE_EVENT_SCOPE_NAME_GLOBAL ('g')
-#define TRACE_EVENT_SCOPE_NAME_PROCESS ('p')
-#define TRACE_EVENT_SCOPE_NAME_THREAD ('t')
-=======
 #endif  // !BUILDFLAG(ENABLE_BASE_TRACING)
->>>>>>> 626889fb
 
 #endif  // BASE_TRACE_EVENT_COMMON_TRACE_EVENT_COMMON_H_