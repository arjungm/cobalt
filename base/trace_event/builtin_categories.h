--- conflicted
+++ resolved
@@ -10,377 +10,6 @@
 #include "base/tracing_buildflags.h"
 #include "build/build_config.h"
 
-<<<<<<< HEAD
-// List of builtin category names. If you want to use a new category name in
-// your code and you get a static assert, this is the right place to register
-// the name. If the name is going to be used only for testing, please add it to
-// |kCategoriesForTesting| instead.
-//
-// Since spaces aren't allowed, use '_' to separate words in category names
-// (e.g., "content_capture").
-//
-// Parameter |X| must be a *macro* that takes a single |name| string argument,
-// denoting a category name.
-#define INTERNAL_TRACE_LIST_BUILTIN_CATEGORIES(X)                        \
-  /* These entries must go first to be consistent with the               \
-   * CategoryRegistry::kCategory* consts.*/                              \
-  X("tracing_categories_exhausted._must_increase_kMaxCategories")        \
-  X("tracing_already_shutdown")                                          \
-  X("__metadata")                                                        \
-  /* The rest of the list is in alphabetical order */                    \
-  X("accessibility")                                                     \
-  X("AccountFetcherService")                                             \
-  X("android_webview")                                                   \
-  /* Actions on Google Hardware, used in Google-internal code. */        \
-  X("aogh")                                                              \
-  X("audio")                                                             \
-  X("base")                                                              \
-  X("benchmark")                                                         \
-  X("blink")                                                             \
-  X("blink.animations")                                                  \
-  X("blink.bindings")                                                    \
-  X("blink.console")                                                     \
-  X("blink.net")                                                         \
-  X("blink.resource")                                                    \
-  X("blink.user_timing")                                                 \
-  X("blink.worker")                                                      \
-  X("blink_style")                                                       \
-  X("Blob")                                                              \
-  X("browser")                                                           \
-  X("browsing_data")                                                     \
-  X("CacheStorage")                                                      \
-  X("Calculators")                                                       \
-  X("CameraStream")                                                      \
-  X("cppgc")                                                             \
-  X("camera")                                                            \
-  X("cast_app")                                                          \
-  X("cast_perf_test")                                                    \
-  X("cast.mdns")                                                         \
-  X("cast.mdns.socket")                                                  \
-  X("cast.stream")                                                       \
-  X("cc")                                                                \
-  X("cc.debug")                                                          \
-  X("cdp.perf")                                                          \
-  X("chromeos")                                                          \
-  X("cma")                                                               \
-  X("compositor")                                                        \
-  X("content")                                                           \
-  X("content_capture")                                                   \
-  X("delegated_ink_trails")                                              \
-  X("device")                                                            \
-  X("devtools")                                                          \
-  X("devtools.contrast")                                                 \
-  X("devtools.timeline")                                                 \
-  X("disk_cache")                                                        \
-  X("download")                                                          \
-  X("download_service")                                                  \
-  X("drm")                                                               \
-  X("drmcursor")                                                         \
-  X("dwrite")                                                            \
-  X("DXVA_Decoding")                                                     \
-  X("evdev")                                                             \
-  X("event")                                                             \
-  X("event_latency")                                                     \
-  X("exo")                                                               \
-  X("extensions")                                                        \
-  X("explore_sites")                                                     \
-  X("FileSystem")                                                        \
-  X("file_system_provider")                                              \
-  X("fledge")                                                            \
-  X("fonts")                                                             \
-  X("GAMEPAD")                                                           \
-  X("gpu")                                                               \
-  X("gpu.angle")                                                         \
-  X("gpu.angle.texture_metrics")                                         \
-  X("gpu.capture")                                                       \
-  X("headless")                                                          \
-  /* Traces for //components/history. */                                 \
-  X("history")                                                           \
-  X("hwoverlays")                                                        \
-  X("identity")                                                          \
-  X("ime")                                                               \
-  X("IndexedDB")                                                         \
-  X("input")                                                             \
-  X("io")                                                                \
-  X("ipc")                                                               \
-  X("Java")                                                              \
-  X("jni")                                                               \
-  X("jpeg")                                                              \
-  X("latency")                                                           \
-  X("latencyInfo")                                                       \
-  X("leveldb")                                                           \
-  X("loading")                                                           \
-  X("log")                                                               \
-  X("login")                                                             \
-  X("media")                                                             \
-  X("media_router")                                                      \
-  X("memory")                                                            \
-  X("midi")                                                              \
-  X("mojom")                                                             \
-  X("mus")                                                               \
-  X("native")                                                            \
-  X("navigation")                                                        \
-  X("net")                                                               \
-  X("netlog")                                                            \
-  X("offline_pages")                                                     \
-  X("omnibox")                                                           \
-  X("oobe")                                                              \
-  X("openscreen")                                                        \
-  X("ozone")                                                             \
-  X("partition_alloc")                                                   \
-  X("passwords")                                                         \
-  X("p2p")                                                               \
-  X("page-serialization")                                                \
-  X("paint_preview")                                                     \
-  X("pepper")                                                            \
-  X("PlatformMalloc")                                                    \
-  X("power")                                                             \
-  X("ppapi")                                                             \
-  X("ppapi_proxy")                                                       \
-  X("print")                                                             \
-  X("raf_investigation")                                                 \
-  X("rail")                                                              \
-  X("renderer")                                                          \
-  X("renderer_host")                                                     \
-  X("renderer.scheduler")                                                \
-  X("resources")                                                         \
-  X("RLZ")                                                               \
-  X("ServiceWorker")                                                     \
-  X("SiteEngagement")                                                    \
-  X("safe_browsing")                                                     \
-  X("scheduler")                                                         \
-  X("scheduler.long_tasks")                                              \
-  X("screenlock_monitor")                                                \
-  X("segmentation_platform")                                             \
-  X("sequence_manager")                                                  \
-  X("service_manager")                                                   \
-  X("sharing")                                                           \
-  X("shell")                                                             \
-  X("shortcut_viewer")                                                   \
-  X("shutdown")                                                          \
-  X("skia")                                                              \
-  X("sql")                                                               \
-  X("stadia_media")                                                      \
-  X("stadia_rtc")                                                        \
-  X("startup")                                                           \
-  X("sync")                                                              \
-  X("system_apps")                                                       \
-  X("test_gpu")                                                          \
-  X("toplevel")                                                          \
-  X("toplevel.flow")                                                     \
-  X("ui")                                                                \
-  X("v8")                                                                \
-  X("v8.execute")                                                        \
-  X("v8.wasm")                                                           \
-  X("ValueStoreFrontend::Backend")                                       \
-  X("views")                                                             \
-  X("views.frame")                                                       \
-  X("viz")                                                               \
-  X("vk")                                                                \
-  X("wakeup.flow")                                                       \
-  X("wayland")                                                           \
-  X("webaudio")                                                          \
-  X("webengine.fidl")                                                    \
-  X("weblayer")                                                          \
-  X("WebCore")                                                           \
-  X("webrtc")                                                            \
-  X("webrtc_stats")                                                      \
-  X("xr")                                                                \
-  X(TRACE_DISABLED_BY_DEFAULT("android_view_hierarchy"))                 \
-  X(TRACE_DISABLED_BY_DEFAULT("animation-worklet"))                      \
-  X(TRACE_DISABLED_BY_DEFAULT("audio"))                                  \
-  X(TRACE_DISABLED_BY_DEFAULT("audio.latency"))                          \
-  X(TRACE_DISABLED_BY_DEFAULT("audio-worklet"))                          \
-  X(TRACE_DISABLED_BY_DEFAULT("base"))                                   \
-  X(TRACE_DISABLED_BY_DEFAULT("blink.debug"))                            \
-  X(TRACE_DISABLED_BY_DEFAULT("blink.debug.display_lock"))               \
-  X(TRACE_DISABLED_BY_DEFAULT("blink.debug.layout"))                     \
-  X(TRACE_DISABLED_BY_DEFAULT("blink.debug.layout.scrollbars"))          \
-  X(TRACE_DISABLED_BY_DEFAULT("blink.debug.layout.trees"))               \
-  X(TRACE_DISABLED_BY_DEFAULT("blink.feature_usage"))                    \
-  X(TRACE_DISABLED_BY_DEFAULT("blink.image_decoding"))                   \
-  X(TRACE_DISABLED_BY_DEFAULT("blink.invalidation"))                     \
-  X(TRACE_DISABLED_BY_DEFAULT("identifiability"))                        \
-  X(TRACE_DISABLED_BY_DEFAULT("identifiability.high_entropy_api"))       \
-  X(TRACE_DISABLED_BY_DEFAULT("cc"))                                     \
-  X(TRACE_DISABLED_BY_DEFAULT("cc.debug"))                               \
-  X(TRACE_DISABLED_BY_DEFAULT("cc.debug.cdp-perf"))                      \
-  X(TRACE_DISABLED_BY_DEFAULT("cc.debug.display_items"))                 \
-  X(TRACE_DISABLED_BY_DEFAULT("cc.debug.lcd_text"))                      \
-  X(TRACE_DISABLED_BY_DEFAULT("cc.debug.picture"))                       \
-  X(TRACE_DISABLED_BY_DEFAULT("cc.debug.scheduler"))                     \
-  X(TRACE_DISABLED_BY_DEFAULT("cc.debug.scheduler.frames"))              \
-  X(TRACE_DISABLED_BY_DEFAULT("cc.debug.scheduler.now"))                 \
-  X(TRACE_DISABLED_BY_DEFAULT("content.verbose"))                        \
-  X(TRACE_DISABLED_BY_DEFAULT("cpu_profiler"))                           \
-  X(TRACE_DISABLED_BY_DEFAULT("cppgc"))                                  \
-  X(TRACE_DISABLED_BY_DEFAULT("cpu_profiler.debug"))                     \
-  X(TRACE_DISABLED_BY_DEFAULT("devtools.screenshot"))                    \
-  X(TRACE_DISABLED_BY_DEFAULT("devtools.timeline"))                      \
-  X(TRACE_DISABLED_BY_DEFAULT("devtools.timeline.frame"))                \
-  X(TRACE_DISABLED_BY_DEFAULT("devtools.timeline.inputs"))               \
-  X(TRACE_DISABLED_BY_DEFAULT("devtools.timeline.invalidationTracking")) \
-  X(TRACE_DISABLED_BY_DEFAULT("devtools.timeline.layers"))               \
-  X(TRACE_DISABLED_BY_DEFAULT("devtools.timeline.picture"))              \
-  X(TRACE_DISABLED_BY_DEFAULT("devtools.timeline.stack"))                \
-  X(TRACE_DISABLED_BY_DEFAULT("file"))                                   \
-  X(TRACE_DISABLED_BY_DEFAULT("fonts"))                                  \
-  X(TRACE_DISABLED_BY_DEFAULT("gpu_cmd_queue"))                          \
-  X(TRACE_DISABLED_BY_DEFAULT("gpu.dawn"))                               \
-  X(TRACE_DISABLED_BY_DEFAULT("gpu.debug"))                              \
-  X(TRACE_DISABLED_BY_DEFAULT("gpu.decoder"))                            \
-  X(TRACE_DISABLED_BY_DEFAULT("gpu.device"))                             \
-  X(TRACE_DISABLED_BY_DEFAULT("gpu.service"))                            \
-  X(TRACE_DISABLED_BY_DEFAULT("gpu.vulkan.vma"))                         \
-  X(TRACE_DISABLED_BY_DEFAULT("histogram_samples"))                      \
-  X(TRACE_DISABLED_BY_DEFAULT("java-heap-profiler"))                     \
-  X(TRACE_DISABLED_BY_DEFAULT("layer-element"))                          \
-  X(TRACE_DISABLED_BY_DEFAULT("layout_shift.debug"))                     \
-  X(TRACE_DISABLED_BY_DEFAULT("lifecycles"))                             \
-  X(TRACE_DISABLED_BY_DEFAULT("loading"))                                \
-  X(TRACE_DISABLED_BY_DEFAULT("mediastream"))                            \
-  X(TRACE_DISABLED_BY_DEFAULT("memory-infra"))                           \
-  X(TRACE_DISABLED_BY_DEFAULT("memory-infra.v8.code_stats"))             \
-  X(TRACE_DISABLED_BY_DEFAULT("mojom"))                                  \
-  X(TRACE_DISABLED_BY_DEFAULT("net"))                                    \
-  X(TRACE_DISABLED_BY_DEFAULT("network"))                                \
-  X(TRACE_DISABLED_BY_DEFAULT("paint-worklet"))                          \
-  X(TRACE_DISABLED_BY_DEFAULT("power"))                                  \
-  X(TRACE_DISABLED_BY_DEFAULT("renderer.scheduler"))                     \
-  X(TRACE_DISABLED_BY_DEFAULT("renderer.scheduler.debug"))               \
-  X(TRACE_DISABLED_BY_DEFAULT("sequence_manager"))                       \
-  X(TRACE_DISABLED_BY_DEFAULT("sequence_manager.debug"))                 \
-  X(TRACE_DISABLED_BY_DEFAULT("sequence_manager.verbose_snapshots"))     \
-  X(TRACE_DISABLED_BY_DEFAULT("skia"))                                   \
-  X(TRACE_DISABLED_BY_DEFAULT("skia.gpu"))                               \
-  X(TRACE_DISABLED_BY_DEFAULT("skia.gpu.cache"))                         \
-  X(TRACE_DISABLED_BY_DEFAULT("skia.shaders"))                           \
-  X(TRACE_DISABLED_BY_DEFAULT("SyncFileSystem"))                         \
-  X(TRACE_DISABLED_BY_DEFAULT("system_stats"))                           \
-  X(TRACE_DISABLED_BY_DEFAULT("thread_pool_diagnostics"))                \
-  X(TRACE_DISABLED_BY_DEFAULT("toplevel.ipc"))                           \
-  X(TRACE_DISABLED_BY_DEFAULT("user_action_samples"))                    \
-  X(TRACE_DISABLED_BY_DEFAULT("v8.compile"))                             \
-  X(TRACE_DISABLED_BY_DEFAULT("v8.cpu_profiler"))                        \
-  X(TRACE_DISABLED_BY_DEFAULT("v8.gc"))                                  \
-  X(TRACE_DISABLED_BY_DEFAULT("v8.gc_stats"))                            \
-  X(TRACE_DISABLED_BY_DEFAULT("v8.ic_stats"))                            \
-  X(TRACE_DISABLED_BY_DEFAULT("v8.inspector"))                           \
-  X(TRACE_DISABLED_BY_DEFAULT("v8.runtime"))                             \
-  X(TRACE_DISABLED_BY_DEFAULT("v8.runtime_stats"))                       \
-  X(TRACE_DISABLED_BY_DEFAULT("v8.runtime_stats_sampling"))              \
-  X(TRACE_DISABLED_BY_DEFAULT("v8.stack_trace"))                         \
-  X(TRACE_DISABLED_BY_DEFAULT("v8.turbofan"))                            \
-  X(TRACE_DISABLED_BY_DEFAULT("v8.wasm.detailed"))                       \
-  X(TRACE_DISABLED_BY_DEFAULT("v8.wasm.turbofan"))                       \
-  X(TRACE_DISABLED_BY_DEFAULT("video_and_image_capture"))                \
-  X(TRACE_DISABLED_BY_DEFAULT("viz.gpu_composite_time"))                 \
-  X(TRACE_DISABLED_BY_DEFAULT("viz.debug.overlay_planes"))               \
-  X(TRACE_DISABLED_BY_DEFAULT("viz.hit_testing_flow"))                   \
-  X(TRACE_DISABLED_BY_DEFAULT("viz.overdraw"))                           \
-  X(TRACE_DISABLED_BY_DEFAULT("viz.quads"))                              \
-  X(TRACE_DISABLED_BY_DEFAULT("viz.surface_id_flow"))                    \
-  X(TRACE_DISABLED_BY_DEFAULT("viz.surface_lifetime"))                   \
-  X(TRACE_DISABLED_BY_DEFAULT("viz.triangles"))                          \
-  X(TRACE_DISABLED_BY_DEFAULT("webaudio.audionode"))                     \
-  X(TRACE_DISABLED_BY_DEFAULT("webgpu"))                                 \
-  X(TRACE_DISABLED_BY_DEFAULT("webrtc"))                                 \
-  X(TRACE_DISABLED_BY_DEFAULT("worker.scheduler"))                       \
-  X(TRACE_DISABLED_BY_DEFAULT("xr.debug"))
-
-#define INTERNAL_TRACE_LIST_BUILTIN_CATEGORY_GROUPS(X)                        \
-  X("android_webview,toplevel")                                               \
-  X("base,toplevel")                                                          \
-  X("benchmark,drm")                                                          \
-  X("benchmark,latencyInfo,rail")                                             \
-  X("benchmark,loading")                                                      \
-  X("benchmark,rail")                                                         \
-  X("benchmark,uma")                                                          \
-  X("benchmark,viz")                                                          \
-  X("blink,benchmark")                                                        \
-  X("blink,benchmark,rail," TRACE_DISABLED_BY_DEFAULT("blink.debug.layout"))  \
-  X("blink,blink.resource")                                                   \
-  X("blink,blink_style")                                                      \
-  X("blink,devtools.timeline")                                                \
-  X("blink,loading")                                                          \
-  X("blink,rail")                                                             \
-  X("blink.animations,devtools.timeline,benchmark,rail")                      \
-  X("blink.user_timing,rail")                                                 \
-  X("blink_gc,devtools.timeline")                                             \
-  X("browser,content,navigation")                                             \
-  X("browser,navigation")                                                     \
-  X("browser,navigation,benchmark")                                           \
-  X("browser,startup")                                                        \
-  X("category1,category2")                                                    \
-  X("cc,benchmark")                                                           \
-  X("cc,benchmark,input,event_latency")                                       \
-  X("cc,benchmark," TRACE_DISABLED_BY_DEFAULT("devtools.timeline.frame"))     \
-  X("cc,input")                                                               \
-  X("cc,raf_investigation")                                                   \
-  X("cc," TRACE_DISABLED_BY_DEFAULT("devtools.timeline"))                     \
-  X("cc,benchmark," TRACE_DISABLED_BY_DEFAULT("devtools.timeline.frame"))     \
-  X("content,navigation")                                                     \
-  X("devtools.timeline,rail")                                                 \
-  X("drm,hwoverlays")                                                         \
-  X("dwrite,fonts")                                                           \
-  X("fonts,ui")                                                               \
-  X("gpu,benchmark")                                                          \
-  X("gpu,benchmark,android_webview")                                          \
-  X("gpu,benchmark,webview")                                                  \
-  X("gpu,startup")                                                            \
-  X("gpu,toplevel.flow")                                                      \
-  X("gpu.angle,startup")                                                      \
-  X("inc2,inc")                                                               \
-  X("inc,inc2")                                                               \
-  X("input,benchmark")                                                        \
-  X("input,benchmark,devtools.timeline")                                      \
-  X("input,benchmark,devtools.timeline,latencyInfo")                          \
-  X("input,benchmark,latencyInfo")                                            \
-  X("input,latency")                                                          \
-  X("input,rail")                                                             \
-  X("input,views")                                                            \
-  X("ipc,security")                                                           \
-  X("ipc,toplevel")                                                           \
-  X("Java,devtools," TRACE_DISABLED_BY_DEFAULT("devtools.timeline"))          \
-  X("loading,rail")                                                           \
-  X("loading,rail,devtools.timeline")                                         \
-  X("media,gpu")                                                              \
-  X("media,rail")                                                             \
-  X("navigation,benchmark,rail")                                              \
-  X("navigation,rail")                                                        \
-  X("renderer,benchmark,rail")                                                \
-  X("renderer,webkit")                                                        \
-  X("renderer_host,navigation")                                               \
-  X("renderer_host," TRACE_DISABLED_BY_DEFAULT("viz.surface_id_flow"))        \
-  X("scheduler,devtools.timeline,loading")                                    \
-  X("shutdown,viz")                                                           \
-  X("startup,benchmark,rail")                                                 \
-  X("startup,rail")                                                           \
-  X("toplevel,Java")                                                          \
-  X("toplevel,viz")                                                           \
-  X("ui,input")                                                               \
-  X("ui,latency")                                                             \
-  X("ui,toplevel")                                                            \
-  X("v8," TRACE_DISABLED_BY_DEFAULT("v8.compile"))                            \
-  X("v8,devtools.timeline")                                                   \
-  X("v8,devtools.timeline," TRACE_DISABLED_BY_DEFAULT("v8.compile"))          \
-  X("viz,benchmark")                                                          \
-  X("WebCore,benchmark,rail")                                                 \
-  X(TRACE_DISABLED_BY_DEFAULT("cc.debug") "," TRACE_DISABLED_BY_DEFAULT(      \
-      "viz.quads") "," TRACE_DISABLED_BY_DEFAULT("devtools.timeline.layers")) \
-  X(TRACE_DISABLED_BY_DEFAULT("cc.debug.display_items") "," \
-      TRACE_DISABLED_BY_DEFAULT("cc.debug.picture") "," \
-      TRACE_DISABLED_BY_DEFAULT("devtools.timeline.picture"))                 \
-  X(TRACE_DISABLED_BY_DEFAULT("v8.inspector") "," TRACE_DISABLED_BY_DEFAULT(  \
-      "v8.stack_trace"))
-
-#define INTERNAL_TRACE_INIT_CATEGORY_NAME(name) name,
-
-#define INTERNAL_TRACE_INIT_CATEGORY(name) {0, 0, name},
-
-#if BUILDFLAG(USE_PERFETTO_CLIENT_LIBRARY)
-=======
->>>>>>> 626889fb
 PERFETTO_DEFINE_TEST_CATEGORY_PREFIXES("cat",
                                        "foo",
                                        "test",
