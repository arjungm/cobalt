// Copyright 2012 The Chromium Authors
// Use of this source code is governed by a BSD-style license that can be
// found in the LICENSE file.

#ifndef BASE_SYNCHRONIZATION_WAITABLE_EVENT_H_
#define BASE_SYNCHRONIZATION_WAITABLE_EVENT_H_

#include <stddef.h>

#include "base/base_export.h"
#include "base/compiler_specific.h"
#include "base/containers/circular_deque.h"
#include "base/memory/raw_ptr.h"
#include "build/blink_buildflags.h"
#include "build/build_config.h"

#if BUILDFLAG(IS_WIN)
#include "base/win/scoped_handle.h"
#elif BUILDFLAG(IS_APPLE)
#include <mach/mach.h>

#include <memory>

#include "base/apple/scoped_mach_port.h"
#include "base/functional/callback_forward.h"
#include "base/memory/ref_counted.h"
#elif BUILDFLAG(IS_POSIX) || BUILDFLAG(IS_FUCHSIA)
<<<<<<< HEAD
#include <list>
=======
>>>>>>> 626889fb
#include <utility>

#include "base/memory/ref_counted.h"
#include "base/synchronization/lock.h"
#endif

namespace base {

class TimeDelta;

// A WaitableEvent can be a useful thread synchronization tool when you want to
// allow one thread to wait for another thread to finish some work. For
// non-Windows systems, this can only be used from within a single address
// space.
//
// Use a WaitableEvent when you would otherwise use a Lock+ConditionVariable to
// protect a simple boolean value.  However, if you find yourself using a
// WaitableEvent in conjunction with a Lock to wait for a more complex state
// change (e.g., for an item to be added to a queue), then you should probably
// be using a ConditionVariable instead of a WaitableEvent.
//
// NOTE: On Windows, this class provides a subset of the functionality afforded
// by a Windows event object.  This is intentional.  If you are writing Windows
// specific code and you need other features of a Windows event, then you might
// be better off just using an Windows event directly.
class BASE_EXPORT WaitableEvent {
 public:
  // Indicates whether a WaitableEvent should automatically reset the event
  // state after a single waiting thread has been released or remain signaled
  // until Reset() is manually invoked.
  enum class ResetPolicy { MANUAL, AUTOMATIC };

  // Indicates whether a new WaitableEvent should start in a signaled state or
  // not.
  enum class InitialState { SIGNALED, NOT_SIGNALED };

  // Constructs a WaitableEvent with policy and initial state as detailed in
  // the above enums.
  WaitableEvent(ResetPolicy reset_policy = ResetPolicy::MANUAL,
                InitialState initial_state = InitialState::NOT_SIGNALED);

#if BUILDFLAG(IS_WIN)
  // Create a WaitableEvent from an Event HANDLE which has already been
  // created. This objects takes ownership of the HANDLE and will close it when
  // deleted.
  explicit WaitableEvent(win::ScopedHandle event_handle);
#endif

  WaitableEvent(const WaitableEvent&) = delete;
  WaitableEvent& operator=(const WaitableEvent&) = delete;

  ~WaitableEvent();

  // Put the event in the un-signaled state.
  void Reset();

  // Put the event in the signaled state.  Causing any thread blocked on Wait
  // to be woken up.
  void Signal();

  // Returns true if the event is in the signaled state, else false.  If this
  // is not a manual reset event, then this test will cause a reset.
  bool IsSignaled() const;

  // Wait indefinitely for the event to be signaled. Wait's return "happens
  // after" |Signal| has completed. This means that it's safe for a
  // WaitableEvent to synchronise its own destruction, like this:
  //
  //   WaitableEvent *e = new WaitableEvent;
  //   SendToOtherThread(e);
  //   e->Wait();
  //   delete e;
  NOT_TAIL_CALLED void Wait();

  // Wait up until wait_delta has passed for the event to be signaled
  // (real-time; ignores time overrides).  Returns true if the event was
  // signaled. Handles spurious wakeups and guarantees that |wait_delta| will
  // have elapsed if this returns false.
  //
  // TimedWait can synchronise its own destruction like |Wait|.
  NOT_TAIL_CALLED bool TimedWait(TimeDelta wait_delta);

#if BUILDFLAG(IS_WIN)
  HANDLE handle() const { return handle_.get(); }
#endif

  // Declares that this WaitableEvent will only ever be used by a thread that is
  // idle at the bottom of its stack and waiting for work (in particular, it is
  // not synchronously waiting on this event before resuming ongoing work). This
  // is useful to avoid telling base-internals that this thread is "blocked"
  // when it's merely idle and ready to do work. As such, this is only expected
  // to be used by thread and thread pool impls. In such cases wakeup.flow
  // events aren't emitted on |Signal|/|Wait|, because threading implementations
  // are responsible for emitting the cause of their wakeup from idle.
  void declare_only_used_while_idle() { only_used_while_idle_ = true; }

  // Wait, synchronously, on multiple events.
  //   waitables: an array of WaitableEvent pointers
  //   count: the number of elements in @waitables
  //
  // returns: the index of a WaitableEvent which has been signaled.
  //
  // You MUST NOT delete any of the WaitableEvent objects while this wait is
  // happening, however WaitMany's return "happens after" the |Signal| call
  // that caused it has completed, like |Wait|.
  //
  // If more than one WaitableEvent is signaled to unblock WaitMany, the lowest
  // index among them is returned.
  NOT_TAIL_CALLED static size_t WaitMany(WaitableEvent** waitables,
                                         size_t count);

  // For asynchronous waiting, see WaitableEventWatcher

  // This is a private helper class. It's here because it's used by friends of
  // this class (such as WaitableEventWatcher) to be able to enqueue elements
  // of the wait-list
  class Waiter {
   public:
    // Signal the waiter to wake up.
    //
    // Consider the case of a Waiter which is in multiple WaitableEvent's
    // wait-lists. Each WaitableEvent is automatic-reset and two of them are
    // signaled at the same time. Now, each will wake only the first waiter in
    // the wake-list before resetting. However, if those two waiters happen to
    // be the same object (as can happen if another thread didn't have a chance
    // to dequeue the waiter from the other wait-list in time), two auto-resets
    // will have happened, but only one waiter has been signaled!
    //
    // Because of this, a Waiter may "reject" a wake by returning false. In
    // this case, the auto-reset WaitableEvent shouldn't act as if anything has
    // been notified.
    virtual bool Fire(WaitableEvent* signaling_event) = 0;

    // Waiters may implement this in order to provide an extra condition for
    // two Waiters to be considered equal. In WaitableEvent::Dequeue, if the
    // pointers match then this function is called as a final check. See the
    // comments in ~Handle for why.
    virtual bool Compare(void* tag) = 0;

   protected:
    virtual ~Waiter() = default;
  };

 private:
  friend class WaitableEventWatcher;

  // The platform specific portions of Signal, TimedWait, and WaitMany (which do
  // the actual signaling and waiting).
  void SignalImpl();
  bool TimedWaitImpl(TimeDelta wait_delta);
  static size_t WaitManyImpl(WaitableEvent** waitables, size_t count);

#if BUILDFLAG(IS_WIN)
  win::ScopedHandle handle_;
#elif BUILDFLAG(IS_APPLE) && (!BUILDFLAG(IS_IOS) || !BUILDFLAG(USE_BLINK))
  // iOS which supports blink must use the posix variant since opening
  // mach_ports is prevented inside sandbox profiles.
  //
  // Peeks the message queue named by |port| and returns true if a message
  // is present and false if not. If |dequeue| is true, the messsage will be
  // drained from the queue. If |dequeue| is false, the queue will only be
  // peeked. |port| must be a receive right.
  static bool PeekPort(mach_port_t port, bool dequeue);

  // The Mach receive right is waited on by both WaitableEvent and
  // WaitableEventWatcher. It is valid to signal and then delete an event, and
  // a watcher should still be notified. If the right were to be destroyed
  // immediately, the watcher would not receive the signal. Because Mach
  // receive rights cannot have a user refcount greater than one, the right
  // must be reference-counted manually.
  class ReceiveRight : public RefCountedThreadSafe<ReceiveRight> {
   public:
    explicit ReceiveRight(mach_port_t name);

    ReceiveRight(const ReceiveRight&) = delete;
    ReceiveRight& operator=(const ReceiveRight&) = delete;

    mach_port_t Name() const { return right_.get(); }

   private:
    friend class RefCountedThreadSafe<ReceiveRight>;
    ~ReceiveRight();

    apple::ScopedMachReceiveRight right_;
  };

  const ResetPolicy policy_;

  // The receive right for the event.
  scoped_refptr<ReceiveRight> receive_right_;

  // The send right used to signal the event. This can be disposed of with
  // the event, unlike the receive right, since a deleted event cannot be
  // signaled.
<<<<<<< HEAD
  mac::ScopedMachSendRight send_right_;
=======
  apple::ScopedMachSendRight send_right_;
>>>>>>> 626889fb
#elif BUILDFLAG(IS_POSIX) || BUILDFLAG(IS_FUCHSIA)
  // On Windows, you must not close a HANDLE which is currently being waited on.
  // The MSDN documentation says that the resulting behaviour is 'undefined'.
  // To solve that issue each WaitableEventWatcher duplicates the given event
  // handle.

  // However, if we were to include the following members
  // directly then, on POSIX, one couldn't use WaitableEventWatcher to watch an
  // event which gets deleted. This mismatch has bitten us several times now,
  // so we have a kernel of the WaitableEvent, which is reference counted.
  // WaitableEventWatchers may then take a reference and thus match the Windows
  // behaviour.
  struct WaitableEventKernel
      : public RefCountedThreadSafe<WaitableEventKernel> {
   public:
    WaitableEventKernel(ResetPolicy reset_policy, InitialState initial_state);

    bool Dequeue(Waiter* waiter, void* tag);

    base::Lock lock_;
    const bool manual_reset_;
    bool signaled_;
    base::circular_deque<raw_ptr<Waiter, CtnExperimental>> waiters_;

   private:
    friend class RefCountedThreadSafe<WaitableEventKernel>;
    ~WaitableEventKernel();
  };

  typedef std::pair<WaitableEvent*, size_t> WaiterAndIndex;

  // When dealing with arrays of WaitableEvent*, we want to sort by the address
  // of the WaitableEvent in order to have a globally consistent locking order.
  // In that case we keep them, in sorted order, in an array of pairs where the
  // second element is the index of the WaitableEvent in the original,
  // unsorted, array.
  static size_t EnqueueMany(WaiterAndIndex* waitables,
                            size_t count,
                            Waiter* waiter);

  bool SignalAll();
  bool SignalOne();
  void Enqueue(Waiter* waiter);

  scoped_refptr<WaitableEventKernel> kernel_;
#endif

  // Whether a thread invoking Wait() on this WaitableEvent should be considered
  // blocked as opposed to idle (and potentially replaced if part of a pool),
  // and whether WaitableEvent should emit a wakeup.flow event on Signal =>
  // TimedWait.
  bool only_used_while_idle_ = false;
};

}  // namespace base

#endif  // BASE_SYNCHRONIZATION_WAITABLE_EVENT_H_<|MERGE_RESOLUTION|>--- conflicted
+++ resolved
@@ -25,10 +25,6 @@
 #include "base/functional/callback_forward.h"
 #include "base/memory/ref_counted.h"
 #elif BUILDFLAG(IS_POSIX) || BUILDFLAG(IS_FUCHSIA)
-<<<<<<< HEAD
-#include <list>
-=======
->>>>>>> 626889fb
 #include <utility>
 
 #include "base/memory/ref_counted.h"
@@ -223,11 +219,7 @@
   // The send right used to signal the event. This can be disposed of with
   // the event, unlike the receive right, since a deleted event cannot be
   // signaled.
-<<<<<<< HEAD
-  mac::ScopedMachSendRight send_right_;
-=======
   apple::ScopedMachSendRight send_right_;
->>>>>>> 626889fb
 #elif BUILDFLAG(IS_POSIX) || BUILDFLAG(IS_FUCHSIA)
   // On Windows, you must not close a HANDLE which is currently being waited on.
   // The MSDN documentation says that the resulting behaviour is 'undefined'.
