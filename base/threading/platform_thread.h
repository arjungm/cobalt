--- conflicted
+++ resolved
@@ -41,11 +41,6 @@
 
 namespace base {
 
-<<<<<<< HEAD
-// Used for logging. Always an integer value.
-#if BUILDFLAG(IS_WIN)
-typedef DWORD PlatformThreadId;
-=======
 // Used for uniquely identifying a thread.
 //
 // Wraps a platform-specific integer value with platform-specific size,
@@ -57,7 +52,6 @@
  public:
 #if BUILDFLAG(IS_WIN)
   using UnderlyingType = DWORD;
->>>>>>> 626889fb
 #elif BUILDFLAG(IS_FUCHSIA)
   using UnderlyingType = zx_koid_t;
 #elif BUILDFLAG(IS_APPLE)
