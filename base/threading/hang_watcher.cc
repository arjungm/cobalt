--- conflicted
+++ resolved
@@ -30,10 +30,6 @@
 #include "base/time/time.h"
 #include "base/trace_event/base_tracing.h"
 #include "build/build_config.h"
-<<<<<<< HEAD
-#include "third_party/abseil-cpp/absl/base/attributes.h"
-=======
->>>>>>> 626889fb
 
 namespace base {
 
@@ -47,12 +43,7 @@
 enum class LoggingLevel { kNone = 0, kUmaOnly = 1, kUmaAndCrash = 2 };
 
 HangWatcher* g_instance = nullptr;
-<<<<<<< HEAD
-ABSL_CONST_INIT thread_local internal::HangWatchState* hang_watch_state =
-    nullptr;
-=======
 constinit thread_local internal::HangWatchState* hang_watch_state = nullptr;
->>>>>>> 626889fb
 std::atomic<bool> g_use_hang_watcher{false};
 std::atomic<HangWatcher::ProcessType> g_hang_watcher_process_type{
     HangWatcher::ProcessType::kBrowserProcess};
@@ -60,10 +51,7 @@
 std::atomic<LoggingLevel> g_threadpool_log_level{LoggingLevel::kNone};
 std::atomic<LoggingLevel> g_io_thread_log_level{LoggingLevel::kNone};
 std::atomic<LoggingLevel> g_main_thread_log_level{LoggingLevel::kNone};
-<<<<<<< HEAD
-=======
 std::atomic<LoggingLevel> g_compositor_thread_log_level{LoggingLevel::kNone};
->>>>>>> 626889fb
 #if BUILDFLAG(IS_COBALT)
 std::atomic<LoggingLevel> g_browser_process_renderer_thread_log_level{LoggingLevel::kNone};
 #endif
@@ -228,12 +216,9 @@
     case HangWatcher::ThreadType::kThreadPoolThread:
       return g_threadpool_log_level.load(std::memory_order_relaxed) >=
              logging_level;
-<<<<<<< HEAD
-=======
     case HangWatcher::ThreadType::kCompositorThread:
       return g_compositor_thread_log_level.load(std::memory_order_relaxed) >=
              logging_level;
->>>>>>> 626889fb
 #if BUILDFLAG(IS_COBALT)
     case HangWatcher::ThreadType::kRendererThread:
       return g_browser_process_renderer_thread_log_level.load(
@@ -454,37 +439,9 @@
   }
 
   // Retrieve thread-specific config for hang watching.
-<<<<<<< HEAD
-  switch (process_type) {
-    case HangWatcher::ProcessType::kUnknownProcess:
-      break;
-
-    case HangWatcher::ProcessType::kBrowserProcess:
-      g_threadpool_log_level.store(
-          static_cast<LoggingLevel>(kThreadPoolLogLevel.Get()),
-          std::memory_order_relaxed);
-      g_io_thread_log_level.store(
-          static_cast<LoggingLevel>(kIOThreadLogLevel.Get()),
-          std::memory_order_relaxed);
-      g_main_thread_log_level.store(
-          static_cast<LoggingLevel>(kUIThreadLogLevel.Get()),
-          std::memory_order_relaxed);
-#if BUILDFLAG(IS_COBALT)
-      g_browser_process_renderer_thread_log_level.store(
-          static_cast<LoggingLevel>(
-              kBrowserProcessRendererThreadLogLevel.Get()),
-          std::memory_order_relaxed);
-#endif
-      break;
-    case HangWatcher::ProcessType::kGPUProcess:
-      g_threadpool_log_level.store(
-          static_cast<LoggingLevel>(kGPUProcessThreadPoolLogLevel.Get()),
-          std::memory_order_relaxed);
-=======
   if (process_type == HangWatcher::ProcessType::kBrowserProcess) {
     // Crashes are set to always emit. Override any feature flags.
     if (emit_crashes) {
->>>>>>> 626889fb
       g_io_thread_log_level.store(
           static_cast<LoggingLevel>(LoggingLevel::kUmaAndCrash),
           std::memory_order_relaxed);
@@ -551,12 +508,9 @@
   g_threadpool_log_level.store(LoggingLevel::kNone, std::memory_order_relaxed);
   g_io_thread_log_level.store(LoggingLevel::kNone, std::memory_order_relaxed);
   g_main_thread_log_level.store(LoggingLevel::kNone, std::memory_order_relaxed);
-<<<<<<< HEAD
-=======
   g_compositor_thread_log_level.store(LoggingLevel::kNone,
                                       std::memory_order_relaxed);
   g_shutting_down.store(false, std::memory_order_relaxed);
->>>>>>> 626889fb
 #if BUILDFLAG(IS_COBALT)
   g_browser_process_renderer_thread_log_level.store(LoggingLevel::kNone,
                                                     std::memory_order_relaxed);
@@ -1376,18 +1330,6 @@
 
 HangWatchState::HangWatchState(HangWatcher::ThreadType thread_type)
     : resetter_(&hang_watch_state, this, nullptr), thread_type_(thread_type) {
-<<<<<<< HEAD
-// TODO(crbug.com/1223033): Remove this once macOS uses system-wide ids.
-// On macOS the thread ids used by CrashPad are not the same as the ones
-// provided by PlatformThread. Make sure to use the same for correct
-// attribution.
-#if BUILDFLAG(IS_MAC)
-  uint64_t thread_id;
-  pthread_threadid_np(pthread_self(), &thread_id);
-  thread_id_ = checked_cast<PlatformThreadId>(thread_id);
-#else
-=======
->>>>>>> 626889fb
   thread_id_ = PlatformThread::CurrentId();
 }
 
