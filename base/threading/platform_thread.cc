// Copyright 2018 The Chromium Authors
// Use of this source code is governed by a BSD-style license that can be
// found in the LICENSE file.

#include "base/threading/platform_thread.h"

#include "base/task/current_thread.h"
#include "base/threading/thread_id_name_manager.h"
#include "base/trace_event/base_tracing.h"

#if BUILDFLAG(IS_FUCHSIA)
#include "base/fuchsia/scheduler.h"
#endif

namespace base {

namespace {

<<<<<<< HEAD
ABSL_CONST_INIT thread_local ThreadType current_thread_type =
    ThreadType::kDefault;

}  // namespace
=======
constinit thread_local ThreadType current_thread_type = ThreadType::kDefault;

}  // namespace

void PlatformThreadId::WriteIntoTrace(perfetto::TracedValue&& context) const {
  perfetto::WriteIntoTracedValue(std::move(context), value_);
}
>>>>>>> 626889fb

// static
void PlatformThreadBase::SetCurrentThreadType(ThreadType thread_type) {
  MessagePumpType message_pump_type = MessagePumpType::DEFAULT;
  if (CurrentIOThread::IsSet()) {
    message_pump_type = MessagePumpType::IO;
  }
#if !BUILDFLAG(IS_NACL)
  else if (CurrentUIThread::IsSet()) {
    message_pump_type = MessagePumpType::UI;
  }
#endif
  internal::SetCurrentThreadType(thread_type, message_pump_type);
}

// static
<<<<<<< HEAD
ThreadType PlatformThread::GetCurrentThreadType() {
=======
ThreadType PlatformThreadBase::GetCurrentThreadType() {
>>>>>>> 626889fb
  return current_thread_type;
}

// static
std::optional<TimeDelta> PlatformThreadBase::GetThreadLeewayOverride() {
#if BUILDFLAG(IS_FUCHSIA)
  // On Fuchsia, all audio threads run with the CPU scheduling profile that uses
  // an interval of |kAudioSchedulingPeriod|. Using the default leeway may lead
  // to some tasks posted to audio threads to be executed too late (see
  // http://crbug.com/1368858).
  if (GetCurrentThreadType() == ThreadType::kRealtimeAudio) {
    return kAudioSchedulingPeriod;
  }
#endif
  return std::nullopt;
}

// static
void PlatformThreadBase::SetNameCommon(const std::string& name) {
  ThreadIdNameManager::GetInstance()->SetName(name);
}

namespace internal {

void SetCurrentThreadType(ThreadType thread_type,
                          MessagePumpType pump_type_hint) {
  CHECK_LE(thread_type, ThreadType::kMaxValue);
  SetCurrentThreadTypeImpl(thread_type, pump_type_hint);
  current_thread_type = thread_type;
}

}  // namespace internal

}  // namespace base<|MERGE_RESOLUTION|>--- conflicted
+++ resolved
@@ -16,12 +16,6 @@
 
 namespace {
 
-<<<<<<< HEAD
-ABSL_CONST_INIT thread_local ThreadType current_thread_type =
-    ThreadType::kDefault;
-
-}  // namespace
-=======
 constinit thread_local ThreadType current_thread_type = ThreadType::kDefault;
 
 }  // namespace
@@ -29,7 +23,6 @@
 void PlatformThreadId::WriteIntoTrace(perfetto::TracedValue&& context) const {
   perfetto::WriteIntoTracedValue(std::move(context), value_);
 }
->>>>>>> 626889fb
 
 // static
 void PlatformThreadBase::SetCurrentThreadType(ThreadType thread_type) {
@@ -46,11 +39,7 @@
 }
 
 // static
-<<<<<<< HEAD
-ThreadType PlatformThread::GetCurrentThreadType() {
-=======
 ThreadType PlatformThreadBase::GetCurrentThreadType() {
->>>>>>> 626889fb
   return current_thread_type;
 }
 
