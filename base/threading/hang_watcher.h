// Copyright 2020 The Chromium Authors
// Use of this source code is governed by a BSD-style license that can be
// found in the LICENSE file.

#ifndef BASE_THREADING_HANG_WATCHER_H_
#define BASE_THREADING_HANG_WATCHER_H_

#include <atomic>
#include <cstdint>
#include <memory>
#include <type_traits>
#include <vector>

#include "base/auto_reset.h"
#include "base/base_export.h"
#include "base/bits.h"
#include "base/compiler_specific.h"
#include "base/dcheck_is_on.h"
#include "base/debug/crash_logging.h"
#include "base/functional/callback.h"
#include "base/functional/callback_forward.h"
#include "base/functional/callback_helpers.h"
#include "base/gtest_prod_util.h"
#include "base/memory/memory_pressure_listener.h"
#include "base/memory/raw_ptr.h"
#include "base/synchronization/lock.h"
#include "base/synchronization/waitable_event.h"
#include "base/thread_annotations.h"
#include "base/threading/platform_thread.h"
#include "base/threading/simple_thread.h"
#include "base/threading/thread_checker.h"
#include "base/time/tick_clock.h"
#include "base/time/time.h"
#include "build/build_config.h"

namespace base {
class WatchHangsInScope;
namespace internal {
class HangWatchState;
}  // namespace internal
}  // namespace base

namespace base {

// Instantiate a WatchHangsInScope in a code scope to register to be
// watched for hangs of more than |timeout| by the HangWatcher.
//
// Example usage:
//
//  void FooBar(){
//    WatchHangsInScope scope(base::Seconds(5));
//    DoWork();
//  }
//
// If DoWork() takes more than 5s to run and the HangWatcher
// inspects the thread state before Foobar returns a hang will be
// reported.
//
// WatchHangsInScopes are typically meant to live on the stack. In some
// cases it's necessary to keep a WatchHangsInScope instance as a class
// member but special care is required when doing so as a WatchHangsInScope
// that stays alive longer than intended will generate non-actionable hang
// reports.
class BASE_EXPORT [[maybe_unused, nodiscard]] WatchHangsInScope {
 public:
  // A good default value needs to be large enough to represent a significant
  // hang and avoid noise while being small enough to not exclude too many
  // hangs. The nature of the work that gets executed on the thread is also
  // important. We can be much stricter when monitoring a UI thread compared to
  // a ThreadPool thread for example.
  static constexpr base::TimeDelta kDefaultHangWatchTime = base::Seconds(10);

  // Constructing/destructing thread must be the same thread.
  explicit WatchHangsInScope(TimeDelta timeout = kDefaultHangWatchTime);
  ~WatchHangsInScope();

  WatchHangsInScope(const WatchHangsInScope&) = delete;
  WatchHangsInScope& operator=(const WatchHangsInScope&) = delete;

 private:
  // Will be true if the object actually set a deadline and false if not.
  bool took_effect_ = true;

  // This object should always be constructed and destructed on the same thread.
  THREAD_CHECKER(thread_checker_);

  // The deadline set by the previous WatchHangsInScope created on this
  // thread. Stored so it can be restored when this WatchHangsInScope is
  // destroyed.
  TimeTicks previous_deadline_;

  // Indicates whether the kIgnoreCurrentWatchHangsInScope flag must be set upon
  // exiting this WatchHangsInScope if a call to InvalidateActiveExpectations()
  // previously suspended hang watching.
  bool set_hangs_ignored_on_exit_ = false;

#if DCHECK_IS_ON()
  // The previous WatchHangsInScope created on this thread.
  raw_ptr<WatchHangsInScope> previous_watch_hangs_in_scope_;
#endif
};

// Monitors registered threads for hangs by inspecting their associated
// HangWatchStates for deadline overruns. This happens at a regular interval on
// a separate thread. Only one instance of HangWatcher can exist at a time
// within a single process. This instance must outlive all monitored threads.
class BASE_EXPORT HangWatcher : public DelegateSimpleThread::Delegate {
 public:
  // Describes the type of a process for logging purposes.
  enum class ProcessType {
    kUnknownProcess = 0,
    kBrowserProcess = 1,
    kGPUProcess = 2,
    kRendererProcess = 3,
    kUtilityProcess = 4,
    kMax = kUtilityProcess
  };

  // Describes the type of a thread for logging purposes.
  enum class ThreadType {
    kIOThread = 0,
    kMainThread = 1,
    kThreadPoolThread = 2,
<<<<<<< HEAD
#if BUILDFLAG(IS_COBALT)
    // this is used in single-process mode only, inside browser process
    kRendererThread = 3,
    kMax = kRendererThread
#else
    kMax = kThreadPoolThread
=======
    kCompositorThread = 3,
#if BUILDFLAG(IS_COBALT)
    // this is used in single-process mode only, inside browser process
    kRendererThread = 4,
    kMax = kRendererThread
#else
    kMax = kCompositorThread
>>>>>>> 626889fb
#endif
  };

  // Notes on lifetime:
  //   1) The first invocation of the constructor will set the global instance
  //      accessible through GetInstance().
  //   2) In production HangWatcher is always purposefully leaked.
  //   3) If not leaked HangWatcher is always constructed and destructed from
  //      the same thread.
  //   4) There can never be more than one instance of HangWatcher at a time.
  //      The class is not base::Singleton derived because it needs to destroyed
  //      in tests.
  HangWatcher();

  // Clears the global instance for the class.
  ~HangWatcher() override;

  HangWatcher(const HangWatcher&) = delete;
  HangWatcher& operator=(const HangWatcher&) = delete;

  static void CreateHangWatcherInstance();

  // Returns a non-owning pointer to the global HangWatcher instance.
  static HangWatcher* GetInstance();

  // Initializes HangWatcher. Must be called once on the main thread during
  // startup while single-threaded.
  static void InitializeOnMainThread(ProcessType process_type,
                                     bool emit_crashes);

  // Returns the values that were set through InitializeOnMainThread() to their
  // default value. Used for testing since in prod initialization should happen
  // only once.
  static void UninitializeOnMainThreadForTesting();

  // Thread safe functions to verify if hang watching is activated. If called
  // before InitializeOnMainThread returns the default value which is false.
  static bool IsEnabled();
  static bool IsThreadPoolHangWatchingEnabled();
  static bool IsIOThreadHangWatchingEnabled();
  static bool IsCompositorThreadHangWatchingEnabled();

  // Returns true if crash dump reporting is configured for any thread type.
  static bool IsCrashReportingEnabled();

  // Use to avoid capturing hangs for operations known to take unbounded time
  // like waiting for user input. WatchHangsInScope objects created after this
  // call will take effect. To resume watching for hangs create a new
  // WatchHangsInScope after the unbounded operation finishes.
  //
  // Example usage:
  //  {
  //    WatchHangsInScope scope_1;
  //    {
  //      WatchHangsInScope scope_2;
  //      InvalidateActiveExpectations();
  //      WaitForUserInput();
  //    }
  //
  //    WatchHangsInScope scope_4;
  //  }
  //
  // WatchHangsInScope scope_5;
  //
  // In this example hang watching is disabled for WatchHangsInScopes 1 and 2
  // since they were both active at the time of the invalidation.
  // WatchHangsInScopes 4 and 5 are unaffected since they were created after the
  // end of the WatchHangsInScope that was current at the time of invalidation.
  //
  static void InvalidateActiveExpectations();

  // Marks the current process as "shutting down". This changes the histograms
  // emitted every interval for all threads.
  static void SetShuttingDown();

  // Sets up the calling thread to be monitored for threads. Returns a
  // ScopedClosureRunner that unregisters the thread. This closure has to be
  // called from the registered thread before it's joined. Returns a null
  // closure in the case where there is no HangWatcher instance to register the
  // thread with.
  [[nodiscard]] static ScopedClosureRunner RegisterThread(
      ThreadType thread_type);

  // Choose a closure to be run at the end of each call to Monitor(). Use only
  // for testing. Reentering the HangWatcher in the closure must be done with
  // care. It should only be done through certain testing functions because
  // deadlocks are possible.
  void SetAfterMonitorClosureForTesting(base::RepeatingClosure closure);

  // Choose a closure to be run instead of recording the hang. Used to test
  // that certain conditions hold true at the time of recording. Use only
  // for testing. Reentering the HangWatcher in the closure must be done with
  // care. It should only be done through certain testing functions because
  // deadlocks are possible.
  void SetOnHangClosureForTesting(base::RepeatingClosure closure);

  // Set a monitoring period other than the default. Use only for
  // testing.
  void SetMonitoringPeriodForTesting(base::TimeDelta period);

  // Choose a callback to invoke right after waiting to monitor in Wait(). Use
  // only for testing.
  void SetAfterWaitCallbackForTesting(
      RepeatingCallback<void(TimeTicks)> callback);

  // Force the monitoring loop to resume and evaluate whether to continue.
  // This can trigger a call to Monitor() or not depending on why the
  // HangWatcher thread is sleeping. Use only for testing.
  void SignalMonitorEventForTesting();

  // Call to make sure no more monitoring takes place. The
  // function is thread-safe and can be called at anytime but won't stop
  // monitoring that is currently taking place. Use only for testing.
  static void StopMonitoringForTesting();

  // Replace the clock used when calculating time spent
  // sleeping. Use only for testing.
  void SetTickClockForTesting(const base::TickClock* tick_clock);

  // Use to block until the hang is recorded. Allows the caller to halt
  // execution so it does not overshoot the hang watch target and result in a
  // non-actionable stack trace in the crash recorded.
  void BlockIfCaptureInProgress();

  // Begin executing the monitoring loop on the HangWatcher thread.
  void Start();

  // Returns true if Start() has been called and Stop() has not been called
  // since.
  bool IsStarted() const { return thread_started_; }

  // Returns the value of the crash key with the time since last system power
  // resume.
  std::string GetTimeSinceLastSystemPowerResumeCrashKeyValue() const;

 private:
  // See comment of ::RegisterThread() for details.
  [[nodiscard]] ScopedClosureRunner RegisterThreadInternal(
      ThreadType thread_type) LOCKS_EXCLUDED(watch_state_lock_);

  // Use to assert that functions are called on the monitoring thread.
  THREAD_CHECKER(hang_watcher_thread_checker_);

  // Use to assert that functions are called on the constructing thread.
  THREAD_CHECKER(constructing_thread_checker_);

  // Invoked on memory pressure signal.
  void OnMemoryPressure(
      base::MemoryPressureListener::MemoryPressureLevel memory_pressure_level);

#if !BUILDFLAG(IS_NACL)
  // Returns a ScopedCrashKeyString that sets the crash key with the time since
  // last critical memory pressure signal.
  [[nodiscard]] debug::ScopedCrashKeyString
  GetTimeSinceLastCriticalMemoryPressureCrashKey();
#endif

  // Invoke base::debug::DumpWithoutCrashing() insuring that the stack frame
  // right under it in the trace belongs to HangWatcher for easier attribution.
  NOINLINE static void RecordHang();

  using HangWatchStates =
      std::vector<std::unique_ptr<internal::HangWatchState>>;

  // Used to save a snapshots of the state of hang watching during capture.
  // Only the state of hung threads is retained.
  class BASE_EXPORT WatchStateSnapShot {
   public:
    struct WatchStateCopy {
      base::TimeTicks deadline;
      base::PlatformThreadId thread_id;
    };

    WatchStateSnapShot();
    WatchStateSnapShot(const WatchStateSnapShot& other);
    ~WatchStateSnapShot();

    // Initialize the snapshot from provided data. |snapshot_time| can be
    // different than now() to be coherent with other operations recently done
    // on |watch_states|. |hung_watch_state_copies_| can be empty after
    // initialization for a number of reasons:
    // 1. If any deadline in |watch_states| is before
    // |deadline_ignore_threshold|.
    // 2. If some of the hung threads could not be marked as blocking on
    // capture.
    // 3. If none of the hung threads are of a type configured to trigger a
    // crash dump.
    //
    // This function cannot be called more than once without an associated call
    // to Clear().
    void Init(const HangWatchStates& watch_states,
              base::TimeTicks deadline_ignore_threshold,
              base::TimeDelta monitoring_period);

    // Reset the snapshot object to be reused. Can only be called after Init().
    void Clear();

    // Returns a string that contains the ids of the hung threads separated by a
    // '|'. The size of the string is capped at debug::CrashKeySize::Size256. If
    // no threads are hung returns an empty string. Can only be invoked if
    // IsActionable(). Can only be called after Init().
    std::string PrepareHungThreadListCrashKey() const;

    // Return the highest deadline included in this snapshot. Can only be called
    // if IsActionable(). Can only be called after Init().
    base::TimeTicks GetHighestDeadline() const;

    // Returns true if the snapshot can be used to record an actionable hang
    // report and false if not. Can only be called after Init().
    bool IsActionable() const;

   private:
    bool initialized_ = false;
    std::vector<WatchStateCopy> hung_watch_state_copies_;
  };

  // Return a watch state snapshot taken Now() to be inspected in tests.
  // NO_THREAD_SAFETY_ANALYSIS is needed because the analyzer can't figure out
  // that calls to this function done from |on_hang_closure_| are properly
  // locked.
  WatchStateSnapShot GrabWatchStateSnapshotForTesting() const
      NO_THREAD_SAFETY_ANALYSIS;

  // Inspects the state of all registered threads to check if they are hung and
  // invokes the appropriate closure if so.
  void Monitor() LOCKS_EXCLUDED(watch_state_lock_);

  // Record the hang crash dump and perform the necessary housekeeping before
  // and after.
  void DoDumpWithoutCrashing(const WatchStateSnapShot& watch_state_snapshot)
      EXCLUSIVE_LOCKS_REQUIRED(watch_state_lock_) LOCKS_EXCLUDED(capture_lock_);

  // Stop all monitoring and join the HangWatcher thread.
  void Stop();

  // Wait until it's time to monitor.
  void Wait();

  // Run the loop that periodically monitors the registered thread at a
  // set time interval.
  void Run() override;

  base::TimeDelta monitoring_period_;

  // Use to make the HangWatcher thread wake or sleep to schedule the
  // appropriate monitoring frequency.
  WaitableEvent should_monitor_;

  bool IsWatchListEmpty() LOCKS_EXCLUDED(watch_state_lock_);

  // Stops hang watching on the calling thread by removing the entry from the
  // watch list.
  void UnregisterThread() LOCKS_EXCLUDED(watch_state_lock_);

  Lock watch_state_lock_;

  std::vector<std::unique_ptr<internal::HangWatchState>> watch_states_
      GUARDED_BY(watch_state_lock_);

  // Snapshot to be reused across hang captures. The point of keeping it
  // around is reducing allocations during capture.
  WatchStateSnapShot watch_state_snapshot_
      GUARDED_BY_CONTEXT(hang_watcher_thread_checker_);

  base::DelegateSimpleThread thread_;
  bool thread_started_ = false;

  RepeatingClosure after_monitor_closure_for_testing_;
  RepeatingClosure on_hang_closure_for_testing_;
  RepeatingCallback<void(TimeTicks)> after_wait_callback_;

  base::Lock capture_lock_ ACQUIRED_AFTER(watch_state_lock_);
  std::atomic<bool> capture_in_progress_{false};

  raw_ptr<const base::TickClock> tick_clock_;

  // Registration to receive memory pressure signals.
  base::MemoryPressureListener memory_pressure_listener_;

  // The last time at which a critical memory pressure signal was received, or
  // null if no signal was ever received. Atomic because it's set and read from
  // different threads.
  std::atomic<base::TimeTicks> last_critical_memory_pressure_{
      base::TimeTicks()};

  // The time after which all deadlines in |watch_states_| need to be for a hang
  // to be reported.
  base::TimeTicks deadline_ignore_threshold_;

  FRIEND_TEST_ALL_PREFIXES(HangWatcherTest, NestedScopes);
  FRIEND_TEST_ALL_PREFIXES(HangWatcherSnapshotTest, HungThreadIDs);
  FRIEND_TEST_ALL_PREFIXES(HangWatcherSnapshotTest, NonActionableReport);
};

// Classes here are exposed in the header only for testing. They are not
// intended to be used outside of base.
namespace internal {

// Threadsafe class that manages a deadline of type TimeTicks alongside hang
// watching specific flags. The flags are stored in the higher bits of the
// underlying TimeTicks deadline. This enables setting the flags on thread T1 in
// a way that's resilient to concurrent deadline or flag changes from thread T2.
// Flags can be queried separately from the deadline and users of this class
// should not have to care about them when doing so.
class BASE_EXPORT HangWatchDeadline {
 public:
  // Masks to set flags by flipping a single bit in the TimeTicks value. There
  // are two types of flags. Persistent flags remain set through a deadline
  // change and non-persistent flags are cleared when the deadline changes.
  enum class Flag : uint64_t {
    // Minimum value for validation purposes. Not currently used.
    kMinValue = bits::LeftmostBit<uint64_t>() >> 7,
    // Persistent because if hang detection is disabled on a thread it should
    // be re-enabled manually.
    kIgnoreCurrentWatchHangsInScope = bits::LeftmostBit<uint64_t>() >> 1,
    // Non-persistent because a new value means a new WatchHangsInScope started
    // after the beginning of capture. It can't be implicated in the hang so we
    // don't want it to block.
    kShouldBlockOnHang = bits::LeftmostBit<uint64_t>() >> 0,
    kMaxValue = kShouldBlockOnHang
  };

  HangWatchDeadline();
  ~HangWatchDeadline();

  // HangWatchDeadline should never be copied. To keep a copy of the deadline or
  // flags use the appropriate accessors.
  HangWatchDeadline(const HangWatchDeadline&) = delete;
  HangWatchDeadline& operator=(const HangWatchDeadline&) = delete;

  // Returns the underlying TimeTicks deadline. WARNING: The deadline and flags
  // can change concurrently. To inspect both, use GetFlagsAndDeadline() to get
  // a coherent race-free view of the state.
  TimeTicks GetDeadline() const;

  // Returns a mask containing the flags and the deadline as a pair. Use to
  // inspect the flags and deadline and then optionally call
  // SetShouldBlockOnHang() .
  std::pair<uint64_t, TimeTicks> GetFlagsAndDeadline() const;

  // Returns true if the flag is set and false if not. WARNING: The deadline and
  // flags can change concurrently. To inspect both, use GetFlagsAndDeadline()
  // to get a coherent race-free view of the state.
  bool IsFlagSet(Flag flag) const;

  // Returns true if a flag is set in |flags| and false if not. Use to inspect
  // the flags mask returned by GetFlagsAndDeadline(). WARNING: The deadline and
  // flags can change concurrently. If you need to inspect both you need to use
  // GetFlagsAndDeadline() to get a coherent race-free view of the state.
  static bool IsFlagSet(Flag flag, uint64_t flags);

  // Replace the deadline value. |new_value| needs to be within [0,
  // Max()]. This function can never fail.
  void SetDeadline(TimeTicks new_value);

  // Sets the kShouldBlockOnHang flag and returns true if current flags and
  // deadline are still equal to |old_flags| and  |old_deadline|. Otherwise does
  // not set the flag and returns false.
  bool SetShouldBlockOnHang(uint64_t old_flags, TimeTicks old_deadline);

  // Sets the kIgnoreCurrentWatchHangsInScope flag.
  void SetIgnoreCurrentWatchHangsInScope();

  // Clears the kIgnoreCurrentWatchHangsInScope flag.
  void UnsetIgnoreCurrentWatchHangsInScope();

  // Use to simulate the value of |bits_| changing between the calling a
  // Set* function and the moment of atomically switching the values. The
  // callback should return a value containing the desired flags and deadline
  // bits. The flags that are already set will be preserved upon applying. Use
  // only for testing.
  void SetSwitchBitsClosureForTesting(
      RepeatingCallback<uint64_t(void)> closure);

  // Remove the deadline modification callback for when testing is done. Use
  // only for testing.
  void ResetSwitchBitsClosureForTesting();

 private:
  using TimeTicksInternalRepresentation =
      std::invoke_result<decltype(&TimeTicks::ToInternalValue),
                         TimeTicks>::type;
  static_assert(std::is_same_v<TimeTicksInternalRepresentation, int64_t>,
                "Bit manipulations made by HangWatchDeadline need to be"
                "adapted if internal representation of TimeTicks changes.");

  // Replace the bits with the ones provided through the callback. Preserves the
  // flags that were already set. Returns the switched in bits. Only call if
  // |switch_bits_callback_for_testing_| is installed.
  uint64_t SwitchBitsForTesting();

  // Atomically sets persistent flag |flag|. Cannot fail.
  void SetPersistentFlag(Flag flag);

  // Atomically clears persistent flag |flag|. Cannot fail.
  void ClearPersistentFlag(Flag flag);

  // Converts bits to TimeTicks with some sanity checks. Use to return the
  // deadline outside of this class.
  static TimeTicks DeadlineFromBits(uint64_t bits);

  // Returns the largest representable deadline.
  static TimeTicks Max();

  // Extract the flag bits from |bits|.
  static uint64_t ExtractFlags(uint64_t bits);

  // Extract the deadline bits from |bits|.
  static uint64_t ExtractDeadline(uint64_t bits);

  // BitsType is uint64_t. This type is chosen for having
  // std::atomic<BitsType>{}.is_lock_free() true on many platforms and having no
  // undefined behaviors with regards to bit shift operations. Throughout this
  // class this is the only type that is used to store, retrieve and manipulate
  // the bits. When returning a TimeTicks value outside this class it's
  // necessary to run the proper checks to insure correctness of the conversion
  // that has to go through int_64t. (See DeadlineFromBits()).
  using BitsType = uint64_t;
  static_assert(std::is_same_v<std::underlying_type<Flag>::type, BitsType>,
                "Flag should have the same underlying type as bits_ to "
                "simplify thinking about bit operations");

  // Holds the bits of both the flags and the TimeTicks deadline.
  // TimeTicks values represent a count of microseconds since boot which may or
  // may not include suspend time depending on the platform. Using the seven
  // highest order bits and the sign bit to store flags still enables the
  // storing of TimeTicks values that can represent up to ~1142 years of uptime
  // in the remaining bits. Should never be directly accessed from outside the
  // class. Starts out at Max() to provide a base-line deadline that will not be
  // reached during normal execution.
  //
  // Binary format: 0xFFDDDDDDDDDDDDDDDD
  // F = Flags
  // D = Deadline
  std::atomic<BitsType> bits_{static_cast<uint64_t>(Max().ToInternalValue())};

  RepeatingCallback<uint64_t(void)> switch_bits_callback_for_testing_;

  THREAD_CHECKER(thread_checker_);

  FRIEND_TEST_ALL_PREFIXES(HangWatchDeadlineTest, BitsPreservedThroughExtract);
};

// Contains the information necessary for hang watching a specific
// thread. Instances of this class are accessed concurrently by the associated
// thread and the HangWatcher. The HangWatcher owns instances of this
// class and outside of it they are accessed through
// GetHangWatchStateForCurrentThread().
class BASE_EXPORT HangWatchState {
 public:
  // |thread_type| is the type of thread the watch state will
  // be associated with. It's the responsibility of the creating
  // code to choose the correct type.
  explicit HangWatchState(HangWatcher::ThreadType thread_type);
  ~HangWatchState();

  HangWatchState(const HangWatchState&) = delete;
  HangWatchState& operator=(const HangWatchState&) = delete;

  // Allocates a new state object bound to the calling thread and returns an
  // owning pointer to it.
  static std::unique_ptr<HangWatchState> CreateHangWatchStateForCurrentThread(
      HangWatcher::ThreadType thread_type);

  // Retrieves the hang watch state associated with the calling thread.
  // Returns nullptr if no HangWatchState exists for the current thread (see
  // CreateHangWatchStateForCurrentThread()).
  static HangWatchState* GetHangWatchStateForCurrentThread();

  // Returns the current deadline. Use this function if you need to
  // store the value. To test if the deadline has expired use IsOverDeadline().
  // WARNING: The deadline and flags can change concurrently. If you need to
  // inspect both you need to use GetFlagsAndDeadline() to get a coherent
  // race-free view of the state.
  TimeTicks GetDeadline() const;

  // Returns a mask containing the hang watching flags and the value as a pair.
  // Use to inspect the flags and deadline and optionally call
  // SetShouldBlockOnHang(flags, deadline).
  std::pair<uint64_t, TimeTicks> GetFlagsAndDeadline() const;

  // Sets the deadline to a new value.
  void SetDeadline(TimeTicks deadline);

  // Mark this thread as ignored for hang watching. This means existing
  // WatchHangsInScope will not trigger hangs.
  void SetIgnoreCurrentWatchHangsInScope();

  // Reactivate hang watching on this thread. Should be called when all
  // WatchHangsInScope instances that were ignored have completed.
  void UnsetIgnoreCurrentWatchHangsInScope();

  // Mark the current state as having to block in its destruction until hang
  // capture completes.
  bool SetShouldBlockOnHang(uint64_t old_flags, TimeTicks old_deadline);

  // Returns true if |flag| is set and false if not. WARNING: The deadline and
  // flags can change concurrently. If you need to inspect both you need to use
  // GetFlagsAndDeadline() to get a coherent race-free view of the state.
  bool IsFlagSet(HangWatchDeadline::Flag flag);

  // Tests whether the associated thread's execution has gone over the deadline.
  bool IsOverDeadline() const;

#if DCHECK_IS_ON()
  // Saves the supplied WatchHangsInScope as the currently active
  // WatchHangsInScope.
  void SetCurrentWatchHangsInScope(WatchHangsInScope* scope);

  // Retrieve the currently active scope.
  WatchHangsInScope* GetCurrentWatchHangsInScope();
#endif

  PlatformThreadId GetThreadID() const;

  // Retrieve the current hang watch deadline directly. For testing only.
  HangWatchDeadline* GetHangWatchDeadlineForTesting();

  // Returns the current nesting level.
  int nesting_level() { return nesting_level_; }

  // Increase the nesting level by 1;
  void IncrementNestingLevel();

  // Reduce the nesting level by 1;
  void DecrementNestingLevel();

  // Returns the type of the thread under watch.
  HangWatcher::ThreadType thread_type() const { return thread_type_; }

 private:
  // The thread that creates the instance should be the class that updates
  // the deadline.
  THREAD_CHECKER(thread_checker_);

  const AutoReset<HangWatchState*> resetter_;

  // If the deadline fails to be updated before TimeTicks::Now() ever
  // reaches the value contained in it this constitutes a hang.
  HangWatchDeadline deadline_;

  // A unique ID of the thread under watch. Used for logging in crash reports
  // only.
  PlatformThreadId thread_id_ = kInvalidThreadId;

  // Number of active HangWatchScopeEnables on this thread.
  int nesting_level_ = 0;

  // The type of the thread under watch.
  const HangWatcher::ThreadType thread_type_;

#if DCHECK_IS_ON()
  // Used to keep track of the current WatchHangsInScope and detect improper
  // usage. Scopes should always be destructed in reverse order from the one
  // they were constructed in. Example of improper use:
  //
  // {
  //   std::unique_ptr<Scope> scope = std::make_unique<Scope>(...);
  //   Scope other_scope;
  //   |scope| gets deallocated first, violating reverse destruction order.
  //   scope.reset();
  // }
  raw_ptr<WatchHangsInScope> current_watch_hangs_in_scope_{nullptr};
#endif
};

}  // namespace internal
}  // namespace base

#endif  // BASE_THREADING_HANG_WATCHER_H_<|MERGE_RESOLUTION|>--- conflicted
+++ resolved
@@ -121,14 +121,6 @@
     kIOThread = 0,
     kMainThread = 1,
     kThreadPoolThread = 2,
-<<<<<<< HEAD
-#if BUILDFLAG(IS_COBALT)
-    // this is used in single-process mode only, inside browser process
-    kRendererThread = 3,
-    kMax = kRendererThread
-#else
-    kMax = kThreadPoolThread
-=======
     kCompositorThread = 3,
 #if BUILDFLAG(IS_COBALT)
     // this is used in single-process mode only, inside browser process
@@ -136,7 +128,6 @@
     kMax = kRendererThread
 #else
     kMax = kCompositorThread
->>>>>>> 626889fb
 #endif
   };
 
