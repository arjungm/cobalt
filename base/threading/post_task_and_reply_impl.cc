// Copyright 2011 The Chromium Authors
// Use of this source code is governed by a BSD-style license that can be
// found in the LICENSE file.

#include "base/threading/post_task_and_reply_impl.h"

#include <utility>

#include "base/check_op.h"
#include "base/debug/leak_annotations.h"
#include "base/task/sequenced_task_runner.h"
#include "base/task/thread_pool/thread_pool_instance.h"

namespace base::internal {

PostTaskAndReplyRelay::PostTaskAndReplyRelay(
    const Location& from_here,
    OnceClosure task,
    OnceClosure reply,
    scoped_refptr<SequencedTaskRunner> reply_task_runner)
    : from_here_(from_here),
      task_(std::move(task)),
      reply_(std::move(reply)),
      reply_task_runner_(std::move(reply_task_runner)) {}

PostTaskAndReplyRelay::PostTaskAndReplyRelay(PostTaskAndReplyRelay&&) = default;

// It is important that `reply_` always be deleted on the origin sequence
// (`reply_task_runner_`) since its destructor can be affine to it. More
// sutbly, it is also important that `task_` be destroyed on the origin
// sequence when it fails to run. This is because `task_` can own state which
// is affine to `reply_task_runner_` and was intended to be handed to
// `reply_`, e.g. https://crbug.com/829122. Since `task_` already needs to
// support deletion on the origin sequence (since the initial PostTask can
// always fail), it's safer to delete it there when PostTask succeeds but
// `task_` is later prevented from running.
//
// PostTaskAndReplyRelay's move semantics along with logic in this destructor
// enforce the above semantics in all the following cases :
//  1) Posting `task_` fails right away on the origin sequence:
//    a) `reply_task_runner_` is null (i.e. during late shutdown);
//    b) `reply_task_runner_` is set.
//  2) ~PostTaskAndReplyRelay() runs on the destination sequence:
//    a) RunTaskAndPostReply() is cancelled before running;
//    b) RunTaskAndPostReply() is skipped on shutdown;
//    c) Posting RunReply() fails.
//  3) ~PostTaskAndReplyRelay() runs on the origin sequence:
//    a) RunReply() is cancelled before running;
//    b) RunReply() is skipped on shutdown;
//    c) The DeleteSoon() posted by (2) runs.
//  4) ~PostTaskAndReplyRelay() should no-op:
//    a) This relay was moved to another relay instance;
//    b) RunReply() ran and completed this relay's mandate.
PostTaskAndReplyRelay::~PostTaskAndReplyRelay() {
  // Case 1a and 4a:
  if (!reply_task_runner_) {
    DCHECK_EQ(task_.is_null(), reply_.is_null());
    return;
  }

  // Case 4b:
  if (!reply_) {
    DCHECK(!task_);
    return;
  }

  // Case 2:
  if (!reply_task_runner_->RunsTasksInCurrentSequence()) {
    DCHECK(reply_);
    // Allow this task to be leaked on shutdown even if `reply_task_runner_`
    // has the TaskShutdownBehaviour::BLOCK_SHUTDOWN trait. Without `fizzler`,
    // such a task runner would DCHECK when posting to `reply_task_runner_`
    // after shutdown. Ignore this DCHECK as the poster isn't in control when
    // its Callback is destroyed late into shutdown. Ref. crbug.com/1375270.
    base::ThreadPoolInstance::ScopedFizzleBlockShutdownTasks fizzler;

    SequencedTaskRunner* reply_task_runner_raw = reply_task_runner_.get();
    auto relay_to_delete =
        std::make_unique<PostTaskAndReplyRelay>(std::move(*this));
    // In case 2c, posting the DeleteSoon will also fail and `relay_to_delete`
    // will be leaked. This only happens during shutdown and leaking is better
    // than thread-unsafe execution.
    ANNOTATE_LEAKING_OBJECT_PTR(relay_to_delete.get());
    reply_task_runner_raw->DeleteSoon(from_here_, std::move(relay_to_delete));
    return;
  }
<<<<<<< HEAD

  const Location from_here_;
  OnceClosure task_;
  OnceClosure reply_;
  // Not const to allow moving.
  scoped_refptr<SequencedTaskRunner> reply_task_runner_;
};

}  // namespace

namespace internal {

bool PostTaskAndReplyImpl::PostTaskAndReply(const Location& from_here,
                                            OnceClosure task,
                                            OnceClosure reply) {
  DCHECK(task) << from_here.ToString();
  DCHECK(reply) << from_here.ToString();

#if BUILDFLAG(IS_COBALT)
  // This is a slight performance optimization for Starboard.
  // With Starboard, HasCurrentDefault() and GetCurrentDefault() are quite
  // expensive, and GetCurrentDefault() is safe to call and will return
  // nullptr when needed.
  const auto& current_context = SequencedTaskRunner::GetCurrentDefault();
  const bool has_sequenced_context = !!current_context;
  const bool post_task_success = PostTask(
      from_here,
      BindOnce(&PostTaskAndReplyRelay::RunTaskAndPostReply,
               PostTaskAndReplyRelay(
                   from_here, std::move(task), std::move(reply),
                   has_sequenced_context ? current_context : nullptr)));
#else
  const bool has_sequenced_context = SequencedTaskRunner::HasCurrentDefault();

  const bool post_task_success = PostTask(
      from_here, BindOnce(&PostTaskAndReplyRelay::RunTaskAndPostReply,
                          PostTaskAndReplyRelay(
                              from_here, std::move(task), std::move(reply),
                              has_sequenced_context
                                  ? SequencedTaskRunner::GetCurrentDefault()
                                  : nullptr)));
#endif

  // PostTaskAndReply() requires a SequencedTaskRunner::CurrentDefaultHandle to
  // post the reply.  Having no SequencedTaskRunner::CurrentDefaultHandle is
  // allowed when posting the task fails, to simplify calls during shutdown
  // (https://crbug.com/922938).
  CHECK(has_sequenced_context || !post_task_success);

  return post_task_success;
=======
>>>>>>> 626889fb
}

}  // namespace base::internal<|MERGE_RESOLUTION|>--- conflicted
+++ resolved
@@ -84,59 +84,6 @@
     reply_task_runner_raw->DeleteSoon(from_here_, std::move(relay_to_delete));
     return;
   }
-<<<<<<< HEAD
-
-  const Location from_here_;
-  OnceClosure task_;
-  OnceClosure reply_;
-  // Not const to allow moving.
-  scoped_refptr<SequencedTaskRunner> reply_task_runner_;
-};
-
-}  // namespace
-
-namespace internal {
-
-bool PostTaskAndReplyImpl::PostTaskAndReply(const Location& from_here,
-                                            OnceClosure task,
-                                            OnceClosure reply) {
-  DCHECK(task) << from_here.ToString();
-  DCHECK(reply) << from_here.ToString();
-
-#if BUILDFLAG(IS_COBALT)
-  // This is a slight performance optimization for Starboard.
-  // With Starboard, HasCurrentDefault() and GetCurrentDefault() are quite
-  // expensive, and GetCurrentDefault() is safe to call and will return
-  // nullptr when needed.
-  const auto& current_context = SequencedTaskRunner::GetCurrentDefault();
-  const bool has_sequenced_context = !!current_context;
-  const bool post_task_success = PostTask(
-      from_here,
-      BindOnce(&PostTaskAndReplyRelay::RunTaskAndPostReply,
-               PostTaskAndReplyRelay(
-                   from_here, std::move(task), std::move(reply),
-                   has_sequenced_context ? current_context : nullptr)));
-#else
-  const bool has_sequenced_context = SequencedTaskRunner::HasCurrentDefault();
-
-  const bool post_task_success = PostTask(
-      from_here, BindOnce(&PostTaskAndReplyRelay::RunTaskAndPostReply,
-                          PostTaskAndReplyRelay(
-                              from_here, std::move(task), std::move(reply),
-                              has_sequenced_context
-                                  ? SequencedTaskRunner::GetCurrentDefault()
-                                  : nullptr)));
-#endif
-
-  // PostTaskAndReply() requires a SequencedTaskRunner::CurrentDefaultHandle to
-  // post the reply.  Having no SequencedTaskRunner::CurrentDefaultHandle is
-  // allowed when posting the task fails, to simplify calls during shutdown
-  // (https://crbug.com/922938).
-  CHECK(has_sequenced_context || !post_task_success);
-
-  return post_task_success;
-=======
->>>>>>> 626889fb
 }
 
 }  // namespace base::internal