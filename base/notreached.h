// Copyright 2020 The Chromium Authors
// Use of this source code is governed by a BSD-style license that can be
// found in the LICENSE file.

#ifndef BASE_NOTREACHED_H_
#define BASE_NOTREACHED_H_

#include "base/base_export.h"
#include "base/check.h"
#include "base/compiler_specific.h"
#include "base/dcheck_is_on.h"

// TODO(crbug.com/41493641): Remove once NOTIMPLEMENTED() call sites include
// base/notimplemented.h.
#include "base/notimplemented.h"

namespace logging {

#if CHECK_WILL_STREAM()
#define NOTREACHED_INTERNAL_IMPL() ::logging::NotReachedNoreturnError()
#else
// This function is used to be able to detect NOTREACHED() failures in stack
// traces where this symbol is preserved (even if inlined). Its implementation
// matches logging::CheckFailure() but intentionally uses a different signature.
[[noreturn]] NOMERGE IMMEDIATE_CRASH_ALWAYS_INLINE void NotReachedFailure() {
  base::ImmediateCrash();
}

<<<<<<< HEAD
#define NOTREACHED_NORETURN() \
  (true) ? ::logging::NotReachedFailure() : EAT_CHECK_STREAM_PARAMS()
#endif

// The NOTIMPLEMENTED() macro annotates codepaths which have not been
// implemented yet. If output spam is a serious concern,
// NOTIMPLEMENTED_LOG_ONCE can be used.
// Note that the NOTIMPLEMENTED_LOG_ONCE() macro does not allow custom error
// messages to be appended to the macro to log, unlike NOTIMPLEMENTED() which
// does support the pattern of appending a custom error message.  As in, the
// NOTIMPLEMENTED_LOG_ONCE() << "foo message"; pattern is not supported.
#if DCHECK_IS_ON()
#define NOTIMPLEMENTED() \
  ::logging::CheckError::NotImplemented(__FILE__, __LINE__, __PRETTY_FUNCTION__)
#else
#define NOTIMPLEMENTED() EAT_CHECK_STREAM_PARAMS()
=======
#define NOTREACHED_INTERNAL_IMPL() \
  DISCARDING_CHECK_FUNCTION_IMPL(::logging::NotReachedFailure(), false)
>>>>>>> 626889fb
#endif

// NOTREACHED() annotates should-be unreachable code. When a base::NotFatalUntil
// milestone is provided the instance is non-fatal (dumps without crashing)
// until that milestone is hit. That is: `NOTREACHED(base::NotFatalUntil::M120)`
// starts crashing in M120. See base/check.h.
#define NOTREACHED(...)                                           \
  BASE_IF(BASE_IS_EMPTY(__VA_ARGS__), NOTREACHED_INTERNAL_IMPL(), \
          LOGGING_CHECK_FUNCTION_IMPL(                            \
              ::logging::NotReachedError::NotReached(__VA_ARGS__), false))

// The DUMP_WILL_BE_NOTREACHED() macro provides a convenient way to
// non-fatally dump in official builds if ever hit. See DUMP_WILL_BE_CHECK for
// suggested usage.
#define DUMP_WILL_BE_NOTREACHED() \
  ::logging::NotReachedError::DumpWillBeNotReached()

}  // namespace logging

#endif  // BASE_NOTREACHED_H_<|MERGE_RESOLUTION|>--- conflicted
+++ resolved
@@ -26,27 +26,8 @@
   base::ImmediateCrash();
 }
 
-<<<<<<< HEAD
-#define NOTREACHED_NORETURN() \
-  (true) ? ::logging::NotReachedFailure() : EAT_CHECK_STREAM_PARAMS()
-#endif
-
-// The NOTIMPLEMENTED() macro annotates codepaths which have not been
-// implemented yet. If output spam is a serious concern,
-// NOTIMPLEMENTED_LOG_ONCE can be used.
-// Note that the NOTIMPLEMENTED_LOG_ONCE() macro does not allow custom error
-// messages to be appended to the macro to log, unlike NOTIMPLEMENTED() which
-// does support the pattern of appending a custom error message.  As in, the
-// NOTIMPLEMENTED_LOG_ONCE() << "foo message"; pattern is not supported.
-#if DCHECK_IS_ON()
-#define NOTIMPLEMENTED() \
-  ::logging::CheckError::NotImplemented(__FILE__, __LINE__, __PRETTY_FUNCTION__)
-#else
-#define NOTIMPLEMENTED() EAT_CHECK_STREAM_PARAMS()
-=======
 #define NOTREACHED_INTERNAL_IMPL() \
   DISCARDING_CHECK_FUNCTION_IMPL(::logging::NotReachedFailure(), false)
->>>>>>> 626889fb
 #endif
 
 // NOTREACHED() annotates should-be unreachable code. When a base::NotFatalUntil
