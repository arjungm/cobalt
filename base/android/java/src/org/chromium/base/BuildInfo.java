--- conflicted
+++ resolved
@@ -248,30 +248,8 @@
                 mHostSigningCertSha256 = certificate;
             }
 
-<<<<<<< HEAD
-    /**
-     * Checks if the application targets pre-release SDK U.
-     * This must be manually maintained as the SDK goes through finalization!
-     * Avoid depending on this if possible; this is only intended for WebView.
-     */
-    public static boolean targetsAtLeastU() {
-        int target = ContextUtils.getApplicationContext().getApplicationInfo().targetSdkVersion;
-
-        // Logic for pre-API-finalization:
-        // return BuildCompat.isAtLeastU() && target == Build.VERSION_CODES.CUR_DEVELOPMENT;
-
-        // Logic for after API finalization but before public SDK release has to just hardcode the
-        // appropriate SDK integer. This will include Android builds with the finalized SDK, and
-        // also pre-API-finalization builds (because CUR_DEVELOPMENT == 10000).
-        // return target >= 34;
-
-        // Now that the public SDK is upstreamed we can use the defined constant. All users of this
-        // should now just inline this check themselves.
-        return target >= Build.VERSION_CODES.UPSIDE_DOWN_CAKE;
-=======
             return mHostSigningCertSha256;
         }
->>>>>>> 626889fb
     }
 
     private int getPackageInfoFlags() {
