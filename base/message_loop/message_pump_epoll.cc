// Copyright 2022 The Chromium Authors
// Use of this source code is governed by a BSD-style license that can be
// found in the LICENSE file.

#ifdef UNSAFE_BUFFERS_BUILD
// TODO(crbug.com/390223051): Remove C-library calls to fix the errors.
#pragma allow_unsafe_libc_calls
#endif

#include "base/message_loop/message_pump_epoll.h"

#include <sys/eventfd.h>

#include <algorithm>
#include <cstddef>
#include <cstdint>
#include <optional>
#include <utility>

#include "base/auto_reset.h"
#include "base/check_op.h"
#include "base/feature_list.h"
#include "base/memory/raw_ptr.h"
#include "base/memory/ref_counted.h"
#include "base/metrics/histogram_macros.h"
#include "base/numerics/safe_conversions.h"
#include "base/posix/eintr_wrapper.h"
#include "base/threading/thread_checker.h"
#include "base/time/time.h"
#include "base/trace_event/base_tracing.h"

#if DCHECK_IS_ON()
#include <iomanip>
#endif

namespace base {

<<<<<<< HEAD
=======
namespace {

// Under this feature native work is batched.
BASE_FEATURE(kBatchNativeEventsInMessagePumpEpoll,
             "BatchNativeEventsInMessagePumpEpoll",
             base::FEATURE_DISABLED_BY_DEFAULT);

// Caches the state of the "BatchNativeEventsInMessagePumpEpoll".
std::atomic_bool g_use_batched_version = false;
std::atomic_bool g_use_poll = false;

constexpr std::pair<uint32_t, short int> kEpollToPollEvents[] = {
    {EPOLLIN, POLLIN},   {EPOLLOUT, POLLOUT}, {EPOLLRDHUP, POLLRDHUP},
    {EPOLLPRI, POLLPRI}, {EPOLLERR, POLLERR}, {EPOLLHUP, POLLHUP}};

void SetEventsForPoll(const uint32_t epoll_events, struct pollfd* poll_entry) {
  poll_entry->events = 0;
  for (const auto& epoll_poll : kEpollToPollEvents) {
    if (epoll_events & epoll_poll.first) {
      poll_entry->events |= epoll_poll.second;
    }
  }
}
}  // namespace

>>>>>>> 626889fb
// Parameters used to construct and describe an interest.
struct MessagePumpEpoll::InterestParams {
  // The file descriptor of interest.
  int fd;

  // Indicates an interest in being able to read() from `fd`.
  bool read;

  // Indicates an interest in being able to write() to `fd`.
  bool write;

  // Indicates whether this interest is a one-shot interest, meaning that it
  // must be automatically deactivated every time it triggers an epoll event.
  bool one_shot;

  bool IsEqual(const InterestParams& rhs) const {
    return std::tie(fd, read, write, one_shot) ==
           std::tie(rhs.fd, rhs.read, rhs.write, rhs.one_shot);
  }
};

// Represents a single controller's interest in a file descriptor via epoll,
// and tracks whether that interest is currently active. Though an interest
// persists as long as its controller is alive and hasn't changed interests,
// it only participates in epoll waits while active.
class MessagePumpEpoll::Interest : public RefCounted<Interest> {
 public:
  Interest(FdWatchController* controller, const InterestParams& params)
      : controller_(controller), params_(params) {}

  Interest(const Interest&) = delete;
  Interest& operator=(const Interest&) = delete;

  FdWatchController* controller() { return controller_; }
  const InterestParams& params() const { return params_; }

  bool active() const { return active_; }
  void set_active(bool active) { active_ = active; }

  // Only meaningful between WatchForControllerDestruction() and
  // StopWatchingForControllerDestruction().
  bool was_controller_destroyed() const { return was_controller_destroyed_; }

  void WatchForControllerDestruction() {
    DCHECK_GE(nested_controller_destruction_watchers_, 0);
    if (nested_controller_destruction_watchers_ == 0) {
      DCHECK(!controller_->was_destroyed_);
      controller_->was_destroyed_ = &was_controller_destroyed_;
    } else {
      // If this is a nested event we should already be watching `controller_`
      // for destruction from an outer event handler.
      DCHECK_EQ(controller_->was_destroyed_, &was_controller_destroyed_);
    }
    ++nested_controller_destruction_watchers_;
  }

  void StopWatchingForControllerDestruction() {
    --nested_controller_destruction_watchers_;
    DCHECK_GE(nested_controller_destruction_watchers_, 0);
    if (nested_controller_destruction_watchers_ == 0 &&
        !was_controller_destroyed_) {
      DCHECK_EQ(controller_->was_destroyed_, &was_controller_destroyed_);
      controller_->was_destroyed_ = nullptr;
    }
  }

 private:
  friend class RefCounted<Interest>;
  ~Interest() = default;

  const raw_ptr<FdWatchController, DanglingUntriaged> controller_;
  const InterestParams params_;
  bool active_ = true;
  bool was_controller_destroyed_ = false;

  // Avoid resetting `controller_->was_destroyed` when nested destruction
  // watchers are active.
  int nested_controller_destruction_watchers_ = 0;
};

MessagePumpEpoll::MessagePumpEpoll() {
  epoll_.reset(epoll_create1(/*flags=*/0));
  PCHECK(epoll_.is_valid());

  wake_event_.reset(eventfd(0, EFD_NONBLOCK));
  PCHECK(wake_event_.is_valid());

  epoll_event wake{.events = EPOLLIN, .data = {.ptr = &wake_event_}};
  int rv = epoll_ctl(epoll_.get(), EPOLL_CTL_ADD, wake_event_.get(), &wake);
  PCHECK(rv == 0);

  struct pollfd poll_entry;
  poll_entry.fd = wake_event_.get();
  poll_entry.events = POLLIN;
  poll_entry.revents = 0;
  pollfds_.push_back(poll_entry);

  next_metrics_time_ = base::TimeTicks::Now() + base::Minutes(1);
}

MessagePumpEpoll::~MessagePumpEpoll() = default;

void MessagePumpEpoll::InitializeFeatures() {
  // Relaxed memory order since no memory access depends on value.
  g_use_batched_version.store(
      base::FeatureList::IsEnabled(kBatchNativeEventsInMessagePumpEpoll),
      std::memory_order_relaxed);
  g_use_poll.store(base::FeatureList::IsEnabled(kUsePollForMessagePumpEpoll),
                   std::memory_order_relaxed);
}

bool MessagePumpEpoll::WatchFileDescriptor(int fd,
                                           bool persistent,
                                           int mode,
                                           FdWatchController* controller,
                                           FdWatcher* watcher) {
  DCHECK_CALLED_ON_VALID_THREAD(thread_checker_);
  TRACE_EVENT("base", "MessagePumpEpoll::WatchFileDescriptor", "fd", fd,
              "persistent", persistent, "watch_read", mode & WATCH_READ,
              "watch_write", mode & WATCH_WRITE);

  const InterestParams params{
      .fd = fd,
      .read = (mode == WATCH_READ || mode == WATCH_READ_WRITE),
      .write = (mode == WATCH_WRITE || mode == WATCH_READ_WRITE),
      .one_shot = !persistent,
  };

  auto [it, is_new_fd_entry] = entries_.emplace(fd, fd);
  EpollEventEntry& entry = it->second;
  scoped_refptr<Interest> existing_interest = controller->interest();
  if (existing_interest && existing_interest->params().IsEqual(params)) {
    // WatchFileDescriptor() has already been called for this controller at
    // least once before, and as in the most common cases, it is now being
    // called again with the same parameters.
    //
    // We don't need to allocate and register a new Interest in this case, but
    // we can instead reactivate the existing (presumably deactivated,
    // non-persistent) Interest.
    existing_interest->set_active(true);
  } else {
<<<<<<< HEAD
    entry.interests->push_back(controller->AssignInterest(params));
=======
    entry.interests.push_back(controller->AssignInterest(params));
>>>>>>> 626889fb
    if (existing_interest) {
      UnregisterInterest(existing_interest);
    }
  }

  if (is_new_fd_entry) {
    AddEpollEvent(entry);
  } else {
    UpdateEpollEvent(entry);
  }

  controller->set_pump(weak_ptr_factory_.GetWeakPtr());
  controller->set_watcher(watcher);
  return true;
}

void MessagePumpEpoll::Run(Delegate* delegate) {
  DCHECK_CALLED_ON_VALID_THREAD(thread_checker_);
  RunState run_state(delegate);
  AutoReset<raw_ptr<RunState>> auto_reset_run_state(&run_state_, &run_state);
  for (;;) {
    // Do some work and see if the next task is ready right away.
    Delegate::NextWorkInfo next_work_info = delegate->DoWork();
    const bool immediate_work_available = next_work_info.is_immediate();
    if (run_state.should_quit) {
      break;
    }

    if (next_work_info.recent_now > next_metrics_time_) {
      RecordPeriodicMetrics();
    }

    // Reset the native work flag before processing IO events.
    native_work_started_ = false;

    // Process any immediately ready IO event, but don't sleep yet.
    // Process epoll events until none is available without blocking or
    // the maximum number of iterations is reached. The maximum number of
    // iterations when `g_use_batched_version` is true was chosen so that
    // all available events are dispatched 95% of the time in local tests.
    // The maximum is not infinite because we want to yield to application
    // tasks at some point.
    bool did_native_work = false;
    const int max_iterations =
        g_use_batched_version.load(std::memory_order_relaxed) ? 16 : 1;
    for (int i = 0; i < max_iterations; ++i) {
      if (!WaitForEpollEvents(TimeDelta())) {
        break;
      }
      did_native_work = true;
    }

    bool attempt_more_work = immediate_work_available || did_native_work;

    if (run_state.should_quit) {
      break;
    }
    if (attempt_more_work) {
      continue;
    }

    delegate->DoIdleWork();
    if (run_state.should_quit) {
      break;
    }

    TimeDelta next_metrics_delay =
        next_metrics_time_ - next_work_info.recent_now;
    TimeDelta timeout = TimeDelta::Max();
    DCHECK(!next_work_info.delayed_run_time.is_null());
    if (!next_work_info.delayed_run_time.is_max()) {
      timeout = next_work_info.remaining_delay();
    }
    if (timeout > next_metrics_delay) {
      timeout = next_metrics_delay;
      // Ensure we never get a negative timeout from the next_metrics_delay as
      // this will cause epoll to block indefinitely if no fds are signaled,
      // preventing existing non-fd tasks from running.
      if (timeout < base::Milliseconds(0)) {
        timeout = base::Milliseconds(0);
      }
    }
    delegate->BeforeWait();
    WaitForEpollEvents(timeout);
    if (run_state.should_quit) {
      break;
    }
  }
}

void MessagePumpEpoll::RecordPeriodicMetrics() {
  UMA_HISTOGRAM_COUNTS_1000("MessagePumpEpoll.WatchedFileDescriptors",
                            (int)entries_.size());
  next_metrics_time_ += base::Minutes(1);
}

void MessagePumpEpoll::Quit() {
  DCHECK_CALLED_ON_VALID_THREAD(thread_checker_);
  DCHECK(run_state_) << "Quit() called outside of Run()";
  run_state_->should_quit = true;
}

void MessagePumpEpoll::ScheduleWork() {
  const uint64_t value = 1;
  ssize_t n = HANDLE_EINTR(write(wake_event_.get(), &value, sizeof(value)));

  // EAGAIN here implies that the write() would overflow of the event counter,
  // which is a condition we can safely ignore. It implies that the event
  // counter is non-zero and therefore readable, which is enough to ensure that
  // any pending wait eventually wakes up.
  DPCHECK(n == sizeof(value) || errno == EAGAIN);
}

void MessagePumpEpoll::ScheduleDelayedWork(
    const Delegate::NextWorkInfo& next_work_info) {
  // Nothing to do. This can only be called from the same thread as Run(), so
  // the pump must be in between waits. The scheduled work therefore will be
  // seen in time for the next wait.
}

void MessagePumpEpoll::AddEpollEvent(EpollEventEntry& entry) {
  DCHECK_CALLED_ON_VALID_THREAD(thread_checker_);
  DCHECK(!entry.stopped);
  const uint32_t events = entry.ComputeActiveEvents();
  epoll_event event{.events = events, .data = {.ptr = &entry}};
  int rv = epoll_ctl(epoll_.get(), EPOLL_CTL_ADD, entry.fd, &event);
#if DCHECK_IS_ON()
  // TODO(361611793): Remove these debug logs after resolving the issue.
  if (rv != 0) {
    for (auto& history : entry.epoll_history_) {
      if (history.event) {
        auto& e = history.event.value();
        LOG(ERROR) << "events=0x" << std::hex << std::setfill('0')
                   << std::setw(8) << e.events;
        LOG(ERROR) << "data=0x" << std::hex << std::setfill('0')
                   << std::setw(16) << e.data.u64;
      }
      LOG(ERROR) << history.stack_trace;
    }
  } else {
    entry.PushEpollHistory(std::make_optional(event));
  }
#endif
  DPCHECK(rv == 0);
  entry.registered_events = events;

  DCHECK(FindPollEntry(entry.fd) == pollfds_.end());
  struct pollfd poll_entry;
  poll_entry.fd = entry.fd;
  poll_entry.revents = 0;
  SetEventsForPoll(events, &poll_entry);

  pollfds_.push_back(poll_entry);
}

void MessagePumpEpoll::UpdateEpollEvent(EpollEventEntry& entry) {
  DCHECK_CALLED_ON_VALID_THREAD(thread_checker_);
  const uint32_t events = entry.ComputeActiveEvents();
  if (!entry.stopped) {
    if (events == 0) {
      // There is no active interest now.
      // We don't have to call epoll_ctl() if the last event was registered as
      // one-shot since the fd has already been disabled.
      if (!(entry.registered_events & EPOLLONESHOT)) {
        // The fd is still enabled. We need to disable it but don't remove the
        // entry from `entries_` to keep the reference alive because handling
        // the entry isn't finished yet.
        StopEpollEvent(entry);
      } else {
        // No work needs to be done for epoll, but for poll we have to implement
        // the equivalent of oneshot ourselves by unregistering for all events.
        auto poll_entry = FindPollEntry(entry.fd);
        CHECK(poll_entry != pollfds_.end());
        poll_entry->events = 0;
      }
      return;
    }
    if (events == entry.registered_events && !(events & EPOLLONESHOT)) {
      // Persistent events don't need to be modified if no bits are changing.
      return;
    }
    epoll_event event{.events = events, .data = {.ptr = &entry}};
    int rv = epoll_ctl(epoll_.get(), EPOLL_CTL_MOD, entry.fd, &event);
    DPCHECK(rv == 0);
#if DCHECK_IS_ON()
    entry.PushEpollHistory(std::make_optional(event));
#endif
    entry.registered_events = events;

    auto poll_entry = FindPollEntry(entry.fd);
    CHECK(poll_entry != pollfds_.end());
    SetEventsForPoll(events, &(*poll_entry));
  } else if (events != 0) {
    // An interest for the fd has been reactivated. Re-enable the fd.
    entry.stopped = false;
    AddEpollEvent(entry);
  }
}

void MessagePumpEpoll::StopEpollEvent(EpollEventEntry& entry) {
  DCHECK_CALLED_ON_VALID_THREAD(thread_checker_);
  if (!entry.stopped) {
    int rv = epoll_ctl(epoll_.get(), EPOLL_CTL_DEL, entry.fd, nullptr);
    DPCHECK(rv == 0);
#if DCHECK_IS_ON()
    entry.PushEpollHistory(std::nullopt);
#endif
    entry.stopped = true;
    entry.registered_events = 0;
    RemovePollEntry(entry.fd);
  }
}

void MessagePumpEpoll::UnregisterInterest(
    const scoped_refptr<Interest>& interest) {
  DCHECK_CALLED_ON_VALID_THREAD(thread_checker_);

  const int fd = interest->params().fd;
  auto entry_it = entries_.find(fd);
  CHECK(entry_it != entries_.end());

  EpollEventEntry& entry = entry_it->second;
  auto& interests = entry.interests;
  auto* it = std::ranges::find(interests, interest);
  CHECK(it != interests.end());
  interests.erase(it);

  if (interests.empty()) {
    StopEpollEvent(entry);
    entries_.erase(entry_it);
  } else {
    UpdateEpollEvent(entry);
  }
}

bool MessagePumpEpoll::WaitForEpollEvents(TimeDelta timeout) {
  DCHECK_CALLED_ON_VALID_THREAD(thread_checker_);

  // `timeout` has microsecond resolution, but timeouts accepted by epoll_wait()
  // are integral milliseconds. Round up to the next millisecond.
  // TODO(crbug.com/40245876): Consider higher-resolution timeouts.
  const int epoll_timeout =
      timeout.is_max() ? -1
                       : saturated_cast<int>(timeout.InMillisecondsRoundedUp());

  // Used in the "epoll" code path.
  epoll_event epoll_events[16];
  // Used in the "poll" code path.
  std::vector<epoll_event> poll_events;
  // Will refer to `events` or `events_vector` depending on which
  // code path is taken.
  span<epoll_event> ready_events;

  // When there are many FDs, epoll() can be significantly faster as poll needs
  // to iterate through the list of watched fds. This value is pretty arbitrary,
  // the internet suggests that under 1000 fds that epoll isn't noticeably
  // faster than poll but this isn't easy to empirically measure.
  bool use_poll =
      g_use_poll.load(std::memory_order_relaxed) && entries_.size() < 500;

  if (use_poll) {
    if (!GetEventsPoll(epoll_timeout, &poll_events)) {
      return false;
    }
    ready_events = span(poll_events).first(poll_events.size());
  } else {
    const int epoll_result = epoll_wait(epoll_.get(), epoll_events,
                                        std::size(epoll_events), epoll_timeout);
    if (epoll_result < 0) {
      DPCHECK(errno == EINTR);
      return false;
    }
    if (epoll_result == 0) {
      return false;
    }

    ready_events =
        span(epoll_events).first(base::checked_cast<size_t>(epoll_result));
  }

  for (epoll_event& e : ready_events) {
    if (e.data.ptr == &wake_event_) {
      // Wake-up events are always safe to handle immediately. Unlike other
      // events used by MessagePumpEpoll they also don't point to an
      // EpollEventEntry, so we handle them separately here.
      HandleWakeUp();
      e.data.ptr = nullptr;
      continue;
    }

    // To guard against one of the ready events unregistering and thus
    // invalidating one of the others here, first link each entry to the
    // corresponding epoll_event returned by epoll_wait(). We do this before
    // dispatching any events, and the second pass below will only dispatch an
    // event if its epoll_event data is still valid.
    auto& entry = EpollEventEntry::FromEpollEvent(e);
    DCHECK(!entry.active_event);
    EpollEventEntry::FromEpollEvent(e).active_event = &e;
  }

  for (auto& e : ready_events) {
    if (e.data.ptr) {
      auto& entry = EpollEventEntry::FromEpollEvent(e);
      entry.active_event = nullptr;
      OnEpollEvent(entry, e.events);
    }
  }

  return true;
}

std::vector<struct pollfd>::iterator MessagePumpEpoll::FindPollEntry(int fd) {
  return std::find_if(
      pollfds_.begin(), pollfds_.end(),
      [fd](const struct pollfd poll_entry) { return poll_entry.fd == fd; });
}

void MessagePumpEpoll::RemovePollEntry(int fd) {
  pollfds_.erase(FindPollEntry(fd));
}

bool MessagePumpEpoll::GetEventsPoll(int epoll_timeout,
                                     std::vector<epoll_event>* epoll_events) {
  int retval = poll(&pollfds_[0], base::checked_cast<nfds_t>(pollfds_.size()),
                    epoll_timeout);
  if (retval < 0) {
    DPCHECK(errno == EINTR);
    return false;
  }
  // Nothing to do, timeout.
  if (retval == 0) {
    return false;
  }

  for (struct pollfd& pollfd_entry : pollfds_) {
    if (pollfd_entry.revents == 0) {
      continue;
    }

    epoll_event event;
    memset(&event, 0, sizeof(event));

    if (pollfd_entry.fd == wake_event_.get()) {
      event.data.ptr = &wake_event_;
    } else {
      auto entry = entries_.find(pollfd_entry.fd);
      CHECK(entry != entries_.end());
      event.data.ptr = &(entry->second);
    }

    for (const auto& epoll_poll : kEpollToPollEvents) {
      if (pollfd_entry.revents & epoll_poll.second) {
        event.events |= epoll_poll.first;
      }
    }
    epoll_events->push_back(event);
    pollfd_entry.revents = 0;
  }
  return true;
}

void MessagePumpEpoll::OnEpollEvent(EpollEventEntry& entry, uint32_t events) {
  DCHECK_CALLED_ON_VALID_THREAD(thread_checker_);
  DCHECK(!entry.stopped);

  const bool readable = (events & EPOLLIN) != 0;
  const bool writable = (events & EPOLLOUT) != 0;

  // Under different circumstances, peer closure may raise both/either EPOLLHUP
  // and/or EPOLLERR. Treat them as equivalent. Notify the watchers to
  // gracefully stop watching if disconnected.
  const bool disconnected = (events & (EPOLLHUP | EPOLLERR)) != 0;
  DCHECK(readable || writable || disconnected);

  // Copy the set of Interests, since interests may be added to or removed from
  // `entry` during the loop below. This copy is inexpensive in practice
  // because the size of this vector is expected to be very small (<= 2).
  auto interests = entry.interests;

  // Any of these interests' event handlers may destroy any of the others'
  // controllers. Start all of them watching for destruction before we actually
  // dispatch any events.
  for (const auto& interest : interests) {
    interest->WatchForControllerDestruction();
  }

  bool event_handled = false;
  for (const auto& interest : interests) {
    if (!interest->active()) {
      continue;
    }

    const bool one_shot = interest->params().one_shot;
    const bool can_read = (readable || disconnected) && interest->params().read;
    const bool can_write = (writable || disconnected) &&
                           interest->params().write && (!one_shot || !can_read);
    if (!can_read && !can_write) {
      // If this Interest is active but not watching for whichever event was
      // raised here, there's nothing to do. This can occur if a descriptor has
      // multiple active interests, since only one interest needs to be
      // satisfied in order for us to process an epoll event.
      continue;
    }

    if (interest->params().one_shot) {
      // This is a one-shot event watch which is about to be triggered. We
      // deactivate the interest and update epoll immediately. The event handler
      // may reactivate it.
      interest->set_active(false);
      UpdateEpollEvent(entry);
    }

    if (!interest->was_controller_destroyed()) {
      HandleEvent(entry.fd, can_read, can_write, interest->controller());
      event_handled = true;
    }
  }

  // Stop `EpollEventEntry` for disconnected file descriptor without active
  // interests.
  if (disconnected && !event_handled) {
    StopEpollEvent(entry);
  }

  for (const auto& interest : interests) {
    interest->StopWatchingForControllerDestruction();
  }
}

void MessagePumpEpoll::HandleEvent(int fd,
                                   bool can_read,
                                   bool can_write,
                                   FdWatchController* controller) {
  DCHECK_CALLED_ON_VALID_THREAD(thread_checker_);
  BeginNativeWorkBatch();
  // Make the MessagePumpDelegate aware of this other form of "DoWork". Skip if
  // HandleNotification() is called outside of Run() (e.g. in unit tests).
  Delegate::ScopedDoWorkItem scoped_do_work_item;
  if (run_state_) {
    scoped_do_work_item = run_state_->delegate->BeginWorkItem();
  }

  // Trace events must begin after the above BeginWorkItem() so that the
  // ensuing "ThreadController active" outscopes all the events under it.
  TRACE_EVENT("toplevel", "EpollEvent", "controller_created_from",
              controller->created_from_location(), "fd", fd, "can_read",
              can_read, "can_write", can_write, "context",
              static_cast<void*>(controller));
  TRACE_HEAP_PROFILER_API_SCOPED_TASK_EXECUTION heap_profiler_scope(
      controller->created_from_location().file_name());
  if (can_read && can_write) {
    bool controller_was_destroyed = false;
    bool* previous_was_destroyed_flag =
        std::exchange(controller->was_destroyed_, &controller_was_destroyed);

    controller->OnFdWritable();
    if (!controller_was_destroyed) {
      controller->OnFdReadable();
    }
    if (!controller_was_destroyed) {
      controller->was_destroyed_ = previous_was_destroyed_flag;
    } else if (previous_was_destroyed_flag) {
      *previous_was_destroyed_flag = true;
    }
  } else if (can_write) {
    controller->OnFdWritable();
  } else if (can_read) {
    controller->OnFdReadable();
  }
}

void MessagePumpEpoll::HandleWakeUp() {
  DCHECK_CALLED_ON_VALID_THREAD(thread_checker_);
  BeginNativeWorkBatch();
  uint64_t value;
  ssize_t n = HANDLE_EINTR(read(wake_event_.get(), &value, sizeof(value)));
  DPCHECK(n == sizeof(value));
}

void MessagePumpEpoll::BeginNativeWorkBatch() {
  DCHECK_CALLED_ON_VALID_THREAD(thread_checker_);
  // Call `BeginNativeWorkBeforeDoWork()` if native work hasn't started.
  if (!native_work_started_) {
    if (run_state_) {
      run_state_->delegate->BeginNativeWorkBeforeDoWork();
    }
    native_work_started_ = true;
  }
}

MessagePumpEpoll::EpollEventEntry::EpollEventEntry(int fd) : fd(fd) {}

MessagePumpEpoll::EpollEventEntry::~EpollEventEntry() {
  if (active_event) {
    DCHECK_EQ(this, active_event->data.ptr);
    active_event->data.ptr = nullptr;
  }
}

uint32_t MessagePumpEpoll::EpollEventEntry::ComputeActiveEvents() const {
  uint32_t events = 0;
  bool one_shot = true;
  for (const auto& interest : interests) {
    if (!interest->active()) {
      continue;
    }
    const InterestParams& params = interest->params();
    events |= (params.read ? EPOLLIN : 0) | (params.write ? EPOLLOUT : 0);
    one_shot &= params.one_shot;
  }
  if (events != 0 && one_shot) {
    return events | EPOLLONESHOT;
  }
  return events;
}

MessagePumpEpoll::FdWatchController::FdWatchController(
    const Location& from_here)
    : FdWatchControllerInterface(from_here) {}

MessagePumpEpoll::FdWatchController::~FdWatchController() {
  CHECK(StopWatchingFileDescriptor());
  if (was_destroyed_) {
    DCHECK(!*was_destroyed_);
    *was_destroyed_ = true;
  }
}

bool MessagePumpEpoll::FdWatchController::StopWatchingFileDescriptor() {
  watcher_ = nullptr;
  if (pump_ && interest_) {
    pump_->UnregisterInterest(interest_);
    interest_.reset();
    pump_.reset();
  }
  return true;
}

const scoped_refptr<MessagePumpEpoll::Interest>&
MessagePumpEpoll::FdWatchController::AssignInterest(
    const InterestParams& params) {
  interest_ = MakeRefCounted<Interest>(this, params);
  return interest_;
}

void MessagePumpEpoll::FdWatchController::ClearInterest() {
  interest_.reset();
}

void MessagePumpEpoll::FdWatchController::OnFdReadable() {
  if (!watcher_) {
    // When a watcher is watching both read and write and both are possible, the
    // pump will call OnFdWritable() first, followed by OnFdReadable(). But
    // OnFdWritable() may stop or destroy the watch. If the watch is destroyed,
    // the pump will not call OnFdReadable() at all, but if it's merely stopped,
    // OnFdReadable() will be called while `watcher_` is  null. In this case we
    // don't actually want to call the client.
    return;
  }
  watcher_->OnFileCanReadWithoutBlocking(interest_->params().fd);
}

void MessagePumpEpoll::FdWatchController::OnFdWritable() {
  DCHECK(watcher_);
  watcher_->OnFileCanWriteWithoutBlocking(interest_->params().fd);
}

}  // namespace base<|MERGE_RESOLUTION|>--- conflicted
+++ resolved
@@ -35,8 +35,6 @@
 
 namespace base {
 
-<<<<<<< HEAD
-=======
 namespace {
 
 // Under this feature native work is batched.
@@ -62,7 +60,6 @@
 }
 }  // namespace
 
->>>>>>> 626889fb
 // Parameters used to construct and describe an interest.
 struct MessagePumpEpoll::InterestParams {
   // The file descriptor of interest.
@@ -204,11 +201,7 @@
     // non-persistent) Interest.
     existing_interest->set_active(true);
   } else {
-<<<<<<< HEAD
-    entry.interests->push_back(controller->AssignInterest(params));
-=======
     entry.interests.push_back(controller->AssignInterest(params));
->>>>>>> 626889fb
     if (existing_interest) {
       UnregisterInterest(existing_interest);
     }
