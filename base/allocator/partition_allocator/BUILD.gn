# Copyright 2023 The Chromium Authors
# Use of this source code is governed by a BSD-style license that can be
# found in the LICENSE file.
import("partition_alloc.gni")

group("raw_ptr") {
  public_deps = [ "src/partition_alloc:raw_ptr" ]
}

<<<<<<< HEAD
if (is_fuchsia) {
  config("fuchsia_sync_lib") {
    libs = [
      "sync",  # Used by spinning_mutex.h.
    ]
  }
}

if (enable_pkeys && is_debug) {
  config("no_stack_protector") {
    cflags = [ "-fno-stack-protector" ]
  }
}

component("partition_alloc") {
  sources = [
    "address_pool_manager.cc",
    "address_pool_manager.h",
    "address_pool_manager_bitmap.cc",
    "address_pool_manager_bitmap.h",
    "address_pool_manager_types.h",
    "address_space_randomization.cc",
    "address_space_randomization.h",
    "address_space_stats.h",
    "allocation_guard.cc",
    "allocation_guard.h",
    "compressed_pointer.cc",
    "compressed_pointer.h",
    "dangling_raw_ptr_checks.cc",
    "dangling_raw_ptr_checks.h",
    "freeslot_bitmap.h",
    "freeslot_bitmap_constants.h",
    "gwp_asan_support.cc",
    "gwp_asan_support.h",
    "memory_reclaimer.cc",
    "memory_reclaimer.h",
    "oom.cc",
    "oom.h",
    "oom_callback.cc",
    "oom_callback.h",
    "page_allocator.cc",
    "page_allocator.h",
    "page_allocator_constants.h",
    "page_allocator_internal.h",
    "partition_address_space.cc",
    "partition_address_space.h",
    "partition_alloc-inl.h",
    "partition_alloc.cc",
    "partition_alloc.h",
    "partition_alloc_base/atomic_ref_count.h",
    "partition_alloc_base/augmentations/compiler_specific.h",
    "partition_alloc_base/bit_cast.h",
    "partition_alloc_base/bits.h",
    "partition_alloc_base/check.cc",
    "partition_alloc_base/check.h",
    "partition_alloc_base/compiler_specific.h",
    "partition_alloc_base/component_export.h",
    "partition_alloc_base/cpu.cc",
    "partition_alloc_base/cpu.h",
    "partition_alloc_base/cxx17_backports.h",
    "partition_alloc_base/cxx20_is_constant_evaluated.h",
    "partition_alloc_base/debug/alias.cc",
    "partition_alloc_base/debug/alias.h",
    "partition_alloc_base/gtest_prod_util.h",
    "partition_alloc_base/immediate_crash.h",
    "partition_alloc_base/logging.cc",
    "partition_alloc_base/logging.h",
    "partition_alloc_base/memory/ref_counted.cc",
    "partition_alloc_base/memory/ref_counted.h",
    "partition_alloc_base/memory/scoped_policy.h",
    "partition_alloc_base/memory/scoped_refptr.h",
    "partition_alloc_base/no_destructor.h",
    "partition_alloc_base/numerics/checked_math.h",
    "partition_alloc_base/numerics/checked_math_impl.h",
    "partition_alloc_base/numerics/clamped_math.h",
    "partition_alloc_base/numerics/clamped_math_impl.h",
    "partition_alloc_base/numerics/math_constants.h",
    "partition_alloc_base/numerics/ostream_operators.h",
    "partition_alloc_base/numerics/ranges.h",
    "partition_alloc_base/numerics/safe_conversions.h",
    "partition_alloc_base/numerics/safe_conversions_arm_impl.h",
    "partition_alloc_base/numerics/safe_conversions_impl.h",
    "partition_alloc_base/numerics/safe_math.h",
    "partition_alloc_base/numerics/safe_math_arm_impl.h",
    "partition_alloc_base/numerics/safe_math_clang_gcc_impl.h",
    "partition_alloc_base/numerics/safe_math_shared_impl.h",
    "partition_alloc_base/posix/eintr_wrapper.h",
    "partition_alloc_base/rand_util.cc",
    "partition_alloc_base/rand_util.h",
    "partition_alloc_base/scoped_clear_last_error.h",
    "partition_alloc_base/strings/stringprintf.cc",
    "partition_alloc_base/strings/stringprintf.h",
    "partition_alloc_base/system/sys_info.h",
    "partition_alloc_base/thread_annotations.h",
    "partition_alloc_base/threading/platform_thread.cc",
    "partition_alloc_base/threading/platform_thread.h",
    "partition_alloc_base/threading/platform_thread_ref.h",
    "partition_alloc_base/time/time.cc",
    "partition_alloc_base/time/time.h",
    "partition_alloc_base/time/time_override.cc",
    "partition_alloc_base/time/time_override.h",
    "partition_alloc_base/types/strong_alias.h",
    "partition_alloc_base/win/win_handle_types.h",
    "partition_alloc_base/win/win_handle_types_list.inc",
    "partition_alloc_base/win/windows_types.h",
    "partition_alloc_check.h",
    "partition_alloc_config.h",
    "partition_alloc_constants.h",
    "partition_alloc_forward.h",
    "partition_alloc_hooks.cc",
    "partition_alloc_hooks.h",
    "partition_alloc_notreached.h",
    "partition_bucket.cc",
    "partition_bucket.h",
    "partition_bucket_lookup.h",
    "partition_cookie.h",
    "partition_direct_map_extent.h",
    "partition_freelist_entry.h",
    "partition_lock.h",
    "partition_oom.cc",
    "partition_oom.h",
    "partition_page.cc",
    "partition_page.h",
    "partition_ref_count.h",
    "partition_root.cc",
    "partition_root.h",
    "partition_stats.cc",
    "partition_stats.h",
    "partition_tls.h",
    "pkey.cc",
    "pkey.h",
    "random.cc",
    "random.h",
    "reservation_offset_table.cc",
    "reservation_offset_table.h",
    "reverse_bytes.h",
    "spinning_mutex.cc",
    "spinning_mutex.h",
    "tagging.cc",
    "tagging.h",
    "thread_cache.cc",
    "thread_cache.h",
    "yield_processor.h",
  ]

  if (use_starscan) {
    sources += [
      "starscan/logging.h",
      "starscan/metadata_allocator.cc",
      "starscan/metadata_allocator.h",
      "starscan/pcscan.cc",
      "starscan/pcscan.h",
      "starscan/pcscan_internal.cc",
      "starscan/pcscan_internal.h",
      "starscan/pcscan_scheduling.cc",
      "starscan/pcscan_scheduling.h",
      "starscan/raceful_worklist.h",
      "starscan/scan_loop.h",
      "starscan/snapshot.cc",
      "starscan/snapshot.h",
      "starscan/stack/stack.cc",
      "starscan/stack/stack.h",
      "starscan/starscan_fwd.h",
      "starscan/state_bitmap.h",
      "starscan/stats_collector.cc",
      "starscan/stats_collector.h",
      "starscan/stats_reporter.h",
      "starscan/write_protector.cc",
      "starscan/write_protector.h",
    ]
  }

  defines = []
  if (is_win) {
    sources += [
      "page_allocator_internals_win.h",
      "partition_alloc_base/rand_util_win.cc",
      "partition_alloc_base/scoped_clear_last_error_win.cc",
      "partition_alloc_base/threading/platform_thread_win.cc",
      "partition_alloc_base/time/time_win.cc",
      "partition_tls_win.cc",
    ]
  } else if (is_posix) {
    sources += [
      "page_allocator_internals_posix.cc",
      "page_allocator_internals_posix.h",
      "partition_alloc_base/files/file_util.h",
      "partition_alloc_base/files/file_util_posix.cc",
      "partition_alloc_base/posix/safe_strerror.cc",
      "partition_alloc_base/posix/safe_strerror.h",
      "partition_alloc_base/rand_util_posix.cc",
      "partition_alloc_base/threading/platform_thread_internal_posix.h",
      "partition_alloc_base/threading/platform_thread_posix.cc",
      "partition_alloc_base/time/time_conversion_posix.cc",
    ]

    if (is_android || is_chromeos_ash) {
      sources += [ "partition_alloc_base/time/time_android.cc" ]
    }
    if (is_apple) {
      sources += [ "partition_alloc_base/time/time_mac.mm" ]
    } else {
      sources += [ "partition_alloc_base/time/time_now_posix.cc" ]
    }
  } else if (is_fuchsia) {
    sources += [
      "page_allocator_internals_fuchsia.h",
      "partition_alloc_base/fuchsia/fuchsia_logging.cc",
      "partition_alloc_base/fuchsia/fuchsia_logging.h",
      "partition_alloc_base/posix/safe_strerror.cc",
      "partition_alloc_base/posix/safe_strerror.h",
      "partition_alloc_base/rand_util_fuchsia.cc",
      "partition_alloc_base/threading/platform_thread_internal_posix.h",
      "partition_alloc_base/threading/platform_thread_posix.cc",
      "partition_alloc_base/time/time_conversion_posix.cc",
      "partition_alloc_base/time/time_fuchsia.cc",
    ]
  }
  if (is_android) {
    # Only android build requires native_library, and native_library depends
    # on file_path. So file_path is added if is_android = true.
    sources += [
      "partition_alloc_base/files/file_path.cc",
      "partition_alloc_base/files/file_path.h",
      "partition_alloc_base/native_library.cc",
      "partition_alloc_base/native_library.h",
      "partition_alloc_base/native_library_posix.cc",
    ]
  }
  if (is_apple) {
    # Apple-specific utilities
    sources += [
      "partition_alloc_base/mac/foundation_util.h",
      "partition_alloc_base/mac/foundation_util.mm",
      "partition_alloc_base/mac/scoped_cftyperef.h",
      "partition_alloc_base/mac/scoped_typeref.h",
    ]
    if (is_ios) {
      sources += [
        "partition_alloc_base/ios/ios_util.h",
        "partition_alloc_base/ios/ios_util.mm",
        "partition_alloc_base/system/sys_info_ios.mm",
      ]
    }
    if (is_mac) {
      sources += [
        "partition_alloc_base/mac/mac_util.h",
        "partition_alloc_base/mac/mac_util.mm",
        "partition_alloc_base/system/sys_info_mac.mm",
      ]
    }
  }
  if (use_starscan) {
    if (current_cpu == "x64") {
      assert(pcscan_stack_supported)
      sources += [ "starscan/stack/asm/x64/push_registers_asm.cc" ]
    } else if (current_cpu == "x86") {
      assert(pcscan_stack_supported)
      sources += [ "starscan/stack/asm/x86/push_registers_asm.cc" ]
    } else if (current_cpu == "arm") {
      assert(pcscan_stack_supported)
      sources += [ "starscan/stack/asm/arm/push_registers_asm.cc" ]
    } else if (current_cpu == "arm64") {
      assert(pcscan_stack_supported)
      sources += [ "starscan/stack/asm/arm64/push_registers_asm.cc" ]
    } else {
      # To support a trampoline for another arch, please refer to v8/src/heap/base.
      assert(!pcscan_stack_supported)
    }
  }
  public_deps = [
    ":chromecast_buildflags",
    ":chromeos_buildflags",
    ":debugging_buildflags",
    ":logging_buildflags",
    ":partition_alloc_buildflags",
  ]

  configs += [
    ":partition_alloc_implementation",
    ":memory_tagging",
  ]
  deps = []
  public_configs = []
  if (is_android) {
    # tagging.cc requires __arm_mte_set_* functions.
    deps += [ "//third_party/android_ndk:cpu_features" ]
  }

  if (is_fuchsia) {
    public_deps += [
      "//third_party/fuchsia-sdk/sdk/pkg/fit",
      "//third_party/fuchsia-sdk/sdk/pkg/sync",
      "//third_party/fuchsia-sdk/sdk/pkg/zx",
    ]

    # Needed for users of spinning_mutex.h, which for performance reasons,
    # contains inlined calls to `libsync` inside the header file.
    # It appends an entry to the "libs" section of the dependent target.
    public_configs += [ ":fuchsia_sync_lib" ]
  }

  frameworks = []
  if (is_mac) {
    # SecTaskGetCodeSignStatus needs:
    frameworks += [ "Security.framework" ]
  }

  if (is_apple) {
    frameworks += [
      "CoreFoundation.framework",
      "Foundation.framework",
    ]
  }

  configs += [ "//build/config/compiler:wexit_time_destructors" ]

  # Partition alloc is relatively hot (>1% of cycles for users of CrOS). Use speed-focused
  # optimizations for it.
  if (!is_debug) {
    configs -= [ "//build/config/compiler:default_optimization" ]
    configs += [ "//build/config/compiler:optimize_speed" ]
  }

  # We want to be able to test pkey mode without access to the default pkey.
  # This is incompatible with stack protectors since the TLS won't be pkey-tagged.
  if (enable_pkeys && is_debug) {
    configs += [ ":no_stack_protector" ]
  }
=======
group("buildflags") {
  public_deps = [ "src/partition_alloc:buildflags" ]
>>>>>>> 626889fb
}

if (use_partition_alloc && is_clang_or_gcc) {
  group("partition_alloc") {
    public_deps = [ "src/partition_alloc:partition_alloc" ]
  }
}

if (use_allocator_shim) {
  group("allocator_shim") {
    public_deps = [ "src/partition_alloc:allocator_shim" ]
  }
}<|MERGE_RESOLUTION|>--- conflicted
+++ resolved
@@ -7,340 +7,8 @@
   public_deps = [ "src/partition_alloc:raw_ptr" ]
 }
 
-<<<<<<< HEAD
-if (is_fuchsia) {
-  config("fuchsia_sync_lib") {
-    libs = [
-      "sync",  # Used by spinning_mutex.h.
-    ]
-  }
-}
-
-if (enable_pkeys && is_debug) {
-  config("no_stack_protector") {
-    cflags = [ "-fno-stack-protector" ]
-  }
-}
-
-component("partition_alloc") {
-  sources = [
-    "address_pool_manager.cc",
-    "address_pool_manager.h",
-    "address_pool_manager_bitmap.cc",
-    "address_pool_manager_bitmap.h",
-    "address_pool_manager_types.h",
-    "address_space_randomization.cc",
-    "address_space_randomization.h",
-    "address_space_stats.h",
-    "allocation_guard.cc",
-    "allocation_guard.h",
-    "compressed_pointer.cc",
-    "compressed_pointer.h",
-    "dangling_raw_ptr_checks.cc",
-    "dangling_raw_ptr_checks.h",
-    "freeslot_bitmap.h",
-    "freeslot_bitmap_constants.h",
-    "gwp_asan_support.cc",
-    "gwp_asan_support.h",
-    "memory_reclaimer.cc",
-    "memory_reclaimer.h",
-    "oom.cc",
-    "oom.h",
-    "oom_callback.cc",
-    "oom_callback.h",
-    "page_allocator.cc",
-    "page_allocator.h",
-    "page_allocator_constants.h",
-    "page_allocator_internal.h",
-    "partition_address_space.cc",
-    "partition_address_space.h",
-    "partition_alloc-inl.h",
-    "partition_alloc.cc",
-    "partition_alloc.h",
-    "partition_alloc_base/atomic_ref_count.h",
-    "partition_alloc_base/augmentations/compiler_specific.h",
-    "partition_alloc_base/bit_cast.h",
-    "partition_alloc_base/bits.h",
-    "partition_alloc_base/check.cc",
-    "partition_alloc_base/check.h",
-    "partition_alloc_base/compiler_specific.h",
-    "partition_alloc_base/component_export.h",
-    "partition_alloc_base/cpu.cc",
-    "partition_alloc_base/cpu.h",
-    "partition_alloc_base/cxx17_backports.h",
-    "partition_alloc_base/cxx20_is_constant_evaluated.h",
-    "partition_alloc_base/debug/alias.cc",
-    "partition_alloc_base/debug/alias.h",
-    "partition_alloc_base/gtest_prod_util.h",
-    "partition_alloc_base/immediate_crash.h",
-    "partition_alloc_base/logging.cc",
-    "partition_alloc_base/logging.h",
-    "partition_alloc_base/memory/ref_counted.cc",
-    "partition_alloc_base/memory/ref_counted.h",
-    "partition_alloc_base/memory/scoped_policy.h",
-    "partition_alloc_base/memory/scoped_refptr.h",
-    "partition_alloc_base/no_destructor.h",
-    "partition_alloc_base/numerics/checked_math.h",
-    "partition_alloc_base/numerics/checked_math_impl.h",
-    "partition_alloc_base/numerics/clamped_math.h",
-    "partition_alloc_base/numerics/clamped_math_impl.h",
-    "partition_alloc_base/numerics/math_constants.h",
-    "partition_alloc_base/numerics/ostream_operators.h",
-    "partition_alloc_base/numerics/ranges.h",
-    "partition_alloc_base/numerics/safe_conversions.h",
-    "partition_alloc_base/numerics/safe_conversions_arm_impl.h",
-    "partition_alloc_base/numerics/safe_conversions_impl.h",
-    "partition_alloc_base/numerics/safe_math.h",
-    "partition_alloc_base/numerics/safe_math_arm_impl.h",
-    "partition_alloc_base/numerics/safe_math_clang_gcc_impl.h",
-    "partition_alloc_base/numerics/safe_math_shared_impl.h",
-    "partition_alloc_base/posix/eintr_wrapper.h",
-    "partition_alloc_base/rand_util.cc",
-    "partition_alloc_base/rand_util.h",
-    "partition_alloc_base/scoped_clear_last_error.h",
-    "partition_alloc_base/strings/stringprintf.cc",
-    "partition_alloc_base/strings/stringprintf.h",
-    "partition_alloc_base/system/sys_info.h",
-    "partition_alloc_base/thread_annotations.h",
-    "partition_alloc_base/threading/platform_thread.cc",
-    "partition_alloc_base/threading/platform_thread.h",
-    "partition_alloc_base/threading/platform_thread_ref.h",
-    "partition_alloc_base/time/time.cc",
-    "partition_alloc_base/time/time.h",
-    "partition_alloc_base/time/time_override.cc",
-    "partition_alloc_base/time/time_override.h",
-    "partition_alloc_base/types/strong_alias.h",
-    "partition_alloc_base/win/win_handle_types.h",
-    "partition_alloc_base/win/win_handle_types_list.inc",
-    "partition_alloc_base/win/windows_types.h",
-    "partition_alloc_check.h",
-    "partition_alloc_config.h",
-    "partition_alloc_constants.h",
-    "partition_alloc_forward.h",
-    "partition_alloc_hooks.cc",
-    "partition_alloc_hooks.h",
-    "partition_alloc_notreached.h",
-    "partition_bucket.cc",
-    "partition_bucket.h",
-    "partition_bucket_lookup.h",
-    "partition_cookie.h",
-    "partition_direct_map_extent.h",
-    "partition_freelist_entry.h",
-    "partition_lock.h",
-    "partition_oom.cc",
-    "partition_oom.h",
-    "partition_page.cc",
-    "partition_page.h",
-    "partition_ref_count.h",
-    "partition_root.cc",
-    "partition_root.h",
-    "partition_stats.cc",
-    "partition_stats.h",
-    "partition_tls.h",
-    "pkey.cc",
-    "pkey.h",
-    "random.cc",
-    "random.h",
-    "reservation_offset_table.cc",
-    "reservation_offset_table.h",
-    "reverse_bytes.h",
-    "spinning_mutex.cc",
-    "spinning_mutex.h",
-    "tagging.cc",
-    "tagging.h",
-    "thread_cache.cc",
-    "thread_cache.h",
-    "yield_processor.h",
-  ]
-
-  if (use_starscan) {
-    sources += [
-      "starscan/logging.h",
-      "starscan/metadata_allocator.cc",
-      "starscan/metadata_allocator.h",
-      "starscan/pcscan.cc",
-      "starscan/pcscan.h",
-      "starscan/pcscan_internal.cc",
-      "starscan/pcscan_internal.h",
-      "starscan/pcscan_scheduling.cc",
-      "starscan/pcscan_scheduling.h",
-      "starscan/raceful_worklist.h",
-      "starscan/scan_loop.h",
-      "starscan/snapshot.cc",
-      "starscan/snapshot.h",
-      "starscan/stack/stack.cc",
-      "starscan/stack/stack.h",
-      "starscan/starscan_fwd.h",
-      "starscan/state_bitmap.h",
-      "starscan/stats_collector.cc",
-      "starscan/stats_collector.h",
-      "starscan/stats_reporter.h",
-      "starscan/write_protector.cc",
-      "starscan/write_protector.h",
-    ]
-  }
-
-  defines = []
-  if (is_win) {
-    sources += [
-      "page_allocator_internals_win.h",
-      "partition_alloc_base/rand_util_win.cc",
-      "partition_alloc_base/scoped_clear_last_error_win.cc",
-      "partition_alloc_base/threading/platform_thread_win.cc",
-      "partition_alloc_base/time/time_win.cc",
-      "partition_tls_win.cc",
-    ]
-  } else if (is_posix) {
-    sources += [
-      "page_allocator_internals_posix.cc",
-      "page_allocator_internals_posix.h",
-      "partition_alloc_base/files/file_util.h",
-      "partition_alloc_base/files/file_util_posix.cc",
-      "partition_alloc_base/posix/safe_strerror.cc",
-      "partition_alloc_base/posix/safe_strerror.h",
-      "partition_alloc_base/rand_util_posix.cc",
-      "partition_alloc_base/threading/platform_thread_internal_posix.h",
-      "partition_alloc_base/threading/platform_thread_posix.cc",
-      "partition_alloc_base/time/time_conversion_posix.cc",
-    ]
-
-    if (is_android || is_chromeos_ash) {
-      sources += [ "partition_alloc_base/time/time_android.cc" ]
-    }
-    if (is_apple) {
-      sources += [ "partition_alloc_base/time/time_mac.mm" ]
-    } else {
-      sources += [ "partition_alloc_base/time/time_now_posix.cc" ]
-    }
-  } else if (is_fuchsia) {
-    sources += [
-      "page_allocator_internals_fuchsia.h",
-      "partition_alloc_base/fuchsia/fuchsia_logging.cc",
-      "partition_alloc_base/fuchsia/fuchsia_logging.h",
-      "partition_alloc_base/posix/safe_strerror.cc",
-      "partition_alloc_base/posix/safe_strerror.h",
-      "partition_alloc_base/rand_util_fuchsia.cc",
-      "partition_alloc_base/threading/platform_thread_internal_posix.h",
-      "partition_alloc_base/threading/platform_thread_posix.cc",
-      "partition_alloc_base/time/time_conversion_posix.cc",
-      "partition_alloc_base/time/time_fuchsia.cc",
-    ]
-  }
-  if (is_android) {
-    # Only android build requires native_library, and native_library depends
-    # on file_path. So file_path is added if is_android = true.
-    sources += [
-      "partition_alloc_base/files/file_path.cc",
-      "partition_alloc_base/files/file_path.h",
-      "partition_alloc_base/native_library.cc",
-      "partition_alloc_base/native_library.h",
-      "partition_alloc_base/native_library_posix.cc",
-    ]
-  }
-  if (is_apple) {
-    # Apple-specific utilities
-    sources += [
-      "partition_alloc_base/mac/foundation_util.h",
-      "partition_alloc_base/mac/foundation_util.mm",
-      "partition_alloc_base/mac/scoped_cftyperef.h",
-      "partition_alloc_base/mac/scoped_typeref.h",
-    ]
-    if (is_ios) {
-      sources += [
-        "partition_alloc_base/ios/ios_util.h",
-        "partition_alloc_base/ios/ios_util.mm",
-        "partition_alloc_base/system/sys_info_ios.mm",
-      ]
-    }
-    if (is_mac) {
-      sources += [
-        "partition_alloc_base/mac/mac_util.h",
-        "partition_alloc_base/mac/mac_util.mm",
-        "partition_alloc_base/system/sys_info_mac.mm",
-      ]
-    }
-  }
-  if (use_starscan) {
-    if (current_cpu == "x64") {
-      assert(pcscan_stack_supported)
-      sources += [ "starscan/stack/asm/x64/push_registers_asm.cc" ]
-    } else if (current_cpu == "x86") {
-      assert(pcscan_stack_supported)
-      sources += [ "starscan/stack/asm/x86/push_registers_asm.cc" ]
-    } else if (current_cpu == "arm") {
-      assert(pcscan_stack_supported)
-      sources += [ "starscan/stack/asm/arm/push_registers_asm.cc" ]
-    } else if (current_cpu == "arm64") {
-      assert(pcscan_stack_supported)
-      sources += [ "starscan/stack/asm/arm64/push_registers_asm.cc" ]
-    } else {
-      # To support a trampoline for another arch, please refer to v8/src/heap/base.
-      assert(!pcscan_stack_supported)
-    }
-  }
-  public_deps = [
-    ":chromecast_buildflags",
-    ":chromeos_buildflags",
-    ":debugging_buildflags",
-    ":logging_buildflags",
-    ":partition_alloc_buildflags",
-  ]
-
-  configs += [
-    ":partition_alloc_implementation",
-    ":memory_tagging",
-  ]
-  deps = []
-  public_configs = []
-  if (is_android) {
-    # tagging.cc requires __arm_mte_set_* functions.
-    deps += [ "//third_party/android_ndk:cpu_features" ]
-  }
-
-  if (is_fuchsia) {
-    public_deps += [
-      "//third_party/fuchsia-sdk/sdk/pkg/fit",
-      "//third_party/fuchsia-sdk/sdk/pkg/sync",
-      "//third_party/fuchsia-sdk/sdk/pkg/zx",
-    ]
-
-    # Needed for users of spinning_mutex.h, which for performance reasons,
-    # contains inlined calls to `libsync` inside the header file.
-    # It appends an entry to the "libs" section of the dependent target.
-    public_configs += [ ":fuchsia_sync_lib" ]
-  }
-
-  frameworks = []
-  if (is_mac) {
-    # SecTaskGetCodeSignStatus needs:
-    frameworks += [ "Security.framework" ]
-  }
-
-  if (is_apple) {
-    frameworks += [
-      "CoreFoundation.framework",
-      "Foundation.framework",
-    ]
-  }
-
-  configs += [ "//build/config/compiler:wexit_time_destructors" ]
-
-  # Partition alloc is relatively hot (>1% of cycles for users of CrOS). Use speed-focused
-  # optimizations for it.
-  if (!is_debug) {
-    configs -= [ "//build/config/compiler:default_optimization" ]
-    configs += [ "//build/config/compiler:optimize_speed" ]
-  }
-
-  # We want to be able to test pkey mode without access to the default pkey.
-  # This is incompatible with stack protectors since the TLS won't be pkey-tagged.
-  if (enable_pkeys && is_debug) {
-    configs += [ ":no_stack_protector" ]
-  }
-=======
 group("buildflags") {
   public_deps = [ "src/partition_alloc:buildflags" ]
->>>>>>> 626889fb
 }
 
 if (use_partition_alloc && is_clang_or_gcc) {
