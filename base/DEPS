include_rules = [
  "+aidl/org/chromium/base",
  "+third_party/ashmem",
  "+third_party/apple_apsl",
  "+third_party/boringssl/src/include",
  "+third_party/ced",
<<<<<<< HEAD
=======
  "+third_party/fuzztest",
  # We are moving the old jni_generator to jni_zero, some references will remain
  # in //base.
  "+third_party/jni_zero",
>>>>>>> 626889fb
  "+third_party/libunwindstack/src/libunwindstack/include",
  "+third_party/lss",
  "+third_party/modp_b64",
  "+third_party/perfetto/include",
  "+third_party/perfetto/protos/perfetto",
  # Conversions between base and Rust types (e.g. base::span <-> rust::Slice)
  # require the cxx.h header from cxx. This is only used if Rust is enabled
  # in the gn build; see //base/BUILD.gn's conditional dependency on
  # //build/rust:cxx_cppdeps.
  "+third_party/rust/cxx",
  "+third_party/test_fonts",
  # JSON Deserialization.
  "+third_party/rust/serde_json_lenient/v0_2/wrapper",
  "+third_party/zlib",

  # These are implicitly brought in from the root, and we don't want them.
  "-ipc",
  "-url",

  # ICU dependendencies must be separate from the rest of base.
  "-i18n",

  # //base/util can use //base but not vice versa.
  "-util",
]

specific_include_rules = {
  # Special case
  "process/current_process(|_test)\.h": [
    "+third_party/perfetto/protos/perfetto/trace/track_event/chrome_process_descriptor.pbzero.h",
  ],
  # To evaluate the performance effects of using absl's flat_hash_map.
  "supports_user_data\.cc": [
    "+third_party/abseil-cpp/absl/container/flat_hash_map.h",
  ]
}<|MERGE_RESOLUTION|>--- conflicted
+++ resolved
@@ -4,13 +4,10 @@
   "+third_party/apple_apsl",
   "+third_party/boringssl/src/include",
   "+third_party/ced",
-<<<<<<< HEAD
-=======
   "+third_party/fuzztest",
   # We are moving the old jni_generator to jni_zero, some references will remain
   # in //base.
   "+third_party/jni_zero",
->>>>>>> 626889fb
   "+third_party/libunwindstack/src/libunwindstack/include",
   "+third_party/lss",
   "+third_party/modp_b64",
