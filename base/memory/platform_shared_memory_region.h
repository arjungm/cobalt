// Copyright 2018 The Chromium Authors
// Use of this source code is governed by a BSD-style license that can be
// found in the LICENSE file.

#ifndef BASE_MEMORY_PLATFORM_SHARED_MEMORY_REGION_H_
#define BASE_MEMORY_PLATFORM_SHARED_MEMORY_REGION_H_

#include <stdint.h>

#include <optional>

#include "base/base_export.h"
#include "base/compiler_specific.h"
#include "base/containers/span.h"
#include "base/gtest_prod_util.h"
#include "base/memory/platform_shared_memory_handle.h"
#include "base/memory/shared_memory_mapper.h"
#include "base/types/expected.h"
#include "base/unguessable_token.h"
#include "build/build_config.h"

#if BUILDFLAG(IS_LINUX) || BUILDFLAG(IS_CHROMEOS)
namespace content {
class SandboxIPCHandler;
}
#endif

namespace base {
namespace subtle {

// Implementation class for shared memory regions.
//
// This class does the following:
//
// - Wraps and owns a shared memory region platform handle.
// - Provides a way to allocate a new region of platform shared memory of given
//   size.
// - Provides a way to create mapping of the region in the current process'
//   address space, under special access-control constraints (see Mode).
// - Provides methods to help transferring the handle across process boundaries.
// - Holds a 128-bit unique identifier used to uniquely identify the same
//   kernel region resource across processes (used for memory tracking).
// - Has a method to retrieve the region's size in bytes.
//
// IMPORTANT NOTE: Users should never use this directly, but
// ReadOnlySharedMemoryRegion, WritableSharedMemoryRegion or
// UnsafeSharedMemoryRegion since this is an implementation class.
class BASE_EXPORT PlatformSharedMemoryRegion {
 public:
  // Permission mode of the platform handle. Each mode corresponds to one of the
  // typed shared memory classes:
  //
  // * ReadOnlySharedMemoryRegion: A region that can only create read-only
  // mappings.
  //
  // * WritableSharedMemoryRegion: A region that can only create writable
  // mappings. The region can be demoted to ReadOnlySharedMemoryRegion without
  // the possibility of promoting back to writable.
  //
  // * UnsafeSharedMemoryRegion: A region that can only create writable
  // mappings. The region cannot be demoted to ReadOnlySharedMemoryRegion.
  enum class Mode {
    kReadOnly,  // ReadOnlySharedMemoryRegion
    kWritable,  // WritableSharedMemoryRegion
    kUnsafe,    // UnsafeSharedMemoryRegion
    kMaxValue = kUnsafe
  };

  // Errors that can occur during Shared Memory construction.
  // These match tools/metrics/histograms/enums.xml.
  // This enum is append-only.
  enum class CreateError {
    SUCCESS = 0,
    SIZE_ZERO = 1,
    SIZE_TOO_LARGE = 2,
    INITIALIZE_ACL_FAILURE = 3,
    INITIALIZE_SECURITY_DESC_FAILURE = 4,
    SET_SECURITY_DESC_FAILURE = 5,
    CREATE_FILE_MAPPING_FAILURE = 6,
    REDUCE_PERMISSIONS_FAILURE = 7,
    ALREADY_EXISTS = 8,
    ALLOCATE_FILE_REGION_FAILURE = 9,
    FSTAT_FAILURE = 10,
    INODES_MISMATCH = 11,
    GET_SHMEM_TEMP_DIR_FAILURE = 12,
    kMaxValue = GET_SHMEM_TEMP_DIR_FAILURE
  };

#if BUILDFLAG(IS_LINUX) || BUILDFLAG(IS_CHROMEOS)
  // Structure to limit access to executable region creation.
  struct ExecutableRegion {
   private:
    // Creates a new shared memory region the unsafe mode (writable and not and
    // convertible to read-only), and in addition marked executable. A ScopedFD
    // to this region is returned. Any any mapping will have to be done
    // manually, including setting executable permissions if necessary
    //
    // This is only used to support sandbox_ipc_linux.cc, and should not be used
    // anywhere else in chrome. This is restricted via AllowCreateExecutable.
    // TODO(crbug.com/41470149): remove this when NaCl is unshipped.
    //
    // Returns an invalid ScopedFD if the call fails.
    static ScopedFD CreateFD(size_t size);

    friend class content::SandboxIPCHandler;
  };
#endif

  // The minimum alignment in bytes that any mapped address produced by Map()
  // and MapAt() is guaranteed to have.
  enum { kMapMinimumAlignment = 32 };

  // Errors that can occur during permission and mode consistency checks that
  // are performed when adopting native platform handles with `Take()` or
  // `TakeOrFail()`.
  enum class TakeError {
    kExpectedReadOnlyButNot,
    kExpectedWritableButNot,
#if BUILDFLAG(IS_ANDROID)
    kFailedToGetAshmemRegionProtectionMask,
#endif
#if BUILDFLAG(IS_APPLE)
    kVmMapFailed,
#endif
#if BUILDFLAG(IS_FUCHSIA)
    kNotVmo,
#endif
#if BUILDFLAG(IS_CHROMEOS) || BUILDFLAG(IS_LINUX)
    kFcntlFailed,
    kReadOnlyFdNotReadOnly,
    kUnexpectedReadOnlyFd,
#endif
  };

  // Creates a new PlatformSharedMemoryRegion with corresponding mode and size.
  // Creating in kReadOnly mode isn't supported because then there will be no
  // way to modify memory content.
  static PlatformSharedMemoryRegion CreateWritable(size_t size);
  static PlatformSharedMemoryRegion CreateUnsafe(size_t size);

  // Returns a new PlatformSharedMemoryRegion that takes ownership of the
  // `handle` (which may be null/invalid). All parameters should be
  // self-consistent, e.g. `size` must be equal to the actual region size as
  // allocated by the kernel, if any.
  //
  // Returns an invalid instance if any input parameter are invalid. However,
  // note that if the permissions on `handle` do not agree with `mode`, this
  // function will `CHECK()` (e.g. `mode == Mode::kWritable` but `handle` is
  // read-only), as this typically indicates a potential developer error.
  static PlatformSharedMemoryRegion Take(
      ScopedPlatformSharedMemoryHandle handle,
      Mode mode,
      size_t size,
      const UnguessableToken& guid);
<<<<<<< HEAD
=======

>>>>>>> 626889fb
#if BUILDFLAG(IS_POSIX) && !BUILDFLAG(IS_ANDROID) && !BUILDFLAG(IS_APPLE)
  // Specialized version of Take() for POSIX that takes only one file descriptor
  // instead of pair. Cannot be used with kWritable |mode|.
  static PlatformSharedMemoryRegion Take(ScopedFD handle,
                                         Mode mode,
                                         size_t size,
                                         const UnguessableToken& guid);
#endif

  // Similar to `Take()` but relaxes the permission and mode consistency checks
  // to return an error instead. Useful when deserializing a handle from an
  // untrustworthy process.
  //
  // Note that even when this function returns a region instead of an error,
  // `region.IsValid()` may be false, e.g. if the input `handle` is invalid.
  static expected<PlatformSharedMemoryRegion, TakeError> TakeOrFail(
      ScopedPlatformSharedMemoryHandle handle,
      Mode mode,
      size_t size,
      const UnguessableToken& guid);

  // Default constructor initializes an invalid instance, i.e. an instance that
  // doesn't wrap any valid platform handle.
  PlatformSharedMemoryRegion();

  // Move operations are allowed.
  PlatformSharedMemoryRegion(PlatformSharedMemoryRegion&&);
  PlatformSharedMemoryRegion& operator=(PlatformSharedMemoryRegion&&);
  PlatformSharedMemoryRegion(const PlatformSharedMemoryRegion&) = delete;
  PlatformSharedMemoryRegion& operator=(const PlatformSharedMemoryRegion&) =
      delete;

  // Destructor closes the platform handle. Does nothing if the handle is
  // invalid.
  ~PlatformSharedMemoryRegion();

  // Passes ownership of the platform handle to the caller. The current instance
  // becomes invalid. It's the responsibility of the caller to close the
  // handle. If the current instance is invalid, ScopedPlatformHandle will also
  // be invalid.
  [[nodiscard]] ScopedPlatformSharedMemoryHandle PassPlatformHandle();

  // Returns the platform handle. The current instance keeps ownership of this
  // handle.
  PlatformSharedMemoryHandle GetPlatformHandle() const;

  // Whether the platform handle is valid.
  bool IsValid() const;

  // Duplicates the platform handle and creates a new PlatformSharedMemoryRegion
  // with the same |mode_|, |size_| and |guid_| that owns this handle. Returns
  // invalid region on failure, the current instance remains valid.
  // Can be called only in kReadOnly and kUnsafe modes, CHECK-fails if is
  // called in kWritable mode.
  PlatformSharedMemoryRegion Duplicate() const;

  // Converts the region to read-only. Returns whether the operation succeeded.
  // Makes the current instance invalid on failure. Can be called only in
  // kWritable mode, all other modes will CHECK-fail. The object will have
  // kReadOnly mode after this call on success.
  bool ConvertToReadOnly();
#if BUILDFLAG(IS_APPLE)
  // Same as above, but |mapped_addr| is used as a hint to avoid additional
  // mapping of the memory object.
  // |mapped_addr| must be mapped location of |memory_object_|. If the location
  // is unknown, |mapped_addr| should be |nullptr|.
  bool ConvertToReadOnly(void* mapped_addr);
#endif  // BUILDFLAG(IS_APPLE)

  // Converts the region to unsafe. Returns whether the operation succeeded.
  // Makes the current instance invalid on failure. Can be called only in
  // kWritable mode, all other modes will CHECK-fail. The object will have
  // kUnsafe mode after this call on success.
  bool ConvertToUnsafe();

  // Maps |size| bytes of the shared memory region starting with the given
  // |offset| into the caller's address space using the provided
  // |SharedMemoryMapper|. |offset| must be aligned to value of
  // |SysInfo::VMAllocationGranularity()|. Fails if requested bytes are out of
  // the region limits. Returns the mapping as span on success, or std::nullopt
  // on failure. The mapped address is guaranteed to have an alignment of at
  // least |kMapMinimumAlignment|.
  std::optional<span<uint8_t>> MapAt(uint64_t offset,
                                     size_t size,
                                     SharedMemoryMapper* mapper) const;

  // Unmaps the provided shared memory mapping, which must have previously been
  // created by calling |MapAt()| above.
  static void Unmap(span<uint8_t> mapping, SharedMemoryMapper* mapper);

  const UnguessableToken& GetGUID() const LIFETIME_BOUND { return guid_; }

  size_t GetSize() const { return size_; }

  Mode GetMode() const { return mode_; }

 private:
  FRIEND_TEST_ALL_PREFIXES(PlatformSharedMemoryRegionTest,
                           CreateReadOnlyRegionDeathTest);
  FRIEND_TEST_ALL_PREFIXES(PlatformSharedMemoryRegionTest,
                           CheckPlatformHandlePermissionsCorrespondToMode);
  static PlatformSharedMemoryRegion Create(Mode mode,
                                           size_t size
#if BUILDFLAG(IS_LINUX) || BUILDFLAG(IS_CHROMEOS)
                                           ,
                                           bool executable = false
#endif
  );

  static base::expected<void, TakeError>
  CheckPlatformHandlePermissionsCorrespondToMode(
      PlatformSharedMemoryHandle handle,
      Mode mode,
      size_t size);

  PlatformSharedMemoryRegion(ScopedPlatformSharedMemoryHandle handle,
                             Mode mode,
                             size_t size,
                             const UnguessableToken& guid);

  ScopedPlatformSharedMemoryHandle handle_;
  Mode mode_ = Mode::kReadOnly;
  size_t size_ = 0;
  UnguessableToken guid_;
};

}  // namespace subtle
}  // namespace base

#endif  // BASE_MEMORY_PLATFORM_SHARED_MEMORY_REGION_H_<|MERGE_RESOLUTION|>--- conflicted
+++ resolved
@@ -152,10 +152,7 @@
       Mode mode,
       size_t size,
       const UnguessableToken& guid);
-<<<<<<< HEAD
-=======
-
->>>>>>> 626889fb
+
 #if BUILDFLAG(IS_POSIX) && !BUILDFLAG(IS_ANDROID) && !BUILDFLAG(IS_APPLE)
   // Specialized version of Take() for POSIX that takes only one file descriptor
   // instead of pair. Cannot be used with kWritable |mode|.
