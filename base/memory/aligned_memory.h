--- conflicted
+++ resolved
@@ -13,10 +13,6 @@
 #include <ostream>
 
 #include "base/base_export.h"
-<<<<<<< HEAD
-#include "base/bits.h"
-=======
->>>>>>> 626889fb
 #include "base/check.h"
 #include "base/containers/heap_array.h"
 #include "base/containers/span.h"
@@ -39,16 +35,6 @@
 // a char array, along with a span accessing that memory as `T*` for in-place
 // construction:
 //
-<<<<<<< HEAD
-//   std::unique_ptr<float, AlignedFreeDeleter> my_array(
-//       static_cast<float*>(AlignedAlloc(size, alignment)));
-
-namespace base {
-
-// This can be replaced with std::aligned_alloc when we have C++17.
-// Caveat: std::aligned_alloc requires the size parameter be an integral
-// multiple of alignment.
-=======
 //   auto [a, s] = base::AlignedUninitCharArray<float>(size, alignment);
 //   base::AlignedHeapArray<char> array = std::move(a);
 //   base::span<float> span = s;
@@ -82,7 +68,6 @@
 // `std::aligned_alloc` can't be used on Windows). When that happens, note that
 // `std::aligned_alloc` requires the `size` parameter be an integral multiple of
 // `alignment` while this implementation does not.
->>>>>>> 626889fb
 BASE_EXPORT void* AlignedAlloc(size_t size, size_t alignment);
 
 // Deallocate memory allocated by `AlignedAlloc`.
