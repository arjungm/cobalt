// Copyright 2012 The Chromium Authors
// Use of this source code is governed by a BSD-style license that can be
// found in the LICENSE file.

// Weak pointers are pointers to an object that do not affect its lifetime,
// and which may be invalidated (i.e. reset to nullptr) by the object, or its
// owner, at any time, most commonly when the object is about to be deleted.

// Weak pointers are useful when an object needs to be accessed safely by one
// or more objects other than its owner, and those callers can cope with the
// object vanishing and e.g. tasks posted to it being silently dropped.
// Reference-counting such an object would complicate the ownership graph and
// make it harder to reason about the object's lifetime.

// EXAMPLE:
//
//  class Controller {
//   public:
//    void SpawnWorker() { Worker::StartNew(weak_factory_.GetWeakPtr()); }
//    void WorkComplete(const Result& result) { ... }
//   private:
//    // Member variables should appear before the WeakPtrFactory, to ensure
//    // that any WeakPtrs to Controller are invalidated before its members
//    // variable's destructors are executed, rendering them invalid.
//    WeakPtrFactory<Controller> weak_factory_{this};
//  };
//
//  class Worker {
//   public:
//    static void StartNew(WeakPtr<Controller> controller) {
//      // Move WeakPtr when possible to avoid atomic refcounting churn on its
//      // internal state.
//      Worker* worker = new Worker(std::move(controller));
//      // Kick off asynchronous processing...
//    }
//   private:
//    Worker(WeakPtr<Controller> controller)
//        : controller_(std::move(controller)) {}
//    void DidCompleteAsynchronousProcessing(const Result& result) {
//      if (controller_)
//        controller_->WorkComplete(result);
//    }
//    WeakPtr<Controller> controller_;
//  };
//
// With this implementation a caller may use SpawnWorker() to dispatch multiple
// Workers and subsequently delete the Controller, without waiting for all
// Workers to have completed.

// ------------------------- IMPORTANT: Thread-safety -------------------------

// Weak pointers may be passed safely between sequences, but must always be
// dereferenced and invalidated on the same SequencedTaskRunner otherwise
// checking the pointer would be racey.
//
// To ensure correct use, the first time a WeakPtr issued by a WeakPtrFactory
// is dereferenced, the factory and its WeakPtrs become bound to the calling
// sequence or current SequencedWorkerPool token, and cannot be dereferenced or
// invalidated on any other task runner. Bound WeakPtrs can still be handed
// off to other task runners, e.g. to use to post tasks back to object on the
// bound sequence.
//
// If all WeakPtr objects are destroyed or invalidated then the factory is
// unbound from the SequencedTaskRunner/Thread. The WeakPtrFactory may then be
// destroyed, or new WeakPtr objects may be used, from a different sequence.
//
// Thus, at least one WeakPtr object must exist and have been dereferenced on
// the correct sequence to enforce that other WeakPtr objects will enforce they
// are used on the desired sequence.

#ifndef BASE_MEMORY_WEAK_PTR_H_
#define BASE_MEMORY_WEAK_PTR_H_

#include <cstddef>
#include <type_traits>
#include <utility>

#include "base/base_export.h"
#include "base/check.h"
#include "base/compiler_specific.h"
#include "base/dcheck_is_on.h"
#include "base/memory/raw_ptr.h"
#include "base/memory/ref_counted.h"
#include "base/memory/safe_ref_traits.h"
#include "base/sequence_checker.h"
#include "base/synchronization/atomic_flag.h"

namespace base {

namespace sequence_manager::internal {
class TaskQueueImpl;
}

template <typename T>
class WeakPtr;

namespace internal {
// These classes are part of the WeakPtr implementation.
// DO NOT USE THESE CLASSES DIRECTLY YOURSELF.

class BASE_EXPORT TRIVIAL_ABI WeakReference {
 public:
  // Although Flag is bound to a specific SequencedTaskRunner, it may be
  // deleted from another via base::WeakPtr::~WeakPtr().
  class BASE_EXPORT Flag : public RefCountedThreadSafe<Flag> {
   public:
    Flag();

    void Invalidate();
    bool IsValid() const;

    bool MaybeValid() const;

#if DCHECK_IS_ON()
    void DetachFromSequence();
    void BindToCurrentSequence();
#endif

   private:
    friend class base::RefCountedThreadSafe<Flag>;

    ~Flag();

    SEQUENCE_CHECKER(sequence_checker_);
    AtomicFlag invalidated_;
  };

  WeakReference();
  explicit WeakReference(const scoped_refptr<Flag>& flag);
  ~WeakReference();

  WeakReference(const WeakReference& other);
  WeakReference& operator=(const WeakReference& other);

  WeakReference(WeakReference&& other) noexcept;
  WeakReference& operator=(WeakReference&& other) noexcept;

  void Reset();
  // Returns whether the WeakReference is valid, meaning the WeakPtrFactory has
  // not invalidated the pointer. Unlike, RefIsMaybeValid(), this may only be
  // called from the same sequence as where the WeakPtr was created.
  bool IsValid() const;
  // Returns false if the WeakReference is confirmed to be invalid. This call is
  // safe to make from any thread, e.g. to optimize away unnecessary work, but
  // RefIsValid() must always be called, on the correct sequence, before
  // actually using the pointer.
  //
  // Warning: as with any object, this call is only thread-safe if the WeakPtr
  // instance isn't being re-assigned or reset() racily with this call.
  bool MaybeValid() const;

 private:
  scoped_refptr<const Flag> flag_;
};

class BASE_EXPORT WeakReferenceOwner {
 public:
  WeakReferenceOwner();
  ~WeakReferenceOwner();

  WeakReference GetRef() const;

  bool HasRefs() const { return !flag_->HasOneRef(); }

  void Invalidate();
  void BindToCurrentSequence();

 private:
  scoped_refptr<WeakReference::Flag> flag_;
};

// Forward declaration from safe_ptr.h.
template <typename T>
SafeRef<T> MakeSafeRefFromWeakPtrInternals(internal::WeakReference&& ref,
                                           T* ptr);

}  // namespace internal

template <typename T>
class WeakPtrFactory;

// The WeakPtr class holds a weak reference to |T*|.
//
// This class is designed to be used like a normal pointer.  You should always
// null-test an object of this class before using it or invoking a method that
// may result in the underlying object being destroyed.
//
// EXAMPLE:
//
//   class Foo { ... };
//   WeakPtr<Foo> foo;
//   if (foo)
//     foo->method();
//
// WeakPtr intentionally doesn't implement operator== or operator<=>, because
// comparisons of weak references are inherently unstable. If the comparison
// takes validity into account, the result can change at any time as pointers
// are invalidated. If it depends only on the underlying pointer value, even
// after the pointer is invalidated, unrelated WeakPtrs can unexpectedly
// compare equal if the address is reused.
template <typename T>
class TRIVIAL_ABI WeakPtr {
 public:
  WeakPtr() = default;
  // NOLINTNEXTLINE(google-explicit-constructor)
  WeakPtr(std::nullptr_t) {}

  // Allow conversion from U to T provided U "is a" T. Note that this
  // is separate from the (implicit) copy and move constructors.
  template <typename U>
    requires(std::convertible_to<U*, T*>)
  // NOLINTNEXTLINE(google-explicit-constructor)
  WeakPtr(const WeakPtr<U>& other) : ref_(other.ref_), ptr_(other.ptr_) {}
  template <typename U>
    requires(std::convertible_to<U*, T*>)
  // NOLINTNEXTLINE(google-explicit-constructor)
  WeakPtr& operator=(const WeakPtr<U>& other) {
    ref_ = other.ref_;
    ptr_ = other.ptr_;
    return *this;
  }

  template <typename U>
    requires(std::convertible_to<U*, T*>)
  // NOLINTNEXTLINE(google-explicit-constructor)
  WeakPtr(WeakPtr<U>&& other)
      : ref_(std::move(other.ref_)), ptr_(std::move(other.ptr_)) {}
  template <typename U>
    requires(std::convertible_to<U*, T*>)
  // NOLINTNEXTLINE(google-explicit-constructor)
  WeakPtr& operator=(WeakPtr<U>&& other) {
    ref_ = std::move(other.ref_);
    ptr_ = std::move(other.ptr_);
    return *this;
  }

  T* get() const { return ref_.IsValid() ? ptr_ : nullptr; }

  // Provide access to the underlying T as a reference. Will CHECK() if the T
  // pointee is no longer alive.
  T& operator*() const {
    CHECK(ref_.IsValid());
    return *ptr_;
  }

  // Used to call methods on the underlying T. Will CHECK() if the T pointee is
  // no longer alive.
  T* operator->() const {
    CHECK(ref_.IsValid());
    return ptr_;
  }

  // Allow conditionals to test validity, e.g. if (weak_ptr) {...};
  explicit operator bool() const { return get() != nullptr; }

  // Resets the WeakPtr to hold nothing.
  //
  // The `get()` method will return `nullptr` thereafter, and `MaybeValid()`
  // will be `false`.
  void reset() {
    ref_.Reset();
    ptr_ = nullptr;
  }

  // Do not use this method. Almost all callers should instead use operator
  // bool().
  //
  // There are a few rare cases where the caller intentionally needs to check
  // validity of a base::WeakPtr on a sequence different from the bound sequence
  // as an unavoidable performance optimization. This is the only valid use-case
  // for this method. See
  // https://docs.google.com/document/d/1IGzq9Nx69GS_2iynGmPWo5sFAD2DcCyBY1zIvZwF7k8
  // for details.
  //
  // Returns false if the WeakPtr is confirmed to be invalid. This call is safe
  // to make from any thread, e.g. to optimize away unnecessary work, but
  // RefIsValid() must always be called, on the correct sequence, before
  // actually using the pointer.
  //
  // Warning: as with any object, this call is only thread-safe if the WeakPtr
  // instance isn't being re-assigned or reset() racily with this call.
  bool MaybeValid() const { return ref_.MaybeValid(); }

  // Returns whether the object |this| points to has been invalidated. This can
  // be used to distinguish a WeakPtr to a destroyed object from one that has
  // been explicitly set to null.
  bool WasInvalidated() const { return ptr_ && !ref_.IsValid(); }

 private:
  template <typename U>
  friend class WeakPtr;
  friend class WeakPtrFactory<T>;
  friend class WeakPtrFactory<std::remove_const_t<T>>;

  WeakPtr(internal::WeakReference&& ref, T* ptr)
      : ref_(std::move(ref)), ptr_(ptr) {
    DCHECK(ptr);
  }

  internal::WeakReference CloneWeakReference() const { return ref_; }

  internal::WeakReference ref_;

  // This pointer is only valid when ref_.is_valid() is true.  Otherwise, its
  // value is undefined (as opposed to nullptr). The pointer is allowed to
  // dangle as we verify its liveness through `ref_` before allowing access to
  // the pointee. We don't use raw_ptr<T> here to prevent WeakPtr from keeping
  // the memory allocation in quarantine, as it can't be accessed through the
  // WeakPtr.
  RAW_PTR_EXCLUSION T* ptr_ = nullptr;
};

// Allow callers to compare WeakPtrs against nullptr to test validity.
template <class T>
bool operator!=(const WeakPtr<T>& weak_ptr, std::nullptr_t) {
  return !(weak_ptr == nullptr);
}
template <class T>
bool operator!=(std::nullptr_t, const WeakPtr<T>& weak_ptr) {
  return weak_ptr != nullptr;
}
template <class T>
bool operator==(const WeakPtr<T>& weak_ptr, std::nullptr_t) {
  return weak_ptr.get() == nullptr;
}
template <class T>
bool operator==(std::nullptr_t, const WeakPtr<T>& weak_ptr) {
  return weak_ptr == nullptr;
}

namespace internal {
class BASE_EXPORT WeakPtrFactoryBase {
 protected:
  WeakPtrFactoryBase(uintptr_t ptr);
  ~WeakPtrFactoryBase();
  internal::WeakReferenceOwner weak_reference_owner_;
  uintptr_t ptr_;
};
}  // namespace internal

namespace subtle {

// Restricts access to WeakPtrFactory::BindToCurrentSequence() to authorized
// callers.
class BASE_EXPORT BindWeakPtrFactoryPassKey {
 private:
  BindWeakPtrFactoryPassKey() = default;

  friend class BindWeakPtrFactoryForTesting;
  friend class sequence_manager::internal::TaskQueueImpl;
};

}  // namespace subtle

// A class may be composed of a WeakPtrFactory and thereby
// control how it exposes weak pointers to itself.  This is helpful if you only
// need weak pointers within the implementation of a class.  This class is also
// useful when working with primitive types.  For example, you could have a
// WeakPtrFactory<bool> that is used to pass around a weak reference to a bool.
template <class T>
class WeakPtrFactory : public internal::WeakPtrFactoryBase {
 public:
  WeakPtrFactory() = delete;

  explicit WeakPtrFactory(T* ptr)
      : WeakPtrFactoryBase(reinterpret_cast<uintptr_t>(ptr)) {}

  WeakPtrFactory(const WeakPtrFactory&) = delete;
  WeakPtrFactory& operator=(const WeakPtrFactory&) = delete;

  ~WeakPtrFactory() = default;

  WeakPtr<const T> GetWeakPtr() const {
    return WeakPtr<const T>(weak_reference_owner_.GetRef(),
                            reinterpret_cast<const T*>(ptr_));
  }

  WeakPtr<T> GetWeakPtr()
    requires(!std::is_const_v<T>)
  {
    return WeakPtr<T>(weak_reference_owner_.GetRef(),
                      reinterpret_cast<T*>(ptr_));
  }

  WeakPtr<T> GetMutableWeakPtr() const
    requires(!std::is_const_v<T>)
  {
    return WeakPtr<T>(weak_reference_owner_.GetRef(),
                      reinterpret_cast<T*>(ptr_));
  }

  // Returns a smart pointer that is valid until the WeakPtrFactory is
  // invalidated. Unlike WeakPtr, this smart pointer cannot be null, and cannot
  // be checked to see if the WeakPtrFactory is invalidated. It's intended to
  // express that the pointer will not (intentionally) outlive the `T` object it
  // points to, and to crash safely in the case of a bug instead of causing a
  // use-after-free. This type provides an alternative to WeakPtr to prevent
  // use-after-free bugs without also introducing "fuzzy lifetimes" that can be
  // checked for at runtime.
  SafeRef<T> GetSafeRef() const {
    return internal::MakeSafeRefFromWeakPtrInternals(
        weak_reference_owner_.GetRef(), reinterpret_cast<T*>(ptr_));
  }

  // Call this method to invalidate all existing weak pointers.
  void InvalidateWeakPtrs() {
    DCHECK(ptr_);
    weak_reference_owner_.Invalidate();
  }

  // Call this method to determine if any weak pointers exist.
  bool HasWeakPtrs() const {
    DCHECK(ptr_);
    return weak_reference_owner_.HasRefs();
  }

  // Rebind the factory to the current sequence. This allows creating an object
  // and associated weak pointers on a different thread from the one they are
  // used on.
  void BindToCurrentSequence(subtle::BindWeakPtrFactoryPassKey) {
    weak_reference_owner_.BindToCurrentSequence();
  }
<<<<<<< HEAD

 protected:
  ~SupportsWeakPtr() = default;

 private:
  internal::WeakReferenceOwner weak_reference_owner_;
=======
>>>>>>> 626889fb
};

}  // namespace base

#endif  // BASE_MEMORY_WEAK_PTR_H_<|MERGE_RESOLUTION|>--- conflicted
+++ resolved
@@ -420,15 +420,6 @@
   void BindToCurrentSequence(subtle::BindWeakPtrFactoryPassKey) {
     weak_reference_owner_.BindToCurrentSequence();
   }
-<<<<<<< HEAD
-
- protected:
-  ~SupportsWeakPtr() = default;
-
- private:
-  internal::WeakReferenceOwner weak_reference_owner_;
-=======
->>>>>>> 626889fb
 };
 
 }  // namespace base
