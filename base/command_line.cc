// Copyright 2012 The Chromium Authors
// Use of this source code is governed by a BSD-style license that can be
// found in the LICENSE file.

#include "base/command_line.h"

#include <algorithm>
#include <array>
#include <ostream>
#include <string_view>

#include "base/check_op.h"
#include "base/compiler_specific.h"
#include "base/containers/contains.h"
#include "base/containers/span.h"
#include "base/debug/debugging_buildflags.h"
#include "base/files/file_path.h"
#include "base/logging.h"
#include "base/notreached.h"
#include "base/numerics/checked_math.h"
#include "base/strings/strcat.h"
#include "base/strings/string_split.h"
#include "base/strings/string_tokenizer.h"
#include "base/strings/string_util.h"
#include "base/strings/utf_string_conversions.h"
#include "build/build_config.h"

#if BUILDFLAG(IS_WIN)
#include <windows.h>

#include <shellapi.h>

#include "base/strings/string_util_win.h"
#endif  // BUILDFLAG(IS_WIN)

namespace base {

CommandLine* CommandLine::current_process_commandline_ = nullptr;

namespace {

DuplicateSwitchHandler* g_duplicate_switch_handler = nullptr;

constexpr CommandLine::CharType kSwitchTerminator[] = FILE_PATH_LITERAL("--");
constexpr CommandLine::CharType kSwitchValueSeparator[] =
    FILE_PATH_LITERAL("=");

// Since we use a lazy match, make sure that longer versions (like "--") are
// listed before shorter versions (like "-") of similar prefixes.
#if BUILDFLAG(IS_WIN)
// By putting slash last, we can control whether it is treaded as a switch
// value by changing the value of switch_prefix_count to be one less than
// the array size.
<<<<<<< HEAD
constexpr CommandLine::StringPieceType kSwitchPrefixes[] = {L"--", L"-", L"/"};
=======
constexpr auto kSwitchPrefixes = std::to_array<CommandLine::StringViewType>({
    L"--",
    L"-",
    L"/",
});
>>>>>>> 626889fb
#elif BUILDFLAG(IS_POSIX) || BUILDFLAG(IS_FUCHSIA)
// Unixes don't use slash as a switch.
constexpr auto kSwitchPrefixes = std::to_array<CommandLine::StringViewType>({
    "--",
    "-",
});
#endif
size_t switch_prefix_count = std::size(kSwitchPrefixes);

bool IsSwitchNameValid(std::string_view switch_name) {
  return ToLowerASCII(switch_name) == switch_name;
}

#if BUILDFLAG(IS_WIN)
// Switch string that specifies the single argument to the command line.
// If present, everything after this switch is interpreted as a single
// argument regardless of whitespace, quotes, etc. Used for launches from the
// Windows shell, which may have arguments with unencoded quotes that could
// otherwise unexpectedly be split into multiple arguments
// (https://crbug.com/937179).
constexpr CommandLine::CharType kSingleArgument[] =
    FILE_PATH_LITERAL("single-argument");
#endif  // BUILDFLAG(IS_WIN)

size_t GetSwitchPrefixLength(CommandLine::StringViewType string) {
  for (size_t i = 0; i < switch_prefix_count; ++i) {
    CommandLine::StringType prefix(kSwitchPrefixes[i]);
    if (string.substr(0, prefix.length()) == prefix) {
      return prefix.length();
    }
  }
  return 0;
}

// Fills in |switch_string| and |switch_value| if |string| is a switch.
// This will preserve the input switch prefix in the output |switch_string|.
bool IsSwitch(const CommandLine::StringType& string,
              CommandLine::StringType* switch_string,
              CommandLine::StringType* switch_value) {
  switch_string->clear();
  switch_value->clear();
  size_t prefix_length = GetSwitchPrefixLength(string);
  if (prefix_length == 0 || prefix_length == string.length()) {
    return false;
  }

  const size_t equals_position = string.find(kSwitchValueSeparator);
  *switch_string = string.substr(0, equals_position);
  if (equals_position != CommandLine::StringType::npos) {
    *switch_value = string.substr(equals_position + 1);
  }
  return true;
}

// Returns true iff |string| represents a switch with key
// |switch_key_without_prefix|, regardless of value.
bool IsSwitchWithKey(CommandLine::StringViewType string,
                     CommandLine::StringViewType switch_key_without_prefix) {
  size_t prefix_length = GetSwitchPrefixLength(string);
  if (prefix_length == 0 || prefix_length == string.length()) {
    return false;
  }

  const size_t equals_position = string.find(kSwitchValueSeparator);
  return string.substr(prefix_length, equals_position - prefix_length) ==
         switch_key_without_prefix;
}

#if BUILDFLAG(IS_WIN)
// Quotes a string as necessary for CommandLineToArgvW compatibility *on
// Windows*.
// http://msdn.microsoft.com/en-us/library/17w5ykft.aspx#parsing-c-command-line-arguments.
std::wstring QuoteForCommandLineToArgvWInternal(
    const std::wstring& arg,
    bool allow_unsafe_insert_sequences) {
  // Ensures that GetCommandLineString isn't used to generate command-line
  // strings for the Windows shell by checking for Windows insert sequences like
  // "%1". GetCommandLineStringForShell should be used instead to get a string
  // with the correct placeholder format for the shell.
  DCHECK(arg.size() != 2 || arg[0] != L'%' || allow_unsafe_insert_sequences);

  constexpr wchar_t kQuotableCharacters[] = L" \t\\\"";
  if (arg.find_first_of(kQuotableCharacters) == std::wstring::npos) {
    return arg;
  }

  std::wstring out(1, L'"');
  for (size_t i = 0; i < arg.size(); ++i) {
    if (arg[i] == L'\\') {
      // Finds the extent of this run of backslashes.
      size_t end = i + 1;
      while (end < arg.size() && arg[end] == L'\\') {
        ++end;
      }

      const size_t backslash_count = end - i;

      // Backslashes are escaped only if the run is followed by a double quote.
      // Since we also will end the string with a double quote, we escape for
      // either a double quote or the end of the string.
      const size_t backslash_multiplier =
          (end == arg.size() || arg[end] == L'"') ? 2 : 1;

      out.append(std::wstring(backslash_count * backslash_multiplier, L'\\'));

      // Advances `i` to one before `end` to balance `++i` in loop.
      i = end - 1;
    } else if (arg[i] == L'"') {
      out.append(LR"(\")");
    } else {
      out.push_back(arg[i]);
    }
  }

  out.push_back(L'"');

  return out;
}
#endif  // BUILDFLAG(IS_WIN)

}  // namespace

// static
void CommandLine::SetDuplicateSwitchHandler(
    std::unique_ptr<DuplicateSwitchHandler> new_duplicate_switch_handler) {
  delete g_duplicate_switch_handler;
  g_duplicate_switch_handler = new_duplicate_switch_handler.release();
}

CommandLine::CommandLine(NoProgram no_program) : argv_(1), begin_args_(1) {}

CommandLine::CommandLine(const FilePath& program) : argv_(1), begin_args_(1) {
  SetProgram(program);
}

CommandLine::CommandLine(int argc, const CommandLine::CharType* const* argv)
    : argv_(1), begin_args_(1) {
  // SAFETY: required from caller.
  UNSAFE_BUFFERS(InitFromArgv(argc, argv));
}

CommandLine::CommandLine(const StringVector& argv) : argv_(1), begin_args_(1) {
  InitFromArgv(argv);
}

CommandLine::CommandLine(const CommandLine& other) = default;
CommandLine::CommandLine(CommandLine&& other) noexcept
    :
#if BUILDFLAG(IS_WIN)
      raw_command_line_string_(
          std::exchange(other.raw_command_line_string_, StringViewType())),
      has_single_argument_switch_(
          std::exchange(other.has_single_argument_switch_, false)),
#endif  // BUILDFLAG(IS_WIN)
      argv_(std::exchange(other.argv_, StringVector(1))),
      switches_(std::move(other.switches_)),
      begin_args_(std::exchange(other.begin_args_, 1)) {
#if BUILDFLAG(ENABLE_COMMANDLINE_SEQUENCE_CHECKS)
  other.sequence_checker_.Detach();
#endif
}
CommandLine& CommandLine::operator=(const CommandLine& other) = default;
CommandLine& CommandLine::operator=(CommandLine&& other) noexcept {
#if BUILDFLAG(IS_WIN)
  raw_command_line_string_ =
      std::exchange(other.raw_command_line_string_, StringViewType());
  has_single_argument_switch_ =
      std::exchange(other.has_single_argument_switch_, false);
#endif  // BUILDFLAG(IS_WIN)
  argv_ = std::exchange(other.argv_, StringVector(1));
  switches_ = std::move(other.switches_);
  begin_args_ = std::exchange(other.begin_args_, 1);
#if BUILDFLAG(ENABLE_COMMANDLINE_SEQUENCE_CHECKS)
  other.sequence_checker_.Detach();
#endif
  return *this;
}
CommandLine::~CommandLine() = default;

#if BUILDFLAG(IS_WIN)
// static
void CommandLine::set_slash_is_not_a_switch() {
  // The last switch prefix should be slash, so adjust the size to skip it.
  static_assert(base::span(kSwitchPrefixes).back() == L"/",
                "Error: Last switch prefix is not a slash.");
  switch_prefix_count = std::size(kSwitchPrefixes) - 1;
}

// static
void CommandLine::InitUsingArgvForTesting(int argc, const char* const* argv) {
  DCHECK(!current_process_commandline_);
  current_process_commandline_ = new CommandLine(NO_PROGRAM);
  // On Windows we need to convert the command line arguments to std::wstring.
  CommandLine::StringVector argv_vector;
  for (int i = 0; i < argc; ++i) {
    // SAFETY: required from caller.
    argv_vector.push_back(UTF8ToWide(UNSAFE_BUFFERS(argv[i])));
  }
  current_process_commandline_->InitFromArgv(argv_vector);
}
#endif  // BUILDFLAG(IS_WIN)

// static
bool CommandLine::Init(int argc, const char* const* argv) {
  if (current_process_commandline_) {
    // If this is intentional, Reset() must be called first. If we are using
    // the shared build mode, we have to share a single object across multiple
    // shared libraries.
    return false;
  }

  current_process_commandline_ = new CommandLine(NO_PROGRAM);
#if BUILDFLAG(IS_WIN)
  current_process_commandline_->ParseFromString(::GetCommandLineW());
#elif BUILDFLAG(IS_POSIX) || BUILDFLAG(IS_FUCHSIA)
<<<<<<< HEAD
  current_process_commandline_->InitFromArgv(argc, argv);
=======
  // SAFETY: required from caller.
  UNSAFE_BUFFERS(current_process_commandline_->InitFromArgv(argc, argv));
>>>>>>> 626889fb
#else
#error Unsupported platform
#endif

  return true;
}

// static
void CommandLine::Reset() {
  DCHECK(current_process_commandline_);
  delete current_process_commandline_;
  current_process_commandline_ = nullptr;
}

// static
CommandLine* CommandLine::ForCurrentProcess() {
  DCHECK(current_process_commandline_);
  return current_process_commandline_;
}

// static
bool CommandLine::InitializedForCurrentProcess() {
  return !!current_process_commandline_;
}

// static
CommandLine CommandLine::FromArgvWithoutProgram(const StringVector& argv) {
  CommandLine cmd(NO_PROGRAM);
  cmd.AppendSwitchesAndArguments(argv);
  return cmd;
}

#if BUILDFLAG(IS_WIN)
// static
CommandLine CommandLine::FromString(StringViewType command_line) {
  CommandLine cmd(NO_PROGRAM);
  cmd.ParseFromString(command_line);
  return cmd;
}
#endif  // BUILDFLAG(IS_WIN)

void CommandLine::InitFromArgv(int argc,
                               const CommandLine::CharType* const* argv) {
  StringVector new_argv;
  for (int i = 0; i < argc; ++i) {
    // SAFETY: required from caller.
    new_argv.push_back(UNSAFE_BUFFERS(argv[i]));
  }
  InitFromArgv(new_argv);
}

void CommandLine::InitFromArgv(const StringVector& argv) {
  argv_ = StringVector(1);
  switches_.clear();
  begin_args_ = 1;
  SetProgram(argv.empty() ? FilePath() : FilePath(argv[0]));
  if (!argv.empty()) {
    AppendSwitchesAndArguments(span(argv).subspan<1>());
  }
}

FilePath CommandLine::GetProgram() const {
  return FilePath(argv_[0]);
}

void CommandLine::SetProgram(const FilePath& program) {
#if BUILDFLAG(ENABLE_COMMANDLINE_SEQUENCE_CHECKS)
  sequence_checker_.Check();
#endif
#if BUILDFLAG(IS_WIN)
  argv_[0] = StringType(TrimWhitespace(program.value(), TRIM_ALL));
#elif BUILDFLAG(IS_POSIX) || BUILDFLAG(IS_FUCHSIA)
  TrimWhitespaceASCII(program.value(), TRIM_ALL, &argv_[0]);
#else
#error Unsupported platform
#endif
}

bool CommandLine::HasSwitch(std::string_view switch_string) const {
  CHECK(IsSwitchNameValid(switch_string));
  return Contains(switches_, switch_string);
}

bool CommandLine::HasSwitch(const char switch_constant[]) const {
  return HasSwitch(std::string_view(switch_constant));
}

std::string CommandLine::GetSwitchValueASCII(
    std::string_view switch_string) const {
  StringType value = GetSwitchValueNative(switch_string);
#if BUILDFLAG(IS_WIN)
  if (!IsStringASCII(base::AsStringPiece16(value))) {
#elif BUILDFLAG(IS_POSIX) || BUILDFLAG(IS_FUCHSIA)
  if (!IsStringASCII(value)) {
#endif
    DLOG(WARNING) << "Value of switch (" << switch_string << ") must be ASCII.";
    return std::string();
  }
#if BUILDFLAG(IS_WIN)
  return WideToUTF8(value);
#elif BUILDFLAG(IS_POSIX) || BUILDFLAG(IS_FUCHSIA)
  return value;
#endif
}

std::string CommandLine::GetSwitchValueUTF8(
    std::string_view switch_string) const {
  StringType value = GetSwitchValueNative(switch_string);

#if BUILDFLAG(IS_WIN)
  const std::string maybe_utf8_value = WideToUTF8(value);
#elif BUILDFLAG(IS_POSIX) || BUILDFLAG(IS_FUCHSIA)
  const std::string maybe_utf8_value = value;
#endif

  if (!IsStringUTF8(maybe_utf8_value)) {
    DLOG(WARNING) << "Value of switch (" << switch_string << ") is not UTF8.";
    return {};
  }
  return maybe_utf8_value;
}

FilePath CommandLine::GetSwitchValuePath(std::string_view switch_string) const {
  return FilePath(GetSwitchValueNative(switch_string));
}

CommandLine::StringType CommandLine::GetSwitchValueNative(
    std::string_view switch_string) const {
  CHECK(IsSwitchNameValid(switch_string));

  auto result = switches_.find(switch_string);
  return result == switches_.end() ? StringType() : result->second;
}

void CommandLine::AppendSwitch(std::string_view switch_string) {
  AppendSwitchNative(switch_string, StringType());
}

void CommandLine::AppendSwitchPath(std::string_view switch_string,
                                   const FilePath& path) {
  AppendSwitchNative(switch_string, path.value());
}

void CommandLine::AppendSwitchNative(std::string_view switch_string,
                                     CommandLine::StringViewType value) {
#if BUILDFLAG(ENABLE_COMMANDLINE_SEQUENCE_CHECKS)
  sequence_checker_.Check();
#endif
#if BUILDFLAG(IS_WIN)
  const std::string switch_key = ToLowerASCII(switch_string);
  StringType combined_switch_string(UTF8ToWide(switch_key));
#elif BUILDFLAG(IS_POSIX) || BUILDFLAG(IS_FUCHSIA)
<<<<<<< HEAD
  StringPiece switch_key = switch_string;
=======
  std::string_view switch_key = switch_string;
>>>>>>> 626889fb
  StringType combined_switch_string(switch_key);
#endif
  size_t prefix_length = GetSwitchPrefixLength(combined_switch_string);
  auto key = switch_key.substr(prefix_length);
  if (g_duplicate_switch_handler) {
    g_duplicate_switch_handler->ResolveDuplicate(key, value,
                                                 switches_[std::string(key)]);
  } else {
    switches_[std::string(key)] = StringType(value);
  }

  // Preserve existing switch prefixes in |argv_|; only append one if necessary.
  if (prefix_length == 0) {
    combined_switch_string.insert(0, kSwitchPrefixes[0].data(),
                                  kSwitchPrefixes[0].size());
  }
  if (!value.empty()) {
    base::StrAppend(&combined_switch_string, {kSwitchValueSeparator, value});
  }
  // Append the switch and update the switches/arguments divider |begin_args_|.
  argv_.insert(argv_.begin() + begin_args_, combined_switch_string);
  begin_args_ = (CheckedNumeric(begin_args_) + 1).ValueOrDie();
}

void CommandLine::AppendSwitchASCII(std::string_view switch_string,
                                    std::string_view value_string) {
  AppendSwitchUTF8(switch_string, value_string);
}

void CommandLine::AppendSwitchUTF8(std::string_view switch_string,
                                   std::string_view value_string) {
  DCHECK(IsStringUTF8(value_string))
      << "Switch (" << switch_string << ") value (" << value_string
      << ") is not UTF8.";
#if BUILDFLAG(IS_WIN)
  AppendSwitchNative(switch_string, UTF8ToWide(value_string));
#elif BUILDFLAG(IS_POSIX) || BUILDFLAG(IS_FUCHSIA)
  AppendSwitchNative(switch_string, value_string);
#else
#error Unsupported platform
#endif
}

void CommandLine::RemoveSwitch(std::string_view switch_key_without_prefix) {
#if BUILDFLAG(ENABLE_COMMANDLINE_SEQUENCE_CHECKS)
  sequence_checker_.Check();
#endif
  CHECK(IsSwitchNameValid(switch_key_without_prefix));

#if BUILDFLAG(IS_WIN)
  StringType switch_key_native = UTF8ToWide(switch_key_without_prefix);
#elif BUILDFLAG(IS_POSIX) || BUILDFLAG(IS_FUCHSIA)
  StringType switch_key_native(switch_key_without_prefix);
#endif

  DCHECK_EQ(0u, GetSwitchPrefixLength(switch_key_native));
  auto it = switches_.find(switch_key_without_prefix);
  if (it == switches_.end()) {
    return;
  }
  switches_.erase(it);
  // Also erase from the switches section of |argv_| and update |begin_args_|
  // accordingly.
  // Switches in |argv_| have indices [1, begin_args_).
  auto argv_switches_begin = argv_.begin() + 1;
  auto argv_switches_end = argv_.begin() + begin_args_;
  DCHECK(argv_switches_begin <= argv_switches_end);
  DCHECK(argv_switches_end <= argv_.end());
  auto expell = std::remove_if(argv_switches_begin, argv_switches_end,
                               [&switch_key_native](const StringType& arg) {
                                 return IsSwitchWithKey(arg, switch_key_native);
                               });
  if (expell == argv_switches_end) {
    NOTREACHED();
  }
  begin_args_ -= argv_switches_end - expell;
  argv_.erase(expell, argv_switches_end);
}

void CommandLine::CopySwitchesFrom(const CommandLine& source,
                                   span<const char* const> switches) {
  for (const char* entry : switches) {
    if (source.HasSwitch(entry)) {
      AppendSwitchNative(entry, source.GetSwitchValueNative(entry));
    }
  }
}

CommandLine::StringVector CommandLine::GetArgs() const {
  // Gather all arguments after the last switch (may include kSwitchTerminator).
  StringVector args(argv_.begin() + begin_args_, argv_.end());
  // Erase only the first kSwitchTerminator (maybe "--" is a legitimate page?)
  auto switch_terminator = std::ranges::find(args, kSwitchTerminator);
  if (switch_terminator != args.end()) {
    args.erase(switch_terminator);
  }
  return args;
}

void CommandLine::AppendArg(std::string_view value) {
#if BUILDFLAG(IS_WIN)
  DCHECK(IsStringUTF8(value));
  AppendArgNative(UTF8ToWide(value));
#elif BUILDFLAG(IS_POSIX) || BUILDFLAG(IS_FUCHSIA)
  AppendArgNative(value);
#else
#error Unsupported platform
#endif
}

void CommandLine::AppendArgPath(const FilePath& path) {
  AppendArgNative(path.value());
}

void CommandLine::AppendArgNative(StringViewType value) {
#if BUILDFLAG(ENABLE_COMMANDLINE_SEQUENCE_CHECKS)
  sequence_checker_.Check();
#endif
  argv_.emplace_back(value);
}

void CommandLine::AppendArguments(const CommandLine& other,
                                  bool include_program) {
  if (include_program) {
    SetProgram(other.GetProgram());
  }
  if (!other.argv().empty()) {
    AppendSwitchesAndArguments(span(other.argv()).subspan<1>());
  }
}

void CommandLine::PrependWrapper(StringViewType wrapper) {
#if BUILDFLAG(ENABLE_COMMANDLINE_SEQUENCE_CHECKS)
  sequence_checker_.Check();
#endif
  if (wrapper.empty()) {
    return;
  }
  // Split the wrapper command based on whitespace (with quoting).
  // StringViewType does not currently work directly with StringTokenizerT.
  using CommandLineTokenizer =
      StringTokenizerT<StringType, StringType::const_iterator>;
  StringType wrapper_string(wrapper);
  CommandLineTokenizer tokenizer(wrapper_string, FILE_PATH_LITERAL(" "));
  tokenizer.set_quote_chars(FILE_PATH_LITERAL("'\""));
  std::vector<StringType> wrapper_argv;
  while (std::optional<StringViewType> token = tokenizer.GetNextTokenView()) {
    wrapper_argv.emplace_back(token.value());
  }

  // Prepend the wrapper and update the switches/arguments |begin_args_|.
  argv_.insert(argv_.begin(), wrapper_argv.begin(), wrapper_argv.end());
  begin_args_ += wrapper_argv.size();
}

#if BUILDFLAG(IS_WIN)
void CommandLine::ParseFromString(StringViewType command_line) {
  command_line = TrimWhitespace(command_line, TRIM_ALL);
  if (command_line.empty()) {
    return;
  }
  raw_command_line_string_ = command_line;

  int num_args = 0;
  wchar_t** args = NULL;
  // When calling CommandLineToArgvW, use the apiset if available.
  // Doing so will bypass loading shell32.dll on Windows.
  HMODULE downlevel_shell32_dll =
      ::LoadLibraryEx(L"api-ms-win-downlevel-shell32-l1-1-0.dll", nullptr,
                      LOAD_LIBRARY_SEARCH_SYSTEM32);
  if (downlevel_shell32_dll) {
    auto command_line_to_argv_w_proc =
        reinterpret_cast<decltype(::CommandLineToArgvW)*>(
            ::GetProcAddress(downlevel_shell32_dll, "CommandLineToArgvW"));
    if (command_line_to_argv_w_proc) {
      args = command_line_to_argv_w_proc(command_line.data(), &num_args);
    }
  } else {
    // Since the apiset is not available, allow the delayload of shell32.dll
    // to take place.
    args = ::CommandLineToArgvW(command_line.data(), &num_args);
  }

  DPLOG_IF(FATAL, !args) << "CommandLineToArgvW failed on command line: "
                         << command_line;
  StringVector argv(args, UNSAFE_TODO(args + num_args));
  InitFromArgv(argv);
  raw_command_line_string_ = StringViewType();
  LocalFree(args);

  if (downlevel_shell32_dll) {
    ::FreeLibrary(downlevel_shell32_dll);
  }
}

#endif  // BUILDFLAG(IS_WIN)

void CommandLine::AppendSwitchesAndArguments(span<const StringType> argv) {
  bool parse_switches = true;
#if BUILDFLAG(IS_WIN)
  const bool is_parsed_from_string = !raw_command_line_string_.empty();
#endif
  for (StringType arg : argv) {
#if BUILDFLAG(IS_WIN)
    arg = CommandLine::StringType(TrimWhitespace(arg, TRIM_ALL));
#elif BUILDFLAG(IS_POSIX) || BUILDFLAG(IS_FUCHSIA)
    TrimWhitespaceASCII(arg, TRIM_ALL, &arg);
#endif

    CommandLine::StringType switch_string;
    CommandLine::StringType switch_value;
    parse_switches &= (arg != kSwitchTerminator);
    if (parse_switches && IsSwitch(arg, &switch_string, &switch_value)) {
#if BUILDFLAG(IS_WIN)
      if (is_parsed_from_string &&
          IsSwitchWithKey(switch_string, kSingleArgument)) {
        ParseAsSingleArgument(switch_string);
        return;
      }
      AppendSwitchNative(WideToUTF8(switch_string), switch_value);
#elif BUILDFLAG(IS_POSIX) || BUILDFLAG(IS_FUCHSIA)
      AppendSwitchNative(switch_string, switch_value);
#else
#error Unsupported platform
#endif
    } else {
      AppendArgNative(arg);
    }
  }
}

CommandLine::StringType CommandLine::GetArgumentsStringInternal(
    bool allow_unsafe_insert_sequences) const {
  StringType params;
  // Append switches and arguments.
  bool parse_switches = true;
#if BUILDFLAG(IS_WIN)
  bool appended_single_argument_switch = false;
#endif

  for (size_t i = 1; i < argv_.size(); ++i) {
    StringType arg = argv_[i];
    StringType switch_string;
    StringType switch_value;
    parse_switches &= arg != kSwitchTerminator;
    if (i > 1) {
      params.append(FILE_PATH_LITERAL(" "));
    }
    if (parse_switches && IsSwitch(arg, &switch_string, &switch_value)) {
      params.append(switch_string);
      if (!switch_value.empty()) {
#if BUILDFLAG(IS_WIN)
        switch_value = QuoteForCommandLineToArgvWInternal(
            switch_value, allow_unsafe_insert_sequences);
#endif
        params.append(kSwitchValueSeparator + switch_value);
      }
    } else {
#if BUILDFLAG(IS_WIN)
      if (has_single_argument_switch_) {
        // Check that we don't have multiple arguments when
        // `has_single_argument_switch_` is true.
        DCHECK(!appended_single_argument_switch);
        appended_single_argument_switch = true;
        params.append(base::StrCat(
            {kSwitchPrefixes[0], kSingleArgument, FILE_PATH_LITERAL(" ")}));
      } else {
        arg = QuoteForCommandLineToArgvWInternal(arg,
                                                 allow_unsafe_insert_sequences);
      }
#endif
      params.append(arg);
    }
  }
  return params;
}

CommandLine::StringType CommandLine::GetCommandLineString() const {
  StringType string(argv_[0]);
#if BUILDFLAG(IS_WIN)
  string = QuoteForCommandLineToArgvWInternal(
      string,
      /*allow_unsafe_insert_sequences=*/false);
#endif
  StringType params(GetArgumentsString());
  if (!params.empty()) {
    string.append(FILE_PATH_LITERAL(" "));
    string.append(params);
  }
  return string;
}

#if BUILDFLAG(IS_WIN)
// static
std::wstring CommandLine::QuoteForCommandLineToArgvW(const std::wstring& arg) {
  return QuoteForCommandLineToArgvWInternal(
      arg, /*allow_unsafe_insert_sequences=*/false);
}

// NOTE: this function is used to set Chrome's open command in the registry
// during update. Any change to the syntax must be compatible with the prior
// version (i.e., any new syntax must be understood by older browsers expecting
// the old syntax, and the new browser must still handle the old syntax), as
// old versions are likely to persist, e.g., immediately after background
// update, when parsing command lines for other channels, when uninstalling web
// applications installed using the old syntax, etc.
CommandLine::StringType CommandLine::GetCommandLineStringForShell() const {
  DCHECK(GetArgs().empty());
  StringType command_line_string = GetCommandLineString();
  return command_line_string + FILE_PATH_LITERAL(" ") +
         StringType(kSwitchPrefixes[0]) + kSingleArgument +
         FILE_PATH_LITERAL(" %1");
}

CommandLine::StringType
CommandLine::GetCommandLineStringWithUnsafeInsertSequences() const {
  StringType string(argv_[0]);
  string = QuoteForCommandLineToArgvWInternal(
      string,
      /*allow_unsafe_insert_sequences=*/true);
  StringType params(
      GetArgumentsStringInternal(/*allow_unsafe_insert_sequences=*/true));
  if (!params.empty()) {
    string.append(FILE_PATH_LITERAL(" "));
    string.append(params);
  }
  return string;
}
#endif  // BUILDFLAG(IS_WIN)

CommandLine::StringType CommandLine::GetArgumentsString() const {
  return GetArgumentsStringInternal(/*allow_unsafe_insert_sequences=*/false);
}

#if BUILDFLAG(IS_WIN)
void CommandLine::ParseAsSingleArgument(
    const CommandLine::StringType& single_arg_switch) {
  DCHECK(!raw_command_line_string_.empty());

  // Remove any previously parsed arguments.
  argv_.resize(static_cast<size_t>(begin_args_));

  // Locate "--single-argument" in the process's raw command line. Results are
  // unpredictable if "--single-argument" appears as part of a previous
  // argument or switch.
  const size_t single_arg_switch_position =
      raw_command_line_string_.find(single_arg_switch);
  DCHECK_NE(single_arg_switch_position, StringType::npos);

  // Append the portion of the raw command line that starts one character past
  // "--single-argument" as the one and only argument, or return if no
  // argument is present.
  const size_t arg_position =
      single_arg_switch_position + single_arg_switch.length() + 1;
  if (arg_position >= raw_command_line_string_.length()) {
    return;
  }
  has_single_argument_switch_ = true;
  const StringViewType arg = raw_command_line_string_.substr(arg_position);
  if (!arg.empty()) {
    AppendArgNative(arg);
  }
}
#endif  // BUILDFLAG(IS_WIN)

void CommandLine::DetachFromCurrentSequence() {
#if BUILDFLAG(ENABLE_COMMANDLINE_SEQUENCE_CHECKS)
  sequence_checker_.Detach();
#endif  // BUILDFLAG(ENABLE_COMMANDLINE_SEQUENCE_CHECKS)
}

}  // namespace base<|MERGE_RESOLUTION|>--- conflicted
+++ resolved
@@ -51,15 +51,11 @@
 // By putting slash last, we can control whether it is treaded as a switch
 // value by changing the value of switch_prefix_count to be one less than
 // the array size.
-<<<<<<< HEAD
-constexpr CommandLine::StringPieceType kSwitchPrefixes[] = {L"--", L"-", L"/"};
-=======
 constexpr auto kSwitchPrefixes = std::to_array<CommandLine::StringViewType>({
     L"--",
     L"-",
     L"/",
 });
->>>>>>> 626889fb
 #elif BUILDFLAG(IS_POSIX) || BUILDFLAG(IS_FUCHSIA)
 // Unixes don't use slash as a switch.
 constexpr auto kSwitchPrefixes = std::to_array<CommandLine::StringViewType>({
@@ -275,12 +271,8 @@
 #if BUILDFLAG(IS_WIN)
   current_process_commandline_->ParseFromString(::GetCommandLineW());
 #elif BUILDFLAG(IS_POSIX) || BUILDFLAG(IS_FUCHSIA)
-<<<<<<< HEAD
-  current_process_commandline_->InitFromArgv(argc, argv);
-=======
   // SAFETY: required from caller.
   UNSAFE_BUFFERS(current_process_commandline_->InitFromArgv(argc, argv));
->>>>>>> 626889fb
 #else
 #error Unsupported platform
 #endif
@@ -433,11 +425,7 @@
   const std::string switch_key = ToLowerASCII(switch_string);
   StringType combined_switch_string(UTF8ToWide(switch_key));
 #elif BUILDFLAG(IS_POSIX) || BUILDFLAG(IS_FUCHSIA)
-<<<<<<< HEAD
-  StringPiece switch_key = switch_string;
-=======
   std::string_view switch_key = switch_string;
->>>>>>> 626889fb
   StringType combined_switch_string(switch_key);
 #endif
   size_t prefix_length = GetSwitchPrefixLength(combined_switch_string);
