--- conflicted
+++ resolved
@@ -13,22 +13,13 @@
 #include "base/task/single_thread_task_runner.h"
 #include "base/trace_event/base_tracing.h"
 #include "build/build_config.h"
-<<<<<<< HEAD
-#include "third_party/abseil-cpp/absl/base/attributes.h"
-=======
->>>>>>> 626889fb
 
 namespace base {
 
 namespace {
 
-<<<<<<< HEAD
-ABSL_CONST_INIT thread_local RunLoop::Delegate* delegate = nullptr;
-ABSL_CONST_INIT thread_local const RunLoop::RunLoopTimeout* run_loop_timeout =
-=======
 constinit thread_local RunLoop::Delegate* delegate = nullptr;
 constinit thread_local const RunLoop::RunLoopTimeout* run_loop_timeout =
->>>>>>> 626889fb
     nullptr;
 
 // Runs |closure| immediately if this is called on |task_runner|, otherwise
@@ -253,35 +244,6 @@
   delegate->nesting_observers_.RemoveObserver(observer);
 }
 
-<<<<<<< HEAD
-// static
-void RunLoop::QuitCurrentDeprecated() {
-  DCHECK(IsRunningOnCurrentThread());
-  DCHECK(delegate->active_run_loops_.top()->allow_quit_current_deprecated_)
-      << "Please migrate off QuitCurrentDeprecated(), e.g. to QuitClosure().";
-  delegate->active_run_loops_.top()->Quit();
-}
-
-// static
-void RunLoop::QuitCurrentWhenIdleDeprecated() {
-  DCHECK(IsRunningOnCurrentThread());
-  DCHECK(delegate->active_run_loops_.top()->allow_quit_current_deprecated_)
-      << "Please migrate off QuitCurrentWhenIdleDeprecated(), e.g. to "
-         "QuitWhenIdleClosure().";
-  delegate->active_run_loops_.top()->QuitWhenIdle();
-}
-
-// static
-RepeatingClosure RunLoop::QuitCurrentWhenIdleClosureDeprecated() {
-  // TODO(844016): Fix callsites and enable this check, or remove the API.
-  // DCHECK(delegate->active_run_loops_.top()->allow_quit_current_deprecated_)
-  //     << "Please migrate off QuitCurrentWhenIdleClosureDeprecated(), e.g to "
-  //        "QuitWhenIdleClosure().";
-  return BindRepeating(&RunLoop::QuitCurrentWhenIdleDeprecated);
-}
-
-=======
->>>>>>> 626889fb
 #if DCHECK_IS_ON()
 ScopedDisallowRunningRunLoop::ScopedDisallowRunningRunLoop()
     : current_delegate_(delegate),
@@ -294,11 +256,7 @@
 
 ScopedDisallowRunningRunLoop::~ScopedDisallowRunningRunLoop() {
   DCHECK_EQ(current_delegate_, delegate);
-<<<<<<< HEAD
-  if (current_delegate_)
-=======
   if (current_delegate_) {
->>>>>>> 626889fb
     current_delegate_->allow_running_for_testing_ = previous_run_allowance_;
   }
 }
