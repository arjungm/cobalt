--- conflicted
+++ resolved
@@ -5,11 +5,7 @@
 #include "base/sequence_token.h"
 
 #include "base/atomic_sequence_num.h"
-<<<<<<< HEAD
-#include "third_party/abseil-cpp/absl/base/attributes.h"
-=======
 #include "base/check.h"
->>>>>>> 626889fb
 
 namespace base {
 namespace internal {
@@ -20,15 +16,10 @@
 
 base::AtomicSequenceNumber g_task_token_generator;
 
-<<<<<<< HEAD
-ABSL_CONST_INIT thread_local SequenceToken current_sequence_token;
-ABSL_CONST_INIT thread_local TaskToken current_task_token;
-=======
 constinit thread_local SequenceToken current_sequence_token;
 constinit thread_local TaskToken current_task_token;
 constinit thread_local bool current_task_is_thread_bound = true;
 constinit thread_local bool current_task_is_running_synchronously = false;
->>>>>>> 626889fb
 
 }  // namespace
 
@@ -49,13 +40,10 @@
 }
 
 SequenceToken SequenceToken::GetForCurrentThread() {
-<<<<<<< HEAD
-=======
   if (!current_sequence_token.IsValid()) {
     current_sequence_token = SequenceToken::Create();
     DCHECK(current_task_is_thread_bound);
   }
->>>>>>> 626889fb
   return current_sequence_token;
 }
 
@@ -79,25 +67,6 @@
   return current_task_token;
 }
 
-<<<<<<< HEAD
-ScopedSetSequenceTokenForCurrentThread::ScopedSetSequenceTokenForCurrentThread(
-    const SequenceToken& sequence_token)
-    // The lambdas here exist because invalid tokens don't compare equal, so
-    // passing invalid sequence/task tokens as the third args to AutoReset
-    // constructors doesn't work.
-    : sequence_token_resetter_(&current_sequence_token,
-                               [&sequence_token]() {
-                                 DCHECK(!current_sequence_token.IsValid());
-                                 return sequence_token;
-                               }()),
-      task_token_resetter_(&current_task_token, [] {
-        DCHECK(!current_task_token.IsValid());
-        return TaskToken::Create();
-      }()) {}
-
-ScopedSetSequenceTokenForCurrentThread::
-    ~ScopedSetSequenceTokenForCurrentThread() = default;
-=======
 bool CurrentTaskIsThreadBound() {
   return current_task_is_thread_bound;
 }
@@ -129,6 +98,5 @@
 bool CurrentTaskIsRunningSynchronously() {
   return internal::current_task_is_running_synchronously;
 }
->>>>>>> 626889fb
 
 }  // namespace base