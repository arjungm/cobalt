// Copyright 2020 The Chromium Authors
// Use of this source code is governed by a BSD-style license that can be
// found in the LICENSE file.

#include <array>
#include <string>
#include <string_view>
#include <tuple>

#include "base/check_deref.h"
#include "base/check_version_internal.h"
#include "base/dcheck_is_on.h"
#include "base/debug/dump_without_crashing.h"
#include "base/functional/bind.h"
#include "base/functional/callback.h"
#include "base/logging.h"
#include "base/macros/concat.h"
#include "base/notimplemented.h"
#include "base/notreached.h"
#include "base/strings/cstring_view.h"
#include "base/strings/string_number_conversions.h"
#include "base/strings/stringprintf.h"
#include "base/test/gtest_util.h"
#include "base/test/scoped_feature_list.h"
#include "build/build_config.h"
#include "testing/gmock/include/gmock/gmock.h"
#include "testing/gtest/include/gtest/gtest.h"

#if BUILDFLAG(IS_POSIX)
#include <errno.h>
#endif

#if BUILDFLAG(IS_WIN)
#include <windows.h>
#endif

namespace {

int g_dump_without_crashing_count = 0;

constexpr base::NotFatalUntil kNextMilestone =
    BASE_CONCAT(base::NotFatalUntil::M, BASE_CHECK_NEXT_VERSION_INTERNAL);
constexpr base::NotFatalUntil kCurrentMilestone =
    BASE_CONCAT(base::NotFatalUntil::M, BASE_CHECK_VERSION_INTERNAL);

class ScopedExpectDumpWithoutCrashing {
 public:
  ScopedExpectDumpWithoutCrashing() {
    g_dump_without_crashing_count = 0;
    base::debug::SetDumpWithoutCrashingFunction(&DumpWithoutCrashing);
  }

  ~ScopedExpectDumpWithoutCrashing() {
    EXPECT_EQ(1, g_dump_without_crashing_count);
    base::debug::SetDumpWithoutCrashingFunction(nullptr);
  }

 private:
  static void DumpWithoutCrashing() { ++g_dump_without_crashing_count; }
};

MATCHER_P2(LogErrorMatches, line, expected_msg, "") {
  EXPECT_THAT(arg,
              testing::HasSubstr(base::StringPrintf(
                  "%s:%d] ", base::Location::Current().file_name(), line)));
  if (std::string(expected_msg).find("=~") == 0) {
    EXPECT_THAT(std::string(arg),
                testing::ContainsRegex(std::string(expected_msg).substr(2)));
  } else {
    EXPECT_THAT(std::string(arg), testing::HasSubstr(expected_msg));
  }
  return true;
}

// TODO(pbos): Upstream support for ignoring matchers in gtest when death
// testing is not available.
// Without this we get a compile failure on iOS because
// GTEST_UNSUPPORTED_DEATH_TEST does not compile with a MATCHER as parameter.
#if GTEST_HAS_DEATH_TEST
#define CHECK_MATCHER(line, msg) LogErrorMatches(line, msg)
#else
#define CHECK_MATCHER(line, msg) msg
#endif

// Macro which expects a CHECK to fire with a certain message. If msg starts
// with "=~", it's interpreted as a regular expression.
// Example: EXPECT_CHECK("Check failed: false.", CHECK(false));
//
// Note: Please use the `CheckDeathTest` fixture when using this check.
#if !CHECK_WILL_STREAM()
#define EXPECT_CHECK(msg, check_expr) \
  do {                                \
    EXPECT_CHECK_DEATH(check_expr);   \
  } while (0)
#else
#define EXPECT_CHECK(msg, check_expr) \
  BASE_EXPECT_DEATH(check_expr, CHECK_MATCHER(__LINE__, msg))
#endif  // !CHECK_WILL_STREAM()

// Macro which expects a DCHECK to fire if DCHECKs are enabled.
//
// Note: Please use the `CheckDeathTest` fixture when using this check.
#define EXPECT_DCHECK(msg, check_expr)                                         \
  do {                                                                         \
    if (DCHECK_IS_ON() && logging::LOGGING_DCHECK == logging::LOGGING_FATAL) { \
      BASE_EXPECT_DEATH(check_expr, CHECK_MATCHER(__LINE__, msg));             \
    } else if (DCHECK_IS_ON()) {                                               \
      ScopedExpectDumpWithoutCrashing expect_dump;                             \
      check_expr;                                                              \
    } else {                                                                   \
      check_expr;                                                              \
    }                                                                          \
  } while (0)

#define EXPECT_LOG_ERROR_WITH_FILENAME(expected_file, expected_line, expr,     \
                                       msg)                                    \
  do {                                                                         \
    static bool got_log_message = false;                                       \
    ASSERT_EQ(logging::GetLogMessageHandler(), nullptr);                       \
    logging::SetLogMessageHandler([](int severity, const char* file, int line, \
                                     size_t message_start,                     \
                                     const std::string& str) {                 \
      EXPECT_FALSE(got_log_message);                                           \
      got_log_message = true;                                                  \
      EXPECT_EQ(severity, logging::LOGGING_ERROR);                             \
      EXPECT_EQ(str.substr(message_start), (msg));                             \
      if (std::string_view(expected_file) != "") {                             \
        EXPECT_STREQ(expected_file, file);                                     \
      }                                                                        \
      if (expected_line != -1) {                                               \
        EXPECT_EQ(expected_line, line);                                        \
      }                                                                        \
      return true;                                                             \
    });                                                                        \
    expr;                                                                      \
    EXPECT_TRUE(got_log_message);                                              \
    logging::SetLogMessageHandler(nullptr);                                    \
  } while (0)

#define EXPECT_LOG_ERROR(expected_line, expr, msg) \
  EXPECT_LOG_ERROR_WITH_FILENAME(__FILE__, expected_line, expr, msg)

#define EXPECT_NO_LOG(expr)                                                    \
  do {                                                                         \
    ASSERT_EQ(logging::GetLogMessageHandler(), nullptr);                       \
    logging::SetLogMessageHandler([](int severity, const char* file, int line, \
                                     size_t message_start,                     \
                                     const std::string& str) {                 \
      EXPECT_TRUE(false) << "Unexpected log: " << str;                         \
      return true;                                                             \
    });                                                                        \
    expr;                                                                      \
    logging::SetLogMessageHandler(nullptr);                                    \
  } while (0)

#if defined(OFFICIAL_BUILD)
#if DCHECK_IS_ON()
#define EXPECT_DUMP_WILL_BE_CHECK EXPECT_DCHECK
#else
#define EXPECT_DUMP_WILL_BE_CHECK(expected_string, statement)               \
  do {                                                                      \
    ScopedExpectDumpWithoutCrashing expect_dump;                            \
    EXPECT_LOG_ERROR_WITH_FILENAME(base::Location::Current().file_name(),   \
                                   base::Location::Current().line_number(), \
                                   statement, expected_string "\n");        \
  } while (0)
#endif  // DCHECK_IS_ON()
#else
#define EXPECT_DUMP_WILL_BE_CHECK EXPECT_CHECK
#endif  // defined(OFFICIAL_BUILD)

TEST(CheckDeathTest, Basics) {
  EXPECT_CHECK("Check failed: false. ", CHECK(false));

  EXPECT_CHECK("Check failed: false. foo", CHECK(false) << "foo");

  double a = 2, b = 1;
  EXPECT_CHECK("Check failed: a < b (2.000000 vs. 1.000000)", CHECK_LT(a, b));

  EXPECT_CHECK("Check failed: a < b (2.000000 vs. 1.000000)custom message",
               CHECK_LT(a, b) << "custom message");
}

TEST(CheckDeathTest, PCheck) {
  const char file[] = "/nonexistentfile123";
  std::ignore = fopen(file, "r");
  std::string err =
      logging::SystemErrorCodeToString(logging::GetLastSystemErrorCode());

  EXPECT_CHECK(
      "Check failed: fopen(file, \"r\") != nullptr."
      " : " +
          err,
      PCHECK(fopen(file, "r") != nullptr));

  EXPECT_CHECK(
      "Check failed: fopen(file, \"r\") != nullptr."
      " foo: " +
          err,
      PCHECK(fopen(file, "r") != nullptr) << "foo");

  EXPECT_DCHECK(
      "DCHECK failed: fopen(file, \"r\") != nullptr."
      " : " +
          err,
      DPCHECK(fopen(file, "r") != nullptr));

  EXPECT_DCHECK(
      "DCHECK failed: fopen(file, \"r\") != nullptr."
      " foo: " +
          err,
      DPCHECK(fopen(file, "r") != nullptr) << "foo");
}

TEST(CheckDeathTest, CheckOp) {
  const int a = 1, b = 2;
  // clang-format off
  EXPECT_CHECK("Check failed: a == b (1 vs. 2)", CHECK_EQ(a, b));
  EXPECT_CHECK("Check failed: a != a (1 vs. 1)", CHECK_NE(a, a));
  EXPECT_CHECK("Check failed: b <= a (2 vs. 1)", CHECK_LE(b, a));
  EXPECT_CHECK("Check failed: b < a (2 vs. 1)",  CHECK_LT(b, a));
  EXPECT_CHECK("Check failed: a >= b (1 vs. 2)", CHECK_GE(a, b));
  EXPECT_CHECK("Check failed: a > b (1 vs. 2)",  CHECK_GT(a, b));

  EXPECT_DCHECK("DCHECK failed: a == b (1 vs. 2)", DCHECK_EQ(a, b));
  EXPECT_DCHECK("DCHECK failed: a != a (1 vs. 1)", DCHECK_NE(a, a));
  EXPECT_DCHECK("DCHECK failed: b <= a (2 vs. 1)", DCHECK_LE(b, a));
  EXPECT_DCHECK("DCHECK failed: b < a (2 vs. 1)",  DCHECK_LT(b, a));
  EXPECT_DCHECK("DCHECK failed: a >= b (1 vs. 2)", DCHECK_GE(a, b));
  EXPECT_DCHECK("DCHECK failed: a > b (1 vs. 2)",  DCHECK_GT(a, b));
  // clang-format on

  EXPECT_DUMP_WILL_BE_CHECK("Check failed: a == b (1 vs. 2)",
                            DUMP_WILL_BE_CHECK_EQ(a, b));
  EXPECT_DUMP_WILL_BE_CHECK("Check failed: a != a (1 vs. 1)",
                            DUMP_WILL_BE_CHECK_NE(a, a));
  EXPECT_DUMP_WILL_BE_CHECK("Check failed: b <= a (2 vs. 1)",
                            DUMP_WILL_BE_CHECK_LE(b, a));
  EXPECT_DUMP_WILL_BE_CHECK("Check failed: b < a (2 vs. 1)",
                            DUMP_WILL_BE_CHECK_LT(b, a));
  EXPECT_DUMP_WILL_BE_CHECK("Check failed: a >= b (1 vs. 2)",
                            DUMP_WILL_BE_CHECK_GE(a, b));
  EXPECT_DUMP_WILL_BE_CHECK("Check failed: a > b (1 vs. 2)",
                            DUMP_WILL_BE_CHECK_GT(a, b));
}

TEST(CheckDeathTest, CheckOpStrings) {
  std::string_view sv = "1";
  base::cstring_view csv = "2";
  std::string s = "3";

  EXPECT_CHECK("Check failed: sv == csv (1 vs. 2)", CHECK_EQ(sv, csv));
  EXPECT_CHECK("Check failed: csv == s (2 vs. 3)", CHECK_EQ(csv, s));
  EXPECT_CHECK("Check failed: sv == s (1 vs. 3)", CHECK_EQ(sv, s));

  EXPECT_DCHECK("DCHECK failed: sv == csv (1 vs. 2)", DCHECK_EQ(sv, csv));
  EXPECT_DCHECK("DCHECK failed: csv == s (2 vs. 3)", DCHECK_EQ(csv, s));
  EXPECT_DCHECK("DCHECK failed: sv == s (1 vs. 3)", DCHECK_EQ(sv, s));
}

TEST(CheckDeathTest, CheckOpPointers) {
  auto arr = std::to_array<uint8_t>({3, 2, 1, 0});
  uint8_t* arr_start = &arr[0];
  // Print pointers and not the binary data in `arr`.
#if BUILDFLAG(IS_WIN)
  EXPECT_CHECK(
      "=~Check failed: arr_start != arr_start \\([0-9A-F]+ vs. "
      "[0-9A-F]+\\)",
      CHECK_NE(arr_start, arr_start));
#else
  EXPECT_CHECK(
      "=~Check failed: arr_start != arr_start \\(0x[0-9a-f]+ vs. "
      "0x[0-9a-f]+\\)",
      CHECK_NE(arr_start, arr_start));
#endif
}

TEST(CheckTest, CheckStreamsAreLazy) {
  int called_count = 0;
  int not_called_count = 0;

  auto Called = [&] {
    ++called_count;
    // This returns a non-constant because returning 42 here directly triggers a
    // dead-code warning when streaming to *CHECK(Called()) << NotCalled();
    return called_count >= 0;
  };
  auto NotCalled = [&] {
    ++not_called_count;
    return 42;
  };

  CHECK(Called()) << NotCalled();
  CHECK_EQ(Called(), Called()) << NotCalled();
  PCHECK(Called()) << NotCalled();

  DCHECK(Called()) << NotCalled();
  DCHECK_EQ(Called(), Called()) << NotCalled();
  DPCHECK(Called()) << NotCalled();

  EXPECT_EQ(not_called_count, 0);
#if DCHECK_IS_ON()
  EXPECT_EQ(called_count, 8);
#else
  EXPECT_EQ(called_count, 4);
#endif
}

void DcheckEmptyFunction1() {
  // Provide a body so that Release builds do not cause the compiler to
  // optimize DcheckEmptyFunction1 and DcheckEmptyFunction2 as a single
  // function, which breaks the Dcheck tests below.
  LOG(INFO) << "DcheckEmptyFunction1";
}
void DcheckEmptyFunction2() {}

#if BUILDFLAG(DCHECK_IS_CONFIGURABLE)
class ScopedDcheckSeverity {
 public:
  explicit ScopedDcheckSeverity(logging::LogSeverity new_severity)
      : old_severity_(logging::LOGGING_DCHECK) {
    logging::LOGGING_DCHECK = new_severity;
  }

  ~ScopedDcheckSeverity() { logging::LOGGING_DCHECK = old_severity_; }

 private:
  logging::LogSeverity old_severity_;
};
#endif  // BUILDFLAG(DCHECK_IS_CONFIGURABLE)

<<<<<<< HEAD
// https://crbug.com/709067 tracks test flakiness on iOS.
#if BUILDFLAG(IS_IOS)
#define MAYBE_Dcheck DISABLED_Dcheck
#else
#define MAYBE_Dcheck Dcheck
#endif
TEST(CheckDeathTest, MAYBE_Dcheck) {
=======
TEST(CheckDeathTest, Dcheck) {
>>>>>>> 626889fb
#if BUILDFLAG(DCHECK_IS_CONFIGURABLE)
  // DCHECKs are enabled, and LOGGING_DCHECK is mutable, but defaults to
  // non-fatal. Set it to LOGGING_FATAL to get the expected behavior from the
  // rest of this test.
  ScopedDcheckSeverity dcheck_severity(logging::LOGGING_FATAL);
#endif  // BUILDFLAG(DCHECK_IS_CONFIGURABLE)

#if defined(NDEBUG) && !defined(DCHECK_ALWAYS_ON)
  // Release build.
  EXPECT_FALSE(DCHECK_IS_ON());
#elif defined(NDEBUG) && defined(DCHECK_ALWAYS_ON)
  // Release build with real DCHECKS.
  EXPECT_TRUE(DCHECK_IS_ON());
#else
  // Debug build.
  EXPECT_TRUE(DCHECK_IS_ON());
#endif

  EXPECT_DCHECK("DCHECK failed: false. ", DCHECK(false));

  // Produce a consistent error code so that both the main instance of this test
  // and the EXPECT_DEATH invocation below get the same error codes for DPCHECK.
  const char file[] = "/nonexistentfile123";
  std::ignore = fopen(file, "r");
  std::string err =
      logging::SystemErrorCodeToString(logging::GetLastSystemErrorCode());
  EXPECT_DCHECK("DCHECK failed: false. : " + err, DPCHECK(false));
  EXPECT_DCHECK("DCHECK failed: 0 == 1 (0 vs. 1)", DCHECK_EQ(0, 1));

  // Test DCHECK on std::nullptr_t
  const void* p_null = nullptr;
  const void* p_not_null = &p_null;
  DCHECK_EQ(p_null, nullptr);
  DCHECK_EQ(nullptr, p_null);
  DCHECK_NE(p_not_null, nullptr);
  DCHECK_NE(nullptr, p_not_null);

  // Test DCHECK on a scoped enum.
  enum class Animal { DOG, CAT };
  DCHECK_EQ(Animal::DOG, Animal::DOG);
  EXPECT_DCHECK("DCHECK failed: Animal::DOG == Animal::CAT (0 vs. 1)",
                DCHECK_EQ(Animal::DOG, Animal::CAT));

  // Test DCHECK on functions and function pointers.
  struct MemberFunctions {
    void MemberFunction1() {
      // See the comment in DcheckEmptyFunction1().
      LOG(INFO) << "Do not merge with MemberFunction2.";
    }
    void MemberFunction2() {}
  };
  void (MemberFunctions::*mp1)() = &MemberFunctions::MemberFunction1;
  void (MemberFunctions::*mp2)() = &MemberFunctions::MemberFunction2;
  void (*fp1)() = DcheckEmptyFunction1;
  void (*fp2)() = DcheckEmptyFunction2;
  void (*fp3)() = DcheckEmptyFunction1;
  DCHECK_EQ(fp1, fp3);
  DCHECK_EQ(mp1, &MemberFunctions::MemberFunction1);
  DCHECK_EQ(mp2, &MemberFunctions::MemberFunction2);
  EXPECT_DCHECK("=~DCHECK failed: fp1 == fp2 \\(\\w+ vs. \\w+\\)",
                DCHECK_EQ(fp1, fp2));
  EXPECT_DCHECK(
      "DCHECK failed: mp2 == &MemberFunctions::MemberFunction1 (1 vs. 1)",
      DCHECK_EQ(mp2, &MemberFunctions::MemberFunction1));
}

TEST(CheckTest, DcheckReleaseBehavior) {
  int var1 = 1;
  int var2 = 2;
  int var3 = 3;
  int var4 = 4;

  // No warnings about unused variables even though no check fires and DCHECK
  // may or may not be enabled.
  DCHECK(var1) << var2;
  DPCHECK(var1) << var3;
  DCHECK_EQ(var1, 1) << var4;
}

TEST(CheckTest, DCheckEqStatements) {
  bool reached = false;
  if (false) {
    DCHECK_EQ(false, true);  // Unreached.
  } else {
    DCHECK_EQ(true, reached = true);  // Reached, passed.
  }
  ASSERT_EQ(DCHECK_IS_ON() ? true : false, reached);

  if (false) {
    DCHECK_EQ(false, true);  // Unreached.
  }
}

TEST(CheckTest, CheckEqStatements) {
  bool reached = false;
  if (false) {
    CHECK_EQ(false, true);  // Unreached.
  } else {
    CHECK_EQ(true, reached = true);  // Reached, passed.
  }
  ASSERT_TRUE(reached);

  if (false) {
    CHECK_EQ(false, true);  // Unreached.
  }
}

#if BUILDFLAG(DCHECK_IS_CONFIGURABLE)
TEST(CheckDeathTest, ConfigurableDCheck) {
  if (base::CommandLine::ForCurrentProcess()->HasSwitch(
          "gtest_internal_run_death_test")) {
    // This specific test relies on LOGGING_DCHECK not starting out as FATAL,
    // even when run part of death tests (should die only after LOGGING_DCHECK
    // gets reconfigured to FATAL below).
    logging::LOGGING_DCHECK = logging::LOGGING_ERROR;
  } else {
    // Verify that DCHECKs default to non-fatal in configurable-DCHECK builds.
    // Note that we require only that DCHECK is non-fatal by default, rather
    // than requiring that it be exactly INFO, ERROR, etc level.
    EXPECT_LT(logging::LOGGING_DCHECK, logging::LOGGING_FATAL);
  }
  DCHECK(false);

  // Verify that DCHECK* aren't hard-wired to crash on failure.
  logging::LOGGING_DCHECK = logging::LOGGING_ERROR;
  DCHECK(false);
  DCHECK_EQ(1, 2);

  // Verify that DCHECK does crash if LOGGING_DCHECK is set to LOGGING_FATAL.
  logging::LOGGING_DCHECK = logging::LOGGING_FATAL;
  EXPECT_CHECK("Check failed: false. ", DCHECK(false));
  EXPECT_CHECK("Check failed: 1 == 2 (1 vs. 2)", DCHECK_EQ(1, 2));
}

TEST(CheckTest, ConfigurableDCheckFeature) {
  // Initialize FeatureList with and without DcheckIsFatal, and verify the
  // value of LOGGING_DCHECK. Note that we don't require that DCHECK take a
  // specific value when the feature is off, only that it is non-fatal.

  {
    base::test::ScopedFeatureList feature_list;
    feature_list.InitFromCommandLine("DcheckIsFatal", "");
    EXPECT_EQ(logging::LOGGING_DCHECK, logging::LOGGING_FATAL);
  }

  {
    base::test::ScopedFeatureList feature_list;
    feature_list.InitFromCommandLine("", "DcheckIsFatal");
    EXPECT_LT(logging::LOGGING_DCHECK, logging::LOGGING_FATAL);
  }

  // The default case is last, so we leave LOGGING_DCHECK in the default state.
  {
    base::test::ScopedFeatureList feature_list;
    feature_list.InitFromCommandLine("", "");
    EXPECT_LT(logging::LOGGING_DCHECK, logging::LOGGING_FATAL);
  }
}
#endif  // BUILDFLAG(DCHECK_IS_CONFIGURABLE)

struct StructWithOstream {
  bool operator==(const StructWithOstream& o) const { return &o == this; }
};
#if CHECK_WILL_STREAM()
std::ostream& operator<<(std::ostream& out, const StructWithOstream&) {
  return out << "ostream";
}
#endif  // CHECK_WILL_STREAM()

struct StructWithToString {
  bool operator==(const StructWithToString& o) const { return &o == this; }
  std::string ToString() const { return "ToString"; }
};

struct StructWithToStringAndOstream {
  bool operator==(const StructWithToStringAndOstream& o) const {
    return &o == this;
  }
  std::string ToString() const { return "ToString"; }
};
#if CHECK_WILL_STREAM()
std::ostream& operator<<(std::ostream& out,
                         const StructWithToStringAndOstream&) {
  return out << "ostream";
}
#endif  // CHECK_WILL_STREAM()

struct StructWithToStringNotStdString {
  struct PseudoString {};

  bool operator==(const StructWithToStringNotStdString& o) const {
    return &o == this;
  }
  PseudoString ToString() const { return PseudoString(); }
};
#if CHECK_WILL_STREAM()
std::ostream& operator<<(std::ostream& out,
                         const StructWithToStringNotStdString::PseudoString&) {
  return out << "ToString+ostream";
}
#endif  // CHECK_WILL_STREAM()

TEST(CheckDeathTest, OstreamVsToString) {
  StructWithOstream a, b;
  EXPECT_CHECK("Check failed: a == b (ostream vs. ostream)", CHECK_EQ(a, b));

  StructWithToString c, d;
  EXPECT_CHECK("Check failed: c == d (ToString vs. ToString)", CHECK_EQ(c, d));

  StructWithToStringAndOstream e, f;
  EXPECT_CHECK("Check failed: e == f (ostream vs. ostream)", CHECK_EQ(e, f));

  StructWithToStringNotStdString g, h;
  EXPECT_CHECK("Check failed: g == h (ToString+ostream vs. ToString+ostream)",
               CHECK_EQ(g, h));
}

TEST(CheckDeathTest, NotReached) {
  // Expect to be CHECK fatal but with a different error message.
  EXPECT_CHECK("NOTREACHED hit. foo", NOTREACHED() << "foo");
}

// These non-void functions are here to make sure that CHECK failures and
// NOTREACHED() are properly annotated as [[noreturn]] by not requiring a return
// statement.
int NotReachedInFunction() {
  NOTREACHED();
  // No return statement here.
}

int CheckFailureInFunction() {
  constexpr int kFalse = false;
  CHECK(kFalse);

  // No return statement here.
}

int PCheckFailureInFunction() {
  constexpr int kFalse = false;
  PCHECK(kFalse);

  // No return statement here.
}

TEST(CheckDeathTest, CheckFailuresAreNoreturn) {
  // This call can't use EXPECT_CHECK as the NOTREACHED happens on a different
  // line.
  EXPECT_DEATH_IF_SUPPORTED(NotReachedInFunction(),
                            CHECK_WILL_STREAM() ? "NOTREACHED hit. " : "");

  // This call can't use EXPECT_CHECK as the CHECK failure happens on a
  // different line.
  EXPECT_DEATH_IF_SUPPORTED(CheckFailureInFunction(),
                            CHECK_WILL_STREAM() ? "Check failed: " : "");

  // This call can't use EXPECT_CHECK as the PCHECK failure happens on a
  // different line.
  EXPECT_DEATH_IF_SUPPORTED(PCheckFailureInFunction(),
                            CHECK_WILL_STREAM() ? "Check failed: " : "");

  // TODO(crbug.com/40122554): Make sure CHECK_LT(1, 1) is [[noreturn]]. That
  // doesn't work in the current developer build.
}

TEST(CheckDeathTest, DumpWillBeCheck) {
  DUMP_WILL_BE_CHECK(true);

  EXPECT_DUMP_WILL_BE_CHECK("Check failed: false. foo",
                            DUMP_WILL_BE_CHECK(false) << "foo");
}

TEST(CheckDeathTest, DumpWillBeNotReachedNoreturn) {
  EXPECT_DUMP_WILL_BE_CHECK("NOTREACHED hit. foo", DUMP_WILL_BE_NOTREACHED()
                                                       << "foo");
}

static const std::string kNotImplementedMessage = "Not implemented reached in ";

TEST(CheckTest, NotImplemented) {
  static const std::string expected_msg =
      kNotImplementedMessage + __PRETTY_FUNCTION__;

#if DCHECK_IS_ON()
  // Expect LOG(ERROR) with streamed params intact.
  EXPECT_LOG_ERROR_WITH_FILENAME(base::Location::Current().file_name(),
                                 base::Location::Current().line_number(),
                                 NOTIMPLEMENTED() << "foo",
                                 expected_msg + "foo\n");
#else
  // Expect nothing.
  EXPECT_NO_LOG(NOTIMPLEMENTED() << "foo");
#endif
}

void NiLogOnce() {
  NOTIMPLEMENTED_LOG_ONCE();
}

TEST(CheckTest, NotImplementedLogOnce) {
  static const std::string expected_msg =
      kNotImplementedMessage + "void (anonymous namespace)::NiLogOnce()\n";

#if DCHECK_IS_ON()
<<<<<<< HEAD
  EXPECT_LOG_ERROR(__LINE__ - 8, NiLogOnce(), expected_msg);
=======
  EXPECT_LOG_ERROR_WITH_FILENAME(base::Location::Current().file_name(),
                                 base::Location::Current().line_number() - 10,
                                 NiLogOnce(), expected_msg);
>>>>>>> 626889fb
  EXPECT_NO_LOG(NiLogOnce());
#else
  EXPECT_NO_LOG(NiLogOnce());
  EXPECT_NO_LOG(NiLogOnce());
#endif
}
<<<<<<< HEAD
=======

void NiLogTenTimesWithStream() {
  for (int i = 0; i < 10; ++i) {
    NOTIMPLEMENTED_LOG_ONCE() << " iteration: " << i;
  }
}

TEST(CheckTest, NotImplementedLogOnceWithStreamedParams) {
  static const std::string expected_msg1 =
      kNotImplementedMessage +
      "void (anonymous namespace)::NiLogTenTimesWithStream() iteration: 0\n";

#if DCHECK_IS_ON()
  // Expect LOG(ERROR) with streamed params intact, exactly once.
  EXPECT_LOG_ERROR_WITH_FILENAME(base::Location::Current().file_name(),
                                 base::Location::Current().line_number() - 13,
                                 NiLogTenTimesWithStream(), expected_msg1);
  // A different NOTIMPLEMENTED_LOG_ONCE() call is still logged.
  static const std::string expected_msg2 =
      kNotImplementedMessage + __PRETTY_FUNCTION__ + "tree fish\n";
  EXPECT_LOG_ERROR_WITH_FILENAME(base::Location::Current().file_name(),
                                 base::Location::Current().line_number(),
                                 NOTIMPLEMENTED_LOG_ONCE() << "tree fish",
                                 expected_msg2);

#else
  // Expect nothing.
  EXPECT_NO_LOG(NiLogTenTimesWithStream());
  EXPECT_NO_LOG(NOTIMPLEMENTED_LOG_ONCE() << "tree fish");
#endif
}
>>>>>>> 626889fb

// Test CHECK_DEREF of `T*`
TEST(CheckTest, CheckDerefOfPointer) {
  std::string pointee = "not-null";
  std::string* value_pointer = &pointee;

  auto& deref_result = CHECK_DEREF(value_pointer);
  static_assert(std::is_lvalue_reference_v<decltype(deref_result)>);
  // Compare the pointers to ensure they are the same object (and not a copy)
  EXPECT_EQ(&deref_result, &pointee);
  static_assert(std::is_same_v<decltype(deref_result), std::string&>);
}

TEST(CheckDeathTest, CheckDerefOfNullPointer) {
  std::string* null_pointer = nullptr;
  EXPECT_CHECK("Check failed: null_pointer != nullptr. ",
               std::ignore = CHECK_DEREF(null_pointer));
}

// Test CHECK_DEREF of `const T*`
TEST(CheckTest, CheckDerefOfConstPointer) {
  std::string pointee = "not-null";
  const std::string* const_value_pointer = &pointee;

  auto& deref_result = CHECK_DEREF(const_value_pointer);
  static_assert(std::is_lvalue_reference_v<decltype(deref_result)>);
  // Compare the pointers to ensure they are the same object (and not a copy)
  EXPECT_EQ(&deref_result, &pointee);
  static_assert(std::is_same_v<decltype(deref_result), const std::string&>);
}

TEST(CheckDeathTest, CheckDerefOfConstNullPointer) {
  std::string* const_null_pointer = nullptr;
  EXPECT_CHECK("Check failed: const_null_pointer != nullptr. ",
               std::ignore = CHECK_DEREF(const_null_pointer));
}

TEST(CheckDeathTest, CheckNotFatalUntil) {
#if BUILDFLAG(DCHECK_IS_CONFIGURABLE)
  // This specific death test relies on LOGGING_DCHECK not being FATAL, even
  // when run as part of a death test, as CHECK with a milestone acts like a
  // DCHECK.
  ScopedDcheckSeverity dcheck_severity(logging::LOGGING_ERROR);
#endif

  // Next milestone not yet fatal.
  EXPECT_DUMP_WILL_BE_CHECK("Check failed: false. foo",
                            CHECK(false, kNextMilestone) << "foo");

  // Fatal in current major version.
  EXPECT_CHECK("Check failed: false. foo", CHECK(false, kCurrentMilestone)
                                               << "foo");
}

TEST(CheckDeathTest, CheckOpNotFatalUntil) {
#if BUILDFLAG(DCHECK_IS_CONFIGURABLE)
  // This specific death test relies on LOGGING_DCHECK not being FATAL, even
  // when run as part of a death test, as CHECK with a milestone acts like a
  // DCHECK.
  ScopedDcheckSeverity dcheck_severity(logging::LOGGING_ERROR);
#endif
  const int a = 1, b = 2;

  // Next milestone not yet fatal.
  EXPECT_DUMP_WILL_BE_CHECK("Check failed: a == b (1 vs. 2)",
                            CHECK_EQ(a, b, kNextMilestone));
  EXPECT_DUMP_WILL_BE_CHECK("Check failed: a != a (1 vs. 1)",
                            CHECK_NE(a, a, kNextMilestone));
  EXPECT_DUMP_WILL_BE_CHECK("Check failed: b <= a (2 vs. 1)",
                            CHECK_LE(b, a, kNextMilestone));
  EXPECT_DUMP_WILL_BE_CHECK("Check failed: b < a (2 vs. 1)",
                            CHECK_LT(b, a, kNextMilestone));
  EXPECT_DUMP_WILL_BE_CHECK("Check failed: a >= b (1 vs. 2)",
                            CHECK_GE(a, b, kNextMilestone));
  EXPECT_DUMP_WILL_BE_CHECK("Check failed: a > b (1 vs. 2)",
                            CHECK_GT(a, b, kNextMilestone));

  // Fatal in current major version.
  EXPECT_CHECK("Check failed: a == b (1 vs. 2)",
               CHECK_EQ(a, b, kCurrentMilestone));
  EXPECT_CHECK("Check failed: a != a (1 vs. 1)",
               CHECK_NE(a, a, kCurrentMilestone));
  EXPECT_CHECK("Check failed: b <= a (2 vs. 1)",
               CHECK_LE(b, a, kCurrentMilestone));
  EXPECT_CHECK("Check failed: b < a (2 vs. 1)",
               CHECK_LT(b, a, kCurrentMilestone));
  EXPECT_CHECK("Check failed: a >= b (1 vs. 2)",
               CHECK_GE(a, b, kCurrentMilestone));
  EXPECT_CHECK("Check failed: a > b (1 vs. 2)",
               CHECK_GT(a, b, kCurrentMilestone));
}

TEST(CheckDeathTest, NotReachedNotFatalUntil) {
#if BUILDFLAG(DCHECK_IS_CONFIGURABLE)
  // This specific death test relies on LOGGING_DCHECK not being FATAL, even
  // when run as part of a death test, as CHECK with a milestone acts like a
  // DCHECK.
  ScopedDcheckSeverity dcheck_severity(logging::LOGGING_ERROR);
#endif

  // Next milestone not yet fatal.
  EXPECT_DUMP_WILL_BE_CHECK("Check failed: false. foo",
                            NOTREACHED(kNextMilestone) << "foo");

  // Fatal in current major version.
  EXPECT_CHECK("Check failed: false. foo", NOTREACHED(kCurrentMilestone)
                                               << "foo");
}

TEST(CheckDeathTest, CorrectSystemErrorUsed) {
#if BUILDFLAG(DCHECK_IS_CONFIGURABLE)
  // DCHECKs are enabled, and LOGGING_DCHECK is mutable, but defaults to
  // non-fatal. Set it to LOGGING_FATAL to get the expected behavior from the
  // rest of this test.
  ScopedDcheckSeverity dcheck_severity(logging::LOGGING_FATAL);
#endif  // BUILDFLAG(DCHECK_IS_CONFIGURABLE)
  const logging::SystemErrorCode kTestError = 28;
  const std::string kExpectedCheckMessageRegex = base::StrCat(
      {" Check failed: false. ", base::NumberToString(kTestError)});
  const std::string kExpectedDCheckMessageRegex = base::StrCat(
      {" DCHECK failed: false. ", base::NumberToString(kTestError)});
  const std::string kExpectedPCheckMessageRegex =
      base::StrCat({" Check failed: false. ", base::NumberToString(kTestError),
                    ": ", logging::SystemErrorCodeToString(kTestError)});
  const std::string kExpectedDPCheckMessageRegex =
      base::StrCat({" DCHECK failed: false. ", base::NumberToString(kTestError),
                    ": ", logging::SystemErrorCodeToString(kTestError)});
  const std::string kExpectedNotreachedMessageRegex =
      base::StrCat({" NOTREACHED hit. ", base::NumberToString(kTestError)});

  auto set_last_error = [](logging::SystemErrorCode error) {
#if BUILDFLAG(IS_WIN)
    ::SetLastError(error);
#else
    errno = error;
#endif
  };

  // Test that the last system error code was used as expected.
  set_last_error(kTestError);
  EXPECT_CHECK(kExpectedCheckMessageRegex,
               CHECK(false) << logging::GetLastSystemErrorCode());

  set_last_error(kTestError);
  EXPECT_DCHECK(kExpectedDCheckMessageRegex,
                DCHECK(false) << logging::GetLastSystemErrorCode());

  set_last_error(kTestError);
  EXPECT_CHECK(kExpectedPCheckMessageRegex,
               PCHECK(false) << logging::GetLastSystemErrorCode());

  set_last_error(kTestError);
  EXPECT_DCHECK(kExpectedDPCheckMessageRegex,
                DPCHECK(false) << logging::GetLastSystemErrorCode());

  set_last_error(kTestError);
  EXPECT_CHECK(kExpectedNotreachedMessageRegex,
               NOTREACHED() << logging::GetLastSystemErrorCode());
}

}  // namespace<|MERGE_RESOLUTION|>--- conflicted
+++ resolved
@@ -329,17 +329,7 @@
 };
 #endif  // BUILDFLAG(DCHECK_IS_CONFIGURABLE)
 
-<<<<<<< HEAD
-// https://crbug.com/709067 tracks test flakiness on iOS.
-#if BUILDFLAG(IS_IOS)
-#define MAYBE_Dcheck DISABLED_Dcheck
-#else
-#define MAYBE_Dcheck Dcheck
-#endif
-TEST(CheckDeathTest, MAYBE_Dcheck) {
-=======
 TEST(CheckDeathTest, Dcheck) {
->>>>>>> 626889fb
 #if BUILDFLAG(DCHECK_IS_CONFIGURABLE)
   // DCHECKs are enabled, and LOGGING_DCHECK is mutable, but defaults to
   // non-fatal. Set it to LOGGING_FATAL to get the expected behavior from the
@@ -643,21 +633,15 @@
       kNotImplementedMessage + "void (anonymous namespace)::NiLogOnce()\n";
 
 #if DCHECK_IS_ON()
-<<<<<<< HEAD
-  EXPECT_LOG_ERROR(__LINE__ - 8, NiLogOnce(), expected_msg);
-=======
   EXPECT_LOG_ERROR_WITH_FILENAME(base::Location::Current().file_name(),
                                  base::Location::Current().line_number() - 10,
                                  NiLogOnce(), expected_msg);
->>>>>>> 626889fb
   EXPECT_NO_LOG(NiLogOnce());
 #else
   EXPECT_NO_LOG(NiLogOnce());
   EXPECT_NO_LOG(NiLogOnce());
 #endif
 }
-<<<<<<< HEAD
-=======
 
 void NiLogTenTimesWithStream() {
   for (int i = 0; i < 10; ++i) {
@@ -689,7 +673,6 @@
   EXPECT_NO_LOG(NOTIMPLEMENTED_LOG_ONCE() << "tree fish");
 #endif
 }
->>>>>>> 626889fb
 
 // Test CHECK_DEREF of `T*`
 TEST(CheckTest, CheckDerefOfPointer) {
