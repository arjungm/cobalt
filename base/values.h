// Copyright 2012 The Chromium Authors
// Use of this source code is governed by a BSD-style license that can be
// found in the LICENSE file.

#ifndef BASE_VALUES_H_
#define BASE_VALUES_H_

#include <stddef.h>
#include <stdint.h>

#include <algorithm>
#include <array>
#include <compare>
#include <concepts>
#include <initializer_list>
#include <iosfwd>
#include <iterator>
#include <memory>
#include <optional>
#include <string>
#include <string_view>
#include <utility>
#include <variant>
#include <vector>

#include "base/base_export.h"
#include "base/bit_cast.h"
#include "base/compiler_specific.h"
#include "base/containers/checked_iterators.h"
#include "base/containers/flat_map.h"
#include "base/containers/span.h"
#include "base/trace_event/base_tracing_forward.h"
#include "base/types/pass_key.h"
#include "base/value_iterators.h"

namespace base {

class DictValue;
class Value;

namespace internal {
class JSONParser;
}  // namespace internal

using BlobStorage = std::vector<uint8_t>;

// Represents a list of Values.
class BASE_EXPORT GSL_OWNER ListValue {
 public:
  using iterator = CheckedContiguousIterator<Value>;
  using const_iterator = CheckedContiguousConstIterator<Value>;
  using reverse_iterator = std::reverse_iterator<iterator>;
  using const_reverse_iterator = std::reverse_iterator<const_iterator>;
  using value_type = Value;

  // Creates a list with the given capacity reserved.
  // Correctly using this will greatly reduce the code size and improve
  // performance when creating a list whose size is known up front.
  static ListValue with_capacity(size_t capacity);

  ListValue();

  ListValue(ListValue&&) noexcept;
  ListValue& operator=(ListValue&&) noexcept;

  // Deleted to prevent accidental copying.
  ListValue(const ListValue&) = delete;
  ListValue& operator=(const ListValue&) = delete;

  ~ListValue();

  // Returns true if there are no values in this list and false otherwise.
  bool empty() const;

  // Returns the number of values in this list.
  size_t size() const;

  // Returns an iterator to the first value in this list.
  iterator begin();
  const_iterator begin() const;
  const_iterator cbegin() const;

  // Returns an iterator following the last value in this list. May not be
  // dereferenced.
  iterator end();
  const_iterator end() const;
  const_iterator cend() const;

  // Returns a reverse iterator preceding the first value in this list. May
  // not be dereferenced.
  reverse_iterator rend();
  const_reverse_iterator rend() const;

  // Returns a reverse iterator to the last value in this list.
  reverse_iterator rbegin();
  const_reverse_iterator rbegin() const;

  // Returns a reference to the first value in the container. Fails with
  // `CHECK()` if the list is empty.
  const Value& front() const LIFETIME_BOUND;
  Value& front() LIFETIME_BOUND;

  // Returns a reference to the last value in the container. Fails with
  // `CHECK()` if the list is empty.
  const Value& back() const LIFETIME_BOUND;
  Value& back() LIFETIME_BOUND;

  // Increase the capacity of the backing container, but does not change
  // the size. Assume all existing iterators will be invalidated.
  void reserve(size_t capacity);

  // Resizes the list.
  // If `new_size` is greater than current size, the extra elements in the
  // back will be destroyed.
  // If `new_size` is less than current size, new default-initialized elements
  // will be added to the back.
  // Assume all existing iterators will be invalidated.
  void resize(size_t new_size);

  // Returns a reference to the value at `index` in this list. Fails with a
  // `CHECK()` if `index >= size()`.
  const Value& operator[](size_t index) const;
  Value& operator[](size_t index);

  // Returns true if the specified `val` is present in the list.
  bool contains(bool val) const;
  bool contains(int val) const;
  bool contains(double val) const;
  // Note: std::u16string_view overload intentionally omitted: Value
  // internally stores strings as UTF-8.
  bool contains(std::string_view val) const;
  bool contains(const char* val) const;
  bool contains(const BlobStorage& val) const;
  bool contains(const DictValue& val) const;
  bool contains(const ListValue& val) const;

  // Removes all value from this list.
  REINITIALIZES_AFTER_MOVE void clear();

  // Removes the value referenced by `pos` in this list and returns an
  // iterator to the value following the removed value.
  iterator erase(iterator pos);
  const_iterator erase(const_iterator pos);

  // Remove the values in the range [`first`, `last`). Returns iterator to the
  // first value following the removed range, which is `last`. If `first` ==
  // `last`, removes nothing and returns `last`.
  iterator erase(iterator first, iterator last);
  const_iterator erase(const_iterator first, const_iterator last);

  // Creates a deep copy of this dictionary.
  ListValue Clone() const;

  // Appends `value` to the end of this list.
  void Append(Value&& value) &;
  void Append(bool value) &;
  template <typename T>
  void Append(const T*) & = delete;
  void Append(int value) &;
  void Append(double value) &;
  void Append(std::string_view value) &;
  void Append(std::u16string_view value) &;
  void Append(const char* value) &;
  void Append(const char16_t* value) &;
  void Append(std::string&& value) &;
  void Append(BlobStorage&& value) &;
  void Append(DictValue&& value) &;
  void Append(ListValue&& value) &;

  // Rvalue overrides of the `Append` methods, which allow you to construct
  // a `Value::List` builder-style:
  //
  // Value::List result =
  //   Value::List().Append("first value").Append(2).Append(true);
  //
  // Each method returns a rvalue reference to `this`, so this is as efficient
  // as stand-alone calls to `Append`, while at the same time making it harder
  // to accidentally append to the wrong list.
  //
  // The equivalent code without using these builder-style methods:
  //
  // Value::List no_builder_example;
  // no_builder_example.Append("first value");
  // no_builder_example.Append(2);
  // no_builder_example.Append(true);
  //
  ListValue&& Append(Value&& value) &&;
  ListValue&& Append(bool value) &&;
  template <typename T>
  ListValue&& Append(const T*) && = delete;
  ListValue&& Append(int value) &&;
  ListValue&& Append(double value) &&;
  ListValue&& Append(std::string_view value) &&;
  ListValue&& Append(std::u16string_view value) &&;
  ListValue&& Append(const char* value) &&;
  ListValue&& Append(const char16_t* value) &&;
  ListValue&& Append(std::string&& value) &&;
  ListValue&& Append(BlobStorage&& value) &&;
  ListValue&& Append(DictValue&& value) &&;
  ListValue&& Append(ListValue&& value) &&;

  // Inserts `value` before `pos` in this list. Returns an iterator to the
  // inserted value.
  // TODO(dcheng): Should this provide the same set of overloads that Append()
  // does?
  iterator Insert(const_iterator pos, Value&& value);

  // Erases all values equal to `value` from this list.
  size_t EraseValue(const Value& value);

  // Erases all values for which `predicate` evaluates to true from this list.
  template <typename Predicate>
  size_t EraseIf(Predicate predicate) {
    return std::erase_if(storage_, predicate);
  }

  // Estimates dynamic memory usage. Requires tracing support
  // (enable_base_tracing gn flag), otherwise always returns 0. See
  // base/trace_event/memory_usage_estimator.h for more info.
  size_t EstimateMemoryUsage() const;

  // Serializes to a string for logging and debug purposes.
  std::string DebugString() const;

#if BUILDFLAG(ENABLE_BASE_TRACING)
  // Write this object into a trace.
  void WriteIntoTrace(perfetto::TracedValue) const;
#endif  // BUILDFLAG(ENABLE_BASE_TRACING)

 private:
  using ListStorage = std::vector<Value>;

  friend bool operator==(const ListValue& lhs, const ListValue& rhs) = default;
  BASE_EXPORT friend std::partial_ordering operator<=>(const ListValue& lhs,
                                                       const ListValue& rhs);

  explicit ListValue(const std::vector<Value>& storage);

  // Shared implementation of public `contains()` methods.
  template <typename T, typename R>
    requires std::equality_comparable_with<T, R>
  bool contains(const T& val,
                bool (Value::*test)() const,
                R (Value::*get)() const) const;

  std::vector<Value> storage_;
};

// Represents a dictionary of string keys to Values.
class BASE_EXPORT GSL_OWNER DictValue {
 public:
  using iterator = detail::dict_iterator;
  using const_iterator = detail::const_dict_iterator;
  using value_type = detail::const_dict_iterator::value_type;

  DictValue();

  DictValue(DictValue&&) noexcept;
  DictValue& operator=(DictValue&&) noexcept;

  // Deleted to prevent accidental copying.
  DictValue(const DictValue&) = delete;
  DictValue& operator=(const DictValue&) = delete;

  // Takes move_iterators iterators that return std::pair<std::string, Value>,
  // and moves their values into a new Dict. Adding all entries at once
  // results in a faster initial sort operation. Takes move iterators to avoid
  // having to clone the input.
  template <class IteratorType>
  explicit DictValue(std::move_iterator<IteratorType> first,
                     std::move_iterator<IteratorType> last) {
    // Need to move into a vector first, since `storage_` currently uses
    // unique_ptrs.
    std::vector<std::pair<std::string, std::unique_ptr<Value>>> values;
    for (auto current = first; current != last; ++current) {
      // With move iterators, no need to call Clone(), but do need to move
      // to a temporary first, as accessing either field individually will
      // directly from the iterator will delete the other field.
      auto value = *current;
      values.emplace_back(std::move(value.first),
                          std::make_unique<Value>(std::move(value.second)));
    }
    storage_ = flat_map<std::string, std::unique_ptr<Value>>(std::move(values));
  }

  DictValue(PassKey<internal::JSONParser>,
            flat_map<std::string, std::unique_ptr<Value>>);

  ~DictValue();

  // Returns true if there are no entries in this dictionary and false
  // otherwise.
  bool empty() const;

  // Returns the number of entries in this dictionary.
  size_t size() const;

  // Returns an iterator to the first entry in this dictionary.
  iterator begin();
  const_iterator begin() const;
  const_iterator cbegin() const;

  // Returns an iterator following the last entry in this dictionary. May not
  // be dereferenced.
  iterator end();
  const_iterator end() const;
  const_iterator cend() const;

  // Returns true if `key` is an entry in this dictionary.
  bool contains(std::string_view key) const;

  // Removes all entries from this dictionary.
  REINITIALIZES_AFTER_MOVE void clear();

  // Removes the entry referenced by `pos` in this dictionary and returns an
  // iterator to the entry following the removed entry.
  iterator erase(iterator pos);
  iterator erase(const_iterator pos);

  // Creates a deep copy of this dictionary.
  DictValue Clone() const;

  // Merges the entries from `dict` into this dictionary. If an entry with the
  // same key exists in this dictionary and `dict`:
  // - if both entries are dictionaries, they will be recursively merged
  // - otherwise, the already-existing entry in this dictionary will be
  //   overwritten with the entry from `dict`.
  void Merge(DictValue dict);

  // Finds the entry corresponding to `key` in this dictionary. Returns
  // nullptr if there is no such entry.
  const Value* Find(std::string_view key) const;
  Value* Find(std::string_view key);

  // Similar to `Find()` above, but returns `std::nullopt`/`nullptr` if the
  // type of the entry does not match. `bool`, `int`, and `double` are
  // returned in a wrapped `std::optional`; blobs, `Value::Dict`, and
  // `Value::List` are returned by pointer.
  std::optional<bool> FindBool(std::string_view key) const;
  std::optional<int> FindInt(std::string_view key) const;
  // Returns a non-null value for both `Value::Type::DOUBLE` and
  // `Value::Type::INT`, converting the latter to a double.
  std::optional<double> FindDouble(std::string_view key) const;
  const std::string* FindString(std::string_view key) const;
  std::string* FindString(std::string_view key);
  const BlobStorage* FindBlob(std::string_view key) const;
  BlobStorage* FindBlob(std::string_view key);
  const DictValue* FindDict(std::string_view key) const;
  DictValue* FindDict(std::string_view key);
  const ListValue* FindList(std::string_view key) const;
  ListValue* FindList(std::string_view key);

  // If there's a value of the specified type at `key` in this dictionary,
  // returns it. Otherwise, creates an empty container of the specified type,
  // inserts it at `key`, and returns it. If there's a value of some other
  // type at `key`, will overwrite that entry.
  DictValue* EnsureDict(std::string_view key);
  ListValue* EnsureList(std::string_view key);

  // Sets an entry with `key` and `value` in this dictionary, overwriting any
  // existing entry with the same `key`. Returns a pointer to the set `value`.
  Value* Set(std::string_view key, Value&& value) &;
  Value* Set(std::string_view key, bool value) &;
  template <typename T>
  Value* Set(std::string_view, const T*) & = delete;
  Value* Set(std::string_view key, int value) &;
  Value* Set(std::string_view key, double value) &;
  Value* Set(std::string_view key, std::string_view value) &;
  Value* Set(std::string_view key, std::u16string_view value) &;
  Value* Set(std::string_view key, const char* value) &;
  Value* Set(std::string_view key, const char16_t* value) &;
  Value* Set(std::string_view key, std::string&& value) &;
  Value* Set(std::string_view key, BlobStorage&& value) &;
  Value* Set(std::string_view key, DictValue&& value) &;
  Value* Set(std::string_view key, ListValue&& value) &;

  // Rvalue overrides of the `Set` methods, which allow you to construct
  // a `Value::Dict` builder-style:
  //
  // Value::Dict result =
  //     Value::Dict()
  //         .Set("key-1", "first value")
  //         .Set("key-2", 2)
  //         .Set("key-3", true)
  //         .Set("nested-dictionary", Value::Dict()
  //                                       .Set("nested-key-1", "value")
  //                                       .Set("nested-key-2", true))
  //         .Set("nested-list", Value::List()
  //                                 .Append("nested-list-value")
  //                                 .Append(5)
  //                                 .Append(true));
  //
  // Each method returns a rvalue reference to `this`, so this is as efficient
  // as stand-alone calls to `Set`, while also making it harder to
  // accidentally insert items in the wrong dictionary.
  //
  // The equivalent code without using these builder-style methods:
  //
  // Value::Dict no_builder_example;
  // no_builder_example.Set("key-1", "first value")
  // no_builder_example.Set("key-2", 2)
  // no_builder_example.Set("key-3", true)
  // Value::Dict nested_dictionary;
  // nested_dictionary.Set("nested-key-1", "value");
  // nested_dictionary.Set("nested-key-2", true);
  // no_builder_example.Set("nested_dictionary",
  //                        std::move(nested_dictionary));
  // Value::List nested_list;
  // nested_list.Append("nested-list-value");
  // nested_list.Append(5);
  // nested_list.Append(true);
  // no_builder_example.Set("nested-list", std::move(nested_list));
  //
  // Sometimes `git cl format` does a less than perfect job formatting these
  // chained `Set` calls. In these cases you can use a trailing empty comment
  // to influence the code formatting:
  //
  // Value::Dict result = Value::Dict().Set(
  //     "nested",
  //     base::Value::Dict().Set("key", "value").Set("other key", "other"));
  //
  // Value::Dict result = Value::Dict().Set("nested",
  //                                        base::Value::Dict() //
  //                                           .Set("key", "value")
  //                                           .Set("other key", "value"));
  //
  DictValue&& Set(std::string_view key, Value&& value) &&;
  DictValue&& Set(std::string_view key, bool value) &&;
  template <typename T>
  DictValue&& Set(std::string_view, const T*) && = delete;
  DictValue&& Set(std::string_view key, int value) &&;
  DictValue&& Set(std::string_view key, double value) &&;
  DictValue&& Set(std::string_view key, std::string_view value) &&;
  DictValue&& Set(std::string_view key, std::u16string_view value) &&;
  DictValue&& Set(std::string_view key, const char* value) &&;
  DictValue&& Set(std::string_view key, const char16_t* value) &&;
  DictValue&& Set(std::string_view key, std::string&& value) &&;
  DictValue&& Set(std::string_view key, BlobStorage&& value) &&;
  DictValue&& Set(std::string_view key, DictValue&& value) &&;
  DictValue&& Set(std::string_view key, ListValue&& value) &&;

  // Removes the entry corresponding to `key` from this dictionary. Returns
  // true if an entry was removed or false otherwise.
  bool Remove(std::string_view key);

  // Similar to `Remove()`, but returns the value corresponding to the removed
  // entry or `std::nullopt` otherwise.
  std::optional<Value> Extract(std::string_view key);

  // Equivalent to the above methods but operating on paths instead of keys.
  // A path is shorthand syntax for referring to a key nested inside
  // intermediate dictionaries, with components delimited by ".". Paths may
  // not be empty.
  //
  // Prefer the non-path methods above when possible. Paths that have only one
  // component (i.e. no dots in the path) should never use the path-based
  // methods.
  //
  // Originally, the path-based APIs were the only way of specifying a key, so
  // there are likely to be many legacy (and unnecessary) uses of the path
  // APIs that do not actually require traversing nested dictionaries.
  const Value* FindByDottedPath(std::string_view path) const;
  Value* FindByDottedPath(std::string_view path);

  std::optional<bool> FindBoolByDottedPath(std::string_view path) const;
  std::optional<int> FindIntByDottedPath(std::string_view path) const;
  // Returns a non-null value for both `Value::Type::DOUBLE` and
  // `Value::Type::INT`, converting the latter to a double.
  std::optional<double> FindDoubleByDottedPath(std::string_view path) const;
  const std::string* FindStringByDottedPath(std::string_view path) const;
  std::string* FindStringByDottedPath(std::string_view path);
  const BlobStorage* FindBlobByDottedPath(std::string_view path) const;
  BlobStorage* FindBlobByDottedPath(std::string_view path);
  const DictValue* FindDictByDottedPath(std::string_view path) const;
  DictValue* FindDictByDottedPath(std::string_view path);
  const ListValue* FindListByDottedPath(std::string_view path) const;
  ListValue* FindListByDottedPath(std::string_view path);

  // Creates a new entry with a dictionary for any non-last component that is
  // missing an entry while performing the path traversal. Will fail if any
  // non-last component of the path refers to an already-existing entry that
  // is not a dictionary. Returns `nullptr` on failure.
  //
  // Warning: repeatedly using this API to enter entries in the same nested
  // dictionary is inefficient, so please do not write the following:
  //
  // bad_example.SetByDottedPath("a.nested.dictionary.field_1", 1);
  // bad_example.SetByDottedPath("a.nested.dictionary.field_2", "value");
  // bad_example.SetByDottedPath("a.nested.dictionary.field_3", 1);
  //
  Value* SetByDottedPath(std::string_view path, Value&& value) &;
  Value* SetByDottedPath(std::string_view path, bool value) &;
  template <typename T>
  Value* SetByDottedPath(std::string_view, const T*) & = delete;
  Value* SetByDottedPath(std::string_view path, int value) &;
  Value* SetByDottedPath(std::string_view path, double value) &;
  Value* SetByDottedPath(std::string_view path, std::string_view value) &;
  Value* SetByDottedPath(std::string_view path, std::u16string_view value) &;
  Value* SetByDottedPath(std::string_view path, const char* value) &;
  Value* SetByDottedPath(std::string_view path, const char16_t* value) &;
  Value* SetByDottedPath(std::string_view path, std::string&& value) &;
  Value* SetByDottedPath(std::string_view path, BlobStorage&& value) &;
  Value* SetByDottedPath(std::string_view path, DictValue&& value) &;
  Value* SetByDottedPath(std::string_view path, ListValue&& value) &;

  // Rvalue overrides of the `SetByDottedPath` methods, which allow you to
  // construct a `Value::Dict` builder-style:
  //
  // Value::Dict result =
  //     Value::Dict()
  //         .SetByDottedPath("a.nested.dictionary.with.key-1", "first value")
  //         .Set("local-key-1", 2));
  //
  // Each method returns a rvalue reference to `this`, so this is as efficient
  // as (and less mistake-prone than) stand-alone calls to `Set`.
  //
  // Warning: repeatedly using this API to enter entries in the same nested
  // dictionary is inefficient, so do not write this:
  //
  // Value::Dict bad_example =
  //   Value::Dict()
  //     .SetByDottedPath("nested.dictionary.key-1", "first value")
  //     .SetByDottedPath("nested.dictionary.key-2", "second value")
  //     .SetByDottedPath("nested.dictionary.key-3", "third value");
  //
  // Instead, simply write this
  //
  // Value::Dict good_example =
  //   Value::Dict()
  //     .Set("nested",
  //          base::Value::Dict()
  //            .Set("dictionary",
  //                 base::Value::Dict()
  //                   .Set(key-1", "first value")
  //                   .Set(key-2", "second value")
  //                   .Set(key-3", "third value")));
  //
  //
  DictValue&& SetByDottedPath(std::string_view path, Value&& value) &&;
  DictValue&& SetByDottedPath(std::string_view path, bool value) &&;
  template <typename T>
  DictValue&& SetByDottedPath(std::string_view, const T*) && = delete;
  DictValue&& SetByDottedPath(std::string_view path, int value) &&;
  DictValue&& SetByDottedPath(std::string_view path, double value) &&;
  DictValue&& SetByDottedPath(std::string_view path, std::string_view value) &&;
  DictValue&& SetByDottedPath(std::string_view path,
                              std::u16string_view value) &&;
  DictValue&& SetByDottedPath(std::string_view path, const char* value) &&;
  DictValue&& SetByDottedPath(std::string_view path, const char16_t* value) &&;
  DictValue&& SetByDottedPath(std::string_view path, std::string&& value) &&;
  DictValue&& SetByDottedPath(std::string_view path, BlobStorage&& value) &&;
  DictValue&& SetByDottedPath(std::string_view path, DictValue&& value) &&;
  DictValue&& SetByDottedPath(std::string_view path, ListValue&& value) &&;

  bool RemoveByDottedPath(std::string_view path);

  std::optional<Value> ExtractByDottedPath(std::string_view path);

  // Estimates dynamic memory usage. Requires tracing support
  // (enable_base_tracing gn flag), otherwise always returns 0. See
  // base/trace_event/memory_usage_estimator.h for more info.
  size_t EstimateMemoryUsage() const;

  // Serializes to a string for logging and debug purposes.
  std::string DebugString() const;

#if BUILDFLAG(ENABLE_BASE_TRACING)
  // Write this object into a trace.
  void WriteIntoTrace(perfetto::TracedValue) const;
#endif  // BUILDFLAG(ENABLE_BASE_TRACING)

 private:
  BASE_EXPORT friend bool operator==(const DictValue& lhs,
                                     const DictValue& rhs);
  BASE_EXPORT friend std::partial_ordering operator<=>(const DictValue& lhs,
                                                       const DictValue& rhs);

  explicit DictValue(flat_map<std::string, std::unique_ptr<Value>>);

  // TODO(dcheng): Replace with `flat_map<std::string, Value>` once no caller
  // relies on stability of pointers anymore.
  flat_map<std::string, std::unique_ptr<Value>> storage_;
};

// The `Value` class is a variant type can hold one of the following types:
// - null
// - bool
// - int
// - double
// - string (internally UTF8-encoded)
// - binary data (i.e. a blob)
// - dictionary of string keys to `Value`s
// - list of `Value`s
//
// With the exception of binary blobs, `Value` is intended to be the C++ version
// of data types that can be represented in JSON.
//
// Warning: blob support may be removed in the future.
//
// ## Usage
//
// Do not use `Value` if a more specific type would be more appropriate.  For
// example, a function that only accepts dictionary values should have a
// `base::Value::Dict` parameter, not a `base::Value` parameter.
//
// Construction:
//
// `Value` is directly constructible from `bool`, `int`, `double`, binary blobs
// (`std::vector<uint8_t>`), `std::string_view`, `std::u16string_view`,
// `Value::Dict`, and `Value::List`.
//
// Copying:
//
// `Value` does not support C++ copy semantics to make it harder to accidentally
// copy large values. Instead, use `Clone()` to manually create a deep copy.
//
// Reading:
//
// `GetBool()`, GetInt()`, et cetera `CHECK()` that the `Value` has the correct
// subtype before returning the contained value. `bool`, `int`, `double` are
// returned by value. Binary blobs, `std::string`, `Value::Dict`, `Value::List`
// are returned by reference.
//
// `GetIfBool()`, `GetIfInt()`, et cetera return `std::nullopt`/`nullptr` if
// the `Value` does not have the correct subtype; otherwise, returns the value
// wrapped in an `std::optional` (for `bool`, `int`, `double`) or by pointer
// (for binary blobs, `std::string`, `Value::Dict`, `Value::List`).
//
// Note: both `GetDouble()` and `GetIfDouble()` still return a non-null result
// when the subtype is `Value::Type::INT`. In that case, the stored value is
// coerced to a double before being returned.
//
// Assignment:
//
// It is not possible to directly assign `bool`, `int`, et cetera to a `Value`.
// Instead, wrap the underlying type in `Value` before assigning.
//
// ## Dictionaries and Lists
//
// `Value` provides the `Value::Dict` and `Value::List` container types for
// working with dictionaries and lists of values respectively, rather than
// exposing the underlying container types directly. This allows the types to
// provide convenient helpers for dictionaries and lists, as well as giving
// greater flexibility for changing implementation details in the future.
//
// Both container types support enough STL-isms to be usable in range-based for
// loops and generic operations such as those from <algorithm>.
//
// Dictionaries support:
// - `empty()`, `size()`, `begin()`, `end()`, `cbegin()`, `cend()`,
//       `contains()`, `clear()`, `erase()`: Identical to the STL container
//       equivalents, with additional safety checks, e.g. iterators will
//       `CHECK()` if `end()` is dereferenced.
//
// - `Clone()`: Create a deep copy.
// - `Merge()`: Merge another dictionary into this dictionary.
// - `Find()`: Find a value by `std::string_view` key, returning nullptr if the
//       key is not present.
// - `FindBool()`, `FindInt()`, ...: Similar to `Find()`, but ensures that the
//       `Value` also has the correct subtype. Same return semantics as
//       `GetIfBool()`, `GetIfInt()`, et cetera, returning `std::nullopt` or
//       `nullptr` if the key is not present or the value has the wrong subtype.
// - `Set()`: Associate a value with a `std::string_view` key. Accepts `Value`
//       or any of the subtypes that `Value` can hold.
// - `Remove()`: Remove the key from this dictionary, if present.
// - `Extract()`: If the key is present in the dictionary, removes the key from
//       the dictionary and transfers ownership of `Value` to the caller.
//       Otherwise, returns `std::nullopt`.
//
// Dictionaries also support an additional set of helper methods that operate on
// "paths": `FindByDottedPath()`, `SetByDottedPath()`, `RemoveByDottedPath()`,
// and `ExtractByDottedPath()`. Dotted paths are a convenience method of naming
// intermediate nested dictionaries, separating the components of the path using
// '.' characters. For example, finding a string path on a `Value::Dict` using
// the dotted path:
//
//   "aaa.bbb.ccc"
//
// Will first look for a `Value::Type::DICT` associated with the key "aaa", then
// another `Value::Type::DICT` under the "aaa" dict associated with the
// key "bbb", and then a `Value::Type::STRING` under the "bbb" dict associated
// with the key "ccc".
//
// If a path only has one component (i.e. has no dots), please use the regular,
// non-path APIs.
//
// Lists support:
// - `empty()`, `size()`, `begin()`, `end()`, `cbegin()`, `cend()`,
//       `rbegin()`, `rend()`, `front()`, `back()`, `reserve()`, `operator[]`,
//       `contains()`, `clear()`, `erase()`: Identical to the STL container
//       equivalents, with additional safety checks, e.g. `operator[]` will
//       `CHECK()` if the index is out of range.
// - `Clone()`: Create a deep copy.
// - `Append()`: Append a value to the end of the list. Accepts `Value` or any
//       of the subtypes that `Value` can hold.
// - `Insert()`: Insert a `Value` at a specified point in the list.
// - `EraseValue()`: Erases all matching `Value`s from the list.
// - `EraseIf()`: Erase all `Value`s matching an arbitrary predicate from the
//       list.
class BASE_EXPORT GSL_OWNER Value {
 public:
  using BlobStorage = BlobStorage;

  using Dict = DictValue;
  using List = ListValue;

  enum class Type : unsigned char {
    NONE = 0,
    BOOLEAN,
    INTEGER,
    DOUBLE,
    STRING,
    BINARY,
    DICT,
    LIST,
    // Note: Do not add more types. See the file-level comment above for why.
  };

  // Adaptors for converting from the old way to the new way and vice versa.
  static Value FromUniquePtrValue(std::unique_ptr<Value> val);
  static std::unique_ptr<Value> ToUniquePtrValue(Value val);

  Value() noexcept;

  Value(Value&&) noexcept;
  Value& operator=(Value&&) noexcept;

  // Deleted to prevent accidental copying.
  Value(const Value&) = delete;
  Value& operator=(const Value&) = delete;

  // Creates a deep copy of this value.
  Value Clone() const;

  // Creates a `Value` of `type`. The data of the corresponding type will be
  // default constructed.
  explicit Value(Type type);

  // Constructor for `Value::Type::BOOLEAN`.
  explicit Value(bool value);

  // Prevent pointers from implicitly converting to bool. Another way to write
  // this would be to template the bool constructor and use SFINAE to only allow
  // use if `std::is_same_v<T, bool>` is true, but this has surprising behavior
  // with range-based for loops over a `std::vector<bool>` (which will
  // unintuitively match the int overload instead).
  //
  // The `const` is load-bearing; otherwise, a `char*` argument would prefer the
  // deleted overload due to requiring a qualification conversion.
  template <typename T>
  explicit Value(const T*) = delete;

  // Constructor for `Value::Type::INT`.
  explicit Value(int value);

  // Constructor for `Value::Type::DOUBLE`.
  explicit Value(double value);

  // Constructors for `Value::Type::STRING`.
  explicit Value(std::string_view value);
  explicit Value(std::u16string_view value);
  // `char*` and `char16_t*` are needed to provide a more specific overload than
  // the deleted `const T*` overload above.
  explicit Value(const char* value);
  explicit Value(const char16_t* value);
  // `std::string&&` allows for efficient move construction.
  explicit Value(std::string&& value) noexcept;

  // Constructors for `Value::Type::BINARY`.
  explicit Value(const std::vector<char>& value);
  explicit Value(base::span<const uint8_t> value);
  explicit Value(BlobStorage&& value) noexcept;

  // Constructor for `Value::Type::DICT`.
  explicit Value(Dict&& value) noexcept;

  // Constructor for `Value::Type::LIST`.
  explicit Value(List&& value) noexcept;

  ~Value();

  // Returns the name for a given `type`.
  static const char* GetTypeName(Type type);

  // Returns the type of the value stored by the current Value object.
  Type type() const { return static_cast<Type>(data_.index()); }

  // Returns true if the current object represents a given type.
  bool is_none() const { return type() == Type::NONE; }
  bool is_bool() const { return type() == Type::BOOLEAN; }
  bool is_int() const { return type() == Type::INTEGER; }
  bool is_double() const { return type() == Type::DOUBLE; }
  bool is_string() const { return type() == Type::STRING; }
  bool is_blob() const { return type() == Type::BINARY; }
  bool is_dict() const { return type() == Type::DICT; }
  bool is_list() const { return type() == Type::LIST; }

  // Returns the stored data if the type matches, or `std::nullopt`/`nullptr`
  // otherwise. `bool`, `int`, and `double` are returned in a wrapped
  // `std::optional`; blobs, `Value::Dict`, and `Value::List` are returned by
  // pointer.
  std::optional<bool> GetIfBool() const;
  std::optional<int> GetIfInt() const;
  // Returns a non-null value for both `Value::Type::DOUBLE` and
  // `Value::Type::INT`, converting the latter to a double.
  std::optional<double> GetIfDouble() const;
  const std::string* GetIfString() const;
  std::string* GetIfString();
  const BlobStorage* GetIfBlob() const;
  BlobStorage* GetIfBlob();
  const Dict* GetIfDict() const;
  Dict* GetIfDict();
  const List* GetIfList() const;
  List* GetIfList();

  // Similar to the `GetIf...()` variants above, but fails with a `CHECK()` on a
  // type mismatch. `bool`, `int`, and `double` are returned by value; blobs,
  // `Value::Dict`, and `Value::List` are returned by reference.
  bool GetBool() const;
  int GetInt() const;
  // Returns a value for both `Value::Type::DOUBLE` and `Value::Type::INT`,
  // converting the latter to a double.
  double GetDouble() const;
  const std::string& GetString() const LIFETIME_BOUND;
  std::string& GetString() LIFETIME_BOUND;
  const BlobStorage& GetBlob() const LIFETIME_BOUND;
  BlobStorage& GetBlob() LIFETIME_BOUND;
  const Dict& GetDict() const LIFETIME_BOUND;
  Dict& GetDict() LIFETIME_BOUND;
  const List& GetList() const LIFETIME_BOUND;
  List& GetList() LIFETIME_BOUND;

  // Transfers ownership of the underlying value. Similarly to `Get...()`
  // variants above, fails with a `CHECK()` on a type mismatch. After
  // transferring the ownership `*this` is in a valid, but unspecified, state.
  // Prefer over `std::move(value.Get...())` so clang-tidy can warn about
  // potential use-after-move mistakes.
  std::string TakeString() &&;
  BlobStorage TakeBlob() &&;
  Dict TakeDict() &&;
  List TakeList() &&;

<<<<<<< HEAD
  // Represents a dictionary of string keys to Values.
  class BASE_EXPORT GSL_OWNER Dict {
   public:
    using iterator = detail::dict_iterator;
    using const_iterator = detail::const_dict_iterator;

    Dict();

    Dict(Dict&&) noexcept;
    Dict& operator=(Dict&&) noexcept;

    // Deleted to prevent accidental copying.
    Dict(const Dict&) = delete;
    Dict& operator=(const Dict&) = delete;

    // Takes move_iterators iterators that return std::pair<std::string, Value>,
    // and moves their values into a new Dict. Adding all entries at once
    // results in a faster initial sort operation. Takes move iterators to avoid
    // having to clone the input.
    template <class IteratorType>
    explicit Dict(std::move_iterator<IteratorType> first,
                  std::move_iterator<IteratorType> last) {
      // Need to move into a vector first, since `storage_` currently uses
      // unique_ptrs.
      std::vector<std::pair<std::string, std::unique_ptr<Value>>> values;
      for (auto current = first; current != last; ++current) {
        // With move iterators, no need to call Clone(), but do need to move
        // to a temporary first, as accessing either field individually will
        // directly from the iterator will delete the other field.
        auto value = *current;
        values.emplace_back(std::move(value.first),
                            std::make_unique<Value>(std::move(value.second)));
      }
      storage_ =
          flat_map<std::string, std::unique_ptr<Value>>(std::move(values));
    }

    ~Dict();

    // TODO(dcheng): Probably need to allow construction from a pair of
    // iterators for now due to the prevalence of DictStorage.

    // Returns true if there are no entries in this dictionary and false
    // otherwise.
    bool empty() const;

    // Returns the number of entries in this dictionary.
    size_t size() const;

    // Returns an iterator to the first entry in this dictionary.
    iterator begin();
    const_iterator begin() const;
    const_iterator cbegin() const;

    // Returns an iterator following the last entry in this dictionary. May not
    // be dereferenced.
    iterator end();
    const_iterator end() const;
    const_iterator cend() const;

    // Returns true if `key` is an entry in this dictionary.
    bool contains(base::StringPiece key) const;

    // Removes all entries from this dictionary.
    REINITIALIZES_AFTER_MOVE void clear();

    // Removes the entry referenced by `pos` in this dictionary and returns an
    // iterator to the entry following the removed entry.
    iterator erase(iterator pos);
    iterator erase(const_iterator pos);

    // Creates a deep copy of this dictionary.
    Dict Clone() const;

    // Merges the entries from `dict` into this dictionary. If an entry with the
    // same key exists in this dictionary and `dict`:
    // - if both entries are dictionaries, they will be recursively merged
    // - otherwise, the already-existing entry in this dictionary will be
    //   overwritten with the entry from `dict`.
    void Merge(Dict dict);

    // Finds the entry corresponding to `key` in this dictionary. Returns
    // nullptr if there is no such entry.
    const Value* Find(StringPiece key) const;
    Value* Find(StringPiece key);

    // Similar to `Find()` above, but returns `absl::nullopt`/`nullptr` if the
    // type of the entry does not match. `bool`, `int`, and `double` are
    // returned in a wrapped `absl::optional`; blobs, `Value::Dict`, and
    // `Value::List` are returned by pointer.
    absl::optional<bool> FindBool(StringPiece key) const;
    absl::optional<int> FindInt(StringPiece key) const;
    // Returns a non-null value for both `Value::Type::DOUBLE` and
    // `Value::Type::INT`, converting the latter to a double.
    absl::optional<double> FindDouble(StringPiece key) const;
    const std::string* FindString(StringPiece key) const;
    std::string* FindString(StringPiece key);
    const BlobStorage* FindBlob(StringPiece key) const;
    const Dict* FindDict(StringPiece key) const;
    Dict* FindDict(StringPiece key);
    const List* FindList(StringPiece key) const;
    List* FindList(StringPiece key);

    // If there's a value of the specified type at `key` in this dictionary,
    // returns it. Otherwise, creates an empty container of the specified type,
    // inserts it at `key`, and returns it. If there's a value of some other
    // type at `key`, will overwrite that entry.
    Dict* EnsureDict(StringPiece key);
    List* EnsureList(StringPiece key);

    // Sets an entry with `key` and `value` in this dictionary, overwriting any
    // existing entry with the same `key`. Returns a pointer to the set `value`.
    Value* Set(StringPiece key, Value&& value) &;
    Value* Set(StringPiece key, bool value) &;
    template <typename T>
    Value* Set(StringPiece, const T*) = delete;
    Value* Set(StringPiece key, int value) &;
    Value* Set(StringPiece key, double value) &;
    Value* Set(StringPiece key, StringPiece value) &;
    Value* Set(StringPiece key, StringPiece16 value) &;
    Value* Set(StringPiece key, const char* value) &;
    Value* Set(StringPiece key, const char16_t* value) &;
    Value* Set(StringPiece key, std::string&& value) &;
    Value* Set(StringPiece key, BlobStorage&& value) &;
    Value* Set(StringPiece key, Dict&& value) &;
    Value* Set(StringPiece key, List&& value) &;

    // Rvalue overrides of the `Set` methods, which allow you to construct
    // a `Value::Dict` builder-style:
    //
    // Value::Dict result =
    //     Value::Dict()
    //         .Set("key-1", "first value")
    //         .Set("key-2", 2)
    //         .Set("key-3", true)
    //         .Set("nested-dictionary", Value::Dict()
    //                                       .Set("nested-key-1", "value")
    //                                       .Set("nested-key-2", true))
    //         .Set("nested-list", Value::List()
    //                                 .Append("nested-list-value")
    //                                 .Append(5)
    //                                 .Append(true));
    //
    // Each method returns a rvalue reference to `this`, so this is as efficient
    // as (and less mistake-prone than) stand-alone calls to `Set`.
    //
    // The equivalent code without using these builder-style methods:
    //
    // Value::Dict bad_example;
    // bad_example.Set("key-1", "first value")
    // bad_example.Set("key-2", 2)
    // bad_example.Set("key-3", true)
    // Value::Dict nested_dictionary;
    // nested_dictionary.Set("nested-key-1", "value");
    // nested_dictionary.Set("nested-key-2", true);
    // bad_example.Set("nested_dictionary", std::move(nested_dictionary));
    // Value::List nested_list;
    // nested_list.Append("nested-list-value");
    // nested_list.Append(5);
    // nested_list.Append(true);
    // bad_example.Set("nested-list", std::move(nested_list));
    //
    Dict&& Set(StringPiece key, Value&& value) &&;
    Dict&& Set(StringPiece key, bool value) &&;
    template <typename T>
    Dict&& Set(StringPiece, const T*) && = delete;
    Dict&& Set(StringPiece key, int value) &&;
    Dict&& Set(StringPiece key, double value) &&;
    Dict&& Set(StringPiece key, StringPiece value) &&;
    Dict&& Set(StringPiece key, StringPiece16 value) &&;
    Dict&& Set(StringPiece key, const char* value) &&;
    Dict&& Set(StringPiece key, const char16_t* value) &&;
    Dict&& Set(StringPiece key, std::string&& value) &&;
    Dict&& Set(StringPiece key, BlobStorage&& value) &&;
    Dict&& Set(StringPiece key, Dict&& value) &&;
    Dict&& Set(StringPiece key, List&& value) &&;

    // Removes the entry corresponding to `key` from this dictionary. Returns
    // true if an entry was removed or false otherwise.
    bool Remove(StringPiece key);

    // Similar to `Remove()`, but returns the value corresponding to the removed
    // entry or `absl::nullopt` otherwise.
    absl::optional<Value> Extract(StringPiece key);

    // Equivalent to the above methods but operating on paths instead of keys.
    // A path is shorthand syntax for referring to a key nested inside
    // intermediate dictionaries, with components delimited by ".". Paths may
    // not be empty.
    //
    // Prefer the non-path methods above when possible. Paths that have only one
    // component (i.e. no dots in the path) should never use the path-based
    // methods.
    //
    // Originally, the path-based APIs were the only way of specifying a key, so
    // there are likely to be many legacy (and unnecessary) uses of the path
    // APIs that do not actually require traversing nested dictionaries.
    const Value* FindByDottedPath(StringPiece path) const;
    Value* FindByDottedPath(StringPiece path);

    absl::optional<bool> FindBoolByDottedPath(StringPiece path) const;
    absl::optional<int> FindIntByDottedPath(StringPiece path) const;
    // Returns a non-null value for both `Value::Type::DOUBLE` and
    // `Value::Type::INT`, converting the latter to a double.
    absl::optional<double> FindDoubleByDottedPath(StringPiece path) const;
    const std::string* FindStringByDottedPath(StringPiece path) const;
    std::string* FindStringByDottedPath(StringPiece path);
    const BlobStorage* FindBlobByDottedPath(StringPiece path) const;
    const Dict* FindDictByDottedPath(StringPiece path) const;
    Dict* FindDictByDottedPath(StringPiece path);
    const List* FindListByDottedPath(StringPiece path) const;
    List* FindListByDottedPath(StringPiece path);

    // Creates a new entry with a dictionary for any non-last component that is
    // missing an entry while performing the path traversal. Will fail if any
    // non-last component of the path refers to an already-existing entry that
    // is not a dictionary. Returns `nullptr` on failure.
    Value* SetByDottedPath(StringPiece path, Value&& value);
    Value* SetByDottedPath(StringPiece path, bool value);
    template <typename T>
    Value* SetByDottedPath(StringPiece, const T*) = delete;
    Value* SetByDottedPath(StringPiece path, int value);
    Value* SetByDottedPath(StringPiece path, double value);
    Value* SetByDottedPath(StringPiece path, StringPiece value);
    Value* SetByDottedPath(StringPiece path, StringPiece16 value);
    Value* SetByDottedPath(StringPiece path, const char* value);
    Value* SetByDottedPath(StringPiece path, const char16_t* value);
    Value* SetByDottedPath(StringPiece path, std::string&& value);
    Value* SetByDottedPath(StringPiece path, BlobStorage&& value);
    Value* SetByDottedPath(StringPiece path, Dict&& value);
    Value* SetByDottedPath(StringPiece path, List&& value);

    bool RemoveByDottedPath(StringPiece path);

    absl::optional<Value> ExtractByDottedPath(StringPiece path);

    // Estimates dynamic memory usage. Requires tracing support
    // (enable_base_tracing gn flag), otherwise always returns 0. See
    // base/trace_event/memory_usage_estimator.h for more info.
    size_t EstimateMemoryUsage() const;

    // Serializes to a string for logging and debug purposes.
    std::string DebugString() const;

#if BUILDFLAG(ENABLE_BASE_TRACING)
    // Write this object into a trace.
    void WriteIntoTrace(perfetto::TracedValue) const;
#endif  // BUILDFLAG(ENABLE_BASE_TRACING)

   private:
    BASE_EXPORT friend bool operator==(const Dict& lhs, const Dict& rhs);
    BASE_EXPORT friend bool operator!=(const Dict& lhs, const Dict& rhs);
    BASE_EXPORT friend bool operator<(const Dict& lhs, const Dict& rhs);
    BASE_EXPORT friend bool operator>(const Dict& lhs, const Dict& rhs);
    BASE_EXPORT friend bool operator<=(const Dict& lhs, const Dict& rhs);
    BASE_EXPORT friend bool operator>=(const Dict& lhs, const Dict& rhs);

    // For legacy access to the internal storage type. DEPRECATED; remove when
    // no longer used.
    friend Value;

    explicit Dict(const flat_map<std::string, std::unique_ptr<Value>>& storage);

    // TODO(dcheng): Replace with `flat_map<std::string, Value>` once no caller
    // relies on stability of pointers anymore.
    flat_map<std::string, std::unique_ptr<Value>> storage_;
  };

  // Represents a list of Values.
  class BASE_EXPORT GSL_OWNER List {
   public:
    using iterator = CheckedContiguousIterator<Value>;
    using const_iterator = CheckedContiguousConstIterator<Value>;
    using value_type = Value;

    // Creates a list with the given capacity reserved.
    // Correctly using this will greatly reduce the code size and improve
    // performance when creating a list whose size is known up front.
    static List with_capacity(size_t capacity);

    List();

    List(List&&) noexcept;
    List& operator=(List&&) noexcept;

    // Deleted to prevent accidental copying.
    List(const List&) = delete;
    List& operator=(const List&) = delete;

    ~List();

    // TODO(dcheng): Probably need to allow construction from a pair of
    // iterators for now due to the prevalence of ListStorage now.

    // Returns true if there are no values in this list and false otherwise.
    bool empty() const;

    // Returns the number of values in this list.
    size_t size() const;

    // Returns an iterator to the first value in this list.
    iterator begin();
    const_iterator begin() const;
    const_iterator cbegin() const;

    // Returns an iterator following the last value in this list. May not be
    // dereferenced.
    iterator end();
    const_iterator end() const;
    const_iterator cend() const;

    // Returns a reference to the first value in the container. Fails with
    // `CHECK()` if the list is empty.
    const Value& front() const;
    Value& front();

    // Returns a reference to the last value in the container. Fails with
    // `CHECK()` if the list is empty.
    const Value& back() const;
    Value& back();

    // Increase the capacity of the backing container, but does not change
    // the size. Assume all existing iterators will be invalidated.
    void reserve(size_t capacity);

    // Returns a reference to the value at `index` in this list. Fails with a
    // `CHECK()` if `index >= size()`.
    const Value& operator[](size_t index) const;
    Value& operator[](size_t index);

    // Removes all value from this list.
    REINITIALIZES_AFTER_MOVE void clear();

    // Removes the value referenced by `pos` in this list and returns an
    // iterator to the value following the removed value.
    iterator erase(iterator pos);
    const_iterator erase(const_iterator pos);

    // Remove the values in the range [`first`, `last`). Returns iterator to the
    // first value following the removed range, which is `last`. If `first` ==
    // `last`, removes nothing and returns `last`.
    iterator erase(iterator first, iterator last);
    const_iterator erase(const_iterator first, const_iterator last);

    // Creates a deep copy of this dictionary.
    List Clone() const;

    // Appends `value` to the end of this list.
    void Append(Value&& value) &;
    void Append(bool value) &;
    template <typename T>
    void Append(const T*) = delete;
    void Append(int value) &;
    void Append(double value) &;
    void Append(StringPiece value) &;
    void Append(StringPiece16 value) &;
    void Append(const char* value) &;
    void Append(const char16_t* value) &;
    void Append(std::string&& value) &;
    void Append(BlobStorage&& value) &;
    void Append(Dict&& value) &;
    void Append(List&& value) &;

    // Rvalue overrides of the `Append` methods, which allow you to construct
    // a `Value::List` builder-style:
    //
    // Value::List result = Value::List()
    //     .Append("first value")
    //     .Append(2)
    //     .Append(true);
    //
    // Each method returns a rvalue reference to `this`, so this is as efficient
    // as (and less mistake-prone than) stand-alone calls to `Append`.
    //
    // The equivalent code without using these builder-style methods:
    //
    // Value::List bad_example;
    // bad_example.Append("first value");
    // bad_example.Append(2);
    // bad_example.Append(true);
    //
    List&& Append(Value&& value) &&;
    List&& Append(bool value) &&;
    template <typename T>
    List&& Append(const T*) && = delete;
    List&& Append(int value) &&;
    List&& Append(double value) &&;
    List&& Append(StringPiece value) &&;
    List&& Append(StringPiece16 value) &&;
    List&& Append(const char* value) &&;
    List&& Append(const char16_t* value) &&;
    List&& Append(std::string&& value) &&;
    List&& Append(BlobStorage&& value) &&;
    List&& Append(Dict&& value) &&;
    List&& Append(List&& value) &&;

    // Inserts `value` before `pos` in this list. Returns an iterator to the
    // inserted value.
    // TODO(dcheng): Should this provide the same set of overloads that Append()
    // does?
    iterator Insert(const_iterator pos, Value&& value);

    // Erases all values equal to `value` from this list.
    size_t EraseValue(const Value& value);

    // Erases all values for which `predicate` evaluates to true from this list.
    template <typename Predicate>
    size_t EraseIf(Predicate predicate) {
      return base::EraseIf(storage_, predicate);
    }

    // Estimates dynamic memory usage. Requires tracing support
    // (enable_base_tracing gn flag), otherwise always returns 0. See
    // base/trace_event/memory_usage_estimator.h for more info.
    size_t EstimateMemoryUsage() const;

    // Serializes to a string for logging and debug purposes.
    std::string DebugString() const;

#if BUILDFLAG(ENABLE_BASE_TRACING)
    // Write this object into a trace.
    void WriteIntoTrace(perfetto::TracedValue) const;
#endif  // BUILDFLAG(ENABLE_BASE_TRACING)

   private:
    using ListStorage = std::vector<Value>;
=======
>>>>>>> 626889fb


  // Note: Do not add more types. See the file-level comment above for why.

  // Comparison operators so that Values can easily be used with standard
  // library algorithms and associative containers.
  friend bool operator==(const Value& lhs, const Value& rhs) = default;
  friend auto operator<=>(const Value& lhs, const Value& rhs) = default;

  bool operator==(bool rhs) const;
  template <typename T>
  bool operator==(const T* rhs) const = delete;
  bool operator==(int rhs) const;
  bool operator==(double rhs) const;
  // Note: std::u16string_view overload intentionally omitted: Value internally
  // stores strings as UTF-8. While it is possible to implement a comparison
  // operator that would not require first creating a new UTF-8 string from the
  // UTF-16 string argument, it is simpler to just not implement it at all for a
  // rare use case.
  bool operator==(std::string_view rhs) const;
  bool operator==(const char* rhs) const {
    return *this == std::string_view(rhs);
  }
  bool operator==(const std::string& rhs) const {
    return *this == std::string_view(rhs);
  }
  // Note: Blob support intentionally omitted as an experiment for potentially
  // wholly removing Blob support from Value itself in the future.
  bool operator==(const DictValue& rhs) const;
  bool operator==(const ListValue& rhs) const;

  // Estimates dynamic memory usage. Requires tracing support
  // (enable_base_tracing gn flag), otherwise always returns 0. See
  // base/trace_event/memory_usage_estimator.h for more info.
  size_t EstimateMemoryUsage() const;

  // Serializes to a string for logging and debug purposes.
  std::string DebugString() const;

#if BUILDFLAG(ENABLE_BASE_TRACING)
  // Write this object into a trace.
  void WriteIntoTrace(perfetto::TracedValue) const;
#endif  // BUILDFLAG(ENABLE_BASE_TRACING)

  template <typename Visitor>
  auto Visit(Visitor&& visitor) const {
    return std::visit(std::forward<Visitor>(visitor), data_);
  }

 private:
  // For access to DoubleStorage.
  friend class ValueView;

  // Special case for doubles, which are aligned to 8 bytes on some
  // 32-bit architectures. In this case, a simple declaration as a
  // double member would make the whole union 8 byte-aligned, which
  // would also force 4 bytes of wasted padding space before it in
  // the Value layout.
  //
  // To override this, store the value as an array of 32-bit integers, and
  // perform the appropriate bit casts when reading / writing to it.
  class BASE_EXPORT DoubleStorage {
   public:
    explicit DoubleStorage(double v);
    DoubleStorage(const DoubleStorage&) = default;
    DoubleStorage& operator=(const DoubleStorage&) = default;

    // Provide an implicit conversion to double to simplify the use of visitors
    // with `Value::Visit()`. Otherwise, visitors would need a branch for
    // handling `DoubleStorage` like:
    //
    //   value.Visit([] (const auto& member) {
    //     using T = std::decay_t<decltype(member)>;
    //     if constexpr (std::is_same_v<T, Value::DoubleStorage>) {
    //       SomeFunction(double{member});
    //     } else {
    //       SomeFunction(member);
    //     }
    //   });
    operator double() const { return base::bit_cast<double>(v_); }

   private:
    friend bool operator==(const DoubleStorage& lhs, const DoubleStorage& rhs) {
      return double{lhs} == double{rhs};
    }

    // doubles are partially ordered because NaN is unordered, so anything that
    // can contain a DoubleStorage (ie. Value, List or Dict) must also use
    // partial_ordering. `auto` will deduce this correctly but manually written
    // operators will get cryptic compiler errors if the wrong ordering is
    // chosen. The return type is specified explicitly here to document where
    // the requirement comes from.
    friend std::partial_ordering operator<=>(const DoubleStorage& lhs,
                                             const DoubleStorage& rhs) {
      return double{lhs} <=> double{rhs};
    }

    alignas(4) std::array<char, sizeof(double)> v_;
  };

  // Internal constructors, allowing the simplify the implementation of Clone().
  explicit Value(std::monostate);
  explicit Value(DoubleStorage storage);

  // A helper for static functions used for cloning a Value or a ValueView.
  class CloningHelper;

  std::variant<std::monostate,
               bool,
               int,
               DoubleStorage,
               std::string,
               BlobStorage,
               Dict,
               List>
      data_;
};

// Adapter so `Value::Dict` or `Value::List` can be directly passed to JSON
// serialization methods without having to clone the contents and transfer
// ownership of the clone to a `Value` wrapper object.
//
// Like `std::string_view` and `span<T>`, this adapter does NOT retain
// ownership. Any underlying object that is passed by reference (i.e.
// `std::string`, `Value::BlobStorage`, `Value::Dict`, `Value::List`, or
// `Value`) MUST remain live as long as there is a `ValueView` referencing it.
//
// While it might be nice to just use the `std::variant` type directly, the
// need to use `std::reference_wrapper` makes it clunky. `std::variant` and
// `std::reference_wrapper` both support implicit construction, but C++ only
// allows at most one user-defined conversion in an implicit conversion
// sequence. If this adapter and its implicit constructors did not exist,
// callers would need to use `std::ref` or `std::cref` to pass `Value::Dict` or
// `Value::List` to a function with a `ValueView` parameter.
class BASE_EXPORT GSL_POINTER ValueView {
 public:
  ValueView() = default;
  ValueView(bool value) : data_view_(value) {}
  template <typename T>
  ValueView(const T*) = delete;
  ValueView(int value) : data_view_(value) {}
  ValueView(double value)
      : data_view_(std::in_place_type_t<Value::DoubleStorage>(), value) {}
  ValueView(std::string_view value) : data_view_(value) {}
  ValueView(const char* value) : ValueView(std::string_view(value)) {}
  ValueView(const std::string& value) : ValueView(std::string_view(value)) {}
  // Note: UTF-16 is intentionally not supported. ValueView is intended to be a
  // low-cost view abstraction, but Value internally represents strings as
  // UTF-8, so it would not be possible to implement this without allocating an
  // entirely new UTF-8 string.
  ValueView(const Value::BlobStorage& value) : data_view_(value) {}
  ValueView(const Value::Dict& value) : data_view_(value) {}
  ValueView(const Value::List& value) : data_view_(value) {}
  ValueView(const Value& value);

  // This is the only 'getter' method provided as `ValueView` is not intended
  // to be a general replacement of `Value`.
  template <typename Visitor>
  auto Visit(Visitor&& visitor) const {
    return std::visit(std::forward<Visitor>(visitor), data_view_);
  }

  // Returns a clone of the underlying Value.
  Value ToValue() const;

 private:
  using ViewType =
      std::variant<std::monostate,
                   bool,
                   int,
                   Value::DoubleStorage,
                   std::string_view,
                   std::reference_wrapper<const Value::BlobStorage>,
                   std::reference_wrapper<const Value::Dict>,
                   std::reference_wrapper<const Value::List>>;

 public:
  using DoubleStorageForTest = Value::DoubleStorage;
  const ViewType& data_view_for_test() const { return data_view_; }

 private:
  ViewType data_view_;
};

// This interface is implemented by classes that know how to serialize
// Value objects.
class BASE_EXPORT ValueSerializer {
 public:
  virtual ~ValueSerializer();

  virtual bool Serialize(ValueView root) = 0;
};

// This interface is implemented by classes that know how to deserialize Value
// objects.
class BASE_EXPORT ValueDeserializer {
 public:
  virtual ~ValueDeserializer();

  // This method deserializes the subclass-specific format into a Value object.
  // If the return value is non-NULL, the caller takes ownership of returned
  // Value.
  //
  // If the return value is nullptr, and if `error_code` is non-nullptr,
  // `*error_code` will be set to an integer value representing the underlying
  // error. See "enum ErrorCode" below for more detail about the integer value.
  //
  // If `error_message` is non-nullptr, it will be filled in with a formatted
  // error message including the location of the error if appropriate.
  virtual std::unique_ptr<Value> Deserialize(int* error_code,
                                             std::string* error_message) = 0;

  // The integer-valued error codes form four groups:
  //  - The value 0 means no error.
  //  - Values between 1 and 999 inclusive mean an error in the data (i.e.
  //    content). The bytes being deserialized are not in the right format.
  //  - Values 1000 and above mean an error in the metadata (i.e. context). The
  //    file could not be read, the network is down, etc.
  //  - Negative values are reserved.
  //
  // These values are persisted to logs. Entries should not be renumbered and
  // numeric values should never be reused.
  enum ErrorCode {
    kErrorCodeNoError = 0,
    // kErrorCodeInvalidFormat is a generic error code for "the data is not in
    // the right format". Subclasses of ValueDeserializer may return other
    // values for more specific errors.
    kErrorCodeInvalidFormat = 1,
    // kErrorCodeFirstMetadataError is the minimum value (inclusive) of the
    // range of metadata errors.
    kErrorCodeFirstMetadataError = 1000,
  };

  // The `error_code` argument can be one of the ErrorCode values, but it is
  // not restricted to only being 0, 1 or 1000. Subclasses of ValueDeserializer
  // can define their own error code values.
  static inline bool ErrorCodeIsDataError(int error_code) {
    return (kErrorCodeInvalidFormat <= error_code) &&
           (error_code < kErrorCodeFirstMetadataError);
  }
};

// Stream operator so Values can be pretty printed by gtest.
BASE_EXPORT std::ostream& operator<<(std::ostream& out, const Value& value);
BASE_EXPORT std::ostream& operator<<(std::ostream& out,
                                     const Value::Dict& dict);
BASE_EXPORT std::ostream& operator<<(std::ostream& out,
                                     const Value::List& list);

// Stream operator so that enum class Types can be used in log statements.
BASE_EXPORT std::ostream& operator<<(std::ostream& out,
                                     const Value::Type& type);

template <typename T, typename R>
  requires std::equality_comparable_with<T, R>
bool ListValue::contains(const T& val,
                         bool (Value::*test)() const,
                         R (Value::*get)() const) const {
  return std::ranges::any_of(storage_, [&](const Value& value) {
    return (value.*test)() && (value.*get)() == val;
  });
}

}  // namespace base

#endif  // BASE_VALUES_H_<|MERGE_RESOLUTION|>--- conflicted
+++ resolved
@@ -840,435 +840,6 @@
   Dict TakeDict() &&;
   List TakeList() &&;
 
-<<<<<<< HEAD
-  // Represents a dictionary of string keys to Values.
-  class BASE_EXPORT GSL_OWNER Dict {
-   public:
-    using iterator = detail::dict_iterator;
-    using const_iterator = detail::const_dict_iterator;
-
-    Dict();
-
-    Dict(Dict&&) noexcept;
-    Dict& operator=(Dict&&) noexcept;
-
-    // Deleted to prevent accidental copying.
-    Dict(const Dict&) = delete;
-    Dict& operator=(const Dict&) = delete;
-
-    // Takes move_iterators iterators that return std::pair<std::string, Value>,
-    // and moves their values into a new Dict. Adding all entries at once
-    // results in a faster initial sort operation. Takes move iterators to avoid
-    // having to clone the input.
-    template <class IteratorType>
-    explicit Dict(std::move_iterator<IteratorType> first,
-                  std::move_iterator<IteratorType> last) {
-      // Need to move into a vector first, since `storage_` currently uses
-      // unique_ptrs.
-      std::vector<std::pair<std::string, std::unique_ptr<Value>>> values;
-      for (auto current = first; current != last; ++current) {
-        // With move iterators, no need to call Clone(), but do need to move
-        // to a temporary first, as accessing either field individually will
-        // directly from the iterator will delete the other field.
-        auto value = *current;
-        values.emplace_back(std::move(value.first),
-                            std::make_unique<Value>(std::move(value.second)));
-      }
-      storage_ =
-          flat_map<std::string, std::unique_ptr<Value>>(std::move(values));
-    }
-
-    ~Dict();
-
-    // TODO(dcheng): Probably need to allow construction from a pair of
-    // iterators for now due to the prevalence of DictStorage.
-
-    // Returns true if there are no entries in this dictionary and false
-    // otherwise.
-    bool empty() const;
-
-    // Returns the number of entries in this dictionary.
-    size_t size() const;
-
-    // Returns an iterator to the first entry in this dictionary.
-    iterator begin();
-    const_iterator begin() const;
-    const_iterator cbegin() const;
-
-    // Returns an iterator following the last entry in this dictionary. May not
-    // be dereferenced.
-    iterator end();
-    const_iterator end() const;
-    const_iterator cend() const;
-
-    // Returns true if `key` is an entry in this dictionary.
-    bool contains(base::StringPiece key) const;
-
-    // Removes all entries from this dictionary.
-    REINITIALIZES_AFTER_MOVE void clear();
-
-    // Removes the entry referenced by `pos` in this dictionary and returns an
-    // iterator to the entry following the removed entry.
-    iterator erase(iterator pos);
-    iterator erase(const_iterator pos);
-
-    // Creates a deep copy of this dictionary.
-    Dict Clone() const;
-
-    // Merges the entries from `dict` into this dictionary. If an entry with the
-    // same key exists in this dictionary and `dict`:
-    // - if both entries are dictionaries, they will be recursively merged
-    // - otherwise, the already-existing entry in this dictionary will be
-    //   overwritten with the entry from `dict`.
-    void Merge(Dict dict);
-
-    // Finds the entry corresponding to `key` in this dictionary. Returns
-    // nullptr if there is no such entry.
-    const Value* Find(StringPiece key) const;
-    Value* Find(StringPiece key);
-
-    // Similar to `Find()` above, but returns `absl::nullopt`/`nullptr` if the
-    // type of the entry does not match. `bool`, `int`, and `double` are
-    // returned in a wrapped `absl::optional`; blobs, `Value::Dict`, and
-    // `Value::List` are returned by pointer.
-    absl::optional<bool> FindBool(StringPiece key) const;
-    absl::optional<int> FindInt(StringPiece key) const;
-    // Returns a non-null value for both `Value::Type::DOUBLE` and
-    // `Value::Type::INT`, converting the latter to a double.
-    absl::optional<double> FindDouble(StringPiece key) const;
-    const std::string* FindString(StringPiece key) const;
-    std::string* FindString(StringPiece key);
-    const BlobStorage* FindBlob(StringPiece key) const;
-    const Dict* FindDict(StringPiece key) const;
-    Dict* FindDict(StringPiece key);
-    const List* FindList(StringPiece key) const;
-    List* FindList(StringPiece key);
-
-    // If there's a value of the specified type at `key` in this dictionary,
-    // returns it. Otherwise, creates an empty container of the specified type,
-    // inserts it at `key`, and returns it. If there's a value of some other
-    // type at `key`, will overwrite that entry.
-    Dict* EnsureDict(StringPiece key);
-    List* EnsureList(StringPiece key);
-
-    // Sets an entry with `key` and `value` in this dictionary, overwriting any
-    // existing entry with the same `key`. Returns a pointer to the set `value`.
-    Value* Set(StringPiece key, Value&& value) &;
-    Value* Set(StringPiece key, bool value) &;
-    template <typename T>
-    Value* Set(StringPiece, const T*) = delete;
-    Value* Set(StringPiece key, int value) &;
-    Value* Set(StringPiece key, double value) &;
-    Value* Set(StringPiece key, StringPiece value) &;
-    Value* Set(StringPiece key, StringPiece16 value) &;
-    Value* Set(StringPiece key, const char* value) &;
-    Value* Set(StringPiece key, const char16_t* value) &;
-    Value* Set(StringPiece key, std::string&& value) &;
-    Value* Set(StringPiece key, BlobStorage&& value) &;
-    Value* Set(StringPiece key, Dict&& value) &;
-    Value* Set(StringPiece key, List&& value) &;
-
-    // Rvalue overrides of the `Set` methods, which allow you to construct
-    // a `Value::Dict` builder-style:
-    //
-    // Value::Dict result =
-    //     Value::Dict()
-    //         .Set("key-1", "first value")
-    //         .Set("key-2", 2)
-    //         .Set("key-3", true)
-    //         .Set("nested-dictionary", Value::Dict()
-    //                                       .Set("nested-key-1", "value")
-    //                                       .Set("nested-key-2", true))
-    //         .Set("nested-list", Value::List()
-    //                                 .Append("nested-list-value")
-    //                                 .Append(5)
-    //                                 .Append(true));
-    //
-    // Each method returns a rvalue reference to `this`, so this is as efficient
-    // as (and less mistake-prone than) stand-alone calls to `Set`.
-    //
-    // The equivalent code without using these builder-style methods:
-    //
-    // Value::Dict bad_example;
-    // bad_example.Set("key-1", "first value")
-    // bad_example.Set("key-2", 2)
-    // bad_example.Set("key-3", true)
-    // Value::Dict nested_dictionary;
-    // nested_dictionary.Set("nested-key-1", "value");
-    // nested_dictionary.Set("nested-key-2", true);
-    // bad_example.Set("nested_dictionary", std::move(nested_dictionary));
-    // Value::List nested_list;
-    // nested_list.Append("nested-list-value");
-    // nested_list.Append(5);
-    // nested_list.Append(true);
-    // bad_example.Set("nested-list", std::move(nested_list));
-    //
-    Dict&& Set(StringPiece key, Value&& value) &&;
-    Dict&& Set(StringPiece key, bool value) &&;
-    template <typename T>
-    Dict&& Set(StringPiece, const T*) && = delete;
-    Dict&& Set(StringPiece key, int value) &&;
-    Dict&& Set(StringPiece key, double value) &&;
-    Dict&& Set(StringPiece key, StringPiece value) &&;
-    Dict&& Set(StringPiece key, StringPiece16 value) &&;
-    Dict&& Set(StringPiece key, const char* value) &&;
-    Dict&& Set(StringPiece key, const char16_t* value) &&;
-    Dict&& Set(StringPiece key, std::string&& value) &&;
-    Dict&& Set(StringPiece key, BlobStorage&& value) &&;
-    Dict&& Set(StringPiece key, Dict&& value) &&;
-    Dict&& Set(StringPiece key, List&& value) &&;
-
-    // Removes the entry corresponding to `key` from this dictionary. Returns
-    // true if an entry was removed or false otherwise.
-    bool Remove(StringPiece key);
-
-    // Similar to `Remove()`, but returns the value corresponding to the removed
-    // entry or `absl::nullopt` otherwise.
-    absl::optional<Value> Extract(StringPiece key);
-
-    // Equivalent to the above methods but operating on paths instead of keys.
-    // A path is shorthand syntax for referring to a key nested inside
-    // intermediate dictionaries, with components delimited by ".". Paths may
-    // not be empty.
-    //
-    // Prefer the non-path methods above when possible. Paths that have only one
-    // component (i.e. no dots in the path) should never use the path-based
-    // methods.
-    //
-    // Originally, the path-based APIs were the only way of specifying a key, so
-    // there are likely to be many legacy (and unnecessary) uses of the path
-    // APIs that do not actually require traversing nested dictionaries.
-    const Value* FindByDottedPath(StringPiece path) const;
-    Value* FindByDottedPath(StringPiece path);
-
-    absl::optional<bool> FindBoolByDottedPath(StringPiece path) const;
-    absl::optional<int> FindIntByDottedPath(StringPiece path) const;
-    // Returns a non-null value for both `Value::Type::DOUBLE` and
-    // `Value::Type::INT`, converting the latter to a double.
-    absl::optional<double> FindDoubleByDottedPath(StringPiece path) const;
-    const std::string* FindStringByDottedPath(StringPiece path) const;
-    std::string* FindStringByDottedPath(StringPiece path);
-    const BlobStorage* FindBlobByDottedPath(StringPiece path) const;
-    const Dict* FindDictByDottedPath(StringPiece path) const;
-    Dict* FindDictByDottedPath(StringPiece path);
-    const List* FindListByDottedPath(StringPiece path) const;
-    List* FindListByDottedPath(StringPiece path);
-
-    // Creates a new entry with a dictionary for any non-last component that is
-    // missing an entry while performing the path traversal. Will fail if any
-    // non-last component of the path refers to an already-existing entry that
-    // is not a dictionary. Returns `nullptr` on failure.
-    Value* SetByDottedPath(StringPiece path, Value&& value);
-    Value* SetByDottedPath(StringPiece path, bool value);
-    template <typename T>
-    Value* SetByDottedPath(StringPiece, const T*) = delete;
-    Value* SetByDottedPath(StringPiece path, int value);
-    Value* SetByDottedPath(StringPiece path, double value);
-    Value* SetByDottedPath(StringPiece path, StringPiece value);
-    Value* SetByDottedPath(StringPiece path, StringPiece16 value);
-    Value* SetByDottedPath(StringPiece path, const char* value);
-    Value* SetByDottedPath(StringPiece path, const char16_t* value);
-    Value* SetByDottedPath(StringPiece path, std::string&& value);
-    Value* SetByDottedPath(StringPiece path, BlobStorage&& value);
-    Value* SetByDottedPath(StringPiece path, Dict&& value);
-    Value* SetByDottedPath(StringPiece path, List&& value);
-
-    bool RemoveByDottedPath(StringPiece path);
-
-    absl::optional<Value> ExtractByDottedPath(StringPiece path);
-
-    // Estimates dynamic memory usage. Requires tracing support
-    // (enable_base_tracing gn flag), otherwise always returns 0. See
-    // base/trace_event/memory_usage_estimator.h for more info.
-    size_t EstimateMemoryUsage() const;
-
-    // Serializes to a string for logging and debug purposes.
-    std::string DebugString() const;
-
-#if BUILDFLAG(ENABLE_BASE_TRACING)
-    // Write this object into a trace.
-    void WriteIntoTrace(perfetto::TracedValue) const;
-#endif  // BUILDFLAG(ENABLE_BASE_TRACING)
-
-   private:
-    BASE_EXPORT friend bool operator==(const Dict& lhs, const Dict& rhs);
-    BASE_EXPORT friend bool operator!=(const Dict& lhs, const Dict& rhs);
-    BASE_EXPORT friend bool operator<(const Dict& lhs, const Dict& rhs);
-    BASE_EXPORT friend bool operator>(const Dict& lhs, const Dict& rhs);
-    BASE_EXPORT friend bool operator<=(const Dict& lhs, const Dict& rhs);
-    BASE_EXPORT friend bool operator>=(const Dict& lhs, const Dict& rhs);
-
-    // For legacy access to the internal storage type. DEPRECATED; remove when
-    // no longer used.
-    friend Value;
-
-    explicit Dict(const flat_map<std::string, std::unique_ptr<Value>>& storage);
-
-    // TODO(dcheng): Replace with `flat_map<std::string, Value>` once no caller
-    // relies on stability of pointers anymore.
-    flat_map<std::string, std::unique_ptr<Value>> storage_;
-  };
-
-  // Represents a list of Values.
-  class BASE_EXPORT GSL_OWNER List {
-   public:
-    using iterator = CheckedContiguousIterator<Value>;
-    using const_iterator = CheckedContiguousConstIterator<Value>;
-    using value_type = Value;
-
-    // Creates a list with the given capacity reserved.
-    // Correctly using this will greatly reduce the code size and improve
-    // performance when creating a list whose size is known up front.
-    static List with_capacity(size_t capacity);
-
-    List();
-
-    List(List&&) noexcept;
-    List& operator=(List&&) noexcept;
-
-    // Deleted to prevent accidental copying.
-    List(const List&) = delete;
-    List& operator=(const List&) = delete;
-
-    ~List();
-
-    // TODO(dcheng): Probably need to allow construction from a pair of
-    // iterators for now due to the prevalence of ListStorage now.
-
-    // Returns true if there are no values in this list and false otherwise.
-    bool empty() const;
-
-    // Returns the number of values in this list.
-    size_t size() const;
-
-    // Returns an iterator to the first value in this list.
-    iterator begin();
-    const_iterator begin() const;
-    const_iterator cbegin() const;
-
-    // Returns an iterator following the last value in this list. May not be
-    // dereferenced.
-    iterator end();
-    const_iterator end() const;
-    const_iterator cend() const;
-
-    // Returns a reference to the first value in the container. Fails with
-    // `CHECK()` if the list is empty.
-    const Value& front() const;
-    Value& front();
-
-    // Returns a reference to the last value in the container. Fails with
-    // `CHECK()` if the list is empty.
-    const Value& back() const;
-    Value& back();
-
-    // Increase the capacity of the backing container, but does not change
-    // the size. Assume all existing iterators will be invalidated.
-    void reserve(size_t capacity);
-
-    // Returns a reference to the value at `index` in this list. Fails with a
-    // `CHECK()` if `index >= size()`.
-    const Value& operator[](size_t index) const;
-    Value& operator[](size_t index);
-
-    // Removes all value from this list.
-    REINITIALIZES_AFTER_MOVE void clear();
-
-    // Removes the value referenced by `pos` in this list and returns an
-    // iterator to the value following the removed value.
-    iterator erase(iterator pos);
-    const_iterator erase(const_iterator pos);
-
-    // Remove the values in the range [`first`, `last`). Returns iterator to the
-    // first value following the removed range, which is `last`. If `first` ==
-    // `last`, removes nothing and returns `last`.
-    iterator erase(iterator first, iterator last);
-    const_iterator erase(const_iterator first, const_iterator last);
-
-    // Creates a deep copy of this dictionary.
-    List Clone() const;
-
-    // Appends `value` to the end of this list.
-    void Append(Value&& value) &;
-    void Append(bool value) &;
-    template <typename T>
-    void Append(const T*) = delete;
-    void Append(int value) &;
-    void Append(double value) &;
-    void Append(StringPiece value) &;
-    void Append(StringPiece16 value) &;
-    void Append(const char* value) &;
-    void Append(const char16_t* value) &;
-    void Append(std::string&& value) &;
-    void Append(BlobStorage&& value) &;
-    void Append(Dict&& value) &;
-    void Append(List&& value) &;
-
-    // Rvalue overrides of the `Append` methods, which allow you to construct
-    // a `Value::List` builder-style:
-    //
-    // Value::List result = Value::List()
-    //     .Append("first value")
-    //     .Append(2)
-    //     .Append(true);
-    //
-    // Each method returns a rvalue reference to `this`, so this is as efficient
-    // as (and less mistake-prone than) stand-alone calls to `Append`.
-    //
-    // The equivalent code without using these builder-style methods:
-    //
-    // Value::List bad_example;
-    // bad_example.Append("first value");
-    // bad_example.Append(2);
-    // bad_example.Append(true);
-    //
-    List&& Append(Value&& value) &&;
-    List&& Append(bool value) &&;
-    template <typename T>
-    List&& Append(const T*) && = delete;
-    List&& Append(int value) &&;
-    List&& Append(double value) &&;
-    List&& Append(StringPiece value) &&;
-    List&& Append(StringPiece16 value) &&;
-    List&& Append(const char* value) &&;
-    List&& Append(const char16_t* value) &&;
-    List&& Append(std::string&& value) &&;
-    List&& Append(BlobStorage&& value) &&;
-    List&& Append(Dict&& value) &&;
-    List&& Append(List&& value) &&;
-
-    // Inserts `value` before `pos` in this list. Returns an iterator to the
-    // inserted value.
-    // TODO(dcheng): Should this provide the same set of overloads that Append()
-    // does?
-    iterator Insert(const_iterator pos, Value&& value);
-
-    // Erases all values equal to `value` from this list.
-    size_t EraseValue(const Value& value);
-
-    // Erases all values for which `predicate` evaluates to true from this list.
-    template <typename Predicate>
-    size_t EraseIf(Predicate predicate) {
-      return base::EraseIf(storage_, predicate);
-    }
-
-    // Estimates dynamic memory usage. Requires tracing support
-    // (enable_base_tracing gn flag), otherwise always returns 0. See
-    // base/trace_event/memory_usage_estimator.h for more info.
-    size_t EstimateMemoryUsage() const;
-
-    // Serializes to a string for logging and debug purposes.
-    std::string DebugString() const;
-
-#if BUILDFLAG(ENABLE_BASE_TRACING)
-    // Write this object into a trace.
-    void WriteIntoTrace(perfetto::TracedValue) const;
-#endif  // BUILDFLAG(ENABLE_BASE_TRACING)
-
-   private:
-    using ListStorage = std::vector<Value>;
-=======
->>>>>>> 626889fb
 
 
   // Note: Do not add more types. See the file-level comment above for why.
