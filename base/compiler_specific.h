--- conflicted
+++ resolved
@@ -396,46 +396,6 @@
 #define DISABLE_CFI_DLSYM DISABLE_CFI_ICALL
 #endif
 #endif
-<<<<<<< HEAD
-#if !defined(DISABLE_CFI_DLSYM)
-#define DISABLE_CFI_DLSYM
-#endif
-
-// Macro useful for writing cross-platform function pointers.
-#if !defined(CDECL)
-#if BUILDFLAG(IS_WIN)
-#define CDECL __cdecl
-#else  // BUILDFLAG(IS_WIN)
-#define CDECL
-#endif  // BUILDFLAG(IS_WIN)
-#endif  // !defined(CDECL)
-
-// Macro for hinting that an expression is likely to be false.
-#if !defined(UNLIKELY)
-#if defined(COMPILER_GCC) || defined(__clang__)
-#define UNLIKELY(x) __builtin_expect(!!(x), 0)
-#else
-#define UNLIKELY(x) (x)
-#endif  // defined(COMPILER_GCC)
-#endif  // !defined(UNLIKELY)
-
-#if !defined(LIKELY)
-#if defined(COMPILER_GCC) || defined(__clang__)
-#define LIKELY(x) __builtin_expect(!!(x), 1)
-#else
-#define LIKELY(x) (x)
-#endif  // defined(COMPILER_GCC)
-#endif  // !defined(LIKELY)
-
-// Compiler feature-detection.
-// clang.llvm.org/docs/LanguageExtensions.html#has-feature-and-has-extension
-#if defined(__has_feature)
-#define HAS_FEATURE(FEATURE) __has_feature(FEATURE)
-#else
-#define HAS_FEATURE(FEATURE) 0
-#endif
-
-=======
 
 // Evaluates to a string constant containing the function signature.
 //
@@ -449,7 +409,6 @@
 //     std::cout << PRETTY_FUNCTION;  // Prints `void Func(int)` or similar.
 //   }
 // ```
->>>>>>> 626889fb
 #if defined(COMPILER_GCC)
 #define PRETTY_FUNCTION __PRETTY_FUNCTION__
 #elif defined(COMPILER_MSVC)
@@ -752,8 +711,6 @@
 #define LOGICALLY_CONST
 #endif
 
-<<<<<<< HEAD
-=======
 // Annotates a function indicating it is cold, but called from hot functions.
 // Useful when a performance-sensitive function is usually simple, but in edge
 // cases must fall back to a more complex handler.
@@ -1169,5 +1126,4 @@
 #define ENABLE_IF_ATTR(cond, msg)
 #endif
 
->>>>>>> 626889fb
 #endif  // BASE_COMPILER_SPECIFIC_H_