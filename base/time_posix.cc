// Copyright (c) 2012 The Chromium Authors. All rights reserved.
// Use of this source code is governed by a BSD-style license that can be
// found in the LICENSE file.

#include "base/time.h"

#include <sys/time.h>
#include <time.h>
#if defined(OS_ANDROID)
#include <time64.h>
#endif
#include <unistd.h>

#include <limits>

#include "base/basictypes.h"
#include "base/logging.h"

#if defined(OS_ANDROID)
#include "base/os_compat_android.h"
#elif defined(OS_NACL)
#include "base/os_compat_nacl.h"
#endif

namespace {

// Define a system-specific SysTime that wraps either to a time_t or
// a time64_t depending on the host system, and associated convertion.
// See crbug.com/162007
#if defined(OS_ANDROID)
typedef time64_t SysTime;

SysTime SysTimeFromTimeStruct(struct tm* timestruct, bool is_local) {
  if (is_local)
    return mktime64(timestruct);
  else
    return timegm64(timestruct);
}

void SysTimeToTimeStruct(SysTime t, struct tm* timestruct, bool is_local) {
  if (is_local)
    localtime64_r(&t, timestruct);
  else
    gmtime64_r(&t, timestruct);
}

#else  // OS_ANDROID
typedef time_t SysTime;

SysTime SysTimeFromTimeStruct(struct tm* timestruct, bool is_local) {
  if (is_local)
    return mktime(timestruct);
  else
    return timegm(timestruct);
}

void SysTimeToTimeStruct(SysTime t, struct tm* timestruct, bool is_local) {
  if (is_local)
    localtime_r(&t, timestruct);
  else
    gmtime_r(&t, timestruct);
}
#endif  // OS_ANDROID

}  // namespace

namespace base {

#if defined(OS_ANDROID)
#define _POSIX_MONOTONIC_CLOCK 1
#endif

struct timespec TimeDelta::ToTimeSpec() const {
  int64 microseconds = InMicroseconds();
  time_t seconds = 0;
  if (microseconds >= Time::kMicrosecondsPerSecond) {
    seconds = InSeconds();
    microseconds -= seconds * Time::kMicrosecondsPerSecond;
  }
  struct timespec result =
      {seconds,
       static_cast<long>(microseconds * Time::kNanosecondsPerMicrosecond)};
  return result;
}

#if !defined(OS_MACOSX)
// The Time routines in this file use standard POSIX routines, or almost-
// standard routines in the case of timegm.  We need to use a Mach-specific
// function for TimeTicks::Now() on Mac OS X.

// Time -----------------------------------------------------------------------

// Windows uses a Gregorian epoch of 1601.  We need to match this internally
// so that our time representations match across all platforms.  See bug 14734.
//   irb(main):010:0> Time.at(0).getutc()
//   => Thu Jan 01 00:00:00 UTC 1970
//   irb(main):011:0> Time.at(-11644473600).getutc()
//   => Mon Jan 01 00:00:00 UTC 1601
static const int64 kWindowsEpochDeltaSeconds = GG_INT64_C(11644473600);
static const int64 kWindowsEpochDeltaMilliseconds =
    kWindowsEpochDeltaSeconds * Time::kMillisecondsPerSecond;

// static
const int64 Time::kWindowsEpochDeltaMicroseconds =
    kWindowsEpochDeltaSeconds * Time::kMicrosecondsPerSecond;

// Some functions in time.cc use time_t directly, so we provide an offset
// to convert from time_t (Unix epoch) and internal (Windows epoch).
// static
const int64 Time::kTimeTToMicrosecondsOffset = kWindowsEpochDeltaMicroseconds;

// static
Time Time::Now() {
  struct timeval tv;
  struct timezone tz = { 0, 0 };  // UTC
  if (gettimeofday(&tv, &tz) != 0) {
    DCHECK(0) << "Could not determine time of day";
    LOG_ERRNO(ERROR) << "Call to gettimeofday failed.";
    // Return null instead of uninitialized |tv| value, which contains random
    // garbage data. This may result in the crash seen in crbug.com/147570.
    return Time();
  }
  // Combine seconds and microseconds in a 64-bit field containing microseconds
  // since the epoch.  That's enough for nearly 600 centuries.  Adjust from
  // Unix (1970) to Windows (1601) epoch.
  return Time((tv.tv_sec * kMicrosecondsPerSecond + tv.tv_usec) +
      kWindowsEpochDeltaMicroseconds);
}

// static
Time Time::NowFromSystemTime() {
  // Just use Now() because Now() returns the system time.
  return Now();
}

void Time::Explode(bool is_local, Exploded* exploded) const {
  // Time stores times with microsecond resolution, but Exploded only carries
  // millisecond resolution, so begin by being lossy.  Adjust from Windows
  // epoch (1601) to Unix epoch (1970);
  int64 microseconds = us_ - kWindowsEpochDeltaMicroseconds;
  // The following values are all rounded towards -infinity.
  int64 milliseconds;  // Milliseconds since epoch.
  SysTime seconds;  // Seconds since epoch.
  int millisecond;  // Exploded millisecond value (0-999).
  if (microseconds >= 0) {
    // Rounding towards -infinity <=> rounding towards 0, in this case.
    milliseconds = microseconds / kMicrosecondsPerMillisecond;
    seconds = milliseconds / kMillisecondsPerSecond;
    millisecond = milliseconds % kMillisecondsPerSecond;
  } else {
    // Round these *down* (towards -infinity).
    milliseconds = (microseconds - kMicrosecondsPerMillisecond + 1) /
                   kMicrosecondsPerMillisecond;
    seconds = (milliseconds - kMillisecondsPerSecond + 1) /
              kMillisecondsPerSecond;
    // Make this nonnegative (and between 0 and 999 inclusive).
    millisecond = milliseconds % kMillisecondsPerSecond;
    if (millisecond < 0)
      millisecond += kMillisecondsPerSecond;
  }

  struct tm timestruct;
  SysTimeToTimeStruct(seconds, &timestruct, is_local);

  exploded->year         = timestruct.tm_year + 1900;
  exploded->month        = timestruct.tm_mon + 1;
  exploded->day_of_week  = timestruct.tm_wday;
  exploded->day_of_month = timestruct.tm_mday;
  exploded->hour         = timestruct.tm_hour;
  exploded->minute       = timestruct.tm_min;
  exploded->second       = timestruct.tm_sec;
  exploded->millisecond  = millisecond;
}

// static
Time Time::FromExploded(bool is_local, const Exploded& exploded) {
  struct tm timestruct;
  timestruct.tm_sec    = exploded.second;
  timestruct.tm_min    = exploded.minute;
  timestruct.tm_hour   = exploded.hour;
  timestruct.tm_mday   = exploded.day_of_month;
  timestruct.tm_mon    = exploded.month - 1;
  timestruct.tm_year   = exploded.year - 1900;
  timestruct.tm_wday   = exploded.day_of_week;  // mktime/timegm ignore this
  timestruct.tm_yday   = 0;     // mktime/timegm ignore this
  timestruct.tm_isdst  = -1;    // attempt to figure it out
#if !defined(OS_NACL) && !defined(OS_SOLARIS) && !defined(__LB_WIIU__)
  timestruct.tm_gmtoff = 0;     // not a POSIX field, so mktime/timegm ignore
  timestruct.tm_zone   = NULL;  // not a POSIX field, so mktime/timegm ignore
#endif

  SysTime seconds = SysTimeFromTimeStruct(&timestruct, is_local);

  int64 milliseconds;
  // Handle overflow.  Clamping the range to what mktime and timegm might
  // return is the best that can be done here.  It's not ideal, but it's better
  // than failing here or ignoring the overflow case and treating each time
  // overflow as one second prior to the epoch.
  if (seconds == -1 &&
      (exploded.year < 1969 || exploded.year > 1970)) {
    // If exploded.year is 1969 or 1970, take -1 as correct, with the
    // time indicating 1 second prior to the epoch.  (1970 is allowed to handle
    // time zone and DST offsets.)  Otherwise, return the most future or past
    // time representable.  Assumes the time_t epoch is 1970-01-01 00:00:00 UTC.
    //
    // The minimum and maximum representible times that mktime and timegm could
    // return are used here instead of values outside that range to allow for
    // proper round-tripping between exploded and counter-type time
    // representations in the presence of possible truncation to time_t by
    // division and use with other functions that accept time_t.
    //
    // When representing the most distant time in the future, add in an extra
    // 999ms to avoid the time being less than any other possible value that
    // this function can return.
    if (exploded.year < 1969) {
      milliseconds = std::numeric_limits<SysTime>::min() *
                     kMillisecondsPerSecond;
    } else {
      milliseconds = (std::numeric_limits<SysTime>::max() *
                      kMillisecondsPerSecond) +
                     kMillisecondsPerSecond - 1;
    }
  } else {
    milliseconds = seconds * kMillisecondsPerSecond + exploded.millisecond;
  }

  // Adjust from Unix (1970) to Windows (1601) epoch.
  return Time((milliseconds * kMicrosecondsPerMillisecond) +
      kWindowsEpochDeltaMicroseconds);
}

// TimeTicks ------------------------------------------------------------------
// FreeBSD 6 has CLOCK_MONOLITHIC but defines _POSIX_MONOTONIC_CLOCK to -1.
#if (defined(OS_POSIX) &&                          \
     defined(_POSIX_MONOTONIC_CLOCK) && _POSIX_MONOTONIC_CLOCK >= 0) || \
     defined(OS_BSD) || defined(OS_ANDROID)

// static
TimeTicks TimeTicks::Now() {
  uint64_t absolute_micro;

  struct timespec ts;
  if (clock_gettime(CLOCK_MONOTONIC, &ts) != 0) {
    NOTREACHED() << "clock_gettime(CLOCK_MONOTONIC) failed.";
    return TimeTicks();
  }

  absolute_micro =
      (static_cast<int64>(ts.tv_sec) * Time::kMicrosecondsPerSecond) +
      (static_cast<int64>(ts.tv_nsec) / Time::kNanosecondsPerMicrosecond);

  return TimeTicks(absolute_micro);
}
<<<<<<< HEAD

#elif defined(OS_NACL)

TimeTicks TimeTicks::Now() {
  // Sadly, Native Client does not have _POSIX_TIMERS enabled in sys/features.h
  // Apparently NaCl only has CLOCK_REALTIME:
  // http://code.google.com/p/nativeclient/issues/detail?id=1159
  return TimeTicks(clock());
}

#elif defined(__LB_WIIU__)
  // Defined in platform-specific code
=======
>>>>>>> 706c62e0
#else  // _POSIX_MONOTONIC_CLOCK
#error No usable tick clock function on this platform.
#endif  // _POSIX_MONOTONIC_CLOCK

// static
TimeTicks TimeTicks::HighResNow() {
  return Now();
}

#if defined(OS_CHROMEOS)
// Force definition of the system trace clock; it is a chromeos-only api
// at the moment and surfacing it in the right place requires mucking
// with glibc et al.
#define CLOCK_SYSTEM_TRACE 11

// static
TimeTicks TimeTicks::NowFromSystemTraceTime() {
  uint64_t absolute_micro;

  struct timespec ts;
  if (clock_gettime(CLOCK_SYSTEM_TRACE, &ts) != 0) {
    // NB: fall-back for a chrome os build running on linux
    return HighResNow();
  }

  absolute_micro =
      (static_cast<int64>(ts.tv_sec) * Time::kMicrosecondsPerSecond) +
      (static_cast<int64>(ts.tv_nsec) / Time::kNanosecondsPerMicrosecond);

  return TimeTicks(absolute_micro);
}

#else // !defined(OS_CHROMEOS)

// static
TimeTicks TimeTicks::NowFromSystemTraceTime() {
  return HighResNow();
}

#endif // defined(OS_CHROMEOS)

#endif  // !OS_MACOSX

// static
Time Time::FromTimeVal(struct timeval t) {
  DCHECK_LT(t.tv_usec, static_cast<int>(Time::kMicrosecondsPerSecond));
  DCHECK_GE(t.tv_usec, 0);
  if (t.tv_usec == 0 && t.tv_sec == 0)
    return Time();
  if (t.tv_usec == static_cast<suseconds_t>(Time::kMicrosecondsPerSecond) - 1 &&
      t.tv_sec == std::numeric_limits<time_t>::max())
    return Max();
  return Time(
      (static_cast<int64>(t.tv_sec) * Time::kMicrosecondsPerSecond) +
      t.tv_usec +
      kTimeTToMicrosecondsOffset);
}

struct timeval Time::ToTimeVal() const {
  struct timeval result;
  if (is_null()) {
    result.tv_sec = 0;
    result.tv_usec = 0;
    return result;
  }
  if (is_max()) {
    result.tv_sec = std::numeric_limits<time_t>::max();
    result.tv_usec = static_cast<suseconds_t>(Time::kMicrosecondsPerSecond) - 1;
    return result;
  }
  int64 us = us_ - kTimeTToMicrosecondsOffset;
  result.tv_sec = us / Time::kMicrosecondsPerSecond;
  result.tv_usec = us % Time::kMicrosecondsPerSecond;
  return result;
}

}  // namespace base<|MERGE_RESOLUTION|>--- conflicted
+++ resolved
@@ -251,21 +251,8 @@
 
   return TimeTicks(absolute_micro);
 }
-<<<<<<< HEAD
-
-#elif defined(OS_NACL)
-
-TimeTicks TimeTicks::Now() {
-  // Sadly, Native Client does not have _POSIX_TIMERS enabled in sys/features.h
-  // Apparently NaCl only has CLOCK_REALTIME:
-  // http://code.google.com/p/nativeclient/issues/detail?id=1159
-  return TimeTicks(clock());
-}
-
 #elif defined(__LB_WIIU__)
   // Defined in platform-specific code
-=======
->>>>>>> 706c62e0
 #else  // _POSIX_MONOTONIC_CLOCK
 #error No usable tick clock function on this platform.
 #endif  // _POSIX_MONOTONIC_CLOCK
