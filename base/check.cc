// Copyright 2020 The Chromium Authors
// Use of this source code is governed by a BSD-style license that can be
// found in the LICENSE file.

#include "base/check.h"

#include <optional>

#include "base/check_op.h"
#include "base/check_version_internal.h"
#include "base/debug/alias.h"
#include "base/debug/dump_without_crashing.h"
#include "base/logging.h"
#include "base/thread_annotations.h"
#include "base/types/cxx23_to_underlying.h"
#include "build/build_config.h"

#if BUILDFLAG(IS_NACL)
// Forward declaring this ptr for code simplicity below, we'll never dereference
// it under NaCl.
namespace base::debug {
class CrashKeyString;
}  // namespace base::debug
#else
#include "base/debug/crash_logging.h"
#endif  // !BUILDFLAG(IS_NACL)

namespace logging {

namespace {

LogSeverity GetDumpSeverity() {
#if defined(OFFICIAL_BUILD)
  return DCHECK_IS_ON() ? LOGGING_DCHECK : LOGGING_ERROR;
#else
  // Crash outside official builds (outside user-facing builds) to detect
  // invariant violations early in release-build testing like fuzzing, etc.
  // These should eventually be migrated to fatal CHECKs.
  return LOGGING_FATAL;
#endif
}

LogSeverity GetNotFatalUntilSeverity(base::NotFatalUntil fatal_milestone) {
  if (fatal_milestone != base::NotFatalUntil::NoSpecifiedMilestoneInternal &&
      base::to_underlying(fatal_milestone) <= BASE_CHECK_VERSION_INTERNAL) {
    return LOGGING_FATAL;
  }
  return GetDumpSeverity();
}

LogSeverity GetCheckSeverity(base::NotFatalUntil fatal_milestone) {
  // CHECKs are fatal unless `fatal_milestone` overrides it.
  if (fatal_milestone == base::NotFatalUntil::NoSpecifiedMilestoneInternal) {
    return LOGGING_FATAL;
  }
  return GetNotFatalUntilSeverity(fatal_milestone);
}

base::debug::CrashKeyString* GetNotReachedCrashKey() {
#if BUILDFLAG(IS_NACL)
  return nullptr;
#else
  static auto* const key = ::base::debug::AllocateCrashKeyString(
      "Logging-NOTREACHED_MESSAGE", base::debug::CrashKeySize::Size1024);
  return key;
#endif  // BUILDFLAG(IS_NACL)
}

base::debug::CrashKeyString* GetDCheckCrashKey() {
#if BUILDFLAG(IS_NACL)
  return nullptr;
#else
  static auto* const key = ::base::debug::AllocateCrashKeyString(
      "Logging-DCHECK_MESSAGE", base::debug::CrashKeySize::Size1024);
  return key;
#endif  // BUILDFLAG(IS_NACL)
}

base::debug::CrashKeyString* GetDumpWillBeCheckCrashKey() {
#if BUILDFLAG(IS_NACL)
  return nullptr;
#else
  static auto* const key = ::base::debug::AllocateCrashKeyString(
      "Logging-DUMP_WILL_BE_CHECK_MESSAGE",
      base::debug::CrashKeySize::Size1024);
  return key;
#endif  // BUILDFLAG(IS_NACL)
}

#if !BUILDFLAG(IS_NACL)
base::debug::CrashKeyString* GetFatalMilestoneCrashKey() {
  static auto* const key = ::base::debug::AllocateCrashKeyString(
      "Logging-FATAL_MILESTONE", base::debug::CrashKeySize::Size32);
  return key;
}
#endif  // BUILDFLAG(IS_NACL)

void MaybeSetFatalMilestoneCrashKey(base::NotFatalUntil fatal_milestone) {
#if !BUILDFLAG(IS_NACL)
  if (fatal_milestone == base::NotFatalUntil::NoSpecifiedMilestoneInternal) {
    return;
  }
  base::debug::SetCrashKeyString(
      GetFatalMilestoneCrashKey(),
      base::NumberToString(base::to_underlying(fatal_milestone)));
#endif  // BUILDFLAG(IS_NACL)
}

void DumpWithoutCrashing(base::debug::CrashKeyString* message_key,
                         const logging::LogMessage* log_message,
                         const base::Location& location,
                         base::NotFatalUntil fatal_milestone) {
  const std::string crash_string = log_message->BuildCrashString();
#if !BUILDFLAG(IS_NACL)
  base::debug::ScopedCrashKeyString scoped_message_key(message_key,
                                                       crash_string);

  MaybeSetFatalMilestoneCrashKey(fatal_milestone);
#endif  // !BUILDFLAG(IS_NACL)
  // Copy the crash message to stack memory to make sure it can be recovered in
  // crash dumps. This is easier to recover in minidumps than crash keys during
  // local debugging.
  DEBUG_ALIAS_FOR_CSTR(log_message_str, crash_string.c_str(), 1024);

  // Report from the same location at most once every 30 days (unless the
  // process has died). This attempts to prevent us from flooding ourselves with
  // repeat reports for the same bug.
  base::debug::DumpWithoutCrashing(location, base::Days(30));

#if !BUILDFLAG(IS_NACL)
  base::debug::ClearCrashKeyString(GetFatalMilestoneCrashKey());
#endif  // !BUILDFLAG(IS_NACL)
}

void HandleCheckErrorLogMessage(base::debug::CrashKeyString* message_key,
                                const logging::LogMessage* log_message,
                                const base::Location& location,
                                base::NotFatalUntil fatal_milestone) {
  if (log_message->severity() == logging::LOGGING_FATAL) {
    // Set NotFatalUntil key if applicable for when we die in ~LogMessage.
    MaybeSetFatalMilestoneCrashKey(fatal_milestone);
  } else {
    DumpWithoutCrashing(message_key, log_message, location, fatal_milestone);
  }
}

class NotReachedLogMessage : public LogMessage {
 public:
  NotReachedLogMessage(const base::Location& location,
                       LogSeverity severity,
                       base::NotFatalUntil fatal_milestone)
      : LogMessage(location.file_name(), location.line_number(), severity),
        location_(location),
        fatal_milestone_(fatal_milestone) {}
  ~NotReachedLogMessage() override {
    HandleCheckErrorLogMessage(GetNotReachedCrashKey(), this, location_,
                               fatal_milestone_);
  }

 private:
  const base::Location location_;
  const base::NotFatalUntil fatal_milestone_;
};

class DCheckLogMessage : public LogMessage {
 public:
  explicit DCheckLogMessage(const base::Location& location)
      : LogMessage(location.file_name(),
                   location.line_number(),
                   LOGGING_DCHECK),
        location_(location) {}
  ~DCheckLogMessage() override {
    HandleCheckErrorLogMessage(
        GetDCheckCrashKey(), this, location_,
        base::NotFatalUntil::NoSpecifiedMilestoneInternal);
  }

 private:
  const base::Location location_;
};

<<<<<<< HEAD
=======
class CheckLogMessage : public LogMessage {
 public:
  CheckLogMessage(const base::Location& location,
                  LogSeverity severity,
                  base::NotFatalUntil fatal_milestone)
      : LogMessage(location.file_name(), location.line_number(), severity),
        location_(location),
        fatal_milestone_(fatal_milestone) {}
  ~CheckLogMessage() override {
    HandleCheckErrorLogMessage(GetDumpWillBeCheckCrashKey(), this, location_,
                               fatal_milestone_);
  }

 private:
  const base::Location location_;
  const base::NotFatalUntil fatal_milestone_;
};

>>>>>>> 626889fb
#if BUILDFLAG(IS_WIN)
class DCheckWin32ErrorLogMessage : public Win32ErrorLogMessage {
 public:
  DCheckWin32ErrorLogMessage(const base::Location& location,
                             SystemErrorCode err)
      : Win32ErrorLogMessage(location.file_name(),
                             location.line_number(),
                             LOGGING_DCHECK,
                             err),
        location_(location) {}
  ~DCheckWin32ErrorLogMessage() override {
    HandleCheckErrorLogMessage(
        GetDCheckCrashKey(), this, location_,
        base::NotFatalUntil::NoSpecifiedMilestoneInternal);
  }

 private:
  const base::Location location_;
};
#elif BUILDFLAG(IS_POSIX) || BUILDFLAG(IS_FUCHSIA)
class DCheckErrnoLogMessage : public ErrnoLogMessage {
 public:
  DCheckErrnoLogMessage(const base::Location& location, SystemErrorCode err)
      : ErrnoLogMessage(location.file_name(),
                        location.line_number(),
                        LOGGING_DCHECK,
                        err),
        location_(location) {}
  ~DCheckErrnoLogMessage() override {
    HandleCheckErrorLogMessage(
        GetDCheckCrashKey(), this, location_,
        base::NotFatalUntil::NoSpecifiedMilestoneInternal);
  }

 private:
  const base::Location location_;
};
#endif  // BUILDFLAG(IS_WIN)

}  // namespace

CheckError::CheckError(LogMessage* log_message) : log_message_(log_message) {}

CheckError CheckError::Check(const char* condition,
                             base::NotFatalUntil fatal_milestone,
                             const base::Location& location) {
  auto* const log_message = new CheckLogMessage(
      location, GetCheckSeverity(fatal_milestone), fatal_milestone);
  // TODO(pbos): Make this output CHECK instead of Check.
  log_message->stream() << "Check failed: " << condition << ". ";
  return CheckError(log_message);
}

LogMessage* CheckError::CheckOp(char* log_message_str,
                                base::NotFatalUntil fatal_milestone,
                                const base::Location& location) {
  auto* const log_message = new CheckLogMessage(
      location, GetCheckSeverity(fatal_milestone), fatal_milestone);
  // TODO(pbos): Make this output CHECK instead of Check.
  log_message->stream() << "Check failed: " << log_message_str;
  free(log_message_str);
  return log_message;
}

CheckError CheckError::DCheck(const char* condition,
                              const base::Location& location) {
  auto* const log_message = new DCheckLogMessage(location);
  log_message->stream() << "DCHECK failed: " << condition << ". ";
  return CheckError(log_message);
}

<<<<<<< HEAD
CheckError CheckError::PCheck(const char* file,
                              int line,
                              const char* condition) {
  SystemErrorCode err_code = logging::GetLastSystemErrorCode();
#if BUILDFLAG(IS_WIN)
  auto* const log_message =
      new Win32ErrorLogMessage(file, line, LOGGING_FATAL, err_code);
#elif BUILDFLAG(IS_POSIX) || BUILDFLAG(IS_FUCHSIA)
=======
LogMessage* CheckError::DCheckOp(char* log_message_str,
                                 const base::Location& location) {
  auto* const log_message = new DCheckLogMessage(location);
  log_message->stream() << "DCHECK failed: " << log_message_str;
  free(log_message_str);
  return log_message;
}

CheckError CheckError::DumpWillBeCheck(const char* condition,
                                       const base::Location& location) {
>>>>>>> 626889fb
  auto* const log_message =
      new CheckLogMessage(location, GetDumpSeverity(),
                          base::NotFatalUntil::NoSpecifiedMilestoneInternal);
  // TODO(pbos): Make this output CHECK instead of Check.
  log_message->stream() << "Check failed: " << condition << ". ";
  return CheckError(log_message);
}

LogMessage* CheckError::DumpWillBeCheckOp(char* log_message_str,
                                          const base::Location& location) {
  auto* const log_message =
      new CheckLogMessage(location, GetDumpSeverity(),
                          base::NotFatalUntil::NoSpecifiedMilestoneInternal);
  // TODO(pbos): Make this output CHECK instead of Check.
  log_message->stream() << "Check failed: " << log_message_str;
  free(log_message_str);
  return log_message;
}

CheckError CheckError::DPCheck(const char* condition,
                               const base::Location& location) {
  SystemErrorCode err_code = logging::GetLastSystemErrorCode();
#if BUILDFLAG(IS_WIN)
<<<<<<< HEAD
  auto* const log_message =
      new DCheckWin32ErrorLogMessage(location, LOGGING_DCHECK, err_code);
=======
  auto* const log_message = new DCheckWin32ErrorLogMessage(location, err_code);
>>>>>>> 626889fb
#elif BUILDFLAG(IS_POSIX) || BUILDFLAG(IS_FUCHSIA)
  auto* const log_message = new DCheckErrnoLogMessage(location, err_code);
#endif
  log_message->stream() << "DCHECK failed: " << condition << ". ";
  return CheckError(log_message);
}

CheckError CheckError::NotImplemented(const char* function,
                                      const base::Location& location) {
  auto* const log_message = new LogMessage(
      location.file_name(), location.line_number(), LOGGING_ERROR);
  // TODO(pbos): Make this output NOTIMPLEMENTED instead of Not implemented.
  log_message->stream() << "Not implemented reached in " << function;
  return CheckError(log_message);
}

std::ostream& CheckError::stream() {
  return log_message_->stream();
}

CheckError::~CheckError() {
  // TODO(crbug.com/40254046): Consider splitting out CHECK from DCHECK so that
  // the destructor can be marked [[noreturn]] and we don't need to check
  // severity in the destructor.
  const bool is_fatal = log_message_->severity() == LOGGING_FATAL;
  // Note: This function ends up in crash stack traces. If its full name
  // changes, the crash server's magic signature logic needs to be updated.
  // See cl/306632920.

  // Reset before `ImmediateCrash()` to ensure the message is flushed.
  log_message_.reset();

  // Make sure we crash even if LOG(FATAL) has been overridden.
  // TODO(crbug.com/40254046): Remove severity checking in the destructor when
  // LOG(FATAL) is [[noreturn]] and can't be overridden.
  if (is_fatal) {
    base::ImmediateCrash();
  }
}

// Note: This function ends up in crash stack traces. If its full name changes,
// the crash server's magic signature logic needs to be updated. See
// cl/306632920.
CheckNoreturnError::~CheckNoreturnError() {
  // Reset before `ImmediateCrash()` to ensure the message is flushed.
  log_message_.reset();

  // Make sure we die if we haven't.
  // TODO(crbug.com/40254046): Replace this with NOTREACHED() once LOG(FATAL) is
  // [[noreturn]].
  base::ImmediateCrash();
}

CheckNoreturnError CheckNoreturnError::Check(const char* condition,
                                             const base::Location& location) {
  auto* const log_message =
      new CheckLogMessage(location, LOGGING_FATAL,
                          base::NotFatalUntil::NoSpecifiedMilestoneInternal);
  // TODO(pbos): Make this output CHECK instead of Check.
  log_message->stream() << "Check failed: " << condition << ". ";
  return CheckNoreturnError(log_message);
}

LogMessage* CheckNoreturnError::CheckOp(char* log_message_str,
                                        const base::Location& location) {
  auto* const log_message =
      new CheckLogMessage(location, LOGGING_FATAL,
                          base::NotFatalUntil::NoSpecifiedMilestoneInternal);
  // TODO(pbos): Make this output CHECK instead of Check.
  log_message->stream() << "Check failed: " << log_message_str;
  free(log_message_str);
  return log_message;
}

CheckNoreturnError CheckNoreturnError::PCheck(const char* condition,
                                              const base::Location& location) {
  SystemErrorCode err_code = logging::GetLastSystemErrorCode();
#if BUILDFLAG(IS_WIN)
  auto* const log_message = new Win32ErrorLogMessage(
      location.file_name(), location.line_number(), LOGGING_FATAL, err_code);
#elif BUILDFLAG(IS_POSIX) || BUILDFLAG(IS_FUCHSIA)
  auto* const log_message = new ErrnoLogMessage(
      location.file_name(), location.line_number(), LOGGING_FATAL, err_code);
#endif
  // TODO(pbos): Make this output CHECK instead of Check.
  log_message->stream() << "Check failed: " << condition << ". ";
  return CheckNoreturnError(log_message);
}

CheckNoreturnError CheckNoreturnError::PCheck(const base::Location& location) {
  return PCheck("", location);
}

NotReachedError NotReachedError::NotReached(base::NotFatalUntil fatal_milestone,
                                            const base::Location& location) {
  auto* const log_message = new NotReachedLogMessage(
      location, GetCheckSeverity(fatal_milestone), fatal_milestone);

  // TODO(pbos): Make this output "NOTREACHED hit." like the other NOTREACHEDs.
  log_message->stream() << "Check failed: false. ";
  return NotReachedError(log_message);
}

NotReachedError NotReachedError::DumpWillBeNotReached(
    const base::Location& location) {
  auto* const log_message = new NotReachedLogMessage(
      location, GetDumpSeverity(),
      base::NotFatalUntil::NoSpecifiedMilestoneInternal);
  log_message->stream() << "NOTREACHED hit. ";
  return NotReachedError(log_message);
}

NotReachedError::~NotReachedError() = default;

NotReachedNoreturnError::NotReachedNoreturnError(const base::Location& location)
    : CheckError([location] {
        auto* const log_message = new NotReachedLogMessage(
            location, LOGGING_FATAL,
            base::NotFatalUntil::NoSpecifiedMilestoneInternal);
        log_message->stream() << "NOTREACHED hit. ";
        return log_message;
      }()) {}

// Note: This function ends up in crash stack traces. If its full name changes,
// the crash server's magic signature logic needs to be updated. See
// cl/306632920.
NotReachedNoreturnError::~NotReachedNoreturnError() {
  // Reset before `ImmediateCrash()` to ensure the message is flushed.
  log_message_.reset();

  // Make sure we die if we haven't.
  // TODO(crbug.com/40254046): Replace this with NOTREACHED() once LOG(FATAL) is
  // [[noreturn]].
  base::ImmediateCrash();
}

void RawCheckFailure(const char* message) {
  RawLog(LOGGING_FATAL, message);
  __builtin_unreachable();
}

}  // namespace logging<|MERGE_RESOLUTION|>--- conflicted
+++ resolved
@@ -179,8 +179,6 @@
   const base::Location location_;
 };
 
-<<<<<<< HEAD
-=======
 class CheckLogMessage : public LogMessage {
  public:
   CheckLogMessage(const base::Location& location,
@@ -199,7 +197,6 @@
   const base::NotFatalUntil fatal_milestone_;
 };
 
->>>>>>> 626889fb
 #if BUILDFLAG(IS_WIN)
 class DCheckWin32ErrorLogMessage : public Win32ErrorLogMessage {
  public:
@@ -271,16 +268,6 @@
   return CheckError(log_message);
 }
 
-<<<<<<< HEAD
-CheckError CheckError::PCheck(const char* file,
-                              int line,
-                              const char* condition) {
-  SystemErrorCode err_code = logging::GetLastSystemErrorCode();
-#if BUILDFLAG(IS_WIN)
-  auto* const log_message =
-      new Win32ErrorLogMessage(file, line, LOGGING_FATAL, err_code);
-#elif BUILDFLAG(IS_POSIX) || BUILDFLAG(IS_FUCHSIA)
-=======
 LogMessage* CheckError::DCheckOp(char* log_message_str,
                                  const base::Location& location) {
   auto* const log_message = new DCheckLogMessage(location);
@@ -291,7 +278,6 @@
 
 CheckError CheckError::DumpWillBeCheck(const char* condition,
                                        const base::Location& location) {
->>>>>>> 626889fb
   auto* const log_message =
       new CheckLogMessage(location, GetDumpSeverity(),
                           base::NotFatalUntil::NoSpecifiedMilestoneInternal);
@@ -315,12 +301,7 @@
                                const base::Location& location) {
   SystemErrorCode err_code = logging::GetLastSystemErrorCode();
 #if BUILDFLAG(IS_WIN)
-<<<<<<< HEAD
-  auto* const log_message =
-      new DCheckWin32ErrorLogMessage(location, LOGGING_DCHECK, err_code);
-=======
   auto* const log_message = new DCheckWin32ErrorLogMessage(location, err_code);
->>>>>>> 626889fb
 #elif BUILDFLAG(IS_POSIX) || BUILDFLAG(IS_FUCHSIA)
   auto* const log_message = new DCheckErrnoLogMessage(location, err_code);
 #endif
