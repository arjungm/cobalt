// Copyright 2012 The Chromium Authors
// Use of this source code is governed by a BSD-style license that can be
// found in the LICENSE file.

#ifdef UNSAFE_BUFFERS_BUILD
// TODO(crbug.com/40284755): Remove this and spanify to fix the errors.
#pragma allow_unsafe_buffers
#endif

#include "base/files/file.h"

#include <stdint.h>

#include <array>
#include <optional>
#include <utility>

#include "base/files/file_util.h"
#include "base/files/memory_mapped_file.h"
#include "base/files/scoped_temp_dir.h"
#include "base/strings/string_util.h"
#include "base/time/time.h"
#include "build/build_config.h"
#include "build/buildflag.h"
#include "testing/gtest/include/gtest/gtest.h"

#if BUILDFLAG(ENABLE_BASE_TRACING)
#include "third_party/perfetto/include/perfetto/test/traced_value_test_support.h"  // no-presubmit-check nogncheck
#endif  // BUILDFLAG(ENABLE_BASE_TRACING)

#if BUILDFLAG(IS_WIN)
#include <windows.h>

#include "base/environment.h"
#include "base/strings/utf_string_conversions.h"
#include "base/test/gtest_util.h"
#endif

namespace base {

TEST(FileTest, Create) {
  ScopedTempDir temp_dir;
  ASSERT_TRUE(temp_dir.CreateUniqueTempDir());
  FilePath file_path = temp_dir.GetPath().AppendASCII("create_file_1");

  {
    // Don't create a File at all.
    File file;
    EXPECT_FALSE(file.IsValid());
    EXPECT_EQ(File::FILE_ERROR_FAILED, file.error_details());

    File file2(File::FILE_ERROR_TOO_MANY_OPENED);
    EXPECT_FALSE(file2.IsValid());
    EXPECT_EQ(File::FILE_ERROR_TOO_MANY_OPENED, file2.error_details());
  }

  {
    // Open a file that doesn't exist.
    File file(file_path, File::FLAG_OPEN | File::FLAG_READ);
    EXPECT_FALSE(file.IsValid());
    EXPECT_EQ(File::FILE_ERROR_NOT_FOUND, file.error_details());
    EXPECT_EQ(File::FILE_ERROR_NOT_FOUND, File::GetLastFileError());
  }

  {
    // Open or create a file.
    File file(file_path, File::FLAG_OPEN_ALWAYS | File::FLAG_READ);
    EXPECT_TRUE(file.IsValid());
    EXPECT_TRUE(file.created());
    EXPECT_EQ(File::FILE_OK, file.error_details());
  }

  {
    // Open an existing file.
    File file(file_path, File::FLAG_OPEN | File::FLAG_READ);
    EXPECT_TRUE(file.IsValid());
    EXPECT_FALSE(file.created());
    EXPECT_EQ(File::FILE_OK, file.error_details());

    // This time verify closing the file.
    file.Close();
    EXPECT_FALSE(file.IsValid());
  }

  {
    // Open an existing file through Initialize
    File file;
    file.Initialize(file_path, File::FLAG_OPEN | File::FLAG_READ);
    EXPECT_TRUE(file.IsValid());
    EXPECT_FALSE(file.created());
    EXPECT_EQ(File::FILE_OK, file.error_details());

    // This time verify closing the file.
    file.Close();
    EXPECT_FALSE(file.IsValid());
  }

  {
    // Create a file that exists.
    File file(file_path, File::FLAG_CREATE | File::FLAG_READ);
    EXPECT_FALSE(file.IsValid());
    EXPECT_FALSE(file.created());
    EXPECT_EQ(File::FILE_ERROR_EXISTS, file.error_details());
    EXPECT_EQ(File::FILE_ERROR_EXISTS, File::GetLastFileError());
  }

  {
    // Create or overwrite a file.
    File file(file_path, File::FLAG_CREATE_ALWAYS | File::FLAG_WRITE);
    EXPECT_TRUE(file.IsValid());
    EXPECT_TRUE(file.created());
    EXPECT_EQ(File::FILE_OK, file.error_details());
  }

  {
    // Create a delete-on-close file.
    file_path = temp_dir.GetPath().AppendASCII("create_file_2");
    File file(file_path, File::FLAG_OPEN_ALWAYS | File::FLAG_READ |
                             File::FLAG_DELETE_ON_CLOSE);
    EXPECT_TRUE(file.IsValid());
    EXPECT_TRUE(file.created());
    EXPECT_EQ(File::FILE_OK, file.error_details());
  }

<<<<<<< HEAD
  EXPECT_FALSE(base::PathExists(file_path));
=======
  EXPECT_FALSE(PathExists(file_path));
>>>>>>> 626889fb
}

TEST(FileTest, SelfSwap) {
  ScopedTempDir temp_dir;
  ASSERT_TRUE(temp_dir.CreateUniqueTempDir());
  FilePath file_path = temp_dir.GetPath().AppendASCII("create_file_1");
  File file(file_path, File::FLAG_OPEN_ALWAYS | File::FLAG_DELETE_ON_CLOSE);
  std::swap(file, file);
  EXPECT_TRUE(file.IsValid());
}

TEST(FileTest, Async) {
  ScopedTempDir temp_dir;
  ASSERT_TRUE(temp_dir.CreateUniqueTempDir());
  FilePath file_path = temp_dir.GetPath().AppendASCII("create_file");

  {
<<<<<<< HEAD
    File file(file_path, base::File::FLAG_OPEN_ALWAYS | base::File::FLAG_ASYNC);
=======
    File file(file_path, File::FLAG_OPEN_ALWAYS | File::FLAG_ASYNC);
>>>>>>> 626889fb
    EXPECT_TRUE(file.IsValid());
    EXPECT_TRUE(file.async());
  }

  {
<<<<<<< HEAD
    File file(file_path, base::File::FLAG_OPEN_ALWAYS);
=======
    File file(file_path, File::FLAG_OPEN_ALWAYS);
>>>>>>> 626889fb
    EXPECT_TRUE(file.IsValid());
    EXPECT_FALSE(file.async());
  }
}

TEST(FileTest, DeleteOpenFile) {
  ScopedTempDir temp_dir;
  ASSERT_TRUE(temp_dir.CreateUniqueTempDir());
  FilePath file_path = temp_dir.GetPath().AppendASCII("create_file_1");

  // Create a file.
  File file(file_path, File::FLAG_OPEN_ALWAYS | File::FLAG_READ |
                           File::FLAG_WIN_SHARE_DELETE);
  EXPECT_TRUE(file.IsValid());
  EXPECT_TRUE(file.created());
  EXPECT_EQ(File::FILE_OK, file.error_details());

  // Open an existing file and mark it as delete on close.
  File same_file(file_path, File::FLAG_OPEN | File::FLAG_DELETE_ON_CLOSE |
                                File::FLAG_READ);
  EXPECT_TRUE(file.IsValid());
  EXPECT_FALSE(same_file.created());
  EXPECT_EQ(File::FILE_OK, same_file.error_details());

  // Close both handles and check that the file is gone.
  file.Close();
  same_file.Close();
  EXPECT_FALSE(PathExists(file_path));
}

TEST(FileTest, ReadWrite) {
  ScopedTempDir temp_dir;
  ASSERT_TRUE(temp_dir.CreateUniqueTempDir());
  FilePath file_path = temp_dir.GetPath().AppendASCII("read_write_file");
  File file(file_path, File::FLAG_CREATE | File::FLAG_READ | File::FLAG_WRITE);
  ASSERT_TRUE(file.IsValid());

  std::array<char, 5> data_to_write{"test"};
  const int kTestDataSize = 4;

  // Write 0 bytes to the file.
  int bytes_written = file.Write(0, data_to_write.data(), 0);
  EXPECT_EQ(0, bytes_written);

  // Write 0 bytes, with buf=nullptr.
  bytes_written = file.Write(0, nullptr, 0);
  EXPECT_EQ(0, bytes_written);

  // Write "test" to the file.
  bytes_written = file.Write(0, data_to_write.data(), kTestDataSize);
  EXPECT_EQ(kTestDataSize, bytes_written);

  // Read from EOF.
  char data_read_1[32];
  int bytes_read = file.Read(kTestDataSize, data_read_1, kTestDataSize);
  EXPECT_EQ(0, bytes_read);

  // Read from somewhere in the middle of the file.
  const int kPartialReadOffset = 1;
  bytes_read = file.Read(kPartialReadOffset, data_read_1, kTestDataSize);
  EXPECT_EQ(kTestDataSize - kPartialReadOffset, bytes_read);
  for (int i = 0; i < bytes_read; i++) {
    EXPECT_EQ(data_to_write[i + kPartialReadOffset], data_read_1[i]);
  }

  // Read 0 bytes.
  bytes_read = file.Read(0, data_read_1, 0);
  EXPECT_EQ(0, bytes_read);

  // Read the entire file.
  bytes_read = file.Read(0, data_read_1, kTestDataSize);
  EXPECT_EQ(kTestDataSize, bytes_read);
  for (int i = 0; i < bytes_read; i++) {
    EXPECT_EQ(data_to_write[i], data_read_1[i]);
  }

  // Read again, but using the trivial native wrapper.
  std::optional<size_t> maybe_bytes_read =
      file.ReadNoBestEffort(0, as_writable_byte_span(data_read_1)
                                   .first(static_cast<size_t>(kTestDataSize)));
  ASSERT_TRUE(maybe_bytes_read.has_value());
  EXPECT_LE(maybe_bytes_read.value(), static_cast<size_t>(kTestDataSize));
  for (size_t i = 0; i < maybe_bytes_read.value(); i++) {
    EXPECT_EQ(data_to_write[i], data_read_1[i]);
  }

  // Write past the end of the file.
  const int kOffsetBeyondEndOfFile = 10;
  const int kPartialWriteLength = 2;
  bytes_written = file.Write(kOffsetBeyondEndOfFile, data_to_write.data(),
                             kPartialWriteLength);
  EXPECT_EQ(kPartialWriteLength, bytes_written);

  // Make sure the file was extended.
  std::optional<int64_t> file_size = GetFileSize(file_path);
  ASSERT_TRUE(file_size.has_value());
  EXPECT_EQ(kOffsetBeyondEndOfFile + kPartialWriteLength, file_size.value());

  // Make sure the file was zero-padded.
  char data_read_2[32];
  bytes_read = file.Read(0, data_read_2, static_cast<int>(file_size.value()));
  EXPECT_EQ(file_size, bytes_read);
  for (int i = 0; i < kTestDataSize; i++) {
    EXPECT_EQ(data_to_write[i], data_read_2[i]);
  }
  for (int i = kTestDataSize; i < kOffsetBeyondEndOfFile; i++) {
    EXPECT_EQ(0, data_read_2[i]);
  }
  for (int i = kOffsetBeyondEndOfFile; i < file_size; i++) {
    EXPECT_EQ(data_to_write[i - kOffsetBeyondEndOfFile], data_read_2[i]);
  }
}

TEST(FileTest, ReadWriteSpans) {
  ScopedTempDir temp_dir;
  ASSERT_TRUE(temp_dir.CreateUniqueTempDir());
  FilePath file_path = temp_dir.GetPath().AppendASCII("read_write_file");
  File file(file_path, File::FLAG_CREATE | File::FLAG_READ | File::FLAG_WRITE);
  ASSERT_TRUE(file.IsValid());

  // Write 0 bytes to the file.
  std::optional<size_t> bytes_written = file.Write(0, span<uint8_t>());
  ASSERT_TRUE(bytes_written.has_value());
  EXPECT_EQ(0u, bytes_written.value());

  // Write "test" to the file.
  std::string data_to_write("test");
  bytes_written = file.Write(0, as_byte_span(data_to_write));
  ASSERT_TRUE(bytes_written.has_value());
  EXPECT_EQ(data_to_write.size(), bytes_written.value());

  // Read from EOF.
  std::array<uint8_t, 32> data_read_1;
  std::optional<size_t> bytes_read =
      file.Read(bytes_written.value(), data_read_1);
  ASSERT_TRUE(bytes_read.has_value());
  EXPECT_EQ(0u, bytes_read.value());

  // Read from somewhere in the middle of the file.
  const int kPartialReadOffset = 1;
  bytes_read = file.Read(kPartialReadOffset, data_read_1);
  ASSERT_TRUE(bytes_read.has_value());
  EXPECT_EQ(bytes_written.value() - kPartialReadOffset, bytes_read.value());
  for (size_t i = 0; i < bytes_read.value(); i++) {
    EXPECT_EQ(data_to_write[i + kPartialReadOffset], data_read_1[i]);
  }

  // Read 0 bytes.
  bytes_read = file.Read(0, span<uint8_t>());
  ASSERT_TRUE(bytes_read.has_value());
  EXPECT_EQ(0u, bytes_read.value());

  // Read the entire file.
  bytes_read = file.Read(0, data_read_1);
  ASSERT_TRUE(bytes_read.has_value());
  EXPECT_EQ(data_to_write.size(), bytes_read.value());
  for (int i = 0; i < bytes_read; i++) {
    EXPECT_EQ(data_to_write[i], data_read_1[i]);
  }

  // Write past the end of the file.
  const size_t kOffsetBeyondEndOfFile = 10;
  const size_t kPartialWriteLength = 2;
  bytes_written =
      file.Write(kOffsetBeyondEndOfFile,
                 as_byte_span(data_to_write).first(kPartialWriteLength));
  ASSERT_TRUE(bytes_written.has_value());
  EXPECT_EQ(kPartialWriteLength, bytes_written.value());

  // Make sure the file was extended.
  std::optional<int64_t> file_size = GetFileSize(file_path);
  ASSERT_TRUE(file_size.has_value());
  EXPECT_EQ(static_cast<int64_t>(kOffsetBeyondEndOfFile + kPartialWriteLength),
            file_size.value());

  // Make sure the file was zero-padded.
  std::array<uint8_t, 32> data_read_2;
  bytes_read = file.Read(0, data_read_2);
  ASSERT_TRUE(bytes_read.has_value());
  EXPECT_EQ(file_size, static_cast<int64_t>(bytes_read.value()));
  for (size_t i = 0; i < data_to_write.size(); i++) {
    EXPECT_EQ(data_to_write[i], data_read_2[i]);
  }
  for (size_t i = data_to_write.size(); i < kOffsetBeyondEndOfFile; i++) {
    EXPECT_EQ(0, data_read_2[i]);
  }
  for (size_t i = 0; i < kPartialWriteLength; i++) {
    EXPECT_EQ(data_to_write[i], data_read_2[i + kOffsetBeyondEndOfFile]);
  }
}

TEST(FileTest, GetLastFileError) {
#if BUILDFLAG(IS_WIN)
  ::SetLastError(ERROR_ACCESS_DENIED);
#else
  errno = EACCES;
#endif
  EXPECT_EQ(File::FILE_ERROR_ACCESS_DENIED, File::GetLastFileError());

  ScopedTempDir temp_dir;
  EXPECT_TRUE(temp_dir.CreateUniqueTempDir());

  FilePath nonexistent_path(temp_dir.GetPath().AppendASCII("nonexistent"));
  File file(nonexistent_path, File::FLAG_OPEN | File::FLAG_READ);
  File::Error last_error = File::GetLastFileError();
  EXPECT_FALSE(file.IsValid());
  EXPECT_EQ(File::FILE_ERROR_NOT_FOUND, file.error_details());
  EXPECT_EQ(File::FILE_ERROR_NOT_FOUND, last_error);
}

TEST(FileTest, Append) {
  ScopedTempDir temp_dir;
  ASSERT_TRUE(temp_dir.CreateUniqueTempDir());
  FilePath file_path = temp_dir.GetPath().AppendASCII("append_file");
  File file(file_path, File::FLAG_CREATE | File::FLAG_APPEND);
  ASSERT_TRUE(file.IsValid());

  std::array<char, 5> data_to_write{"test"};
  const int kTestDataSize = 4;

  // Write 0 bytes to the file.
  int bytes_written = file.Write(0, data_to_write.data(), 0);
  EXPECT_EQ(0, bytes_written);

  // Write 0 bytes, with buf=nullptr.
  bytes_written = file.Write(0, nullptr, 0);
  EXPECT_EQ(0, bytes_written);

  // Write "test" to the file.
  bytes_written = file.Write(0, data_to_write.data(), kTestDataSize);
  EXPECT_EQ(kTestDataSize, bytes_written);

  file.Close();
  File file2(file_path, File::FLAG_OPEN | File::FLAG_READ | File::FLAG_APPEND);
  ASSERT_TRUE(file2.IsValid());

  // Test passing the file around.
  file = std::move(file2);
  EXPECT_FALSE(file2.IsValid());  // NOLINT(bugprone-use-after-move)
  ASSERT_TRUE(file.IsValid());

  std::array<char, 3> append_data_to_write{"78"};
  const int kAppendDataSize = 2;

  // Append "78" to the file.
  bytes_written = file.Write(0, append_data_to_write.data(), kAppendDataSize);
  EXPECT_EQ(kAppendDataSize, bytes_written);

  // Read the entire file.
  char data_read_1[32];
  int bytes_read = file.Read(0, data_read_1, kTestDataSize + kAppendDataSize);
  EXPECT_EQ(kTestDataSize + kAppendDataSize, bytes_read);
  for (int i = 0; i < kTestDataSize; i++) {
    EXPECT_EQ(data_to_write[i], data_read_1[i]);
  }
  for (int i = 0; i < kAppendDataSize; i++) {
    EXPECT_EQ(append_data_to_write[i], data_read_1[kTestDataSize + i]);
  }
}

TEST(FileTest, Length) {
  ScopedTempDir temp_dir;
  ASSERT_TRUE(temp_dir.CreateUniqueTempDir());
  FilePath file_path = temp_dir.GetPath().AppendASCII("truncate_file");
  File file(file_path, File::FLAG_CREATE | File::FLAG_READ | File::FLAG_WRITE);
  ASSERT_TRUE(file.IsValid());
  EXPECT_EQ(0, file.GetLength());

  // Write "test" to the file.
  std::array<char, 5> data_to_write{"test"};
  int kTestDataSize = 4;
  int bytes_written = file.Write(0, data_to_write.data(), kTestDataSize);
  EXPECT_EQ(kTestDataSize, bytes_written);

  // Extend the file.
  const int kExtendedFileLength = 10;
  EXPECT_TRUE(file.SetLength(kExtendedFileLength));
  EXPECT_EQ(kExtendedFileLength, file.GetLength());
  std::optional<int64_t> file_size = GetFileSize(file_path);
  ASSERT_TRUE(file_size.has_value());
  EXPECT_EQ(kExtendedFileLength, file_size.value());

  // Make sure the file was zero-padded.
  char data_read[32];
  int bytes_read = file.Read(0, data_read, static_cast<int>(file_size.value()));
  EXPECT_EQ(file_size, bytes_read);
  for (int i = 0; i < kTestDataSize; i++) {
    EXPECT_EQ(data_to_write[i], data_read[i]);
  }
  for (int i = kTestDataSize; i < file_size; i++) {
    EXPECT_EQ(0, data_read[i]);
  }

  // Truncate the file.
  const int kTruncatedFileLength = 2;
  EXPECT_TRUE(file.SetLength(kTruncatedFileLength));
  EXPECT_EQ(kTruncatedFileLength, file.GetLength());

  file_size = GetFileSize(file_path);
  ASSERT_TRUE(file_size.has_value());
  EXPECT_EQ(kTruncatedFileLength, file_size.value());

  // Make sure the file was truncated.
  bytes_read = file.Read(0, data_read, kTestDataSize);
  EXPECT_EQ(file_size.value(), bytes_read);
  for (int i = 0; i < file_size.value(); i++) {
    EXPECT_EQ(data_to_write[i], data_read[i]);
  }

#if !BUILDFLAG(IS_FUCHSIA)  // Fuchsia doesn't seem to support big files.
  // Expand the file past the 4 GB limit.
  const int64_t kBigFileLength = 5'000'000'000;
  EXPECT_TRUE(file.SetLength(kBigFileLength));
  EXPECT_EQ(kBigFileLength, file.GetLength());
<<<<<<< HEAD
  EXPECT_TRUE(GetFileSize(file_path, &file_size));
  EXPECT_EQ(kBigFileLength, file_size);
=======
  file_size = GetFileSize(file_path);
  ASSERT_TRUE(file_size.has_value());
  EXPECT_EQ(kBigFileLength, file_size.value());
>>>>>>> 626889fb
#endif

  // Close the file and reopen with File::FLAG_CREATE_ALWAYS, and make
  // sure the file is empty (old file was overridden).
  file.Close();
  file.Initialize(file_path, File::FLAG_CREATE_ALWAYS | File::FLAG_WRITE);
  EXPECT_EQ(0, file.GetLength());
}

// Flakily fails: http://crbug.com/86494
#if BUILDFLAG(IS_ANDROID)
TEST(FileTest, TouchGetInfo) {
#else
TEST(FileTest, DISABLED_TouchGetInfo) {
#endif
  ScopedTempDir temp_dir;
  ASSERT_TRUE(temp_dir.CreateUniqueTempDir());
  File file(temp_dir.GetPath().AppendASCII("touch_get_info_file"),
            File::FLAG_CREATE | File::FLAG_WRITE | File::FLAG_WRITE_ATTRIBUTES);
  ASSERT_TRUE(file.IsValid());

  // Get info for a newly created file.
  File::Info info;
  EXPECT_TRUE(file.GetInfo(&info));

  // Add 2 seconds to account for possible rounding errors on
  // filesystems that use a 1s or 2s timestamp granularity.
  Time now = Time::Now() + Seconds(2);
  EXPECT_EQ(0, info.size);
  EXPECT_FALSE(info.is_directory);
  EXPECT_FALSE(info.is_symbolic_link);
  EXPECT_LE(info.last_accessed.ToInternalValue(), now.ToInternalValue());
  EXPECT_LE(info.last_modified.ToInternalValue(), now.ToInternalValue());
  EXPECT_LE(info.creation_time.ToInternalValue(), now.ToInternalValue());
  Time creation_time = info.creation_time;

  // Write "test" to the file.
  char data[] = "test";
  const int kTestDataSize = 4;
  int bytes_written = file.Write(0, data, kTestDataSize);
  EXPECT_EQ(kTestDataSize, bytes_written);

  // Change the last_accessed and last_modified dates.
  // It's best to add values that are multiples of 2 (in seconds)
  // to the current last_accessed and last_modified times, because
  // FATxx uses a 2s timestamp granularity.
  Time new_last_accessed = info.last_accessed + Seconds(234);
  Time new_last_modified = info.last_modified + Minutes(567);

  EXPECT_TRUE(file.SetTimes(new_last_accessed, new_last_modified));

  // Make sure the file info was updated accordingly.
  EXPECT_TRUE(file.GetInfo(&info));
  EXPECT_EQ(info.size, kTestDataSize);
  EXPECT_FALSE(info.is_directory);
  EXPECT_FALSE(info.is_symbolic_link);

  // ext2/ext3 and HPS/HPS+ seem to have a timestamp granularity of 1s.
#if BUILDFLAG(IS_POSIX)
  EXPECT_EQ(info.last_accessed.ToTimeVal().tv_sec,
            new_last_accessed.ToTimeVal().tv_sec);
  EXPECT_EQ(info.last_modified.ToTimeVal().tv_sec,
            new_last_modified.ToTimeVal().tv_sec);
#else
  EXPECT_EQ(info.last_accessed.ToInternalValue(),
            new_last_accessed.ToInternalValue());
  EXPECT_EQ(info.last_modified.ToInternalValue(),
            new_last_modified.ToInternalValue());
#endif

  EXPECT_EQ(info.creation_time.ToInternalValue(),
            creation_time.ToInternalValue());
}

// Test we can retrieve the file's creation time through File::GetInfo().
TEST(FileTest, GetInfoForCreationTime) {
  int64_t before_creation_time_s =
      Time::Now().ToDeltaSinceWindowsEpoch().InSeconds();

  ScopedTempDir temp_dir;
  ASSERT_TRUE(temp_dir.CreateUniqueTempDir());
  FilePath file_path = temp_dir.GetPath().AppendASCII("test_file");
  File file(file_path, File::FLAG_CREATE | File::FLAG_READ | File::FLAG_WRITE);
  EXPECT_TRUE(file.IsValid());

  int64_t after_creation_time_s =
      Time::Now().ToDeltaSinceWindowsEpoch().InSeconds();

  File::Info info;
  EXPECT_TRUE(file.GetInfo(&info));
  EXPECT_GE(info.creation_time.ToDeltaSinceWindowsEpoch().InSeconds(),
            before_creation_time_s);
  EXPECT_LE(info.creation_time.ToDeltaSinceWindowsEpoch().InSeconds(),
            after_creation_time_s);
}

TEST(FileTest, ReadAtCurrentPosition) {
  ScopedTempDir temp_dir;
  ASSERT_TRUE(temp_dir.CreateUniqueTempDir());
  FilePath file_path =
      temp_dir.GetPath().AppendASCII("read_at_current_position");
  File file(file_path, File::FLAG_CREATE | File::FLAG_READ | File::FLAG_WRITE);
  EXPECT_TRUE(file.IsValid());

  const char kData[] = "test";
  const int kDataSize = sizeof(kData) - 1;
  EXPECT_EQ(kDataSize, file.Write(0, kData, kDataSize));

  EXPECT_EQ(0, file.Seek(File::FROM_BEGIN, 0));

  char buffer[kDataSize];
  int first_chunk_size = kDataSize / 2;
  EXPECT_EQ(first_chunk_size, file.ReadAtCurrentPos(buffer, first_chunk_size));
  EXPECT_EQ(kDataSize - first_chunk_size,
            file.ReadAtCurrentPos(buffer + first_chunk_size,
                                  kDataSize - first_chunk_size));
  EXPECT_EQ(std::string(buffer, buffer + kDataSize), std::string(kData));
}

TEST(FileTest, ReadAtCurrentPositionSpans) {
  ScopedTempDir temp_dir;
  ASSERT_TRUE(temp_dir.CreateUniqueTempDir());
  FilePath file_path =
      temp_dir.GetPath().AppendASCII("read_at_current_position");
  File file(file_path, File::FLAG_CREATE | File::FLAG_READ | File::FLAG_WRITE);
  EXPECT_TRUE(file.IsValid());

  std::string data("test");
  std::optional<size_t> result = file.Write(0, as_byte_span(data));
  ASSERT_TRUE(result.has_value());
  EXPECT_EQ(data.size(), result.value());

  EXPECT_EQ(0, file.Seek(File::FROM_BEGIN, 0));

  std::array<uint8_t, 4> buffer;
  size_t first_chunk_size = 2;
  const auto [chunk1, chunk2] = span(buffer).split_at(first_chunk_size);
  EXPECT_EQ(chunk1.size(), file.ReadAtCurrentPos(chunk1));
  EXPECT_EQ(chunk2.size(), file.ReadAtCurrentPos(chunk2));
  for (size_t i = 0; i < data.size(); i++) {
    EXPECT_EQ(data[i], static_cast<char>(buffer[i]));
  }
}

TEST(FileTest, WriteAtCurrentPosition) {
  ScopedTempDir temp_dir;
  ASSERT_TRUE(temp_dir.CreateUniqueTempDir());
  FilePath file_path =
      temp_dir.GetPath().AppendASCII("write_at_current_position");
  File file(file_path, File::FLAG_CREATE | File::FLAG_READ | File::FLAG_WRITE);
  EXPECT_TRUE(file.IsValid());

  const char kData[] = "test";
  const int kDataSize = sizeof(kData) - 1;

  int first_chunk_size = kDataSize / 2;
  EXPECT_EQ(first_chunk_size, file.WriteAtCurrentPos(kData, first_chunk_size));
  EXPECT_EQ(kDataSize - first_chunk_size,
            file.WriteAtCurrentPos(kData + first_chunk_size,
                                   kDataSize - first_chunk_size));

  char buffer[kDataSize];
  EXPECT_EQ(kDataSize, file.Read(0, buffer, kDataSize));
  EXPECT_EQ(std::string(buffer, buffer + kDataSize), std::string(kData));
}

TEST(FileTest, WriteAtCurrentPositionSpans) {
  ScopedTempDir temp_dir;
  ASSERT_TRUE(temp_dir.CreateUniqueTempDir());
  FilePath file_path =
      temp_dir.GetPath().AppendASCII("write_at_current_position");
  File file(file_path, File::FLAG_CREATE | File::FLAG_READ | File::FLAG_WRITE);
  EXPECT_TRUE(file.IsValid());

  std::string data("test");
  size_t first_chunk_size = data.size() / 2;
  const auto [first, second] = as_byte_span(data).split_at(first_chunk_size);
  std::optional<size_t> result = file.WriteAtCurrentPos(first);
  ASSERT_TRUE(result.has_value());
  EXPECT_EQ(first_chunk_size, result.value());

  result = file.WriteAtCurrentPos(second);
  ASSERT_TRUE(result.has_value());
  EXPECT_EQ(first_chunk_size, result.value());

  const int kDataSize = 4;
  char buffer[kDataSize];
  EXPECT_EQ(kDataSize, file.Read(0, buffer, kDataSize));
  EXPECT_EQ(std::string(buffer, buffer + kDataSize), data);
}

TEST(FileTest, Seek) {
  ScopedTempDir temp_dir;
  ASSERT_TRUE(temp_dir.CreateUniqueTempDir());
  FilePath file_path = temp_dir.GetPath().AppendASCII("seek_file");
  File file(file_path, File::FLAG_CREATE | File::FLAG_READ | File::FLAG_WRITE);
  ASSERT_TRUE(file.IsValid());

  const int64_t kOffset = 10;
  EXPECT_EQ(kOffset, file.Seek(File::FROM_BEGIN, kOffset));
  EXPECT_EQ(2 * kOffset, file.Seek(File::FROM_CURRENT, kOffset));
  EXPECT_EQ(kOffset, file.Seek(File::FROM_CURRENT, -kOffset));
  EXPECT_TRUE(file.SetLength(kOffset * 2));
  EXPECT_EQ(kOffset, file.Seek(File::FROM_END, -kOffset));
}

TEST(FileTest, Duplicate) {
  ScopedTempDir temp_dir;
  ASSERT_TRUE(temp_dir.CreateUniqueTempDir());
  FilePath file_path = temp_dir.GetPath().AppendASCII("file");
  File file(file_path,
            (File::FLAG_CREATE | File::FLAG_READ | File::FLAG_WRITE));
  ASSERT_TRUE(file.IsValid());

  File file2(file.Duplicate());
  ASSERT_TRUE(file2.IsValid());

  // Write through one handle, close it, read through the other.
  static const char kData[] = "now is a good time.";
  static const int kDataLen = sizeof(kData) - 1;

  ASSERT_EQ(0, file.Seek(File::FROM_CURRENT, 0));
  ASSERT_EQ(0, file2.Seek(File::FROM_CURRENT, 0));
  ASSERT_EQ(kDataLen, file.WriteAtCurrentPos(kData, kDataLen));
  ASSERT_EQ(kDataLen, file.Seek(File::FROM_CURRENT, 0));
  ASSERT_EQ(kDataLen, file2.Seek(File::FROM_CURRENT, 0));
  file.Close();
  char buf[kDataLen];
  ASSERT_EQ(kDataLen, file2.Read(0, &buf[0], kDataLen));
  ASSERT_EQ(std::string(kData, kDataLen), std::string(&buf[0], kDataLen));
}

TEST(FileTest, DuplicateDeleteOnClose) {
  ScopedTempDir temp_dir;
  ASSERT_TRUE(temp_dir.CreateUniqueTempDir());
  FilePath file_path = temp_dir.GetPath().AppendASCII("file");
  File file(file_path, (File::FLAG_CREATE | File::FLAG_READ | File::FLAG_WRITE |
                        File::FLAG_DELETE_ON_CLOSE));
  ASSERT_TRUE(file.IsValid());
  File file2(file.Duplicate());
  ASSERT_TRUE(file2.IsValid());
  file.Close();
  file2.Close();
  ASSERT_FALSE(PathExists(file_path));
}

#if BUILDFLAG(ENABLE_BASE_TRACING)
TEST(FileTest, TracedValueSupport) {
  ScopedTempDir temp_dir;
  ASSERT_TRUE(temp_dir.CreateUniqueTempDir());
  FilePath file_path = temp_dir.GetPath().AppendASCII("file");

  File file(file_path, (File::FLAG_CREATE | File::FLAG_READ | File::FLAG_WRITE |
                        File::FLAG_DELETE_ON_CLOSE));
  ASSERT_TRUE(file.IsValid());

  EXPECT_EQ(perfetto::TracedValueToString(file),
            "{is_valid:true,created:true,async:false,error_details:FILE_OK}");
}
#endif  // BUILDFLAG(ENABLE_BASE_TRACING)

#if BUILDFLAG(IS_WIN)
// Flakily times out on Windows, see http://crbug.com/846276.
#define MAYBE_WriteDataToLargeOffset DISABLED_WriteDataToLargeOffset
#else
#define MAYBE_WriteDataToLargeOffset WriteDataToLargeOffset
#endif
TEST(FileTest, MAYBE_WriteDataToLargeOffset) {
  ScopedTempDir temp_dir;
  ASSERT_TRUE(temp_dir.CreateUniqueTempDir());
  FilePath file_path = temp_dir.GetPath().AppendASCII("file");
<<<<<<< HEAD
  File file(file_path,
            (base::File::FLAG_CREATE | base::File::FLAG_READ |
             base::File::FLAG_WRITE | base::File::FLAG_DELETE_ON_CLOSE));
=======
  File file(file_path, (File::FLAG_CREATE | File::FLAG_READ | File::FLAG_WRITE |
                        File::FLAG_DELETE_ON_CLOSE));
>>>>>>> 626889fb
  ASSERT_TRUE(file.IsValid());

  const char kData[] = "this file is sparse.";
  const int kDataLen = sizeof(kData) - 1;
  const int64_t kLargeFileOffset = (1LL << 31);

  // If the file fails to write, it is probably we are running out of disk space
  // and the file system doesn't support sparse file.
  if (file.Write(kLargeFileOffset - kDataLen - 1, kData, kDataLen) < 0) {
    return;
  }

  ASSERT_EQ(kDataLen, file.Write(kLargeFileOffset + 1, kData, kDataLen));
}

TEST(FileTest, AddFlagsForPassingToUntrustedProcess) {
  {
    uint32_t flags = File::FLAG_OPEN | File::FLAG_READ;
    flags = File::AddFlagsForPassingToUntrustedProcess(flags);
    EXPECT_EQ(flags, File::FLAG_OPEN | File::FLAG_READ);
  }
  {
    uint32_t flags = File::FLAG_OPEN | File::FLAG_WRITE;
    flags = File::AddFlagsForPassingToUntrustedProcess(flags);
    EXPECT_EQ(flags,
              File::FLAG_OPEN | File::FLAG_WRITE | File::FLAG_WIN_NO_EXECUTE);
  }
}

#if BUILDFLAG(IS_WIN)
TEST(FileTest, GetInfoForDirectory) {
  ScopedTempDir temp_dir;
  ASSERT_TRUE(temp_dir.CreateUniqueTempDir());
  FilePath empty_dir =
      temp_dir.GetPath().Append(FILE_PATH_LITERAL("gpfi_test"));
  ASSERT_TRUE(CreateDirectory(empty_dir));

  File dir(
      ::CreateFile(empty_dir.value().c_str(), GENERIC_READ | GENERIC_WRITE,
                   FILE_SHARE_READ | FILE_SHARE_WRITE | FILE_SHARE_DELETE, NULL,
                   OPEN_EXISTING,
                   FILE_FLAG_BACKUP_SEMANTICS,  // Needed to open a directory.
                   NULL));
  ASSERT_TRUE(dir.IsValid());

  File::Info info;
  EXPECT_TRUE(dir.GetInfo(&info));
  EXPECT_TRUE(info.is_directory);
  EXPECT_FALSE(info.is_symbolic_link);
  EXPECT_EQ(0, info.size);
}

TEST(FileTest, DeleteNoop) {
  ScopedTempDir temp_dir;
  ASSERT_TRUE(temp_dir.CreateUniqueTempDir());
  FilePath file_path = temp_dir.GetPath().AppendASCII("file");

  // Creating and closing a file with DELETE perms should do nothing special.
  File file(file_path, (File::FLAG_CREATE | File::FLAG_READ | File::FLAG_WRITE |
                        File::FLAG_CAN_DELETE_ON_CLOSE));
  ASSERT_TRUE(file.IsValid());
  file.Close();
  ASSERT_TRUE(PathExists(file_path));
}

TEST(FileTest, Delete) {
  ScopedTempDir temp_dir;
  ASSERT_TRUE(temp_dir.CreateUniqueTempDir());
  FilePath file_path = temp_dir.GetPath().AppendASCII("file");

  // Creating a file with DELETE and then marking for delete on close should
  // delete it.
  File file(file_path, (File::FLAG_CREATE | File::FLAG_READ | File::FLAG_WRITE |
                        File::FLAG_CAN_DELETE_ON_CLOSE));
  ASSERT_TRUE(file.IsValid());
  ASSERT_TRUE(file.DeleteOnClose(true));
  file.Close();
  ASSERT_FALSE(PathExists(file_path));
}

TEST(FileTest, DeleteThenRevoke) {
  ScopedTempDir temp_dir;
  ASSERT_TRUE(temp_dir.CreateUniqueTempDir());
  FilePath file_path = temp_dir.GetPath().AppendASCII("file");

  // Creating a file with DELETE, marking it for delete, then clearing delete on
  // close should not delete it.
  File file(file_path, (File::FLAG_CREATE | File::FLAG_READ | File::FLAG_WRITE |
                        File::FLAG_CAN_DELETE_ON_CLOSE));
  ASSERT_TRUE(file.IsValid());
  ASSERT_TRUE(file.DeleteOnClose(true));
  ASSERT_TRUE(file.DeleteOnClose(false));
  file.Close();
  ASSERT_TRUE(PathExists(file_path));
}

TEST(FileTest, IrrevokableDeleteOnClose) {
  ScopedTempDir temp_dir;
  ASSERT_TRUE(temp_dir.CreateUniqueTempDir());
  FilePath file_path = temp_dir.GetPath().AppendASCII("file");

  // DELETE_ON_CLOSE cannot be revoked by this opener.
  File file(file_path,
            (File::FLAG_CREATE | File::FLAG_READ | File::FLAG_WRITE |
             File::FLAG_DELETE_ON_CLOSE | File::FLAG_WIN_SHARE_DELETE |
             File::FLAG_CAN_DELETE_ON_CLOSE));
  ASSERT_TRUE(file.IsValid());
  // https://msdn.microsoft.com/library/windows/desktop/aa364221.aspx says that
  // setting the dispositon has no effect if the handle was opened with
  // FLAG_DELETE_ON_CLOSE. Do not make the test's success dependent on whether
  // or not SetFileInformationByHandle indicates success or failure. (It happens
  // to indicate success on Windows 10.)
  file.DeleteOnClose(false);
  file.Close();
  ASSERT_FALSE(PathExists(file_path));
}

TEST(FileTest, IrrevokableDeleteOnCloseOther) {
  ScopedTempDir temp_dir;
  ASSERT_TRUE(temp_dir.CreateUniqueTempDir());
  FilePath file_path = temp_dir.GetPath().AppendASCII("file");

  // DELETE_ON_CLOSE cannot be revoked by another opener.
  File file(file_path,
            (File::FLAG_CREATE | File::FLAG_READ | File::FLAG_WRITE |
             File::FLAG_DELETE_ON_CLOSE | File::FLAG_WIN_SHARE_DELETE |
             File::FLAG_CAN_DELETE_ON_CLOSE));
  ASSERT_TRUE(file.IsValid());

  File file2(file_path,
             (File::FLAG_OPEN | File::FLAG_READ | File::FLAG_WRITE |
              File::FLAG_WIN_SHARE_DELETE | File::FLAG_CAN_DELETE_ON_CLOSE));
  ASSERT_TRUE(file2.IsValid());

  file2.DeleteOnClose(false);
  file2.Close();
  ASSERT_TRUE(PathExists(file_path));
  file.Close();
  ASSERT_FALSE(PathExists(file_path));
}

TEST(FileTest, DeleteWithoutPermission) {
  ScopedTempDir temp_dir;
  ASSERT_TRUE(temp_dir.CreateUniqueTempDir());
  FilePath file_path = temp_dir.GetPath().AppendASCII("file");

  // It should not be possible to mark a file for deletion when it was not
  // created/opened with DELETE.
  File file(file_path,
            (File::FLAG_CREATE | File::FLAG_READ | File::FLAG_WRITE));
  ASSERT_TRUE(file.IsValid());
  ASSERT_FALSE(file.DeleteOnClose(true));
  file.Close();
  ASSERT_TRUE(PathExists(file_path));
}

TEST(FileTest, UnsharedDeleteOnClose) {
  ScopedTempDir temp_dir;
  ASSERT_TRUE(temp_dir.CreateUniqueTempDir());
  FilePath file_path = temp_dir.GetPath().AppendASCII("file");

  // Opening with DELETE_ON_CLOSE when a previous opener hasn't enabled sharing
  // will fail.
  File file(file_path,
            (File::FLAG_CREATE | File::FLAG_READ | File::FLAG_WRITE));
  ASSERT_TRUE(file.IsValid());
  File file2(file_path,
             (File::FLAG_OPEN | File::FLAG_READ | File::FLAG_WRITE |
              File::FLAG_DELETE_ON_CLOSE | File::FLAG_WIN_SHARE_DELETE));
  ASSERT_FALSE(file2.IsValid());

  file.Close();
  ASSERT_TRUE(PathExists(file_path));
}

TEST(FileTest, NoDeleteOnCloseWithMappedFile) {
  ScopedTempDir temp_dir;
  ASSERT_TRUE(temp_dir.CreateUniqueTempDir());
  FilePath file_path = temp_dir.GetPath().AppendASCII("file");

  // Mapping a file into memory blocks DeleteOnClose.
  File file(file_path, (File::FLAG_CREATE | File::FLAG_READ | File::FLAG_WRITE |
                        File::FLAG_CAN_DELETE_ON_CLOSE));
  ASSERT_TRUE(file.IsValid());
  ASSERT_EQ(5, file.WriteAtCurrentPos("12345", 5));

  {
    MemoryMappedFile mapping;
    ASSERT_TRUE(mapping.Initialize(file.Duplicate()));
    ASSERT_EQ(5U, mapping.length());

    EXPECT_FALSE(file.DeleteOnClose(true));
  }

  file.Close();
  ASSERT_TRUE(PathExists(file_path));
}

// Check that we handle the async bit being set incorrectly in a sane way.
TEST(FileTest, UseSyncApiWithAsyncFile) {
  ScopedTempDir temp_dir;
  ASSERT_TRUE(temp_dir.CreateUniqueTempDir());
  FilePath file_path = temp_dir.GetPath().AppendASCII("file");

  File file(file_path, File::FLAG_CREATE | File::FLAG_WRITE | File::FLAG_ASYNC);
  File lying_file(file.TakePlatformFile(), false /* async */);
  ASSERT_TRUE(lying_file.IsValid());

  ASSERT_EQ(lying_file.WriteAtCurrentPos("12345", 5), -1);
}

TEST(FileDeathTest, InvalidFlags) {
  EXPECT_CHECK_DEATH_WITH(
      {
        // When this test is running as Admin, TMP gets ignored and temporary
        // files/folders are created in %ProgramFiles%. This means that the
        // temporary folder created by the death test never gets deleted, as it
        // crashes before the `ScopedTempDir` goes out of scope and also
        // does not get automatically cleaned by by the test runner.
        //
        // To avoid this from happening, this death test explicitly creates the
        // temporary folder in TMP, which is set by the test runner parent
        // process to a temporary folder for the test. This means that the
        // folder created here is always deleted during test runner cleanup.
        std::optional<std::string> tmp_folder =
            Environment::Create()->GetVar("TMP");
        ASSERT_TRUE(tmp_folder.has_value());
        ScopedTempDir temp_dir;
        ASSERT_TRUE(temp_dir.CreateUniqueTempDirUnderPath(
            FilePath(UTF8ToWide(tmp_folder.value()))));
        FilePath file_path = temp_dir.GetPath().AppendASCII("file");

        File file(file_path, File::FLAG_CREATE | File::FLAG_WIN_EXECUTE |
                                 File::FLAG_READ | File::FLAG_WIN_NO_EXECUTE);
      },
      "FLAG_WIN_NO_EXECUTE");
}
#endif  // BUILDFLAG(IS_WIN)

}  // namespace base<|MERGE_RESOLUTION|>--- conflicted
+++ resolved
@@ -122,11 +122,7 @@
     EXPECT_EQ(File::FILE_OK, file.error_details());
   }
 
-<<<<<<< HEAD
-  EXPECT_FALSE(base::PathExists(file_path));
-=======
   EXPECT_FALSE(PathExists(file_path));
->>>>>>> 626889fb
 }
 
 TEST(FileTest, SelfSwap) {
@@ -144,21 +140,13 @@
   FilePath file_path = temp_dir.GetPath().AppendASCII("create_file");
 
   {
-<<<<<<< HEAD
-    File file(file_path, base::File::FLAG_OPEN_ALWAYS | base::File::FLAG_ASYNC);
-=======
     File file(file_path, File::FLAG_OPEN_ALWAYS | File::FLAG_ASYNC);
->>>>>>> 626889fb
     EXPECT_TRUE(file.IsValid());
     EXPECT_TRUE(file.async());
   }
 
   {
-<<<<<<< HEAD
-    File file(file_path, base::File::FLAG_OPEN_ALWAYS);
-=======
     File file(file_path, File::FLAG_OPEN_ALWAYS);
->>>>>>> 626889fb
     EXPECT_TRUE(file.IsValid());
     EXPECT_FALSE(file.async());
   }
@@ -473,14 +461,9 @@
   const int64_t kBigFileLength = 5'000'000'000;
   EXPECT_TRUE(file.SetLength(kBigFileLength));
   EXPECT_EQ(kBigFileLength, file.GetLength());
-<<<<<<< HEAD
-  EXPECT_TRUE(GetFileSize(file_path, &file_size));
-  EXPECT_EQ(kBigFileLength, file_size);
-=======
   file_size = GetFileSize(file_path);
   ASSERT_TRUE(file_size.has_value());
   EXPECT_EQ(kBigFileLength, file_size.value());
->>>>>>> 626889fb
 #endif
 
   // Close the file and reopen with File::FLAG_CREATE_ALWAYS, and make
@@ -752,14 +735,8 @@
   ScopedTempDir temp_dir;
   ASSERT_TRUE(temp_dir.CreateUniqueTempDir());
   FilePath file_path = temp_dir.GetPath().AppendASCII("file");
-<<<<<<< HEAD
-  File file(file_path,
-            (base::File::FLAG_CREATE | base::File::FLAG_READ |
-             base::File::FLAG_WRITE | base::File::FLAG_DELETE_ON_CLOSE));
-=======
   File file(file_path, (File::FLAG_CREATE | File::FLAG_READ | File::FLAG_WRITE |
                         File::FLAG_DELETE_ON_CLOSE));
->>>>>>> 626889fb
   ASSERT_TRUE(file.IsValid());
 
   const char kData[] = "this file is sparse.";
