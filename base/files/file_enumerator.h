--- conflicted
+++ resolved
@@ -99,13 +99,10 @@
    private:
     friend class FileEnumerator;
 
-<<<<<<< HEAD
-=======
 #if BUILDFLAG(IS_ANDROID)
     FilePath content_uri_;
     std::vector<std::string> subdirs_;
 #endif
->>>>>>> 626889fb
 #if BUILDFLAG(IS_WIN)
     CHROME_WIN32_FIND_DATA find_data_;
 #elif BUILDFLAG(IS_POSIX) || BUILDFLAG(IS_FUCHSIA)
