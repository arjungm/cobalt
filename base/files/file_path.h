// Copyright 2012 The Chromium Authors
// Use of this source code is governed by a BSD-style license that can be
// found in the LICENSE file.

// FilePath is a container for pathnames stored in a platform's native string
// type, providing containers for manipulation in according with the
// platform's conventions for pathnames.  It supports the following path
// types:
//
//                   POSIX            Windows
//                   ---------------  ----------------------------------
// Fundamental type  char[]           wchar_t[]
// Encoding          unspecified*     UTF-16
// Separator         /                \, tolerant of /
// Drive letters     no               case-insensitive A-Z followed by :
// Alternate root    // (surprise!)   \\ (2 Separators), for UNC paths
//
// * The encoding need not be specified on POSIX systems, although some
//   POSIX-compliant systems do specify an encoding.  Mac OS X uses UTF-8.
//   Chrome OS also uses UTF-8.
//   Linux does not specify an encoding, but in practice, the locale's
//   character set may be used.
//
// For more arcane bits of path trivia, see below.
//
// FilePath objects are intended to be used anywhere paths are.  An
// application may pass FilePath objects around internally, masking the
// underlying differences between systems, only differing in implementation
// where interfacing directly with the system.  For example, a single
// OpenFile(const FilePath &) function may be made available, allowing all
// callers to operate without regard to the underlying implementation.  On
// POSIX-like platforms, OpenFile might wrap fopen, and on Windows, it might
// wrap _wfopen_s, perhaps both by calling file_path.value().c_str().  This
// allows each platform to pass pathnames around without requiring conversions
// between encodings, which has an impact on performance, but more imporantly,
// has an impact on correctness on platforms that do not have well-defined
// encodings for pathnames.
//
// Several methods are available to perform common operations on a FilePath
// object, such as determining the parent directory (DirName), isolating the
// final path component (BaseName), and appending a relative pathname string
// to an existing FilePath object (Append).  These methods are highly
// recommended over attempting to split and concatenate strings directly.
// These methods are based purely on string manipulation and knowledge of
// platform-specific pathname conventions, and do not consult the filesystem
// at all, making them safe to use without fear of blocking on I/O operations.
// These methods do not function as mutators but instead return distinct
// instances of FilePath objects, and are therefore safe to use on const
// objects.  The objects themselves are safe to share between threads.
//
// To aid in initialization of FilePath objects from string literals, a
// FILE_PATH_LITERAL macro is provided, which accounts for the difference
// between char[]-based pathnames on POSIX systems and wchar_t[]-based
// pathnames on Windows.
//
// As a precaution against premature truncation, paths can't contain NULs.
//
// Because a FilePath object should not be instantiated at the global scope,
// instead, use a FilePath::CharType[] and initialize it with
// FILE_PATH_LITERAL.  At runtime, a FilePath object can be created from the
// character array.  Example:
//
// | const FilePath::CharType kLogFileName[] = FILE_PATH_LITERAL("log.txt");
// |
// | void Function() {
// |   FilePath log_file_path(kLogFileName);
// |   [...]
// | }
//
// WARNING: FilePaths should ALWAYS be displayed with LTR directionality, even
// when the UI language is RTL. This means you always need to pass filepaths
// through base::i18n::WrapPathWithLTRFormatting() before displaying it in the
// RTL UI.
//
// This is a very common source of bugs, please try to keep this in mind.
//
// ARCANE BITS OF PATH TRIVIA
//
//  - A double leading slash is actually part of the POSIX standard.  Systems
//    are allowed to treat // as an alternate root, as Windows does for UNC
//    (network share) paths.  Most POSIX systems don't do anything special
//    with two leading slashes, but FilePath handles this case properly
//    in case it ever comes across such a system.  FilePath needs this support
//    for Windows UNC paths, anyway.
//    References:
//    The Open Group Base Specifications Issue 7, sections 3.267 ("Pathname")
//    and 4.12 ("Pathname Resolution"), available at:
//    http://www.opengroup.org/onlinepubs/9699919799/basedefs/V1_chap03.html#tag_03_267
//    http://www.opengroup.org/onlinepubs/9699919799/basedefs/V1_chap04.html#tag_04_12
//
//  - Windows treats c:\\ the same way it treats \\.  This was intended to
//    allow older applications that require drive letters to support UNC paths
//    like \\server\share\path, by permitting c:\\server\share\path as an
//    equivalent.  Since the OS treats these paths specially, FilePath needs
//    to do the same.  Since Windows can use either / or \ as the separator,
//    FilePath treats c://, c:\\, //, and \\ all equivalently.
//    Reference:
//    The Old New Thing, "Why is a drive letter permitted in front of UNC
//    paths (sometimes)?", available at:
//    http://blogs.msdn.com/oldnewthing/archive/2005/11/22/495740.aspx

#ifndef BASE_FILES_FILE_PATH_H_
#define BASE_FILES_FILE_PATH_H_

#include <cstddef>
#include <iosfwd>
#include <string>
#include <string_view>
#include <vector>

#include "base/base_export.h"
#include "base/compiler_specific.h"
#include "base/trace_event/base_tracing_forward.h"
#include "build/build_config.h"

// Windows-style drive letter support and pathname separator characters can be
// enabled and disabled independently, to aid testing.  These #defines are
// here so that the same setting can be used in both the implementation and
// in the unit test.
#if BUILDFLAG(IS_WIN)
#define FILE_PATH_USES_DRIVE_LETTERS
#define FILE_PATH_USES_WIN_SEPARATORS
#endif  // BUILDFLAG(IS_WIN)

// To print path names portably use PRFilePath (based on PRIuS and friends from
// C99 and format_macros.h) like this:
// base::StringPrintf("Path is %" PRFilePath ".\n", path.value().c_str());
#if BUILDFLAG(IS_WIN)
#define PRFilePath "ls"
#elif BUILDFLAG(IS_POSIX) || BUILDFLAG(IS_FUCHSIA)
#define PRFilePath "s"
#endif  // BUILDFLAG(IS_WIN)

// Macros for string literal initialization of FilePath::CharType[].
#if BUILDFLAG(IS_WIN)

// The `FILE_PATH_LITERAL_INTERNAL` indirection allows `FILE_PATH_LITERAL` to
// work correctly with macro parameters, for example
// `FILE_PATH_LITERAL(TEST_FILE)` where `TEST_FILE` is a macro #defined as
// "TestFile".
#define FILE_PATH_LITERAL_INTERNAL(x) L##x
#define FILE_PATH_LITERAL(x) FILE_PATH_LITERAL_INTERNAL(x)

#elif BUILDFLAG(IS_POSIX) || BUILDFLAG(IS_FUCHSIA)
#define FILE_PATH_LITERAL(x) x
#endif  // BUILDFLAG(IS_WIN)

#if BUILDFLAG(IS_APPLE)
using CFStringRef = const struct __CFString*;
#endif

namespace base {

class SafeBaseName;
class Pickle;
class PickleIterator;

// An abstraction to isolate users from the differences between native
// pathnames on different platforms.
class BASE_EXPORT FilePath {
 public:
#if BUILDFLAG(IS_WIN)
  // On Windows, for Unicode-aware applications, native pathnames are wchar_t
  // arrays encoded in UTF-16.
<<<<<<< HEAD
  typedef std::wstring StringType;
=======
  using StringType = std::wstring;
>>>>>>> 626889fb
#elif BUILDFLAG(IS_POSIX) || BUILDFLAG(IS_FUCHSIA)
  // On most platforms, native pathnames are char arrays, and the encoding
  // may or may not be specified.  On Mac OS X, native pathnames are encoded
  // in UTF-8.
  using StringType = std::string;
#endif  // BUILDFLAG(IS_WIN)

  using CharType = StringType::value_type;
  using StringViewType = std::basic_string_view<CharType>;

  // Null-terminated array of separators used to separate components in paths.
  // Each character in this array is a valid separator, but kSeparators[0] is
  // treated as the canonical separator and is used when composing pathnames.
  static constexpr CharType kSeparators[] =
#if defined(FILE_PATH_USES_WIN_SEPARATORS)
      FILE_PATH_LITERAL("\\/");
#else   // FILE_PATH_USES_WIN_SEPARATORS
      FILE_PATH_LITERAL("/");
#endif  // FILE_PATH_USES_WIN_SEPARATORS

  // std::size(kSeparators), i.e., the number of separators in kSeparators plus
  // one (the null terminator at the end of kSeparators).
  static constexpr size_t kSeparatorsLength = std::size(kSeparators);

  // The special path component meaning "this directory."
  static constexpr CharType kCurrentDirectory[] = FILE_PATH_LITERAL(".");

  // The special path component meaning "the parent directory."
  static constexpr CharType kParentDirectory[] = FILE_PATH_LITERAL("..");

  // The character used to identify a file extension.
  static constexpr CharType kExtensionSeparator = FILE_PATH_LITERAL('.');

  // Initializes features for this class. See `base::features::Init()`.
  static void InitializeFeatures();

  FilePath();
  FilePath(const FilePath& that);
  explicit FilePath(StringViewType path);
  ~FilePath();
  FilePath& operator=(const FilePath& that);

  // Constructs FilePath with the contents of |that|, which is left in valid but
  // unspecified state.
  FilePath(FilePath&& that) noexcept;
  // Replaces the contents with those of |that|, which is left in valid but
  // unspecified state.
  FilePath& operator=(FilePath&& that) noexcept;

  // On systems which use drive letters, the drive letters are compared
  // case-insensitively.
  bool operator==(const FilePath& that) const;

  // Required for some STL containers and operations
  auto operator<=>(const FilePath& that) const = default;

  const StringType& value() const LIFETIME_BOUND { return path_; }

  [[nodiscard]] bool empty() const { return path_.empty(); }

  void clear() { path_.clear(); }

  // Returns true if |character| is in kSeparators.
  static bool IsSeparator(CharType character);

  // Returns a vector of all of the components of the provided path. It is
  // equivalent to calling DirName().value() on the path's root component,
  // and BaseName().value() on each child component.
  //
  // To make sure this is lossless so we can differentiate absolute and
  // relative paths, the root slash will be included even though no other
  // slashes will be. The precise behavior is:
  //
  // Posix:  "/foo/bar"  ->  [ "/", "foo", "bar" ]
  // Windows:  "C:\foo\bar"  ->  [ "C:", "\\", "foo", "bar" ]
  std::vector<FilePath::StringType> GetComponents() const;

  // Returns true if this FilePath is a parent or ancestor of the |child|.
  // Absolute and relative paths are accepted i.e. /foo is a parent to /foo/bar,
  // and foo is a parent to foo/bar. Any ancestor is considered a parent i.e. /a
  // is a parent to both /a/b and /a/b/c.  Does not convert paths to absolute,
  // follow symlinks or directory navigation (e.g. ".."). A path is *NOT* its
  // own parent.
  bool IsParent(const FilePath& child) const;

  // If IsParent(child) holds, appends to path (if non-NULL) the
  // relative path to child and returns true.  For example, if parent
  // holds "/Users/johndoe/Library/Application Support", child holds
  // "/Users/johndoe/Library/Application Support/Google/Chrome/Default", and
  // *path holds "/Users/johndoe/Library/Caches", then after
  // parent.AppendRelativePath(child, path) is called *path will hold
  // "/Users/johndoe/Library/Caches/Google/Chrome/Default".  Otherwise,
  // returns false.
  bool AppendRelativePath(const FilePath& child, FilePath* path) const;

  // Returns a FilePath corresponding to the directory containing the path
  // named by this object, stripping away the file component.  If this object
  // only contains one component, returns a FilePath identifying
  // kCurrentDirectory.  If this object already refers to the root directory,
  // returns a FilePath identifying the root directory. Please note that this
  // doesn't resolve directory navigation, e.g. the result for "../a" is "..".
  [[nodiscard]] FilePath DirName() const;

  // Returns a FilePath corresponding to the last path component of this
  // object, either a file or a directory.  If this object already refers to
  // the root directory, returns a FilePath identifying the root directory;
  // this is the only situation in which BaseName will return an absolute path.
  [[nodiscard]] FilePath BaseName() const;

  // Returns the extension of a file path.  This method works very similarly to
  // FinalExtension(), except when the file path ends with a common
  // double-extension.  For common double-extensions like ".tar.gz" and
  // ".user.js", this method returns the combined extension.
  //
  // Common means that detecting double-extensions is based on a hard-coded
  // allow-list (including but not limited to ".*.gz" and ".user.js") and isn't
  // solely dependent on the number of dots.  Specifically, even if somebody
  // invents a new Blah compression algorithm:
  //   - calling this function with "foo.tar.bz2" will return ".tar.bz2", but
  //   - calling this function with "foo.tar.blah" will return just ".blah"
  //     until ".*.blah" is added to the hard-coded allow-list.
  //
  // That hard-coded allow-list is case-insensitive: ".GZ" and ".gz" are
  // equivalent. However, the StringType returned is not canonicalized for
  // case: "foo.TAR.bz2" input will produce ".TAR.bz2", not ".tar.bz2", and
  // "bar.EXT", which is not a double-extension, will produce ".EXT".
  //
  // The following code should always work regardless of the value of path.
  //   new_path = path.RemoveExtension().value().append(path.Extension());
  //   ASSERT(new_path == path.value());
  //
  // NOTE: this is different from the original file_util implementation which
  // returned the extension without a leading "." ("jpg" instead of ".jpg").
  [[nodiscard]] StringType Extension() const;

  // Returns the final extension of a file path, or an empty string if the file
  // path has no extension.  In most cases, the final extension of a file path
  // refers to the part of the file path from the last dot to the end (including
  // the dot itself).  For example, this method applied to "/pics/jojo.jpg"
  // and "/pics/jojo." returns ".jpg" and ".", respectively.  However, if the
  // base name of the file path is either "." or "..", this method returns an
  // empty string.
  //
  // TODO(davidben): Check all our extension-sensitive code to see if
  // we can rename this to Extension() and the other to something like
  // LongExtension(), defaulting to short extensions and leaving the
  // long "extensions" to logic like base::GetUniquePathNumber().
  [[nodiscard]] StringType FinalExtension() const;

  // Returns "C:\pics\jojo" for path "C:\pics\jojo.jpg"
  // NOTE: this is slightly different from the similar file_util implementation
  // which returned simply 'jojo'.
  [[nodiscard]] FilePath RemoveExtension() const;

  // Removes the path's file extension, as in RemoveExtension(), but
  // ignores double extensions.
  [[nodiscard]] FilePath RemoveFinalExtension() const;

  // Inserts |suffix| after the file name portion of |path| but before the
  // extension.  Returns "" if BaseName() == "." or "..".
  // Examples:
  // path == "C:\pics\jojo.jpg" suffix == " (1)", returns "C:\pics\jojo (1).jpg"
  // path == "jojo.jpg"         suffix == " (1)", returns "jojo (1).jpg"
  // path == "C:\pics\jojo"     suffix == " (1)", returns "C:\pics\jojo (1)"
  // path == "C:\pics.old\jojo" suffix == " (1)", returns "C:\pics.old\jojo (1)"
  [[nodiscard]] FilePath InsertBeforeExtension(StringViewType suffix) const;
  [[nodiscard]] FilePath InsertBeforeExtensionASCII(
      std::string_view suffix) const;

  // Like above, but takes the `suffix` as an UTF8 string.
  // While all modern OSes support UTF-8, there is no requirement for the
  // filenames to actually be UTF-8, e.g. on Linux. So inserting UTF-8 could
  // result in Mojibake filenames.
  [[nodiscard]] FilePath InsertBeforeExtensionUTF8(
      std::string_view suffix) const;

  // Adds |extension| to |file_name|. Returns the current FilePath if
  // |extension| is empty. Returns "" if BaseName() == "." or "..".
  [[nodiscard]] FilePath AddExtension(StringViewType extension) const;

  // Like above, but takes the extension as an ASCII string. See AppendASCII for
  // details on how this is handled.
  [[nodiscard]] FilePath AddExtensionASCII(std::string_view extension) const;

  // Like above, but takes the extension as an UTF8 string. See AppendUTF8 for
  // details on how this is handled.
  // While all modern OSes support UTF-8, there is no requirement for the
  // filenames to actually be UTF-8, e.g. on Linux. So appending UTF-8 could
  // result in Mojibake filenames.
  [[nodiscard]] FilePath AddExtensionUTF8(std::string_view extension) const;

  // Replaces the extension of |file_name| with |extension|.  If |file_name|
  // does not have an extension, then |extension| is added.  If |extension| is
  // empty, then the extension is removed from |file_name|.
  // Returns "" if BaseName() == "." or "..".
  [[nodiscard]] FilePath ReplaceExtension(StringViewType extension) const;

  // Returns true if file path's Extension() matches `extension`. The test is
  // case insensitive. Don't forget the leading period if appropriate.
  bool MatchesExtension(StringViewType extension) const;

  // Returns true if file path's FinalExtension() matches `extension`. The
  // test is case insensitive. Don't forget the leading period if appropriate.
  bool MatchesFinalExtension(StringViewType extension) const;

  // Returns a FilePath by appending a separator and the supplied path
  // component to this object's path.  Append takes care to avoid adding
  // excessive separators if this object's path already ends with a separator.
  // If this object's path is kCurrentDirectory ('.'), a new FilePath
  // corresponding only to |component| is returned.  |component| must be a
  // relative path; it is an error to pass an absolute path.
  [[nodiscard]] FilePath Append(StringViewType component) const;
  [[nodiscard]] FilePath Append(const FilePath& component) const;
  [[nodiscard]] FilePath Append(const SafeBaseName& component) const;

  // Although Windows StringType is std::wstring, since the encoding it uses for
  // paths is well defined, it can handle ASCII path components as well.
  // Mac uses UTF8, and since ASCII is a subset of that, it works there as well.
  // On Linux, although it can use any 8-bit encoding for paths, we assume that
  // ASCII is a valid subset, regardless of the encoding, since many operating
  // system paths will always be ASCII.
  [[nodiscard]] FilePath AppendASCII(std::string_view component) const;

  // Like above, but takes the `component` as an UTF8 string.
  // While all modern OSes support UTF-8, there is no requirement for the
  // filenames to actually be UTF-8, e.g. on Linux. So appending UTF-8 could
  // result in Mojibake filenames.
  [[nodiscard]] FilePath AppendUTF8(std::string_view component) const;

  // Returns true if this FilePath contains an absolute path.  On Windows, an
  // absolute path begins with either a drive letter specification followed by
  // a separator character, or with two separator characters.  On POSIX
  // platforms, an absolute path begins with a separator character.
  bool IsAbsolute() const;

  // Returns true if this FilePath is a network path which starts with 2 path
  // separators. See class documentation for 'Alternate root'.
  bool IsNetwork() const;

  // Returns true if the patch ends with a path separator character.
  [[nodiscard]] bool EndsWithSeparator() const;

  // Returns a copy of this FilePath that ends with a trailing separator. If
  // the input path is empty, an empty FilePath will be returned.
  [[nodiscard]] FilePath AsEndingWithSeparator() const;

  // Returns a copy of this FilePath that does not end with a trailing
  // separator.
  [[nodiscard]] FilePath StripTrailingSeparators() const;

  // Returns true if this FilePath contains an attempt to reference a parent
  // directory (e.g. has a path component that is "..").
  bool ReferencesParent() const;

  // Return a Unicode human-readable version of this path.
  // Warning: you can *not*, in general, go from a display name back to a real
  // path.  Only use this when displaying paths to users, not just when you
  // want to stuff a std::u16string into some other API.
  std::u16string LossyDisplayName() const;

  // Return the path as ASCII, or the empty string if the path is not ASCII.
  // This should only be used for cases where the FilePath is representing a
  // known-ASCII filename.
  std::string MaybeAsASCII() const;

  // Return the path as UTF-8.
  //
  // This function is *unsafe* as there is no way to tell what encoding is
  // used in file names on POSIX systems other than Mac and Chrome OS,
  // although UTF-8 is practically used everywhere these days. To mitigate
  // the encoding issue, this function internally calls
  // SysNativeMBToWide() on POSIX systems other than Mac and Chrome OS,
  // per assumption that the current locale's encoding is used in file
  // names, but this isn't a perfect solution.
  //
  // Once it becomes safe to to stop caring about non-UTF-8 file names,
  // the SysNativeMBToWide() hack will be removed from the code, along
  // with "Unsafe" in the function name.
  std::string AsUTF8Unsafe() const;

  // Similar to AsUTF8Unsafe, but returns UTF-16 instead.
  std::u16string AsUTF16Unsafe() const;

  // Returns a FilePath object from a path name in ASCII.
  static FilePath FromASCII(std::string_view ascii);

  // Returns a FilePath object from a path name in UTF-8. This function
  // should only be used for cases where you are sure that the input
  // string is UTF-8.
  //
  // Like AsUTF8Unsafe(), this function is unsafe. This function
  // internally calls SysWideToNativeMB() on POSIX systems other than Mac
  // and Chrome OS, to mitigate the encoding issue. See the comment at
  // AsUTF8Unsafe() for details.
  static FilePath FromUTF8Unsafe(std::string_view utf8);

  // Similar to FromUTF8Unsafe, but accepts UTF-16 instead.
  static FilePath FromUTF16Unsafe(std::u16string_view utf16);

  void WriteToPickle(Pickle* pickle) const;
  bool ReadFromPickle(PickleIterator* iter);

  // Normalize all path separators to backslash on Windows
  // (if FILE_PATH_USES_WIN_SEPARATORS is true), or do nothing on POSIX systems.
  [[nodiscard]] FilePath NormalizePathSeparators() const;

  // Normalize all path separators to given type on Windows
  // (if FILE_PATH_USES_WIN_SEPARATORS is true), or do nothing on POSIX systems.
  [[nodiscard]] FilePath NormalizePathSeparatorsTo(CharType separator) const;

  // Compare two strings in the same way the file system does.
  // Note that these always ignore case, even on file systems that are case-
  // sensitive. If case-sensitive comparison is ever needed, add corresponding
  // methods here.
  // The methods are written as a static method so that they can also be used
  // on parts of a file path, e.g., just the extension.
  // CompareIgnoreCase() returns -1, 0 or 1 for less-than, equal-to and
  // greater-than respectively.
  static int CompareIgnoreCase(StringViewType string1, StringViewType string2);
  static bool CompareEqualIgnoreCase(StringViewType string1,
                                     StringViewType string2) {
    return CompareIgnoreCase(string1, string2) == 0;
  }
  static bool CompareLessIgnoreCase(StringViewType string1,
                                    StringViewType string2) {
    return CompareIgnoreCase(string1, string2) < 0;
  }

  // Serialise this object into a trace.
  void WriteIntoTrace(perfetto::TracedValue context) const;

#if BUILDFLAG(IS_APPLE)
  // Returns the string in the special canonical decomposed form as defined for
  // HFS, which is close to, but not quite, decomposition form D. See
  // http://developer.apple.com/mac/library/technotes/tn/tn1150.html#UnicodeSubtleties
  // for further comments.
  // Returns the empty string if the conversion failed.
  static StringType GetHFSDecomposedForm(StringViewType string);
  static StringType GetHFSDecomposedForm(CFStringRef cfstring);

  // Special UTF-8 version of FastUnicodeCompare. Cf:
  // http://developer.apple.com/mac/library/technotes/tn/tn1150.html#StringComparisonAlgorithm
  // IMPORTANT: The input strings must be in the special HFS decomposed form!
  // (cf. above GetHFSDecomposedForm method)
  static int HFSFastUnicodeCompare(StringViewType string1,
                                   StringViewType string2);
#endif

#if BUILDFLAG(IS_ANDROID)
  // On android, file selection dialog can return a file with content uri
  // scheme(starting with content://). Content uri needs to be opened with
  // ContentResolver to guarantee that the app has appropriate permissions
  // to access it.
  // Returns true if the path is a content uri, or false otherwise.
  bool IsContentUri() const;
#endif

  // NOTE: When adding a new public method, consider adding it to
  // file_path_fuzzer.cc as well.

 private:
  // Remove trailing separators from this object.  If the path is absolute, it
  // will never be stripped any more than to refer to the absolute root
  // directory, so "////" will become "/", not "".  A leading pair of
  // separators is never stripped, to support alternate roots.  This is used to
  // support UNC paths on Windows.
  void StripTrailingSeparatorsInternal();

  bool IsParentFast(const FilePath& child) const;
  bool IsParentSlow(const FilePath& child) const;

  StringType path_;
};

BASE_EXPORT std::ostream& operator<<(std::ostream& out,
                                     const FilePath& file_path);

}  // namespace base

namespace std {

template <>
struct hash<base::FilePath> {
  typedef base::FilePath argument_type;
  typedef std::size_t result_type;
  result_type operator()(argument_type const& f) const {
    return hash<base::FilePath::StringType>()(f.value());
  }
};

}  // namespace std

#endif  // BASE_FILES_FILE_PATH_H_<|MERGE_RESOLUTION|>--- conflicted
+++ resolved
@@ -162,11 +162,7 @@
 #if BUILDFLAG(IS_WIN)
   // On Windows, for Unicode-aware applications, native pathnames are wchar_t
   // arrays encoded in UTF-16.
-<<<<<<< HEAD
-  typedef std::wstring StringType;
-=======
   using StringType = std::wstring;
->>>>>>> 626889fb
 #elif BUILDFLAG(IS_POSIX) || BUILDFLAG(IS_FUCHSIA)
   // On most platforms, native pathnames are char arrays, and the encoding
   // may or may not be specified.  On Mac OS X, native pathnames are encoded
