--- conflicted
+++ resolved
@@ -113,11 +113,6 @@
   return libc_close(fd);
 }
 
-<<<<<<< HEAD
-}  // extern "C"
-#endif  // !BUILDFLAG(IS_STARBOARD)
-=======
 }       // extern "C"
 #endif  // !BUILDFLAG(IS_STARBOARD)
-#endif  // !defined(COMPONENT_BUILD)
->>>>>>> 626889fb
+#endif  // !defined(COMPONENT_BUILD)