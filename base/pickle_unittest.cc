// Copyright 2012 The Chromium Authors
// Use of this source code is governed by a BSD-style license that can be
// found in the LICENSE file.

#ifdef UNSAFE_BUFFERS_BUILD
// TODO(crbug.com/40284755): Remove this and spanify to fix the errors.
#pragma allow_unsafe_buffers
#endif

#include "base/pickle.h"

#include <limits.h>
#include <stddef.h>
#include <stdint.h>

#include <memory>
#include <string>
#include <string_view>
#include <tuple>

#include "base/containers/heap_array.h"
#include "base/containers/span.h"
#include "base/strings/utf_string_conversions.h"
#include "build/build_config.h"
#include "testing/gmock/include/gmock/gmock.h"
#include "testing/gtest/include/gtest/gtest.h"

namespace base {

namespace {

const bool testbool1 = false;
const bool testbool2 = true;
const int testint = 2'093'847'192;
const long testlong = 1'093'847'192;
const uint16_t testuint16 = 32123;
const uint32_t testuint32 = 1593847192;
const int64_t testint64 = -0x7E8CA925'3104BDFCLL;
const uint64_t testuint64 = 0xCE8CA925'3104BDF7ULL;
const float testfloat = 3.1415926935f;
const double testdouble = 2.71828182845904523;
const std::string teststring("Hello world");  // note non-aligned string length
const std::string testemptystring("");
const std::wstring testwstring(L"Hello, world");
const std::u16string teststring16(u"Hello, world");
const char testrawstring[] = "Hello new world";  // Test raw string writing
// Test raw char16_t writing, assumes UTF16 encoding is ANSI for alpha chars.
const char16_t testrawstring16[] = {'A', 'l', 'o', 'h', 'a', 0};
const char testdata[] = "AAA\0BBB\0";
const size_t testdatalen = std::size(testdata) - 1;

// checks that the results can be read correctly from the Pickle
void VerifyResult(const Pickle& pickle) {
  PickleIterator iter(pickle);

  bool outbool;
  EXPECT_TRUE(iter.ReadBool(&outbool));
  EXPECT_FALSE(outbool);
  EXPECT_TRUE(iter.ReadBool(&outbool));
  EXPECT_TRUE(outbool);

  int outint;
  EXPECT_TRUE(iter.ReadInt(&outint));
  EXPECT_EQ(testint, outint);

  long outlong;
  EXPECT_TRUE(iter.ReadLong(&outlong));
  EXPECT_EQ(testlong, outlong);

  uint16_t outuint16;
  EXPECT_TRUE(iter.ReadUInt16(&outuint16));
  EXPECT_EQ(testuint16, outuint16);

  uint32_t outuint32;
  EXPECT_TRUE(iter.ReadUInt32(&outuint32));
  EXPECT_EQ(testuint32, outuint32);

  int64_t outint64;
  EXPECT_TRUE(iter.ReadInt64(&outint64));
  EXPECT_EQ(testint64, outint64);

  uint64_t outuint64;
  EXPECT_TRUE(iter.ReadUInt64(&outuint64));
  EXPECT_EQ(testuint64, outuint64);

  float outfloat;
  EXPECT_TRUE(iter.ReadFloat(&outfloat));
  EXPECT_EQ(testfloat, outfloat);

  double outdouble;
  EXPECT_TRUE(iter.ReadDouble(&outdouble));
  EXPECT_EQ(testdouble, outdouble);

  std::string outstring;
  EXPECT_TRUE(iter.ReadString(&outstring));
  EXPECT_EQ(teststring, outstring);

  std::string outstring2;
  EXPECT_TRUE(iter.ReadString(&outstring2));
  EXPECT_EQ(testemptystring, outstring2);

  std::u16string outstring16;
  EXPECT_TRUE(iter.ReadString16(&outstring16));
  EXPECT_EQ(teststring16, outstring16);

  std::string_view outstringpiece;
  EXPECT_TRUE(iter.ReadStringPiece(&outstringpiece));
  EXPECT_EQ(testrawstring, outstringpiece);

  std::u16string_view outstringpiece16;
  EXPECT_TRUE(iter.ReadStringPiece16(&outstringpiece16));
  EXPECT_EQ(testrawstring16, outstringpiece16);

  const char* outdata;
  size_t outdatalen;
  EXPECT_TRUE(iter.ReadData(&outdata, &outdatalen));
  EXPECT_EQ(testdatalen, outdatalen);
  EXPECT_EQ(memcmp(testdata, outdata, outdatalen), 0);

  // reads past the end should fail
  EXPECT_FALSE(iter.ReadInt(&outint));
}

}  // namespace

TEST(PickleTest, UnownedVsOwned) {
  const uint8_t buffer[1] = {0x00};

  Pickle unowned_pickle = Pickle::WithUnownedBuffer(buffer);
  EXPECT_EQ(unowned_pickle.GetTotalAllocatedSize(), 0u);

  Pickle owned_pickle = Pickle::WithData(buffer);
  EXPECT_GE(unowned_pickle.GetTotalAllocatedSize(), 0u);
}

TEST(PickleTest, EncodeDecode) {
  Pickle pickle;

  pickle.WriteBool(testbool1);
  pickle.WriteBool(testbool2);
  pickle.WriteInt(testint);
  pickle.WriteLong(testlong);
  pickle.WriteUInt16(testuint16);
  pickle.WriteUInt32(testuint32);
  pickle.WriteInt64(testint64);
  pickle.WriteUInt64(testuint64);
  pickle.WriteFloat(testfloat);
  pickle.WriteDouble(testdouble);
  pickle.WriteString(teststring);
  pickle.WriteString(testemptystring);
  pickle.WriteString16(teststring16);
  pickle.WriteString(testrawstring);
  pickle.WriteString16(testrawstring16);
  pickle.WriteData(std::string_view(testdata, testdatalen));
  VerifyResult(pickle);

  // test copy constructor
  Pickle pickle2(pickle);
  VerifyResult(pickle2);

  // test operator=
  Pickle pickle3;
  pickle3 = pickle;
  VerifyResult(pickle3);
}

// Tests that reading/writing a long works correctly when the source process
// is 64-bit.  We rely on having both 32- and 64-bit trybots to validate both
// arms of the conditional in this test.
TEST(PickleTest, LongFrom64Bit) {
  Pickle pickle;
  // Under the hood long is always written as a 64-bit value, so simulate a
  // 64-bit long even on 32-bit architectures by explicitly writing an int64_t.
  pickle.WriteInt64(testint64);

  PickleIterator iter(pickle);
  long outlong;
  if (sizeof(long) < sizeof(int64_t)) {
    // ReadLong() should return false when the original written value can't be
    // represented as a long.
    EXPECT_FALSE(iter.ReadLong(&outlong));
  } else {
    EXPECT_TRUE(iter.ReadLong(&outlong));
    EXPECT_EQ(testint64, outlong);
  }
}

// Tests that we can handle really small buffers.
TEST(PickleTest, SmallBuffer) {
  const uint8_t buffer[] = {0x00};

  // We should not touch the buffer.
  Pickle pickle = Pickle::WithUnownedBuffer(buffer);

  PickleIterator iter(pickle);
  int data;
  EXPECT_FALSE(iter.ReadInt(&data));
}

// Tests that we can handle improper headers.
TEST(PickleTest, BigSize) {
  const int buffer[4] = {0x56035200, 25, 40, 50};

  Pickle pickle = Pickle::WithUnownedBuffer(as_byte_span(buffer));
  EXPECT_EQ(0U, pickle.size());

  PickleIterator iter(pickle);
  int data;
  EXPECT_FALSE(iter.ReadInt(&data));
}

// Tests that instances constructed with invalid parameter combinations can be
// properly copied. Regression test for https://crbug.com/1271311.
TEST(PickleTest, CopyWithInvalidHeader) {
  // 1. Actual header size (calculated based on the input buffer) > passed in
  // buffer size. Which results in Pickle's internal |header_| = null.
  {
    Pickle::Header header = {.payload_size = 100};
<<<<<<< HEAD
    const char* data = reinterpret_cast<char*>(&header);
    const Pickle pickle(data, sizeof(header));
=======
    const Pickle pickle = Pickle::WithUnownedBuffer(byte_span_from_ref(header));
>>>>>>> 626889fb

    EXPECT_EQ(0U, pickle.size());
    EXPECT_FALSE(pickle.data());

    Pickle copy_built_with_op = pickle;
    EXPECT_EQ(0U, copy_built_with_op.size());
    EXPECT_FALSE(copy_built_with_op.data());

    Pickle copy_built_with_ctor(pickle);
    EXPECT_EQ(0U, copy_built_with_ctor.size());
    EXPECT_FALSE(copy_built_with_ctor.data());
  }
  // 2. Input buffer's size < sizeof(Pickle::Header). Which must also result in
  // Pickle's internal |header_| = null.
  {
    const uint8_t data[] = {0x00, 0x00};
    const Pickle pickle = Pickle::WithUnownedBuffer(data);
    static_assert(sizeof(Pickle::Header) > sizeof(data));

    EXPECT_EQ(0U, pickle.size());
    EXPECT_FALSE(pickle.data());

    Pickle copy_built_with_op = pickle;
    EXPECT_EQ(0U, copy_built_with_op.size());
    EXPECT_FALSE(copy_built_with_op.data());

    Pickle copy_built_with_ctor(pickle);
    EXPECT_EQ(0U, copy_built_with_ctor.size());
    EXPECT_FALSE(copy_built_with_ctor.data());
  }
}

TEST(PickleTest, UnalignedSize) {
  int buffer[] = {10, 25, 40, 50};

  Pickle pickle = Pickle::WithUnownedBuffer(as_byte_span(buffer));

  PickleIterator iter(pickle);
  int data;
  EXPECT_FALSE(iter.ReadInt(&data));
}

TEST(PickleTest, ZeroLenStr) {
  Pickle pickle;
  pickle.WriteString(std::string());

  PickleIterator iter(pickle);
  std::string outstr;
  EXPECT_TRUE(iter.ReadString(&outstr));
  EXPECT_EQ("", outstr);
}

TEST(PickleTest, ZeroLenStr16) {
  Pickle pickle;
  pickle.WriteString16(std::u16string());

  PickleIterator iter(pickle);
  std::string outstr;
  EXPECT_TRUE(iter.ReadString(&outstr));
  EXPECT_EQ("", outstr);
}

TEST(PickleTest, BadLenStr) {
  Pickle pickle;
  pickle.WriteInt(-2);

  PickleIterator iter(pickle);
  std::string outstr;
  EXPECT_FALSE(iter.ReadString(&outstr));
}

TEST(PickleTest, BadLenStr16) {
  Pickle pickle;
  pickle.WriteInt(-1);

  PickleIterator iter(pickle);
  std::u16string outstr;
  EXPECT_FALSE(iter.ReadString16(&outstr));
}

TEST(PickleTest, PeekNext) {
  struct CustomHeader : base::Pickle::Header {
    int cookies[10];
  };

  Pickle pickle(sizeof(CustomHeader));

  pickle.WriteString("Goooooooooooogle");

  const char* pickle_data = pickle.data_as_char();

  size_t pickle_size;

  // Data range doesn't contain header
  EXPECT_FALSE(Pickle::PeekNext(sizeof(CustomHeader), pickle_data,
                                pickle_data + sizeof(CustomHeader) - 1,
                                &pickle_size));

  // Data range contains header
  EXPECT_TRUE(Pickle::PeekNext(sizeof(CustomHeader), pickle_data,
                               pickle_data + sizeof(CustomHeader),
                               &pickle_size));
  EXPECT_EQ(pickle_size, pickle.size());

  // Data range contains header and some other data
  EXPECT_TRUE(Pickle::PeekNext(sizeof(CustomHeader), pickle_data,
                               pickle_data + sizeof(CustomHeader) + 1,
                               &pickle_size));
  EXPECT_EQ(pickle_size, pickle.size());

  // Data range contains full pickle
  EXPECT_TRUE(Pickle::PeekNext(sizeof(CustomHeader), pickle_data,
                               pickle_data + pickle.size(), &pickle_size));
  EXPECT_EQ(pickle_size, pickle.size());
}

TEST(PickleTest, PeekNextOverflow) {
  struct CustomHeader : base::Pickle::Header {
    int cookies[10];
  };

  CustomHeader header;

  // Check if we can wrap around at all
  if (sizeof(size_t) > sizeof(header.payload_size)) {
    return;
  }

  const char* pickle_data = reinterpret_cast<const char*>(&header);

  size_t pickle_size;

  // Wrapping around is detected and reported as maximum size_t value
  header.payload_size =
      static_cast<uint32_t>(1 - static_cast<int32_t>(sizeof(CustomHeader)));
  EXPECT_TRUE(Pickle::PeekNext(sizeof(CustomHeader), pickle_data,
                               pickle_data + sizeof(CustomHeader),
                               &pickle_size));
  EXPECT_EQ(pickle_size, std::numeric_limits<size_t>::max());

  // Ridiculous pickle sizes are fine (callers are supposed to
  // verify them)
  header.payload_size =
      std::numeric_limits<uint32_t>::max() / 2 - sizeof(CustomHeader);
  EXPECT_TRUE(Pickle::PeekNext(sizeof(CustomHeader), pickle_data,
                               pickle_data + sizeof(CustomHeader),
                               &pickle_size));
  EXPECT_EQ(pickle_size, std::numeric_limits<uint32_t>::max() / 2);
}

TEST(PickleTest, FindNext) {
  Pickle pickle;
  pickle.WriteInt(1);
  pickle.WriteString("Domo");

  const char* start = reinterpret_cast<const char*>(pickle.data());
  const char* end = start + pickle.size();

  EXPECT_EQ(end, Pickle::FindNext(pickle.header_size_, start, end));
  EXPECT_EQ(nullptr, Pickle::FindNext(pickle.header_size_, start, end - 1));
  EXPECT_EQ(end, Pickle::FindNext(pickle.header_size_, start, end + 1));
}

TEST(PickleTest, FindNextWithIncompleteHeader) {
  size_t header_size = sizeof(Pickle::Header);
  auto buffer = base::HeapArray<char>::Uninit(header_size - 1);
  memset(buffer.data(), 0x1, header_size - 1);

  const char* start = buffer.data();
  const char* end = start + header_size - 1;

  EXPECT_EQ(nullptr, Pickle::FindNext(header_size, start, end));
}

#if defined(COMPILER_MSVC)
#pragma warning(push)
#pragma warning(disable : 4146)
#endif
TEST(PickleTest, FindNextOverflow) {
  size_t header_size = sizeof(Pickle::Header);
  size_t header_size2 = 2 * header_size;
  size_t payload_received = 100;
  auto buffer = base::HeapArray<char>::Uninit(header_size2 + payload_received);
  const char* start = buffer.data();
  Pickle::Header* header = reinterpret_cast<Pickle::Header*>(buffer.data());
  const char* end = start + header_size2 + payload_received;
  // It is impossible to construct an overflow test otherwise.
  if (sizeof(size_t) > sizeof(header->payload_size) ||
      sizeof(uintptr_t) > sizeof(header->payload_size)) {
    return;
  }

  header->payload_size = -(reinterpret_cast<uintptr_t>(start) + header_size2);
  EXPECT_EQ(nullptr, Pickle::FindNext(header_size2, start, end));

  header->payload_size = -header_size2;
  EXPECT_EQ(nullptr, Pickle::FindNext(header_size2, start, end));

  header->payload_size = 0;
  end = start + header_size;
  EXPECT_EQ(nullptr, Pickle::FindNext(header_size2, start, end));
}
#if defined(COMPILER_MSVC)
#pragma warning(pop)
#endif

TEST(PickleTest, GetReadPointerAndAdvance) {
  Pickle pickle;

  PickleIterator iter(pickle);
  EXPECT_FALSE(iter.GetReadPointerAndAdvance(1));

  pickle.WriteInt(1);
  pickle.WriteInt(2);
  int bytes = sizeof(int) * 2;

  EXPECT_TRUE(PickleIterator(pickle).GetReadPointerAndAdvance(0));
  EXPECT_TRUE(PickleIterator(pickle).GetReadPointerAndAdvance(1));
  EXPECT_FALSE(PickleIterator(pickle).GetReadPointerAndAdvance(-1));
  EXPECT_TRUE(PickleIterator(pickle).GetReadPointerAndAdvance(bytes));
  EXPECT_FALSE(PickleIterator(pickle).GetReadPointerAndAdvance(bytes + 1));
  EXPECT_FALSE(PickleIterator(pickle).GetReadPointerAndAdvance(INT_MAX));
  EXPECT_FALSE(PickleIterator(pickle).GetReadPointerAndAdvance(INT_MIN));
}

TEST(PickleTest, Resize) {
  size_t unit = Pickle::kPayloadUnit;
  auto data = base::HeapArray<char>::Uninit(unit);
  char* data_ptr = data.data();
  for (size_t i = 0; i < unit; i++) {
    data_ptr[i] = 'G';
  }

  // construct a message that will be exactly the size of one payload unit,
  // note that any data will have a 4-byte header indicating the size
  const size_t payload_size_after_header = unit - sizeof(uint32_t);
  Pickle pickle;
  pickle.WriteData(
      std::string_view(data_ptr, payload_size_after_header - sizeof(uint32_t)));
  size_t cur_payload = payload_size_after_header;

  // note: we assume 'unit' is a power of 2
  EXPECT_EQ(unit, pickle.capacity_after_header());
  EXPECT_EQ(pickle.payload_size(), payload_size_after_header);

  // fill out a full page (noting data header)
  pickle.WriteData(std::string_view(data_ptr, unit - sizeof(uint32_t)));
  cur_payload += unit;
  EXPECT_EQ(unit * 2, pickle.capacity_after_header());
  EXPECT_EQ(cur_payload, pickle.payload_size());

  // one more byte should double the capacity
  pickle.WriteData(std::string_view(data_ptr, 1u));
  cur_payload += 8;
  EXPECT_EQ(unit * 4, pickle.capacity_after_header());
  EXPECT_EQ(cur_payload, pickle.payload_size());
}

namespace {

struct CustomHeader : Pickle::Header {
  int blah;
};

}  // namespace

TEST(PickleTest, HeaderPadding) {
  const uint32_t kMagic = 0x12345678;

  Pickle pickle(sizeof(CustomHeader));
  pickle.WriteInt(kMagic);

  // this should not overwrite the 'int' payload
  pickle.headerT<CustomHeader>()->blah = 10;

  PickleIterator iter(pickle);
  int result;
  ASSERT_TRUE(iter.ReadInt(&result));

  EXPECT_EQ(static_cast<uint32_t>(result), kMagic);
}

TEST(PickleTest, EqualsOperator) {
  Pickle source;
  source.WriteInt(1);

  Pickle copy_refs_source_buffer = Pickle::WithUnownedBuffer(source);
  Pickle copy;
  copy = copy_refs_source_buffer;
  ASSERT_EQ(source.size(), copy.size());
}

TEST(PickleTest, EvilLengths) {
  Pickle source;
  std::string str(100000, 'A');
  source.WriteData(std::string_view(str.c_str(), 100000u));
  // ReadString16 used to have its read buffer length calculation wrong leading
  // to out-of-bounds reading.
  PickleIterator iter(source);
  std::u16string str16;
  EXPECT_FALSE(iter.ReadString16(&str16));

  // And check we didn't break ReadString16.
  str16 = u"A";
  Pickle str16_pickle;
  str16_pickle.WriteString16(str16);
  iter = PickleIterator(str16_pickle);
  EXPECT_TRUE(iter.ReadString16(&str16));
  EXPECT_EQ(1U, str16.length());

  // Check we don't fail in a length check with invalid String16 size.
  // (1<<31) * sizeof(char16_t) == 0, so this is particularly evil.
  Pickle bad_len;
  bad_len.WriteInt(1 << 31);
  iter = PickleIterator(bad_len);
  EXPECT_FALSE(iter.ReadString16(&str16));
}

// Check we can write zero bytes of data and 'data' can be NULL.
TEST(PickleTest, ZeroLength) {
  Pickle pickle;
  pickle.WriteData(std::string_view());

  PickleIterator iter(pickle);
  const char* outdata;
  size_t outdatalen;
  EXPECT_TRUE(iter.ReadData(&outdata, &outdatalen));
  EXPECT_EQ(0u, outdatalen);
  // We can't assert that outdata is NULL.
}

// Check that ReadBytes works properly with an iterator initialized to NULL.
TEST(PickleTest, ReadBytes) {
  Pickle pickle;
  int data = 0x7abcd;
  pickle.WriteBytes(&data, sizeof(data));

  PickleIterator iter(pickle);
  const char* outdata_char = nullptr;
  EXPECT_TRUE(iter.ReadBytes(&outdata_char, sizeof(data)));

  int outdata;
  memcpy(&outdata, outdata_char, sizeof(outdata));
  EXPECT_EQ(data, outdata);
}

// Checks that when a pickle is deep-copied, the result is not larger than
// needed.
TEST(PickleTest, DeepCopyResize) {
  Pickle pickle;
  while (pickle.capacity_after_header() != pickle.payload_size()) {
    pickle.WriteBool(true);
  }

  // Make a deep copy.
  Pickle pickle2(pickle);

  // Check that there isn't any extraneous capacity.
  EXPECT_EQ(pickle.capacity_after_header(), pickle2.capacity_after_header());
}

namespace {

// Publicly exposes the ClaimBytes interface for testing.
class TestingPickle : public Pickle {
 public:
  TestingPickle() = default;

  void* ClaimBytes(size_t num_bytes) { return Pickle::ClaimBytes(num_bytes); }
};

}  // namespace

// Checks that claimed bytes are zero-initialized.
TEST(PickleTest, ClaimBytesInitialization) {
  static const int kChunkSize = 64;
  TestingPickle pickle;
  const char* bytes = static_cast<const char*>(pickle.ClaimBytes(kChunkSize));
  for (size_t i = 0; i < kChunkSize; ++i) {
    EXPECT_EQ(0, bytes[i]);
  }
}

// Checks that ClaimBytes properly advances the write offset.
TEST(PickleTest, ClaimBytes) {
  std::string data("Hello, world!");

  TestingPickle pickle;
  pickle.WriteUInt32(data.size());
  void* bytes = pickle.ClaimBytes(data.size());
  pickle.WriteInt(42);
  memcpy(bytes, data.data(), data.size());

  PickleIterator iter(pickle);
  uint32_t out_data_length;
  EXPECT_TRUE(iter.ReadUInt32(&out_data_length));
  EXPECT_EQ(data.size(), out_data_length);

  const char* out_data = nullptr;
  EXPECT_TRUE(iter.ReadBytes(&out_data, out_data_length));
  EXPECT_EQ(data, std::string(out_data, out_data_length));

  int out_value;
  EXPECT_TRUE(iter.ReadInt(&out_value));
  EXPECT_EQ(42, out_value);
}

TEST(PickleTest, ReachedEnd) {
  Pickle pickle;
  pickle.WriteInt(1);
  pickle.WriteInt(2);
  pickle.WriteInt(3);

  PickleIterator iter(pickle);
  int out;

  EXPECT_FALSE(iter.ReachedEnd());
  EXPECT_TRUE(iter.ReadInt(&out));
  EXPECT_EQ(1, out);

  EXPECT_FALSE(iter.ReachedEnd());
  EXPECT_TRUE(iter.ReadInt(&out));
  EXPECT_EQ(2, out);

  EXPECT_FALSE(iter.ReachedEnd());
  EXPECT_TRUE(iter.ReadInt(&out));
  EXPECT_EQ(3, out);

  EXPECT_TRUE(iter.ReachedEnd());
  EXPECT_FALSE(iter.ReadInt(&out));
  EXPECT_TRUE(iter.ReachedEnd());
}

// Test that reading a value other than 0 or 1 as a bool does not trigger
// UBSan.
TEST(PickleTest, NonCanonicalBool) {
  Pickle pickle;
  pickle.WriteInt(0xff);

  PickleIterator iter(pickle);
  bool b;
  ASSERT_TRUE(iter.ReadBool(&b));
  EXPECT_TRUE(b);
}

// Tests the ReadData() overload that returns a span.
TEST(PickleTest, ReadDataAsSpan) {
  constexpr auto kWriteData =
      std::to_array<uint8_t>({0x01, 0x02, 0x03, 0x61, 0x62, 0x63});

  Pickle pickle;
  pickle.WriteData(kWriteData);
  pickle.WriteData(base::span<const uint8_t>());

  PickleIterator iter(pickle);
  EXPECT_THAT(iter.ReadData(), testing::Optional(kWriteData));
  EXPECT_THAT(iter.ReadData(), testing::Optional(base::span<const uint8_t>()));
  EXPECT_FALSE(iter.ReadData());
}

// Tests the ReadBytes() overload that returns a span.
TEST(PickleTest, ReadBytesAsSpan) {
  constexpr auto kWriteData =
      std::to_array<uint8_t>({0x01, 0x02, 0x03, 0x61, 0x62, 0x63});

  Pickle pickle;
  pickle.WriteBytes(kWriteData);

  PickleIterator iter(pickle);
  EXPECT_THAT(iter.ReadBytes(kWriteData.size()), testing::Optional(kWriteData));
  EXPECT_FALSE(iter.ReadBytes(kWriteData.size()));
}

}  // namespace base<|MERGE_RESOLUTION|>--- conflicted
+++ resolved
@@ -216,12 +216,7 @@
   // buffer size. Which results in Pickle's internal |header_| = null.
   {
     Pickle::Header header = {.payload_size = 100};
-<<<<<<< HEAD
-    const char* data = reinterpret_cast<char*>(&header);
-    const Pickle pickle(data, sizeof(header));
-=======
     const Pickle pickle = Pickle::WithUnownedBuffer(byte_span_from_ref(header));
->>>>>>> 626889fb
 
     EXPECT_EQ(0U, pickle.size());
     EXPECT_FALSE(pickle.data());
