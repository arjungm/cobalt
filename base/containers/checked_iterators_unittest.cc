// Copyright 2020 The Chromium Authors
// Use of this source code is governed by a BSD-style license that can be
// found in the LICENSE file.

#include "base/containers/checked_iterators.h"

#include <algorithm>
#include <iterator>

#include "base/check_op.h"
#include "base/debug/alias.h"
#include "base/test/gtest_util.h"
#include "build/build_config.h"
#include "testing/gtest/include/gtest/gtest.h"

namespace base {

TEST(CheckedContiguousIterator, SatisfiesContiguousIteratorConcept) {
  static_assert(std::contiguous_iterator<CheckedContiguousIterator<int>>);
}

template <class T, size_t N>
constexpr CheckedContiguousConstIterator<T> MakeConstIter(T (&arr)[N],
                                                          size_t cur) {
  // We allow cur == N as that makes a pointer at one-past-the-end which is
  // considered part of the same allocation.
  CHECK_LE(cur, N);
  return
      // SAFETY: `arr` has 1 element, `arr + 1` is considered a pointer into the
      // same allocation, as it's one past the end.
      UNSAFE_BUFFERS(
          CheckedContiguousConstIterator<T>(arr, arr + cur, arr + N));
}

template <class T, size_t N>
constexpr CheckedContiguousIterator<T> MakeIter(T (&arr)[N], size_t cur) {
  // We allow cur == N as that makes a pointer at one-past-the-end which is
  // considered part of the same allocation.
  CHECK_LE(cur, N);
  return
      // SAFETY: `arr` has 1 element, `arr + 1` is considered a pointer into the
      // same allocation, as it's one past the end.
      UNSAFE_BUFFERS(CheckedContiguousIterator<T>(arr, arr + cur, arr + N));
}

// Checks that constexpr CheckedContiguousConstIterators can be compared at
// compile time.
TEST(CheckedContiguousIterator, StaticComparisonOperators) {
  static constexpr int arr[] = {0};

  constexpr CheckedContiguousConstIterator<int> begin = MakeConstIter(arr, 0u);
  constexpr CheckedContiguousConstIterator<int> end = MakeConstIter(arr, 1u);

  static_assert(begin == begin);
  static_assert(end == end);

  static_assert(begin != end);
  static_assert(end != begin);

  static_assert(begin < end);

  static_assert(begin <= begin);
  static_assert(begin <= end);
  static_assert(end <= end);

  static_assert(end > begin);

  static_assert(end >= end);
  static_assert(end >= begin);
  static_assert(begin >= begin);
}

// Checks that comparison between iterators and const iterators works in both
// directions.
TEST(CheckedContiguousIterator, ConvertingComparisonOperators) {
  static int arr[] = {0};

  CheckedContiguousIterator<int> begin = MakeIter(arr, 0u);
  CheckedContiguousConstIterator<int> cbegin = MakeConstIter(arr, 0u);

  CheckedContiguousIterator<int> end = MakeIter(arr, 1u);
  CheckedContiguousConstIterator<int> cend = MakeConstIter(arr, 1u);

  EXPECT_EQ(begin, cbegin);
  EXPECT_EQ(cbegin, begin);
  EXPECT_EQ(end, cend);
  EXPECT_EQ(cend, end);

  EXPECT_NE(begin, cend);
  EXPECT_NE(cbegin, end);
  EXPECT_NE(end, cbegin);
  EXPECT_NE(cend, begin);

  EXPECT_LT(begin, cend);
  EXPECT_LT(cbegin, end);

  EXPECT_LE(begin, cbegin);
  EXPECT_LE(cbegin, begin);
  EXPECT_LE(begin, cend);
  EXPECT_LE(cbegin, end);
  EXPECT_LE(end, cend);
  EXPECT_LE(cend, end);

  EXPECT_GT(end, cbegin);
  EXPECT_GT(cend, begin);

  EXPECT_GE(end, cend);
  EXPECT_GE(cend, end);
  EXPECT_GE(end, cbegin);
  EXPECT_GE(cend, begin);
  EXPECT_GE(begin, cbegin);
  EXPECT_GE(cbegin, begin);
}

TEST(CheckedContiguousIteratorDeathTest, OutOfBounds) {
  static int arr[] = {0, 1, 2};

  CheckedContiguousIterator<int> it = MakeIter(arr, 1u);

  EXPECT_CHECK_DEATH(base::debug::Alias(&it[-2]));
  EXPECT_EQ(it[-1], 0);
  EXPECT_EQ(it[0], 1);
  EXPECT_EQ(it[1], 2);
  EXPECT_CHECK_DEATH(base::debug::Alias(&it[3]));

  it += 2;  // At [3], in bounds (at end).
  it -= 3;  // At [0], in bounds.
  it += 1;  // Back to [1], in bounds.

  EXPECT_CHECK_DEATH({
    it -= 2;
    base::debug::Alias(&it);
  });
  EXPECT_CHECK_DEATH({
    it += 3;
    base::debug::Alias(&it);
  });
  EXPECT_CHECK_DEATH({
    auto o = it - 2;
    base::debug::Alias(&o);
  });
  EXPECT_CHECK_DEATH({
    auto o = it + 3;
    base::debug::Alias(&o);
  });

  it++;  // At [2], in bounds.
  ++it;  // At [3], in bounds (at end).
  EXPECT_CHECK_DEATH({
    ++it;
    base::debug::Alias(&it);
  });
  EXPECT_CHECK_DEATH({
    it++;
    base::debug::Alias(&it);
  });

  it -= 3;  // At [0], in bounds.
  EXPECT_CHECK_DEATH({
    --it;
    base::debug::Alias(&it);
  });
  EXPECT_CHECK_DEATH({
    it--;
    base::debug::Alias(&it);
  });
}

}  // namespace base

<<<<<<< HEAD
// ChromeOS does not use the in-tree libc++, but rather a shared library that
// lags a bit behind.
// TODO(crbug.com/1166360): Enable this test on ChromeOS once the shared libc++
// is sufficiently modern.
#if defined(_LIBCPP_VERSION) && !BUILDFLAG(IS_NACL) && !BUILDFLAG(IS_CHROMEOS)
=======
>>>>>>> 626889fb
namespace {

// Helper template that wraps an iterator and disables its dereference and
// increment operations.
template <typename Iterator>
struct DisableDerefAndIncr : Iterator {
  using Iterator::Iterator;

  // NOLINTNEXTLINE(google-explicit-constructor)
  constexpr DisableDerefAndIncr(const Iterator& iter) : Iterator(iter) {}

  void operator*() = delete;
  void operator++() = delete;
  void operator++(int) = delete;
};

}  // namespace

// Inherit `pointer_traits` specialization from the base class.
template <typename Iter>
struct std::pointer_traits<DisableDerefAndIncr<Iter>>
    : ::std::pointer_traits<Iter> {};

namespace base {

// Tests that using std::copy with CheckedContiguousIterator<int> results in an
// optimized code-path that does not invoke the iterator's dereference and
// increment operations, as expected in libc++. This fails to compile if
// std::copy is not optimized.
// NOTE: This test relies on implementation details of the STL and thus might
// break in the future during a libc++ roll. If this does happen, please reach
// out to memory-safety-dev@chromium.org to reevaluate whether this test will
// still be needed.
#if defined(_LIBCPP_VERSION)
TEST(CheckedContiguousIterator, OptimizedCopy) {
  using Iter = DisableDerefAndIncr<CheckedContiguousIterator<int>>;

  int arr_in[5] = {1, 2, 3, 4, 5};
  int arr_out[5];

  Iter in_begin = MakeIter(arr_in, 0u);
  Iter in_end = MakeIter(arr_in, 5u);
  Iter out_begin = MakeIter(arr_out, 0u);
  Iter out_end = std::copy(in_begin, in_end, out_begin);
  EXPECT_EQ(out_end, out_begin + (in_end - in_begin));

  EXPECT_TRUE(std::ranges::equal(arr_in, arr_out));
}
#endif  // defined(_LIBCPP_VERSION)

}  // namespace base<|MERGE_RESOLUTION|>--- conflicted
+++ resolved
@@ -168,14 +168,6 @@
 
 }  // namespace base
 
-<<<<<<< HEAD
-// ChromeOS does not use the in-tree libc++, but rather a shared library that
-// lags a bit behind.
-// TODO(crbug.com/1166360): Enable this test on ChromeOS once the shared libc++
-// is sufficiently modern.
-#if defined(_LIBCPP_VERSION) && !BUILDFLAG(IS_NACL) && !BUILDFLAG(IS_CHROMEOS)
-=======
->>>>>>> 626889fb
 namespace {
 
 // Helper template that wraps an iterator and disables its dereference and
