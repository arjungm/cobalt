--- conflicted
+++ resolved
@@ -72,11 +72,7 @@
   // kState3 was omitted from the definition.
   EXPECT_DEATH(
       DCHECK_STATE_TRANSITION(&transitions, State::kState3, State::kState4),
-<<<<<<< HEAD
-      "Check failed.*Invalid transition: 2 -> 3");
-=======
       "DCHECK failed.*Invalid transition: 2 -> 3");
->>>>>>> 626889fb
 #endif  // !BUILDFLAG(IS_IOS)
 #endif  // DCHECK_IS_ON()
 }
