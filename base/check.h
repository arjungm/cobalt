// Copyright 2020 The Chromium Authors
// Use of this source code is governed by a BSD-style license that can be
// found in the LICENSE file.

#ifndef BASE_CHECK_H_
#define BASE_CHECK_H_

#include <iosfwd>
#include <memory>

#include "base/base_export.h"
#include "base/compiler_specific.h"
#include "base/dcheck_is_on.h"
#include "base/immediate_crash.h"
#include "base/location.h"
#include "base/macros/if.h"
#include "base/macros/is_empty.h"
#include "base/not_fatal_until.h"

// This header defines the CHECK, DCHECK, and DPCHECK macros.
//
// CHECK dies with a fatal error if its condition is not true. It is not
// controlled by NDEBUG, so the check will be executed regardless of compilation
// mode.
//
// DCHECK, the "debug mode" check, is enabled depending on NDEBUG and
// DCHECK_ALWAYS_ON, and its severity depends on DCHECK_IS_CONFIGURABLE.
//
// (D)PCHECK is like (D)CHECK, but includes the system error code (c.f.
// perror(3)).
//
// Additional information can be streamed to these macros and will be included
// in the log output if the condition doesn't hold (you may need to include
// <ostream>):
//
//   CHECK(condition) << "Additional info.";
//
// The condition is evaluated exactly once. Even in build modes where e.g.
// DCHECK is disabled, the condition and any stream arguments are still
// referenced to avoid warnings about unused variables and functions.
//
// An optional base::NotFatalUntil argument can be provided to make the
// instance non-fatal (dumps without crashing) before a provided milestone. That
// is: CHECK(false, base::NotFatalUntil::M120); starts crashing in M120. CHECKs
// with a milestone argument preserve logging even in official builds, and
// will upload the CHECK's log message in crash reports for remote diagnostics.
// This is recommended for use in situations that are not flag guarded, or where
// we have low pre-stable coverage. Using this lets us probe for would-be CHECK
// failures for a milestone or two before rolling out a CHECK.
//
// For the (D)CHECK_EQ, etc. macros, see base/check_op.h. However, that header
// is *significantly* larger than check.h, so try to avoid including it in
// header files.

namespace logging {

// Class used to explicitly ignore an ostream, and optionally a boolean value.
class VoidifyStream {
 public:
  VoidifyStream() = default;
  explicit VoidifyStream(bool) {}

  // Binary & has lower precedence than << but higher than ?:
  void operator&(std::ostream&) {}
};

// Macro which uses but does not evaluate expr and any stream parameters.
#define EAT_CHECK_STREAM_PARAMS(expr) \
  true ? (void)0                      \
       : ::logging::VoidifyStream(expr) & (*::logging::g_swallow_stream)
BASE_EXPORT extern std::ostream* g_swallow_stream;

class LogMessage;

// Class used for raising a check error upon destruction.
class BASE_EXPORT CheckError {
 public:
  // Takes ownership of `log_message`.
  explicit CheckError(LogMessage* log_message);

  // All instances that take a base::Location should use
  // base::Location::CurrentWithoutFunctionName() by default since we
  // immediately pass file_name() and line_number() to LogMessage's constructor
  // and discard the function_name() anyways. This saves ~23k on the Android
  // size bots (as of 2024-12-17) but that's the official build that barely uses
  // these for CHECKs. The size gains are believed to be significantly larger on
  // developer builds and official+DCHECK where all CHECK failures generate
  // logs.

  // TODO(pbos): Make all static methods that currently return some version of
  // CheckError return LogMessage*.
  static CheckError Check(const char* condition,
                          base::NotFatalUntil fatal_milestone,
                          const base::Location& location =
                              base::Location::CurrentWithoutFunctionName());
  // Takes ownership over (free()s after using) `log_message_str`, for use with
  // CHECK_op macros.
  static LogMessage* CheckOp(char* log_message_str,
                             base::NotFatalUntil fatal_milestone,
                             const base::Location& location =
                                 base::Location::CurrentWithoutFunctionName());

  static CheckError DCheck(const char* condition,
                           const base::Location& location =
                               base::Location::CurrentWithoutFunctionName());
  // Takes ownership over (free()s after using) `log_message_str`, for use with
  // DCHECK_op macros.
  static LogMessage* DCheckOp(char* log_message_str,
                              const base::Location& location =
                                  base::Location::CurrentWithoutFunctionName());

  static CheckError DumpWillBeCheck(
      const char* condition,
      const base::Location& location =
          base::Location::CurrentWithoutFunctionName());
  // Takes ownership over (free()s after using) `log_message_str`, for use with
  // DUMP_WILL_BE_CHECK_op macros.
  static LogMessage* DumpWillBeCheckOp(
      char* log_message_str,
      const base::Location& location =
          base::Location::CurrentWithoutFunctionName());

  static CheckError DPCheck(const char* condition,
                            const base::Location& location =
                                base::Location::CurrentWithoutFunctionName());

  static CheckError NotImplemented(
      const char* function,
      const base::Location& location =
          base::Location::CurrentWithoutFunctionName());

  // Stream for adding optional details to the error message.
  std::ostream& stream();

  // Try really hard to get the call site and callee as separate stack frames in
  // crash reports.
  NOMERGE NOINLINE NOT_TAIL_CALLED ~CheckError();

  CheckError(const CheckError&) = delete;
  CheckError& operator=(const CheckError&) = delete;

  template <typename T>
  CheckError& operator<<(T&& streamed_type) {
    stream() << streamed_type;
    return *this;
  }

 protected:
  std::unique_ptr<LogMessage> log_message_;
};

// Used for NOTREACHED(), its destructor is importantly [[noreturn]].
class BASE_EXPORT CheckNoreturnError : public CheckError {
 public:
  [[noreturn]] NOMERGE NOINLINE NOT_TAIL_CALLED ~CheckNoreturnError();

  static CheckNoreturnError Check(
      const char* condition,
      const base::Location& location =
          base::Location::CurrentWithoutFunctionName());
  // Takes ownership over (free()s after using) `log_message_str`, for use with
  // CHECK_op macros.
  static LogMessage* CheckOp(char* log_message_str,
                             const base::Location& location =
                                 base::Location::CurrentWithoutFunctionName());

  static CheckNoreturnError PCheck(
      const char* condition,
      const base::Location& location =
          base::Location::CurrentWithoutFunctionName());
  static CheckNoreturnError PCheck(
      const base::Location& location =
          base::Location::CurrentWithoutFunctionName());

 private:
  using CheckError::CheckError;
};

// Used for NOTREACHED(base::NotFatalUntil) and DUMP_WILL_BE_NOTREACHED().
class BASE_EXPORT NotReachedError : public CheckError {
 public:
  static NotReachedError NotReached(
      base::NotFatalUntil fatal_milestone,
      const base::Location& location =
          base::Location::CurrentWithoutFunctionName());

  static NotReachedError DumpWillBeNotReached(
      const base::Location& location =
          base::Location::CurrentWithoutFunctionName());

  NOMERGE NOINLINE NOT_TAIL_CALLED ~NotReachedError();

 private:
  using CheckError::CheckError;
};

// Used for NOTREACHED(), its destructor is importantly [[noreturn]].
class BASE_EXPORT NotReachedNoreturnError : public CheckError {
 public:
  explicit NotReachedNoreturnError(
      const base::Location& location =
          base::Location::CurrentWithoutFunctionName());

  [[noreturn]] NOMERGE NOINLINE NOT_TAIL_CALLED ~NotReachedNoreturnError();
};

// A helper macro for checks that log to streams that makes it easier for the
// compiler to identify and warn about dead code, e.g.:
//
//   return 2;
//   NOTREACHED_IN_MIGRATION();
//
// The 'switch' is used to prevent the 'else' from being ambiguous when the
// macro is used in an 'if' clause such as:
// if (a == 1)
//   CHECK(Foo());
//
// The weird ternary is to still generate an "is not contextually convertible to
// 'bool' when provided weird parameters (regardless of ANALYZER_ASSUME_TRUE's
// implementation). See base/check_nocompile.nc.
//
// The lambda is here to here permit the compiler to out-of-line much of the
// CHECK-failure path and optimize better for the fast path.
#define LOGGING_CHECK_FUNCTION_IMPL(check_stream, condition) \
  switch (0)                                                 \
  case 0:                                                    \
  default:                                                   \
    if (ANALYZER_ASSUME_TRUE((condition) ? true : false))    \
      [[likely]];                                            \
    else                                                     \
      [&]() { return (check_stream); }()

// A helper macro like LOGGING_CHECK_FUNCTION_IMPL above but discarding any
// log-stream parameters rather than evaluate them on failure.
#define DISCARDING_CHECK_FUNCTION_IMPL(check_failure, condition) \
  switch (0)                                                     \
  case 0:                                                        \
  default:                                                       \
    if (!ANALYZER_ASSUME_TRUE((condition) ? true : false))       \
      check_failure;                                             \
    else [[likely]]                                              \
      EAT_CHECK_STREAM_PARAMS()

#if defined(OFFICIAL_BUILD) && !defined(NDEBUG)
#error "Debug builds are not expected to be optimized as official builds."
#endif  // defined(OFFICIAL_BUILD) && !defined(NDEBUG)

#if defined(OFFICIAL_BUILD) && !DCHECK_IS_ON()

// Official non-DCHECK builds do not preserve CHECK() logging (including
// evaluation of logging arguments). This generates more compact code which is
// good for both speed and binary size.
#define CHECK_WILL_STREAM() false

// Note that this uses IMMEDIATE_CRASH_ALWAYS_INLINE to force-inline in debug
// mode as well. See LoggingTest.CheckCausesDistinctBreakpoints.
[[noreturn]] NOMERGE IMMEDIATE_CRASH_ALWAYS_INLINE void CheckFailure() {
  base::ImmediateCrash();
}

<<<<<<< HEAD
// Discard log strings to reduce code bloat.
//
// This is not calling BreakDebugger since this is called frequently, and
// calling an out-of-line function instead of a noreturn inline macro prevents
// compiler optimizations.
#define CHECK(condition) \
  UNLIKELY(!(condition)) ? ::logging::CheckFailure() : EAT_CHECK_STREAM_PARAMS()

#define CHECK_WILL_STREAM() false

// Strip the conditional string from official builds.
#define PCHECK(condition)                                                \
  CHECK_FUNCTION_IMPL(::logging::CheckError::PCheck(__FILE__, __LINE__), \
                      condition)
=======
// Discard log strings to reduce code bloat when there is no NotFatalUntil
// argument (which temporarily preserves logging both locally and in crash
// reports).
#define CHECK_INTERNAL_IMPL(cond) \
  DISCARDING_CHECK_FUNCTION_IMPL(::logging::CheckFailure(), cond)
>>>>>>> 626889fb

#else

// Generate logging versions of CHECKs to help diagnosing failures.
#define CHECK_WILL_STREAM() true

#define CHECK_INTERNAL_IMPL(cond) \
  LOGGING_CHECK_FUNCTION_IMPL(::logging::CheckNoreturnError::Check(#cond), cond)

#endif

#define CHECK(cond, ...)                                         \
  BASE_IF(BASE_IS_EMPTY(__VA_ARGS__), CHECK_INTERNAL_IMPL(cond), \
          LOGGING_CHECK_FUNCTION_IMPL(                           \
              logging::CheckError::Check(#cond, __VA_ARGS__), cond))

// Strip the conditional string based on CHECK_WILL_STREAM()
#define PCHECK(cond)                                        \
  LOGGING_CHECK_FUNCTION_IMPL(                              \
      BASE_IF(CHECK_WILL_STREAM(),                          \
              ::logging::CheckNoreturnError::PCheck(#cond), \
              ::logging::CheckNoreturnError::PCheck()),     \
      cond)

#if DCHECK_IS_ON()

#define DCHECK(condition)                                                \
  LOGGING_CHECK_FUNCTION_IMPL(::logging::CheckError::DCheck(#condition), \
                              condition)
#define DPCHECK(condition)                                                \
  LOGGING_CHECK_FUNCTION_IMPL(::logging::CheckError::DPCheck(#condition), \
                              condition)

#else

#define DCHECK(condition) EAT_CHECK_STREAM_PARAMS(!(condition))
#define DPCHECK(condition) EAT_CHECK_STREAM_PARAMS(!(condition))

#endif  // DCHECK_IS_ON()

// The DUMP_WILL_BE_CHECK() macro provides a convenient way to non-fatally dump
// in official builds if a condition is false. This is used to more cautiously
// roll out a new CHECK() (or upgrade a DCHECK) where the caller isn't entirely
// sure that something holds true in practice (but asserts that it should). This
// is especially useful for platforms that have a low pre-stable population and
// code areas that are rarely exercised.
//
// On DCHECK builds this macro matches DCHECK behavior.
//
// This macro isn't optimized (preserves filename, line number and log messages
// in official builds), as they are expected to be in product temporarily. When
// using this macro, leave a TODO(crbug.com/nnnn) entry referring to a bug
// related to its rollout. Then put a NextAction on the bug to come back and
// clean this up (replace with a CHECK). A DUMP_WILL_BE_CHECK() that's been left
// untouched for a long time without bug updates suggests that issues that
// would've prevented enabling this CHECK have either not been discovered or
// have been resolved.
//
// Using this macro is preferred over direct base::debug::DumpWithoutCrashing()
// invocations as it communicates intent to eventually end up as a CHECK. It
// also preserves the log message so setting crash keys to get additional debug
// info isn't required as often.
#define DUMP_WILL_BE_CHECK(condition, ...)                                \
  LOGGING_CHECK_FUNCTION_IMPL(::logging::CheckError::DumpWillBeCheck(     \
                                  #condition __VA_OPT__(, ) __VA_ARGS__), \
                              condition)

// Async signal safe checking mechanism.
[[noreturn]] BASE_EXPORT void RawCheckFailure(const char* message);
#define RAW_CHECK(condition)                                        \
  do {                                                              \
    if (!(condition)) [[unlikely]] {                                \
      ::logging::RawCheckFailure("Check failed: " #condition "\n"); \
    }                                                               \
  } while (0)

}  // namespace logging

#endif  // BASE_CHECK_H_<|MERGE_RESOLUTION|>--- conflicted
+++ resolved
@@ -258,28 +258,11 @@
   base::ImmediateCrash();
 }
 
-<<<<<<< HEAD
-// Discard log strings to reduce code bloat.
-//
-// This is not calling BreakDebugger since this is called frequently, and
-// calling an out-of-line function instead of a noreturn inline macro prevents
-// compiler optimizations.
-#define CHECK(condition) \
-  UNLIKELY(!(condition)) ? ::logging::CheckFailure() : EAT_CHECK_STREAM_PARAMS()
-
-#define CHECK_WILL_STREAM() false
-
-// Strip the conditional string from official builds.
-#define PCHECK(condition)                                                \
-  CHECK_FUNCTION_IMPL(::logging::CheckError::PCheck(__FILE__, __LINE__), \
-                      condition)
-=======
 // Discard log strings to reduce code bloat when there is no NotFatalUntil
 // argument (which temporarily preserves logging both locally and in crash
 // reports).
 #define CHECK_INTERNAL_IMPL(cond) \
   DISCARDING_CHECK_FUNCTION_IMPL(::logging::CheckFailure(), cond)
->>>>>>> 626889fb
 
 #else
 
