// Copyright 2012 The Chromium Authors
// Use of this source code is governed by a BSD-style license that can be
// found in the LICENSE file.

#include "base/environment.h"

#include <memory>
#include <optional>
#include <string>
#include <string_view>
#include <utility>

#include "base/containers/heap_array.h"
#include "base/memory/ptr_util.h"
#include "base/strings/cstring_view.h"
#include "base/strings/string_util.h"
#include "build/build_config.h"

#if BUILDFLAG(IS_WIN)
#include <windows.h>

#include "base/strings/utf_string_conversions.h"
#elif BUILDFLAG(IS_POSIX) || BUILDFLAG(IS_FUCHSIA)
#include <stdlib.h>
#endif

namespace base {

namespace {

class EnvironmentImpl : public Environment {
 public:
  std::optional<std::string> GetVar(cstring_view variable_name) override {
    auto result = GetVarImpl(variable_name);
    if (result.has_value()) {
      return result;
    }

    // Some commonly used variable names are uppercase while others
    // are lowercase, which is inconsistent. Let's try to be helpful
    // and look for a variable name with the reverse case.
    // I.e. HTTP_PROXY may be http_proxy for some users/systems.
    char first_char = variable_name[0];
    std::string alternate_case_var;
    if (IsAsciiLower(first_char)) {
      alternate_case_var = ToUpperASCII(variable_name);
    } else if (IsAsciiUpper(first_char)) {
      alternate_case_var = ToLowerASCII(variable_name);
    } else {
      return std::nullopt;
    }
    return GetVarImpl(alternate_case_var);
  }

  bool SetVar(cstring_view variable_name,
              const std::string& new_value) override {
    return SetVarImpl(variable_name, new_value);
  }

  bool UnSetVar(cstring_view variable_name) override {
    return UnSetVarImpl(variable_name);
  }

 private:
  std::optional<std::string> GetVarImpl(cstring_view variable_name) {
#if BUILDFLAG(IS_WIN)
    std::wstring wide_name = UTF8ToWide(variable_name);
    // Documented to be the maximum environment variable size in characters.
    static constexpr size_t kMaxLength = 32767;
    auto value = base::HeapArray<wchar_t>::Uninit(kMaxLength);
    const DWORD value_length =
        ::GetEnvironmentVariable(wide_name.c_str(), value.data(), kMaxLength);
    if (value_length == 0 || value_length >= kMaxLength) {
      return std::nullopt;  // Ignore errors and excessively large values.
    }
    return WideToUTF8(std::wstring_view(value.data(), value_length));
#elif BUILDFLAG(IS_POSIX) || BUILDFLAG(IS_FUCHSIA)
<<<<<<< HEAD
    const char* env_value = getenv(variable_name.data());
    if (!env_value)
      return false;
    // Note that the variable may be defined but empty.
    if (result)
      *result = env_value;
    return true;
=======
    const char* env_value = getenv(variable_name.c_str());
    if (!env_value) {
      return std::nullopt;
    }
    return std::string(env_value);
>>>>>>> 626889fb
#endif
  }

  bool SetVarImpl(cstring_view variable_name, const std::string& new_value) {
#if BUILDFLAG(IS_WIN)
    // On success, a nonzero value is returned.
    return !!SetEnvironmentVariable(UTF8ToWide(variable_name).c_str(),
                                    UTF8ToWide(new_value).c_str());
#elif BUILDFLAG(IS_POSIX) || BUILDFLAG(IS_FUCHSIA)
    // On success, zero is returned.
<<<<<<< HEAD
    return !setenv(variable_name.data(), new_value.c_str(), 1);
=======
    return !setenv(variable_name.c_str(), new_value.c_str(), 1);
>>>>>>> 626889fb
#endif
  }

  bool UnSetVarImpl(cstring_view variable_name) {
#if BUILDFLAG(IS_WIN)
    // On success, a nonzero value is returned.
    return !!SetEnvironmentVariable(UTF8ToWide(variable_name).c_str(), nullptr);
#elif BUILDFLAG(IS_POSIX) || BUILDFLAG(IS_FUCHSIA)
    // On success, zero is returned.
<<<<<<< HEAD
    return !unsetenv(variable_name.data());
=======
    return !unsetenv(variable_name.c_str());
>>>>>>> 626889fb
#endif
  }
};

}  // namespace

Environment::~Environment() = default;

// static
std::unique_ptr<Environment> Environment::Create() {
  return std::make_unique<EnvironmentImpl>();
}

bool Environment::HasVar(cstring_view variable_name) {
  return GetVar(variable_name).has_value();
}

}  // namespace base<|MERGE_RESOLUTION|>--- conflicted
+++ resolved
@@ -75,21 +75,11 @@
     }
     return WideToUTF8(std::wstring_view(value.data(), value_length));
 #elif BUILDFLAG(IS_POSIX) || BUILDFLAG(IS_FUCHSIA)
-<<<<<<< HEAD
-    const char* env_value = getenv(variable_name.data());
-    if (!env_value)
-      return false;
-    // Note that the variable may be defined but empty.
-    if (result)
-      *result = env_value;
-    return true;
-=======
     const char* env_value = getenv(variable_name.c_str());
     if (!env_value) {
       return std::nullopt;
     }
     return std::string(env_value);
->>>>>>> 626889fb
 #endif
   }
 
@@ -100,11 +90,7 @@
                                     UTF8ToWide(new_value).c_str());
 #elif BUILDFLAG(IS_POSIX) || BUILDFLAG(IS_FUCHSIA)
     // On success, zero is returned.
-<<<<<<< HEAD
-    return !setenv(variable_name.data(), new_value.c_str(), 1);
-=======
     return !setenv(variable_name.c_str(), new_value.c_str(), 1);
->>>>>>> 626889fb
 #endif
   }
 
@@ -114,11 +100,7 @@
     return !!SetEnvironmentVariable(UTF8ToWide(variable_name).c_str(), nullptr);
 #elif BUILDFLAG(IS_POSIX) || BUILDFLAG(IS_FUCHSIA)
     // On success, zero is returned.
-<<<<<<< HEAD
-    return !unsetenv(variable_name.data());
-=======
     return !unsetenv(variable_name.c_str());
->>>>>>> 626889fb
 #endif
   }
 };
