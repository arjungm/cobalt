--- conflicted
+++ resolved
@@ -846,10 +846,6 @@
   static void DeallocateLocalMemory(void* memory, size_t size, MemoryType type);
 };
 
-<<<<<<< HEAD
-
-=======
->>>>>>> 626889fb
 // This allocator takes a writable shared memory mapping object and performs
 // allocation from it. The allocator takes ownership of the mapping object.
 class BASE_EXPORT WritableSharedPersistentMemoryAllocator
