// Copyright 2012 The Chromium Authors
// Use of this source code is governed by a BSD-style license that can be
// found in the LICENSE file.

// The FieldTrial class handles the lower level configuration of running A/B
// tests.
//
// Most server-side experiments should be configured using Features which
// have a simpler interface. See base/feature_list.h for details on
// configurating a Feature for an experiment.

// In certain cases you may still need to use FieldTrial directly. This is
// generally for either:
// - Client-configured experiments:
//     The experiment is controlled directly in the code. For example, if the
//     server controlled behavior is not yet available. See below documentation.
// - Synthetic field trials:
//     These act like field trials for reporting purposes, but the group
//     placement is controlled directly. See RegisterSyntheticFieldTrial().

// If you have access, see go/client-side-field-trials for additional context.

//------------------------------------------------------------------------------
// Details:

// FieldTrial is a class for handling details of statistical experiments
// performed by actual users in the field (i.e., in a shipped or beta product).
// All code is called exclusively on the UI thread currently. It only handles
// the lower level details, server-side experiments should use
// generally use Features (see above).
//
// The simplest example is an experiment to see whether one of two options
// produces "better" results across our user population.  In that scenario, UMA
// data is uploaded to aggregate the test results, and this FieldTrial class
// manages the state of each such experiment (state == which option was
// pseudo-randomly selected).
//
// States are typically generated randomly, either based on a one time
// randomization (which will yield the same results, in terms of selecting
// the client for a field trial or not, for every run of the program on a
// given machine), or by a session randomization (generated each time the
// application starts up, but held constant during the duration of the
// process).

//------------------------------------------------------------------------------
// Example:  Suppose we have an experiment involving memory, such as determining
// the impact of some pruning algorithm. Note that using this API directly is
// not recommended, see above.

// // FieldTrials are reference counted, and persist automagically until
// // process teardown, courtesy of their automatic registration in
// // FieldTrialList.
// scoped_refptr<base::FieldTrial> trial(
//     base::FieldTrialList::FactoryGetFieldTrial(
//         "MemoryExperiment", 1000, "StandardMem", entropy_provider);
//
// trial->AppendGroup("HighMem", 20);  // 2% in HighMem group.
// trial->AppendGroup("LowMem", 20);   // 2% in LowMem group.
// // Take action depending of which group we randomly land in.
// if (trial->group_name() == "HighMem")
//   SetPruningAlgorithm(kType1);
// else if (trial->group_name() == "LowMem")
//   SetPruningAlgorithm(kType2);

//------------------------------------------------------------------------------

#ifndef BASE_METRICS_FIELD_TRIAL_H_
#define BASE_METRICS_FIELD_TRIAL_H_

#include <stddef.h>
#include <stdint.h>

#include <atomic>
#include <functional>
#include <map>
#include <memory>
#include <set>
#include <string>
#include <string_view>
#include <vector>

#include "base/atomicops.h"
#include "base/base_export.h"
#include "base/command_line.h"
#include "base/compiler_specific.h"
#include "base/feature_list.h"
#include "base/gtest_prod_util.h"
#include "base/memory/raw_ptr.h"
#include "base/memory/read_only_shared_memory_region.h"
#include "base/memory/ref_counted.h"
#include "base/memory/shared_memory_mapping.h"
#include "base/metrics/persistent_memory_allocator.h"
#include "base/pickle.h"
#include "base/synchronization/lock.h"
#include "base/types/expected.h"
#include "base/types/pass_key.h"
#include "build/blink_buildflags.h"
#include "build/build_config.h"

#if BUILDFLAG(IS_POSIX) && !BUILDFLAG(IS_APPLE)
#include "base/files/platform_file.h"
#include "base/posix/global_descriptors.h"
#endif

namespace base {

namespace test {
class ScopedFeatureList;
}  // namespace test

class CompareActiveGroupToFieldTrialMatcher;
class FieldTrialList;
struct LaunchOptions;

#if BUILDFLAG(USE_BLINK)
namespace shared_memory {
enum class SharedMemoryError;
}  // namespace shared_memory
#endif

class BASE_EXPORT FieldTrial : public RefCounted<FieldTrial> {
 public:
  typedef int Probability;  // Probability type for being selected in a trial.

  // EntropyProvider is an interface for providing entropy for one-time
  // randomized (persistent) field trials.
  class BASE_EXPORT EntropyProvider {
   public:
    virtual ~EntropyProvider();

    // Returns a double in the range of [0, 1) to be used for the dice roll for
    // the specified field trial. If |randomization_seed| is not 0, it will be
    // used in preference to |trial_name| for generating the entropy by entropy
    // providers that support it. A given instance should always return the same
    // value given the same input |trial_name| and |randomization_seed| values.
    virtual double GetEntropyForTrial(std::string_view trial_name,
                                      uint32_t randomization_seed) const = 0;

    // Returns a pseudorandom integer in [0, output_range).
    // |salt| is a data parameter for the pseudorandom function.
    uint32_t GetPseudorandomValue(uint32_t salt, uint32_t output_range) const;
  };

  // Separate type from FieldTrial::PickleState so that it can use StringPieces.
  struct State {
    std::string_view trial_name;
    std::string_view group_name;
    bool activated = false;
    // Whether the trial was overridden, see `FieldTrial::SetOverridden()`.
    bool is_overridden = false;
  };

  // Represents a Field Trial, its selected group, and override state.
  struct ActiveGroup {
    std::string trial_name;
    std::string group_name;
    // Whether the trial was overridden, see `FieldTrial::SetOverridden()`.
    bool is_overridden = false;
  };

  // Represents a FieldTrial, its selected group, whether it's active, and
  // whether it's overridden. String members are pointers to the underlying
  // strings owned by the FieldTrial object. Does not use std::string_view to
  // avoid conversions back to std::string.
  struct BASE_EXPORT PickleState {
    raw_ptr<const std::string> trial_name = nullptr;
    raw_ptr<const std::string> group_name = nullptr;
    bool activated = false;
    bool is_overridden = false;

    PickleState();
    PickleState(const PickleState& other);
    ~PickleState();
  };

  // We create one FieldTrialEntry per field trial in shared memory, via
  // AddToAllocatorWhileLocked. The FieldTrialEntry is followed by a
  // base::Pickle object that we unpickle and read from.
  struct BASE_EXPORT FieldTrialEntry {
    // SHA1(FieldTrialEntry): Increment this if structure changes!
    static constexpr uint32_t kPersistentTypeId = 0xABA17E13 + 3;

    // Expected size for 32/64-bit check.
    static constexpr size_t kExpectedInstanceSize = 16;

    // Return a pointer to the data area immediately following the entry.
    uint8_t* GetPickledDataPtr() {
      return UNSAFE_TODO(reinterpret_cast<uint8_t*>(this + 1));
    }
    const uint8_t* GetPickledDataPtr() const {
      return UNSAFE_TODO(reinterpret_cast<const uint8_t*>(this + 1));
    }

    // Whether or not this field trial is activated. This is really just a
    // boolean but using a 32 bit value for portability reasons. It should be
    // accessed via NoBarrier_Load()/NoBarrier_Store() to prevent the compiler
    // from doing unexpected optimizations because it thinks that only one
    // thread is accessing the memory location.
    subtle::Atomic32 activated;

    // On e.g. x86, alignof(uint64_t) is 4.  Ensure consistent size and
    // alignment of `pickle_size` across platforms. This can be considered
    // to be padding for the final 32 bit value (activated). If this struct
    // gains or loses fields, consider if this padding is still needed.
    uint32_t padding;

    // Size of the pickled structure, NOT the total size of this entry.
    uint64_t pickle_size;

    // Calling this is only valid when the entry is initialized. That is, it
    // resides in shared memory and has a pickle containing the trial name,
    // group name, and is_overridden.
    bool GetState(std::string_view& trial_name,
                  std::string_view& group_name,
                  bool& is_overridden) const;

    // Calling this is only valid when the entry is initialized as well. Reads
    // the parameters following the trial and group name and stores them as
    // key-value mappings in |params|.
    bool GetParams(std::map<std::string, std::string>* params) const;

   private:
    // Returns an iterator over the data containing names and params.
    PickleIterator GetPickleIterator() const;

    // Takes the iterator and writes out the first two items into |trial_name|
    // and |group_name|.
    bool ReadStringPair(PickleIterator* iter,
                        std::string_view* trial_name,
                        std::string_view* group_name) const;

    // Reads the field trial header, which includes the name of the trial and
    // group, and the is_overridden bool.
    bool ReadHeader(PickleIterator& iter,
                    std::string_view& trial_name,
                    std::string_view& group_name,
                    bool& is_overridden) const;
  };

  typedef std::vector<ActiveGroup> ActiveGroups;

  // A return value to indicate that a given instance has not yet had a group
  // assignment (and hence is not yet participating in the trial).
  static const int kNotFinalized;

  FieldTrial(const FieldTrial&) = delete;
  FieldTrial& operator=(const FieldTrial&) = delete;

  // Establishes the name and probability of the next group in this trial.
  // Sometimes, based on construction randomization, this call may cause the
  // provided group to be *THE* group selected for use in this instance.
  // AppendGroup can be called after calls to group() but it should be avoided
  // if possible. Doing so may be confusing since it won't change the group
  // selection.
  void AppendGroup(const std::string& name, Probability group_probability);

  // Return the name of the FieldTrial (excluding the group name).
  const std::string& trial_name() const LIFETIME_BOUND { return trial_name_; }

  // Finalizes the group assignment and notifies any/all observers. This is a
  // no-op if the trial is already active. Note this will force an instance to
  // participate, and make it illegal to attempt to probabilistically add any
  // other groups to the trial.
  void Activate();

  // If the group's name is empty, a string version containing the group number
  // is used as the group name. This causes a winner to be chosen if none was.
<<<<<<< HEAD
  const std::string& group_name();
=======
  const std::string& group_name() LIFETIME_BOUND;
>>>>>>> 626889fb

  // Finalizes the group choice and returns the chosen group, but does not mark
  // the trial as active - so its state will not be reported until group_name()
  // or similar is called.
  const std::string& GetGroupNameWithoutActivation() LIFETIME_BOUND;

  // Set the field trial as forced, meaning that it was setup earlier than
  // the hard coded registration of the field trial to override it.
  // This allows the code that was hard coded to register the field trial to
  // still succeed even though the field trial has already been registered.
  // This must be called after appending all the groups, since we will make
  // the group choice here. Note that this is a NOOP for already forced trials.
  // And, as the rest of the FieldTrial code, this is not thread safe and must
  // be done from the UI thread.
  void SetForced();

  // Returns whether the trial was overridden.
  bool IsOverridden() const;

  // Supports benchmarking by causing field trials' default groups to be chosen.
  static void EnableBenchmarking();

  // Creates a FieldTrial object with the specified parameters, to be used for
  // simulation of group assignment without actually affecting global field
  // trial state in the running process. Group assignment will be done based on
  // |entropy_value|, which must have a range of [0, 1).
  //
  // Note: Using this function will not register the field trial globally in the
  // running process - for that, use FieldTrialList::FactoryGetFieldTrial().
  //
  // The ownership of the returned FieldTrial is transfered to the caller which
  // is responsible for deref'ing it (e.g. by using scoped_refptr<FieldTrial>).
  static FieldTrial* CreateSimulatedFieldTrial(
      std::string_view trial_name,
      Probability total_probability,
      std::string_view default_group_name,
      double entropy_value);

  // Parses a '--force-fieldtrials' formatted string into entries.
  // Returns true if the string was parsed correctly. On failure, the |entries|
  // array may end up being partially filled.
  //
  // Note that currently, States returned here have is_overridden=false, but we
  // are in the process of migrating to marking field trials set manually by
  // command line as overridden. See b/284986126.
  static bool ParseFieldTrialsString(std::string_view field_trials_string,
                                     bool override_trials,
                                     std::vector<State>& entries);

  // Returns a '--force-fieldtrials' formatted string representing the list of
  // provided trial states.
  static std::string BuildFieldTrialStateString(
      const std::vector<State>& states);

  // Whether this field trial is low anonymity or not (see
  // |FieldTrialListIncludingLowAnonymity|).
  // TODO(crbug.com/40263398): remove this once all call sites have been
  // properly migrated to use an appropriate observer.
  bool is_low_anonymity() const { return is_low_anonymity_; }

 private:
  // Allow tests to access our innards for testing purposes.
  FRIEND_TEST_ALL_PREFIXES(FieldTrialTest, Registration);
  FRIEND_TEST_ALL_PREFIXES(FieldTrialTest, AbsoluteProbabilities);
  FRIEND_TEST_ALL_PREFIXES(FieldTrialTest, RemainingProbability);
  FRIEND_TEST_ALL_PREFIXES(FieldTrialTest, FiftyFiftyProbability);
  FRIEND_TEST_ALL_PREFIXES(FieldTrialTest, MiddleProbabilities);
  FRIEND_TEST_ALL_PREFIXES(FieldTrialTest, OneWinner);
  FRIEND_TEST_ALL_PREFIXES(FieldTrialTest, DisableProbability);
  FRIEND_TEST_ALL_PREFIXES(FieldTrialTest, ActiveGroups);
  FRIEND_TEST_ALL_PREFIXES(FieldTrialTest, AllGroups);
  FRIEND_TEST_ALL_PREFIXES(FieldTrialTest, ActiveGroupsNotFinalized);
  FRIEND_TEST_ALL_PREFIXES(FieldTrialTest, Save);
  FRIEND_TEST_ALL_PREFIXES(FieldTrialTest, SaveAll);
  FRIEND_TEST_ALL_PREFIXES(FieldTrialTest, DuplicateRestore);
  FRIEND_TEST_ALL_PREFIXES(FieldTrialTest, SetForcedTurnFeatureOff);
  FRIEND_TEST_ALL_PREFIXES(FieldTrialTest, SetForcedTurnFeatureOn);
  FRIEND_TEST_ALL_PREFIXES(FieldTrialTest, SetForcedChangeDefault_Default);
  FRIEND_TEST_ALL_PREFIXES(FieldTrialTest, SetForcedChangeDefault_NonDefault);
  FRIEND_TEST_ALL_PREFIXES(FieldTrialTest, ObserveReentrancy);
  FRIEND_TEST_ALL_PREFIXES(FieldTrialTest, FloatBoundariesGiveEqualGroupSizes);
  FRIEND_TEST_ALL_PREFIXES(FieldTrialTest, DoesNotSurpassTotalProbability);
  FRIEND_TEST_ALL_PREFIXES(FieldTrialListTest,
                           DoNotAddSimulatedFieldTrialsToAllocator);
  FRIEND_TEST_ALL_PREFIXES(FieldTrialListTest, ClearParamsFromSharedMemory);
  FRIEND_TEST_ALL_PREFIXES(FieldTrialListTest,
                           TestGetRandomizedFieldTrialCount);
  FRIEND_TEST_ALL_PREFIXES(FieldTrialTest, SetLowAnonymity);

  // MATCHER(CompareActiveGroupToFieldTrialMatcher, "")
  friend class base::CompareActiveGroupToFieldTrialMatcher;

  friend class base::FieldTrialList;

  friend class RefCounted<FieldTrial>;

  using FieldTrialRef = PersistentMemoryAllocator::Reference;

  // This is the group number of the 'default' group when a choice wasn't forced
  // by a call to FieldTrialList::CreateFieldTrial. It is kept private so that
  // consumers don't use it by mistake in cases where the group was forced.
  static const int kDefaultGroupNumber;

  // Creates a field trial with the specified parameters. Group assignment will
  // be done based on |entropy_value|, which must have a range of [0, 1).
  FieldTrial(std::string_view trial_name,
             Probability total_probability,
             std::string_view default_group_name,
             double entropy_value,
             bool is_low_anonymity,
             bool is_overridden);

  virtual ~FieldTrial();

  // Marks this trial as having been registered with the FieldTrialList. Must be
  // called no more than once and before any |group()| calls have occurred.
  void SetTrialRegistered();

  // Sets the chosen group name and number.
  void SetGroupChoice(const std::string& group_name, int number);

  // Ensures that a group is chosen, if it hasn't yet been. The field trial
  // might yet be disabled, so this call will *not* notify observers of the
  // status.
  void FinalizeGroupChoice();

  // Returns the trial name and selected group name for this field trial via
  // the output parameter |active_group|, but only if the group has already
  // been chosen and has been externally observed via |group()| and the trial
  // has not been disabled. In that case, true is returned and |active_group|
  // is filled in; otherwise, the result is false and |active_group| is left
  // untouched.
  bool GetActiveGroup(ActiveGroup* active_group) const;

  // Returns the trial name and selected group name for this field trial via
  // the output parameter |field_trial_state| for all the studies.
  void GetStateWhileLocked(PickleState* field_trial_state);

  // Returns the group_name. A winner need not have been chosen.
  const std::string& group_name_internal() const LIFETIME_BOUND {
    return group_name_;
  }

  // The name of the field trial, as can be found via the FieldTrialList.
  const std::string trial_name_;

  // The maximum sum of all probabilities supplied, which corresponds to 100%.
  // This is the scaling factor used to adjust supplied probabilities.
  const Probability divisor_;

  // The name of the default group.
  const std::string default_group_name_;

  // The randomly selected probability that is used to select a group (or have
  // the instance not participate).  It is the product of divisor_ and a random
  // number between [0, 1).
  Probability random_;

  // Sum of the probabilities of all appended groups.
  Probability accumulated_group_probability_;

  // The number that will be returned by the next AppendGroup() call.
  int next_group_number_;

  // The pseudo-randomly assigned group number.
  // This is kNotFinalized if no group has been assigned.
  int group_;

  // A textual name for the randomly selected group. Valid after |group()|
  // has been called.
  std::string group_name_;

  // When forced_ is true, we return the chosen group from AppendGroup when
  // appropriate.
  bool forced_;

  // Whether the field trial was manually overridden using a command-line flag
  // or internals page.
  const bool is_overridden_;

  // Specifies whether the group choice has been reported to observers.
  bool group_reported_;

  // Whether this trial is registered with the global FieldTrialList and thus
  // should notify it when its group is queried.
  bool trial_registered_;

  // Reference to related field trial struct and data in shared memory.
  FieldTrialRef ref_;

  // Denotes whether benchmarking is enabled. In this case, field trials all
  // revert to the default group.
  static bool enable_benchmarking_;

  // Whether this field trial is potentially low anonymity (eg. only a small
  // set of users are included).
  const bool is_low_anonymity_ = false;
};

//------------------------------------------------------------------------------
// Class with a list of all active field trials.  A trial is active if it has
// been registered, which includes evaluating its state based on its
// probability. Only one instance of this class exists and outside of testing,
// will live for the entire life time of the process.
class BASE_EXPORT FieldTrialList {
 public:
  using FieldTrialAllocator = PersistentMemoryAllocator;

  // Type for function pointer passed to |AllParamsToString| used to escape
  // special characters from |input|.
  typedef std::string (*EscapeDataFunc)(const std::string& input);

  // Observer is notified when a FieldTrial's group is selected.
  class BASE_EXPORT Observer {
   public:
    // Notify observers when FieldTrials's group is selected.
    // Note that it should be safe to eliminate the `group_name` parameter, in
    // favor of callers using `trial.group_name()`. This wasn't done yet because
    // `FieldTrial::group_name()` has a non-trivial implementation.
    virtual void OnFieldTrialGroupFinalized(const FieldTrial& trial,
                                            const std::string& group_name) = 0;

   protected:
    virtual ~Observer();
  };

  // This singleton holds the global list of registered FieldTrials.
  FieldTrialList();
  FieldTrialList(const FieldTrialList&) = delete;
  FieldTrialList& operator=(const FieldTrialList&) = delete;

  // Destructor Release()'s references to all registered FieldTrial instances.
  ~FieldTrialList();

  // Gets a FieldTrial instance from the factory.
  //
  // |trial_name| (a) is used to register the instance with the FieldTrialList
  // class and (b) can be used to find the trial (only one trial can be present
  // for each name). |default_group_name| is the name of the group that is
  // chosen if none of the subsequent appended groups are chosen. Note that the
  // default group is also chosen whenever |enable_benchmarking_| is true.
  //
  // Group probabilities that are later supplied must sum to less than or equal
  // to the |total_probability|.
  //
  // The |entropy_provider| is used for randomizing group selection. The
  // |randomization_seed| will be passed to the EntropyProvider in addition
  // to the trial name, and it's handling is defined by the EntropyProvider.
  // * SessionEntropyProvider requires it to be 0 by DCHECK.
  // * SHA1 and NormalizedMurmurHash providers will use a non-zero value as a
  //   salt _instead_ of using the trial name.
  //
  // Some field trials may be targeted in such way that a relatively small
  // number of users are in a particular experiment group. Such trials should
  // have |is_low_anonymity| set to true, and their visitbility is restricted
  // to specific callers only, via |FieldTrialListIncludingLowAnonymity|.
  //
  // This static method can be used to get a startup-randomized FieldTrial or a
  // previously created forced FieldTrial.
  static FieldTrial* FactoryGetFieldTrial(
      std::string_view trial_name,
      FieldTrial::Probability total_probability,
      std::string_view default_group_name,
      const FieldTrial::EntropyProvider& entropy_provider,
      uint32_t randomization_seed = 0,
      bool is_low_anonymity = false,
      bool is_overridden = false);

  // The Find() method can be used to test to see if a named trial was already
  // registered, or to retrieve a pointer to it from the global map.
  static FieldTrial* Find(std::string_view trial_name);

  // Returns the group name chosen for the named trial, or the empty string if
  // the trial does not exist. The first call of this function on a given field
  // trial will mark it as active, so that its state will be reported with usage
  // metrics, crashes, etc.
  // Note: Direct use of this function and related FieldTrial functions is
  // generally discouraged - instead please use base::Feature when possible.
  static std::string FindFullName(std::string_view trial_name);

  // Returns true if the named trial has been registered.
  static bool TrialExists(std::string_view trial_name);

  // Returns true if the named trial exists and has been activated.
  static bool IsTrialActive(std::string_view trial_name);

  // Creates a persistent representation of all FieldTrial instances for
  // resurrection in another process. This allows randomization to be done in
  // one process, and secondary processes can be synchronized on the result.
  // The resulting string contains the name and group name pairs of all
  // registered FieldTrials,
  // with "/" used to separate all names and to terminate the string. All
  // activated trials have their name prefixed with "*". This string is parsed
  // by |CreateTrialsFromString()|.
  static void AllStatesToString(std::string* output);

  // Creates a persistent representation of all FieldTrial params for
  // resurrection in another process. The returned string contains the trial
  // name and group name pairs of all registered FieldTrials. The pair is
  // followed by ':' separator and list of param name and values separated by
  // '/'. It also takes |encode_data_func| function pointer for encodeing
  // special characters. This string is parsed by
  // |AssociateParamsFromString()|.
  static std::string AllParamsToString(EscapeDataFunc encode_data_func);

  // Fills in the supplied vector |active_groups| (which must be empty when
  // called) with a snapshot of all registered FieldTrials for which the group
  // has been chosen and externally observed (via |group()|) and which have
  // not been disabled.
  //
  // This does not return low anonymity field trials. Callers who need access to
  // low anonymity field trials should use
  // |FieldTrialListIncludingLowAnonymity.GetActiveFieldTrialGroups()|.
  static void GetActiveFieldTrialGroups(
      FieldTrial::ActiveGroups* active_groups);

  // Returns the names of field trials that are active in the parent process.
  // If this process is not a child process with inherited field trials passed
  // to it through PopulateLaunchOptionsWithFieldTrialState(), an empty set will
  // be returned.
  // Must be called only after a call to CreateTrialsInChildProcess().
  static std::set<std::string> GetActiveTrialsOfParentProcess();

  // Use a state string (re: AllStatesToString()) to augment the current list of
  // field trials to include the supplied trials, and using a 100% probability
  // for each trial, force them to have the same group string. This is commonly
  // used in a non-browser process, to carry randomly selected state in a
  // browser process into this non-browser process, but could also be invoked
  // through a command line argument to the browser process. Created field
  // trials will be marked "used" for the purposes of active trial reporting
  // if they are prefixed with |kActivationMarker|.
  // If `override_trials` is true, `FieldTrial::SetOverridden()` is called for
  // created trials.
  static bool CreateTrialsFromString(const std::string& trials_string,
                                     bool override_trials = false);

  // Creates trials in a child process from a command line that was produced
  // via PopulateLaunchOptionsWithFieldTrialState() in the parent process.
  // Trials are retrieved from a shared memory segment that has been shared with
  // the child process.
  static void CreateTrialsInChildProcess(const CommandLine& cmd_line);

  // Creates base::Feature overrides in a child process using shared memory.
  // Requires CreateTrialsInChildProcess() to have been called first which
  // initializes access to the shared memory segment.
  static void ApplyFeatureOverridesInChildProcess(FeatureList* feature_list);

#if BUILDFLAG(USE_BLINK)
  // Populates |command_line| and |launch_options| with the handles and command
  // line arguments necessary for a child process to inherit the shared-memory
  // object containing the FieldTrial configuration.
  static void PopulateLaunchOptionsWithFieldTrialState(
#if BUILDFLAG(IS_POSIX) && !BUILDFLAG(IS_APPLE)
      GlobalDescriptors::Key descriptor_key,
      ScopedFD& descriptor_to_share,
#endif  // BUILDFLAG(IS_POSIX) && !BUILDFLAG(IS_APPLE)
      CommandLine* command_line,
      LaunchOptions* launch_options);
#endif  // !BUILDFLAG(USE_BLINK)

  static ReadOnlySharedMemoryRegion DuplicateFieldTrialSharedMemoryForTesting();

  // Create a FieldTrial with the given |name| and using 100% probability for
  // the FieldTrial, force FieldTrial to have the same group string as
  // |group_name|. This is commonly used in a non-browser process, to carry
  // randomly selected state in a browser process into this non-browser process.
  // It returns NULL if there is a FieldTrial that is already registered with
  // the same |name| but has different finalized group string (|group_name|).
  //
  // Visibility of field trials with |is_low_anonymity| set to true is
  // restricted to specific callers only, see
  // |FieldTrialListIncludingLowAnonymity|.
  static FieldTrial* CreateFieldTrial(std::string_view name,
                                      std::string_view group_name,
                                      bool is_low_anonymity = false,
                                      bool is_overridden = false);

  // Add an observer to be notified when a field trial is irrevocably committed
  // to being part of some specific field_group (and hence the group_name is
  // also finalized for that field_trial). Returns false and does nothing if
  // there is no FieldTrialList singleton. The observer can be notified on any
  // sequence; it must be thread-safe.
  //
  // Low anonymity field trials are not notified to this observer. Callers
  // who need to be notified of low anonymity field trials should use
  // |FieldTrialListIncludingLowAnonymity.AddObserver()|.
  static bool AddObserver(Observer* observer);

  // Remove an observer. This cannot be invoked concurrently with
  // FieldTrial::group() (typically, this means that no other thread should be
  // running when this is invoked).
  //
  // Removes observers added via the |AddObserver()| method of this class.
  static void RemoveObserver(Observer* observer);

  // Notify all observers that a group has been finalized for |field_trial|.
  static void NotifyFieldTrialGroupSelection(FieldTrial* field_trial);

  // Return the number of active field trials.
  static size_t GetFieldTrialCount();

  // Return the number of active field trials registered as randomized trials.
  // Trials created using the CreateFieldTrial() do not count towards this
  // total.
  static size_t GetRandomizedFieldTrialCount();

  // Gets the parameters for |field_trial| from shared memory and stores them in
  // |params|. This is only exposed for use by FieldTrialParamAssociator and
  // shouldn't be used by anything else.
  static bool GetParamsFromSharedMemory(
      FieldTrial* field_trial,
      std::map<std::string, std::string>* params);

  // Clears all the params in the allocator.
  static void ClearParamsFromSharedMemoryForTesting();

  // Dumps field trial state to an allocator so that it can be analyzed after a
  // crash.
  static void DumpAllFieldTrialsToPersistentAllocator(
      PersistentMemoryAllocator* allocator);

  // Retrieves field trial state from an allocator so that it can be analyzed
  // after a crash. The pointers in the returned vector are into the persistent
  // memory segment and so are only valid as long as the allocator is valid.
  static std::vector<const FieldTrial::FieldTrialEntry*>
  GetAllFieldTrialsFromPersistentAllocator(
      PersistentMemoryAllocator const& allocator);

  // Returns a pointer to the global instance. This is exposed so that it can
  // be used in a DCHECK in FeatureList and ScopedFeatureList test-only logic
  // and is not intended to be used widely beyond those cases.
  static FieldTrialList* GetInstance();

  // Returns a pointer to the global instance, and resets the global instance
  // to null. The returned instance can be destroyed if it is no longer needed.
  static FieldTrialList* ResetInstance();

  // For testing, sets the global instance to null and returns the previous one.
  static FieldTrialList* BackupInstanceForTesting();

  // For testing, sets the global instance to |instance|.
  static void RestoreInstanceForTesting(FieldTrialList* instance);

  // Creates a list of FieldTrial::State for all FieldTrial instances.
  // std::string_view members are bound to the lifetime of the corresponding
  // FieldTrial.
  static std::vector<FieldTrial::State> GetAllFieldTrialStates(
      PassKey<test::ScopedFeatureList>);

  // Create FieldTrials from a list of FieldTrial::State. This method is only
  // available to ScopedFeatureList for testing. The most typical usescase is:
  // (1) AllStatesToFieldTrialStates(&field_trials);
  // (2) backup_ = BackupInstanceForTesting();
  //     // field_trials depends on backup_'s lifetype.
  // (3) field_trial_list_ = new FieldTrialList();
  // (4) CreateTrialsFromFieldTrialStates(field_trials);
  //     // Copy backup_'s fieldtrials to the new field_trial_list_ while
  //     // backup_ is alive.
  // For resurrestion in another process, need to use AllStatesToString and
  // CreateFieldTrialsFromString.
  static bool CreateTrialsFromFieldTrialStates(
      PassKey<test::ScopedFeatureList>,
      const std::vector<FieldTrial::State>& entries);

 private:
  // Allow tests to access our innards for testing purposes.
  FRIEND_TEST_ALL_PREFIXES(FieldTrialListTest, InstantiateAllocator);
  FRIEND_TEST_ALL_PREFIXES(FieldTrialListTest, AddTrialsToAllocator);
  FRIEND_TEST_ALL_PREFIXES(FieldTrialListTest,
                           DoNotAddSimulatedFieldTrialsToAllocator);
  FRIEND_TEST_ALL_PREFIXES(FieldTrialListTest, AssociateFieldTrialParams);
  FRIEND_TEST_ALL_PREFIXES(FieldTrialListTest, ClearParamsFromSharedMemory);
  FRIEND_TEST_ALL_PREFIXES(FieldTrialListTest,
                           SerializeSharedMemoryRegionMetadata);
  friend int SerializeSharedMemoryRegionMetadata();
  FRIEND_TEST_ALL_PREFIXES(FieldTrialListTest, CheckReadOnlySharedMemoryRegion);

  // Required so that |FieldTrialListIncludingLowAnonymity| can expose APIs from
  // this class to its friends.
  friend class FieldTrialListIncludingLowAnonymity;

#if BUILDFLAG(USE_BLINK)
  // Serialization is used to pass information about the shared memory handle
  // to child processes. This is achieved by passing a stringified reference to
  // the relevant OS resources to the child process.
  //
  // Serialization populates |launch_options| with the relevant OS handles to
  // transfer or copy to the child process and returns serialized information
  // to be passed to the kFieldTrialHandle command-line switch.
  // Note: On non-Mac POSIX platforms, it is necessary to pass down the file
  // descriptor for the shared memory separately. It can be accessed via the
  // GetFieldTrialDescriptor() API.
  static std::string SerializeSharedMemoryRegionMetadata(
      const ReadOnlySharedMemoryRegion& shm,
      LaunchOptions* launch_options);

  // Takes in |handle_switch| from the command line which represents the shared
  // memory handle for field trials, parses it, and creates the field trials.
  // Returns true on success, false on failure.
  // |switch_value| also contains the serialized GUID.
  static base::shared_memory::SharedMemoryError CreateTrialsFromSwitchValue(
      const std::string& switch_value);
#endif  // BUILDFLAG(USE_BLINK)

  // Takes an unmapped ReadOnlySharedMemoryRegion, maps it with the correct size
  // and creates field trials via CreateTrialsFromSharedMemoryMapping(). Returns
  // true if successful and false otherwise.
  static bool CreateTrialsFromSharedMemoryRegion(
      const ReadOnlySharedMemoryRegion& shm_region);

  // Expects a mapped piece of shared memory |shm_mapping| that was created from
  // the browser process's field_trial_allocator and shared via the command
  // line. This function recreates the allocator, iterates through all the field
  // trials in it, and creates them via CreateFieldTrial(). Returns true if
  // successful and false otherwise.
  static bool CreateTrialsFromSharedMemoryMapping(
      ReadOnlySharedMemoryMapping shm_mapping);

  // Instantiate the field trial allocator, add all existing field trials to it,
  // and duplicates its handle to a read-only handle, which gets stored in
  // |readonly_allocator_handle|.
  static void InstantiateFieldTrialAllocatorIfNeeded();

  // Adds the field trial to the allocator. Caller must hold a lock before
  // calling this.
  static void AddToAllocatorWhileLocked(PersistentMemoryAllocator* allocator,
                                        FieldTrial* field_trial);

  // Activate the corresponding field trial entry struct in shared memory.
  static void ActivateFieldTrialEntryWhileLocked(FieldTrial* field_trial);

  // A map from FieldTrial names to the actual instances.
  typedef std::
      map<std::string, raw_ptr<FieldTrial, CtnExperimental>, std::less<>>
          RegistrationMap;

  // Helper function should be called only while holding lock_.
  FieldTrial* PreLockedFind(std::string_view name)
      EXCLUSIVE_LOCKS_REQUIRED(lock_);

  // Register() stores a pointer to the given trial in a global map.
  // This method also AddRef's the indicated trial.
  // This should always be called after creating a new FieldTrial instance.
  // If the caller wants to select the instance's group randomly,
  // |is_randomized_trial| should be true to count the number of randomized
  // trials correctly. Otherwise, false.
  static void Register(FieldTrial* trial, bool is_randomized_trial);

  // Returns all the registered trials.
  static RegistrationMap GetRegisteredTrials();

  // Create field trials from a list of FieldTrial::State.
  // CreateTrialsFromString() and CreateTrialsFromFieldTrialStates() use this
  // method internally.
  static bool CreateTrialsFromFieldTrialStatesInternal(
      const std::vector<FieldTrial::State>& entries);

  // The same as |GetActiveFieldTrialGroups| but also gives access to low
  // anonymity field trials.
  // Restricted to specifically allowed friends - access via
  // |FieldTrialListIncludingLowAnonymity::GetActiveFieldTrialGroups|.
  static void GetActiveFieldTrialGroupsInternal(
      FieldTrial::ActiveGroups* active_groups,
      bool include_low_anonymity);

  // The same as |AddObserver| but is notified for low anonymity field trials
  // too.
  // Restricted to specifically allowed friends - access via
  // |FieldTrialListIncludingLowAnonymity::AddObserver|.
  static bool AddObserverInternal(Observer* observer,
                                  bool include_low_anonymity);

  // The same as |RemoveObserver| but is notified for low anonymity field trials
  // too.
  // Restricted to specifically allowed friends - access via
  // |FieldTrialListIncludingLowAnonymity::RemoveObserver|.
  static void RemoveObserverInternal(Observer* observer,
                                     bool include_low_anonymity);

  static FieldTrialList* global_;  // The singleton of this class.

  // Lock for access to |registered_|, |observers_|,
  // |observers_including_low_anonymity_|,
  // |count_of_manually_created_field_trials_|.
  Lock lock_;
  RegistrationMap registered_ GUARDED_BY(lock_);

  // Counts the number of field trials whose groups are selected randomly.
  size_t num_registered_randomized_trials_ GUARDED_BY(lock_) = 0;

  // List of observers to be notified when a group is selected for a FieldTrial.
  // Excludes low anonymity field trials.
  std::vector<raw_ptr<Observer, VectorExperimental>> observers_
      GUARDED_BY(lock_);

  // List of observers to be notified when a group is selected for a FieldTrial.
  // Includes low anonymity field trials.
  std::vector<raw_ptr<Observer, VectorExperimental>>
      observers_including_low_anonymity_ GUARDED_BY(lock_);

  // Counts the ongoing calls to
  // FieldTrialList::NotifyFieldTrialGroupSelection(). Used to ensure that
  // RemoveObserver() isn't called while notifying observers.
  std::atomic_int num_ongoing_notify_field_trial_group_selection_calls_{0};

  // Allocator in shared memory containing field trial data. Used in both
  // browser and child processes, but readonly in the child.
  // In the future, we may want to move this to a more generic place if we want
  // to start passing more data other than field trials.
  std::unique_ptr<FieldTrialAllocator> field_trial_allocator_;

  // Readonly copy of the region to the allocator. Needs to be a member variable
  // because it's needed from multiple methods.
  ReadOnlySharedMemoryRegion readonly_allocator_region_;

  // Tracks whether CreateTrialsInChildProcess() has been called.
  bool create_trials_in_child_process_called_ = false;

  // Tracks if ResetInstance was called for this instance, to avoid resetting
  // `global_` in the destructor.
  bool was_reset_ = false;
};

}  // namespace base

#endif  // BASE_METRICS_FIELD_TRIAL_H_<|MERGE_RESOLUTION|>--- conflicted
+++ resolved
@@ -265,11 +265,7 @@
 
   // If the group's name is empty, a string version containing the group number
   // is used as the group name. This causes a winner to be chosen if none was.
-<<<<<<< HEAD
-  const std::string& group_name();
-=======
   const std::string& group_name() LIFETIME_BOUND;
->>>>>>> 626889fb
 
   // Finalizes the group choice and returns the chosen group, but does not mark
   // the trial as active - so its state will not be reported until group_name()
