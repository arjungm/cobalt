--- conflicted
+++ resolved
@@ -75,10 +75,7 @@
 // example). For scoped enums, this is awkward since it requires casting the
 // enum to an arithmetic type and adding one. Instead, prefer the two argument
 // version of the macro which automatically deduces the boundary from kMaxValue.
-<<<<<<< HEAD
-=======
 // LINT.IfChange
->>>>>>> 626889fb
 #define UMA_HISTOGRAM_ENUMERATION(name, ...)                            \
   INTERNAL_UMA_HISTOGRAM_ENUMERATION_GET_MACRO(                         \
       __VA_ARGS__, INTERNAL_UMA_HISTOGRAM_ENUMERATION_SPECIFY_BOUNDARY, \
