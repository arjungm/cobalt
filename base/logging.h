--- conflicted
+++ resolved
@@ -21,10 +21,6 @@
 #include "base/logging/log_severity.h"
 #include "base/strings/utf_ostream_operators.h"
 #include "build/build_config.h"
-<<<<<<< HEAD
-#include "build/chromeos_buildflags.h"
-=======
->>>>>>> 626889fb
 
 #if BUILDFLAG(IS_CHROMEOS)
 #include <cstdio>
@@ -183,16 +179,6 @@
 
 namespace logging {
 
-<<<<<<< HEAD
-// TODO(avi): do we want to do a unification of character types here?
-#if BUILDFLAG(IS_WIN)
-typedef wchar_t PathChar;
-#elif BUILDFLAG(IS_POSIX) || BUILDFLAG(IS_FUCHSIA)
-typedef char PathChar;
-#endif
-
-=======
->>>>>>> 626889fb
 // A bitmask of potential logging destinations.
 using LoggingDestination = uint32_t;
 // Specifies where logs will be written. Multiple destinations can be specified
@@ -490,11 +476,7 @@
               VLOG_IS_ON(verbose_level) && (condition))
 
 #if BUILDFLAG(IS_WIN)
-<<<<<<< HEAD
-#define VPLOG_STREAM(verbose_level) \
-=======
 #define VPLOG_STREAM(verbose_level)                                     \
->>>>>>> 626889fb
   ::logging::Win32ErrorLogMessage(__FILE__, __LINE__, -(verbose_level), \
                                   ::logging::GetLastSystemErrorCode())  \
       .stream()
@@ -519,16 +501,10 @@
       << "Assert failed: " #condition ". "
 
 #if BUILDFLAG(IS_WIN)
-<<<<<<< HEAD
-#define PLOG_STREAM(severity) \
-  COMPACT_GOOGLE_LOG_EX_ ## severity(Win32ErrorLogMessage, \
-      ::logging::GetLastSystemErrorCode()).stream()
-=======
 #define PLOG_STREAM(severity)                                           \
   COMPACT_GOOGLE_LOG_EX_##severity(Win32ErrorLogMessage,                \
                                    ::logging::GetLastSystemErrorCode()) \
       .stream()
->>>>>>> 626889fb
 #elif BUILDFLAG(IS_POSIX) || BUILDFLAG(IS_FUCHSIA)
 #define PLOG_STREAM(severity)                                           \
   COMPACT_GOOGLE_LOG_EX_##severity(ErrnoLogMessage,                     \
