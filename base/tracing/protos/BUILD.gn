--- conflicted
+++ resolved
@@ -35,9 +35,5 @@
     "grit/tracing_proto_resources.h",
     "tracing_proto_resources.pak",
   ]
-<<<<<<< HEAD
-  deps = [ ":chrome_track_event" ]
-=======
   deps = [ ":chrome_track_event_gen" ]
->>>>>>> 626889fb
 }