// Copyright 2013 The Chromium Authors
// Use of this source code is governed by a BSD-style license that can be
// found in the LICENSE file.

#ifdef UNSAFE_BUFFERS_BUILD
// TODO(crbug.com/390223051): Remove C-library calls to fix the errors.
#pragma allow_unsafe_libc_calls
#endif

// This file contains internal routines that are called by other files in
// base/process/.

#ifndef BASE_PROCESS_INTERNAL_LINUX_H_
#define BASE_PROCESS_INTERNAL_LINUX_H_

#include <stddef.h>
#include <stdint.h>
#include <unistd.h>

#include <optional>
#include <string>
#include <string_view>
#include <vector>

<<<<<<< HEAD
=======
#include "base/containers/span.h"
>>>>>>> 626889fb
#include "base/files/dir_reader_posix.h"
#include "base/files/file_path.h"
#include "base/process/process_handle.h"
#include "base/strings/string_number_conversions.h"
#include "base/strings/string_split.h"
#include "base/threading/platform_thread.h"
#include "build/build_config.h"

// TODO: b/406511608 - Cobalt: upstream this include, for strcmp.
#if BUILDFLAG(IS_STARBOARD)
#include <string.h>
#endif  // BUILDFLAG(IS_STARBOARD)

namespace base {

class Time;
class TimeDelta;

namespace internal {

// "/proc"
extern const char kProcDir[];

// "stat"
extern const char kStatFile[];

// Returns a FilePath to "/proc/pid".
<<<<<<< HEAD
base::FilePath GetProcPidDir(pid_t pid);
=======
BASE_EXPORT base::FilePath GetProcPidDir(pid_t pid);
>>>>>>> 626889fb

// Reads a file from /proc into a string. This is allowed on any thread as
// reading from /proc does not hit the disk. Returns true if the file can be
// read and is non-empty.
bool ReadProcFile(const FilePath& file, std::string* buffer);

// Take a /proc directory entry named |d_name|, and if it is the directory for
// a process, convert it to a pid_t.
// Returns 0 on failure.
// e.g. /proc/self/ will return 0, whereas /proc/1234 will return 1234.
pid_t ProcDirSlotToPid(std::string_view d_name);

// Read `filename` in /proc/<pid>/, split the entries into key/value pairs, and
// trim the key and value. On success, writes the file contents into `buffer`
// and returns the trimmed key/value pairs as views into that buffer. On
// failure, returns nullopt (the buffer contents may or may not be changed).
std::optional<StringViewPairs> ReadProcFileToTrimmedStringPairs(
    pid_t pid,
    std::string_view filename,
    std::string* buffer);

// Read /proc/<pid>/status and return the value for |field|, or 0 on failure.
// Only works for fields in the form of "Field: value kB".
size_t ReadProcStatusAndGetKbFieldAsSizeT(pid_t pid, std::string_view field);

// Read /proc/<pid>/status and look for |field|. On success, return true and
// write the value for |field| into |result|.
// Only works for fields in the form of "field    :     uint_value"
bool ReadProcStatusAndGetFieldAsUint64(pid_t pid,
                                       std::string_view field,
                                       uint64_t* result);

// Reads /proc/<pid>/stat into |buffer|. Returns true if the file can be read
// and is non-empty.
bool ReadProcStats(pid_t pid, std::string* buffer);

// Takes `stats_data` and populates `proc_stats` with the values split by
// spaces, as views into `stats_data`, taking into account the 2nd field may
// itself contain spaces. Returns true if successful.
bool ParseProcStats(std::string_view stats_data,
                    std::vector<std::string_view>* proc_stats);

// Fields from /proc/<pid>/stat, 0-based. See man 5 proc.
// If the ordering ever changes, carefully review functions that use these
// values.
enum ProcStatsFields {
  VM_COMM = 1,         // Filename of executable, without parentheses.
  VM_STATE = 2,        // Letter indicating the state of the process.
  VM_PPID = 3,         // PID of the parent.
  VM_PGRP = 4,         // Process group id.
  VM_MINFLT = 9,       // Minor page fault count excluding children.
  VM_MAJFLT = 11,      // Major page fault count excluding children.
  VM_UTIME = 13,       // Time scheduled in user mode in clock ticks.
  VM_STIME = 14,       // Time scheduled in kernel mode in clock ticks.
  VM_NUMTHREADS = 19,  // Number of threads.
  VM_STARTTIME = 21,   // The time the process started in clock ticks.
  VM_VSIZE = 22,       // Virtual memory size in bytes.
  VM_RSS = 23,         // Resident Set Size in pages.
};

// Reads the |field_num|th field from |proc_stats|. Returns 0 on failure.
// This version does not handle the first 3 values, since the first value is
// simply |pid|, and the next two values are strings.
int64_t GetProcStatsFieldAsInt64(base::span<std::string_view> proc_stats,
                                 ProcStatsFields field_num);

// Reads the `field_num`th field from `proc_stats`. Asserts that `field_num` is
// a valid index into `proc_stats`. Returns nullopt if the field doesn't contain
// a valid integer.
std::optional<int64_t> GetProcStatsFieldAsOptionalInt64(
    base::span<std::string_view> proc_stats,
    ProcStatsFields field_num);

// Same as GetProcStatsFieldAsInt64(), but for size_t values.
size_t GetProcStatsFieldAsSizeT(base::span<std::string_view> proc_stats,
                                ProcStatsFields field_num);

// Convenience wrappers around GetProcStatsFieldAsInt64(), ParseProcStats() and
// ReadProcStats(). See GetProcStatsFieldAsInt64() for details.
int64_t ReadStatsFilendGetFieldAsInt64(const FilePath& stat_file,
                                       ProcStatsFields field_num);
int64_t ReadProcStatsAndGetFieldAsInt64(pid_t pid, ProcStatsFields field_num);
int64_t ReadProcSelfStatsAndGetFieldAsInt64(ProcStatsFields field_num);

// Same as ReadProcStatsAndGetFieldAsInt64() but for size_t values.
<<<<<<< HEAD
size_t ReadProcStatsAndGetFieldAsSizeT(pid_t pid,
                                       ProcStatsFields field_num);
=======
size_t ReadProcStatsAndGetFieldAsSizeT(pid_t pid, ProcStatsFields field_num);
>>>>>>> 626889fb

// Returns the time that the OS started. Clock ticks are relative to this.
Time GetBootTime();

// Returns the amount of time spent in user space since boot across all CPUs.
TimeDelta GetUserCpuTimeSinceBoot();

// Converts Linux clock ticks to a wall time delta.
TimeDelta ClockTicksToTimeDelta(int64_t clock_ticks);

// Executes the lambda for every task in the process's /proc/<pid>/task
// directory. The thread id and file path of the task directory are provided as
// arguments to the lambda.
template <typename Lambda>
void ForEachProcessTask(base::ProcessHandle process, Lambda&& lambda) {
  // Iterate through the different threads tracked in /proc/<pid>/task.
  FilePath fd_path = GetProcPidDir(process).Append("task");

  DirReaderPosix dir_reader(fd_path.value().c_str());
  if (!dir_reader.IsValid()) {
    return;
  }

  for (; dir_reader.Next();) {
    const char* tid_str = dir_reader.name();
    if (strcmp(tid_str, ".") == 0 || strcmp(tid_str, "..") == 0) {
      continue;
    }

    PlatformThreadId::UnderlyingType tid_value;
    if (!StringToInt(tid_str, &tid_value)) {
      continue;
    }
    PlatformThreadId tid(tid_value);

    FilePath task_path = fd_path.Append(tid_str);
    lambda(tid, task_path);
  }
}

}  // namespace internal
}  // namespace base

#endif  // BASE_PROCESS_INTERNAL_LINUX_H_<|MERGE_RESOLUTION|>--- conflicted
+++ resolved
@@ -22,10 +22,7 @@
 #include <string_view>
 #include <vector>
 
-<<<<<<< HEAD
-=======
 #include "base/containers/span.h"
->>>>>>> 626889fb
 #include "base/files/dir_reader_posix.h"
 #include "base/files/file_path.h"
 #include "base/process/process_handle.h"
@@ -53,11 +50,7 @@
 extern const char kStatFile[];
 
 // Returns a FilePath to "/proc/pid".
-<<<<<<< HEAD
-base::FilePath GetProcPidDir(pid_t pid);
-=======
 BASE_EXPORT base::FilePath GetProcPidDir(pid_t pid);
->>>>>>> 626889fb
 
 // Reads a file from /proc into a string. This is allowed on any thread as
 // reading from /proc does not hit the disk. Returns true if the file can be
@@ -143,12 +136,7 @@
 int64_t ReadProcSelfStatsAndGetFieldAsInt64(ProcStatsFields field_num);
 
 // Same as ReadProcStatsAndGetFieldAsInt64() but for size_t values.
-<<<<<<< HEAD
-size_t ReadProcStatsAndGetFieldAsSizeT(pid_t pid,
-                                       ProcStatsFields field_num);
-=======
 size_t ReadProcStatsAndGetFieldAsSizeT(pid_t pid, ProcStatsFields field_num);
->>>>>>> 626889fb
 
 // Returns the time that the OS started. Clock ticks are relative to this.
 Time GetBootTime();
