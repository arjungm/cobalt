--- conflicted
+++ resolved
@@ -65,8 +65,6 @@
   return !buffer->empty();
 }
 
-<<<<<<< HEAD
-=======
 std::optional<StringViewPairs> ReadProcFileToTrimmedStringPairs(
     pid_t pid,
     std::string_view filename,
@@ -138,7 +136,6 @@
   return false;
 }
 
->>>>>>> 626889fb
 bool ReadProcStats(pid_t pid, std::string* buffer) {
   FilePath stat_file = internal::GetProcPidDir(pid).Append(kStatFile);
   return ReadProcFile(stat_file, buffer);
@@ -227,12 +224,7 @@
   return ReadStatFileAndGetFieldAsInt64(stat_file, field_num);
 }
 
-<<<<<<< HEAD
-size_t ReadProcStatsAndGetFieldAsSizeT(pid_t pid,
-                                       ProcStatsFields field_num) {
-=======
 size_t ReadProcStatsAndGetFieldAsSizeT(pid_t pid, ProcStatsFields field_num) {
->>>>>>> 626889fb
   std::string stats_data;
   if (!ReadProcStats(pid, &stats_data)) {
     return 0;
