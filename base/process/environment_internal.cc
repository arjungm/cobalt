// Copyright 2019 The Chromium Authors
// Use of this source code is governed by a BSD-style license that can be
// found in the LICENSE file.

#include "base/process/environment_internal.h"

#include <stddef.h>

#include <vector>

#include "base/compiler_specific.h"
#include "build/build_config.h"

#if BUILDFLAG(IS_POSIX) || BUILDFLAG(IS_FUCHSIA)
#include <string.h>
#endif

#if BUILDFLAG(IS_WIN)
#include "base/check_op.h"
#endif

namespace base::internal {

namespace {

#if BUILDFLAG(IS_POSIX) || BUILDFLAG(IS_FUCHSIA) || BUILDFLAG(IS_WIN)
// Parses a null-terminated input string of an environment block. The key is
// placed into the given string, and the total length of the line, including
// the terminating null, is returned.
size_t ParseEnvLine(const NativeEnvironmentString::value_type* input,
                    NativeEnvironmentString* key) {
  // Skip to the equals or end of the string, this is the key.
  size_t cur = 0;
  while (UNSAFE_TODO(input[cur] && input[cur] != '=')) {
    cur++;
  }
  *key = NativeEnvironmentString(&input[0], cur);

  // Now just skip to the end of the string.
  while (UNSAFE_TODO(input[cur])) {
    cur++;
  }
  return cur + 1;
}
#endif

}  // namespace

#if BUILDFLAG(IS_POSIX) || BUILDFLAG(IS_FUCHSIA)

base::HeapArray<char*> AlterEnvironment(const char* const* const env,
                                        const EnvironmentMap& changes) {
  std::string value_storage;  // Holds concatenated null-terminated strings.
  std::vector<size_t> result_indices;  // Line indices into value_storage.

  // First build up all of the unchanged environment strings. These are
  // null-terminated of the form "key=value".
  std::string key;
  for (size_t i = 0; UNSAFE_TODO(env[i]); i++) {
    size_t line_length = ParseEnvLine(UNSAFE_TODO(env[i]), &key);

    // Keep only values not specified in the change vector.
    auto found_change = changes.find(key);
    if (found_change == changes.end()) {
      result_indices.push_back(value_storage.size());
      value_storage.append(UNSAFE_TODO(env[i]), line_length);
    }
  }

  // Now append all modified and new values.
  for (const auto& i : changes) {
    if (!i.second.empty()) {
      result_indices.push_back(value_storage.size());
      value_storage.append(i.first);
      value_storage.push_back('=');
      value_storage.append(i.second);
      value_storage.push_back(0);
    }
  }

  size_t pointer_count_required =
      result_indices.size() + 1 +  // Null-terminated array of pointers.
      (value_storage.size() + sizeof(char*) - 1) / sizeof(char*);  // Buffer.
  auto result = base::HeapArray<char*>::WithSize(pointer_count_required);

  if (!value_storage.empty()) {
    // The string storage goes after the array of pointers.
    char* storage_data =
        reinterpret_cast<char*>(&result[result_indices.size() + 1]);
    UNSAFE_TODO(
        memcpy(storage_data, value_storage.data(), value_storage.size()));

    // Fill array of pointers at the beginning of the result.
    for (size_t i = 0; i < result_indices.size(); i++) {
      result[i] = UNSAFE_TODO(&storage_data[result_indices[i]]);
    }
  }
  result[result_indices.size()] = 0;  // Null terminator.

  return result;
}

#elif BUILDFLAG(IS_WIN)

NativeEnvironmentString AlterEnvironment(const wchar_t* env,
                                         const EnvironmentMap& changes) {
  NativeEnvironmentString result;

  // First build up all of the unchanged environment strings.
  const wchar_t* ptr = env;
  while (*ptr) {
    std::wstring key;
    size_t line_length = ParseEnvLine(ptr, &key);

    // Keep only values not specified in the change vector.
    if (changes.find(key) == changes.end()) {
      result.append(ptr, line_length);
    }
    UNSAFE_TODO(ptr += line_length);
  }

  // Now append all modified and new values.
  for (const auto& i : changes) {
    // Windows environment blocks cannot handle keys or values with NULs.
    CHECK_EQ(std::wstring::npos, i.first.find(L'\0'));
    CHECK_EQ(std::wstring::npos, i.second.find(L'\0'));
    if (!i.second.empty()) {
      result += i.first;
      result.push_back('=');
      result += i.second;
      result.push_back('\0');
    }
  }

  // Add the terminating NUL.
  result.push_back('\0');
  return result;
}

#endif  // BUILDFLAG(IS_POSIX) || BUILDFLAG(IS_FUCHSIA)

<<<<<<< HEAD
}  // namespace internal
}  // namespace base
=======
}  // namespace base::internal
>>>>>>> 626889fb
<|MERGE_RESOLUTION|>--- conflicted
+++ resolved
@@ -139,9 +139,4 @@
 
 #endif  // BUILDFLAG(IS_POSIX) || BUILDFLAG(IS_FUCHSIA)
 
-<<<<<<< HEAD
-}  // namespace internal
-}  // namespace base
-=======
-}  // namespace base::internal
->>>>>>> 626889fb
+}  // namespace base::internal