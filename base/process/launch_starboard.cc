// Copyright 2012 The Chromium Authors
// Use of this source code is governed by a BSD-style license that can be
// found in the LICENSE file.

#include "base/process/launch.h"

#include "base/notreached.h"

namespace base {

void CheckPThreadStackMinIsSafe() {
  NOTIMPLEMENTED();
}

Process LaunchProcess(const CommandLine& cmdline,
                      const LaunchOptions& options) {
  NOTREACHED() << "LaunchProcess called, but Cobalt does not support "
               << "multi-processing. This call will fail.";
}

Process LaunchProcess(const std::vector<std::string>& argv,
                      const LaunchOptions& options) {
  NOTREACHED() << "LaunchProcess called, but Cobalt does not support "
               << "multi-processing. This call will fail.";
}

void RaiseProcessToHighPriority() {
<<<<<<< HEAD
  // We don't actually do anything here.  We could try to nice() or
  // setpriority() or sched_getscheduler, but these all require extra rights.
}

bool GetAppOutput(const CommandLine& cl, std::string* output) {
  NOTREACHED() << "GetAppOutput called, but Cobalt does not "
               << "support multi-processing. This call will fail.";
  return false;
}

bool GetAppOutputAndError(const CommandLine& cl, std::string* output) {
  NOTREACHED();
  return false;
}

Process LaunchProcess(const CommandLine& cmdline,
                      const LaunchOptions& options) {
  NOTREACHED() << "LaunchProcess called, but Cobalt does not support "
               << "multi-processing. This call will return a fake "
               << "Process object.";
  return Process();
=======
  NOTIMPLEMENTED();
}

bool GetAppOutput(const CommandLine& cl, std::string* output) {
  NOTREACHED() << "GetAppOutput called, but Cobalt does not support "
               << "multi-processing. This call will fail.";
}

bool GetAppOutputAndError(const CommandLine& cl, std::string* output) {
  NOTREACHED() << "GetAppOutputAndError called, but Cobalt does not support "
               << "multi-processing. This call will fail.";
}

bool GetAppOutputWithExitCode(const CommandLine& cl,
                              std::string* output,
                              int* exit_code) {
  NOTREACHED() << "GetAppOutputWithExitCode called, but Cobalt does not "
               << "support multi-processing. This call will fail.";
}

pid_t ForkWithFlags(int flags, pid_t* ptid, pid_t* ctid) {
  return 0;
>>>>>>> 626889fb
}

Process LaunchProcess(const std::vector<std::string>& argv,
                      const LaunchOptions& options) {
  NOTREACHED() << "LaunchProcess called, but Cobalt does not support "
               << "multi-processing. This call will return a fake "
               << "Process object.";
  return Process();
}

pid_t ForkWithFlags(int flags, pid_t* ptid, pid_t* ctid) {
  return 0;
}

bool GetAppOutputWithExitCode(const CommandLine& cl,
                              std::string* output,
                              int* exit_code) {
  NOTREACHED()
      << "GetAppOutputWithExitCode called, but Cobalt does not support "
      << "multi-processing. This call will return a fake "
      << "Process object.";
  return false;
}
}  // namespace base<|MERGE_RESOLUTION|>--- conflicted
+++ resolved
@@ -25,29 +25,6 @@
 }
 
 void RaiseProcessToHighPriority() {
-<<<<<<< HEAD
-  // We don't actually do anything here.  We could try to nice() or
-  // setpriority() or sched_getscheduler, but these all require extra rights.
-}
-
-bool GetAppOutput(const CommandLine& cl, std::string* output) {
-  NOTREACHED() << "GetAppOutput called, but Cobalt does not "
-               << "support multi-processing. This call will fail.";
-  return false;
-}
-
-bool GetAppOutputAndError(const CommandLine& cl, std::string* output) {
-  NOTREACHED();
-  return false;
-}
-
-Process LaunchProcess(const CommandLine& cmdline,
-                      const LaunchOptions& options) {
-  NOTREACHED() << "LaunchProcess called, but Cobalt does not support "
-               << "multi-processing. This call will return a fake "
-               << "Process object.";
-  return Process();
-=======
   NOTIMPLEMENTED();
 }
 
@@ -70,28 +47,6 @@
 
 pid_t ForkWithFlags(int flags, pid_t* ptid, pid_t* ctid) {
   return 0;
->>>>>>> 626889fb
 }
 
-Process LaunchProcess(const std::vector<std::string>& argv,
-                      const LaunchOptions& options) {
-  NOTREACHED() << "LaunchProcess called, but Cobalt does not support "
-               << "multi-processing. This call will return a fake "
-               << "Process object.";
-  return Process();
-}
-
-pid_t ForkWithFlags(int flags, pid_t* ptid, pid_t* ctid) {
-  return 0;
-}
-
-bool GetAppOutputWithExitCode(const CommandLine& cl,
-                              std::string* output,
-                              int* exit_code) {
-  NOTREACHED()
-      << "GetAppOutputWithExitCode called, but Cobalt does not support "
-      << "multi-processing. This call will return a fake "
-      << "Process object.";
-  return false;
-}
 }  // namespace base