--- conflicted
+++ resolved
@@ -142,11 +142,8 @@
 #ifndef NDEBUG
                                 PATH_START, PATH_END,
 #endif
-<<<<<<< HEAD
-=======
                                 true};
 #endif
->>>>>>> 626889fb
 #endif  // BUILDFLAG(IS_COBALT_HERMETIC_BUILD)
 
 struct PathData {
@@ -156,11 +153,7 @@
   raw_ptr<Provider> providers;  // Linked list of path service providers.
   bool cache_disabled = false;  // Don't use cache if true;
 
-<<<<<<< HEAD
-  PathData() : cache_disabled(false) {
-=======
   PathData() {
->>>>>>> 626889fb
 #if BUILDFLAG(IS_COBALT_HERMETIC_BUILD)
     providers = &base_provider_starboard;
 #elif BUILDFLAG(IS_WIN)
@@ -227,14 +220,9 @@
   DCHECK_GT(key, PATH_START);
 
   // Special case the current directory because it can never be cached.
-<<<<<<< HEAD
-  if (key == DIR_CURRENT)
-    return GetCurrentDirectory(result);
-=======
   if (key == DIR_CURRENT) {
     return GetCurrentDirectory(result);
   }
->>>>>>> 626889fb
 
   Provider* provider = nullptr;
   {
