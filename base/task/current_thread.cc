// Copyright 2018 The Chromium Authors
// Use of this source code is governed by a BSD-style license that can be
// found in the LICENSE file.

#include "base/task/current_thread.h"

#include <utility>

#include "base/callback_list.h"
#include "base/functional/bind.h"
#include "base/functional/callback.h"
#include "base/message_loop/message_pump_for_io.h"
#include "base/message_loop/message_pump_for_ui.h"
#include "base/message_loop/message_pump_type.h"
#include "base/task/sequence_manager/sequence_manager_impl.h"
#include "base/threading/thread_local.h"
#include "base/trace_event/base_tracing.h"
#include "build/build_config.h"

namespace base {

//------------------------------------------------------------------------------
// CurrentThread

// static
sequence_manager::internal::SequenceManagerImpl*
CurrentThread::GetCurrentSequenceManagerImpl() {
  return sequence_manager::internal::SequenceManagerImpl::GetCurrent();
}

// static
CurrentThread CurrentThread::Get() {
  return CurrentThread(GetCurrentSequenceManagerImpl());
}

// static
CurrentThread CurrentThread::GetNull() {
  return CurrentThread(nullptr);
}

// static
bool CurrentThread::IsSet() {
  return !!GetCurrentSequenceManagerImpl();
}

void CurrentThread::AddDestructionObserver(
    DestructionObserver* destruction_observer) {
  DCHECK(current_->IsBoundToCurrentThread());
  current_->AddDestructionObserver(destruction_observer);
}

void CurrentThread::RemoveDestructionObserver(
    DestructionObserver* destruction_observer) {
  DCHECK(current_->IsBoundToCurrentThread());
  current_->RemoveDestructionObserver(destruction_observer);
}

void CurrentThread::SetTaskRunner(
    scoped_refptr<SingleThreadTaskRunner> task_runner) {
  DCHECK(current_->IsBoundToCurrentThread());
  current_->SetTaskRunner(std::move(task_runner));
}

bool CurrentThread::IsBoundToCurrentThread() const {
  return current_ == GetCurrentSequenceManagerImpl();
}

bool CurrentThread::IsIdleForTesting() {
  DCHECK(current_->IsBoundToCurrentThread());
  return current_->IsIdleForTesting();
}

void CurrentThread::EnableMessagePumpTimeKeeperMetrics(
    const char* thread_name,
    bool wall_time_based_metrics_enabled_for_testing) {
  return current_->EnableMessagePumpTimeKeeperMetrics(
      thread_name, wall_time_based_metrics_enabled_for_testing);
}

IOWatcher* CurrentThread::GetIOWatcher() {
  DCHECK(current_->IsBoundToCurrentThread());
  return current_->GetMessagePump()->GetIOWatcher();
}

void CurrentThread::AddTaskObserver(TaskObserver* task_observer) {
  DCHECK(current_->IsBoundToCurrentThread());
  current_->AddTaskObserver(task_observer);
}

void CurrentThread::RemoveTaskObserver(TaskObserver* task_observer) {
  DCHECK(current_->IsBoundToCurrentThread());
  current_->RemoveTaskObserver(task_observer);
}

void CurrentThread::SetAddQueueTimeToTasks(bool enable) {
  DCHECK(current_->IsBoundToCurrentThread());
  current_->SetAddQueueTimeToTasks(enable);
}

CallbackListSubscription CurrentThread::RegisterOnNextIdleCallback(
    RegisterOnNextIdleCallbackPasskey,
    OnceClosure on_next_idle_callback) {
  return current_->RegisterOnNextIdleCallback(std::move(on_next_idle_callback));
}

CurrentThread::ScopedAllowApplicationTasksInNativeNestedLoop::
    ScopedAllowApplicationTasksInNativeNestedLoop()
    : sequence_manager_(GetCurrentSequenceManagerImpl()),
      previous_state_(
          sequence_manager_->IsTaskExecutionAllowedInNativeNestedLoop()) {
  TRACE_EVENT_BEGIN0("base", "ScopedNestableTaskAllower");
  sequence_manager_->SetTaskExecutionAllowedInNativeNestedLoop(true);
}

CurrentThread::ScopedAllowApplicationTasksInNativeNestedLoop::
    ~ScopedAllowApplicationTasksInNativeNestedLoop() {
  sequence_manager_->SetTaskExecutionAllowedInNativeNestedLoop(previous_state_);
  TRACE_EVENT_END0("base", "ScopedNestableTaskAllower");
}

bool CurrentThread::ApplicationTasksAllowedInNativeNestedLoop() const {
  return current_->IsTaskExecutionAllowedInNativeNestedLoop();
}

#if !BUILDFLAG(IS_NACL)

//------------------------------------------------------------------------------
// CurrentUIThread

// static
CurrentUIThread CurrentUIThread::Get() {
  auto* sequence_manager = GetCurrentSequenceManagerImpl();
  DCHECK(sequence_manager);
#if BUILDFLAG(IS_ANDROID)
  DCHECK(sequence_manager->IsType(MessagePumpType::UI) ||
         sequence_manager->IsType(MessagePumpType::JAVA));
#else   // BUILDFLAG(IS_ANDROID)
  DCHECK(sequence_manager->IsType(MessagePumpType::UI));
#endif  // BUILDFLAG(IS_ANDROID)
  return CurrentUIThread(sequence_manager);
}

// static
bool CurrentUIThread::IsSet() {
  sequence_manager::internal::SequenceManagerImpl* sequence_manager =
      GetCurrentSequenceManagerImpl();
  return sequence_manager &&
#if BUILDFLAG(IS_ANDROID)
         (sequence_manager->IsType(MessagePumpType::UI) ||
          sequence_manager->IsType(MessagePumpType::JAVA));
#else   // BUILDFLAG(IS_ANDROID)
         sequence_manager->IsType(MessagePumpType::UI);
#endif  // BUILDFLAG(IS_ANDROID)
}

MessagePumpForUI* CurrentUIThread::GetMessagePumpForUI() const {
  return static_cast<MessagePumpForUI*>(current_->GetMessagePump());
}

#if BUILDFLAG(IS_OZONE) && !BUILDFLAG(IS_FUCHSIA) && !BUILDFLAG(IS_WIN) && !BUILDFLAG(IS_STARBOARD)
bool CurrentUIThread::WatchFileDescriptor(
    int fd,
    bool persistent,
    MessagePumpForUI::Mode mode,
    MessagePumpForUI::FdWatchController* controller,
    MessagePumpForUI::FdWatcher* delegate) {
  DCHECK(current_->IsBoundToCurrentThread());
  return GetMessagePumpForUI()->WatchFileDescriptor(fd, persistent, mode,
                                                    controller, delegate);
}
#endif

#if BUILDFLAG(IS_IOS)
void CurrentUIThread::Attach() {
  current_->AttachToMessagePump();
}
#endif  // BUILDFLAG(IS_IOS)

#if BUILDFLAG(IS_ANDROID)
void CurrentUIThread::Abort() {
  GetMessagePumpForUI()->Abort();
}
#endif  // BUILDFLAG(IS_ANDROID)

#if BUILDFLAG(IS_WIN)
void CurrentUIThread::AddMessagePumpObserver(
    MessagePumpForUI::Observer* observer) {
  GetMessagePumpForUI()->AddObserver(observer);
}

void CurrentUIThread::RemoveMessagePumpObserver(
    MessagePumpForUI::Observer* observer) {
  GetMessagePumpForUI()->RemoveObserver(observer);
}
#endif  // BUILDFLAG(IS_WIN)

#endif  // !BUILDFLAG(IS_NACL)

//------------------------------------------------------------------------------
// CurrentIOThread

// static
CurrentIOThread CurrentIOThread::Get() {
  auto* sequence_manager = GetCurrentSequenceManagerImpl();
  DCHECK(sequence_manager);
  DCHECK(sequence_manager->IsType(MessagePumpType::IO));
  return CurrentIOThread(sequence_manager);
}

// static
bool CurrentIOThread::IsSet() {
  auto* sequence_manager = GetCurrentSequenceManagerImpl();
  return sequence_manager && sequence_manager->IsType(MessagePumpType::IO);
}

MessagePumpForIO* CurrentIOThread::GetMessagePumpForIO() const {
  return static_cast<MessagePumpForIO*>(current_->GetMessagePump());
}

#if !BUILDFLAG(IS_NACL)

#if BUILDFLAG(IS_WIN)
<<<<<<< HEAD
HRESULT CurrentIOThread::RegisterIOHandler(
    HANDLE file,
    MessagePumpForIO::IOHandler* handler) {
=======
bool CurrentIOThread::RegisterIOHandler(HANDLE file,
                                        MessagePumpForIO::IOHandler* handler) {
>>>>>>> 626889fb
  DCHECK(current_->IsBoundToCurrentThread());
  return GetMessagePumpForIO()->RegisterIOHandler(file, handler);
}

bool CurrentIOThread::RegisterJobObject(HANDLE job,
                                        MessagePumpForIO::IOHandler* handler) {
  DCHECK(current_->IsBoundToCurrentThread());
  return GetMessagePumpForIO()->RegisterJobObject(job, handler);
}

#elif BUILDFLAG(IS_POSIX) || BUILDFLAG(IS_FUCHSIA)
bool CurrentIOThread::WatchFileDescriptor(
    int fd,
    bool persistent,
    MessagePumpForIO::Mode mode,
    MessagePumpForIO::FdWatchController* controller,
    MessagePumpForIO::FdWatcher* delegate) {
  DCHECK(current_->IsBoundToCurrentThread());
  return GetMessagePumpForIO()->WatchFileDescriptor(fd, persistent, mode,
                                                    controller, delegate);
}
#endif  // BUILDFLAG(IS_WIN)

#if BUILDFLAG(IS_MAC) || \
    (BUILDFLAG(IS_IOS) && !BUILDFLAG(CRONET_BUILD) && !BUILDFLAG(IS_IOS_TVOS))
bool CurrentIOThread::WatchMachReceivePort(
    mach_port_t port,
    MessagePumpForIO::MachPortWatchController* controller,
    MessagePumpForIO::MachPortWatcher* delegate) {
  DCHECK(current_->IsBoundToCurrentThread());
  return GetMessagePumpForIO()->WatchMachReceivePort(port, controller,
                                                     delegate);
}
#endif

#endif  // !BUILDFLAG(IS_NACL)

#if BUILDFLAG(IS_FUCHSIA)
// Additional watch API for native platform resources.
bool CurrentIOThread::WatchZxHandle(
    zx_handle_t handle,
    bool persistent,
    zx_signals_t signals,
    MessagePumpForIO::ZxHandleWatchController* controller,
    MessagePumpForIO::ZxHandleWatcher* delegate) {
  DCHECK(current_->IsBoundToCurrentThread());
  return GetMessagePumpForIO()->WatchZxHandle(handle, persistent, signals,
                                              controller, delegate);
}
#endif

}  // namespace base<|MERGE_RESOLUTION|>--- conflicted
+++ resolved
@@ -220,14 +220,8 @@
 #if !BUILDFLAG(IS_NACL)
 
 #if BUILDFLAG(IS_WIN)
-<<<<<<< HEAD
-HRESULT CurrentIOThread::RegisterIOHandler(
-    HANDLE file,
-    MessagePumpForIO::IOHandler* handler) {
-=======
 bool CurrentIOThread::RegisterIOHandler(HANDLE file,
                                         MessagePumpForIO::IOHandler* handler) {
->>>>>>> 626889fb
   DCHECK(current_->IsBoundToCurrentThread());
   return GetMessagePumpForIO()->RegisterIOHandler(file, handler);
 }
