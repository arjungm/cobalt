// Copyright 2016 The Chromium Authors
// Use of this source code is governed by a BSD-style license that can be
// found in the LICENSE file.

#include "base/task/thread_pool/task_tracker.h"

#include <atomic>
#include <optional>
#include <string>
#include <utility>

#include "base/base_switches.h"
#include "base/command_line.h"
#include "base/compiler_specific.h"
#include "base/debug/alias.h"
#include "base/functional/callback.h"
#include "base/json/json_writer.h"
#include "base/logging.h"
#include "base/memory/ptr_util.h"
#include "base/metrics/histogram_macros.h"
#include "base/notreached.h"
#include "base/sequence_token.h"
#include "base/strings/string_util.h"
#include "base/synchronization/condition_variable.h"
#include "base/synchronization/waitable_event.h"
#include "base/task/scoped_set_task_priority_for_current_thread.h"
#include "base/task/sequenced_task_runner.h"
#include "base/task/single_thread_task_runner.h"
#include "base/task/thread_pool/job_task_source.h"
#include "base/task/thread_pool/task_source.h"
#include "base/threading/sequence_local_storage_map.h"
#include "base/threading/thread_restrictions.h"
#include "base/time/time.h"
#include "base/trace_event/base_tracing.h"
#include "base/values.h"
#include "build/build_config.h"

<<<<<<< HEAD
namespace base {
namespace internal {
=======
namespace base::internal {
>>>>>>> 626889fb

namespace {

#if BUILDFLAG(ENABLE_BASE_TRACING)
using perfetto::protos::pbzero::ChromeThreadPoolTask;
using perfetto::protos::pbzero::ChromeTrackEvent;
#endif  // BUILDFLAG(ENABLE_BASE_TRACING)

constexpr const char* kExecutionModeString[] = {"parallel", "sequenced",
                                                "single thread", "job"};
static_assert(
    std::size(kExecutionModeString) ==
        static_cast<size_t>(TaskSourceExecutionMode::kMax) + 1,
    "Array kExecutionModeString is out of sync with TaskSourceExecutionMode.");

bool HasLogBestEffortTasksSwitch() {
  // The CommandLine might not be initialized if ThreadPool is initialized in a
  // dynamic library which doesn't have access to argc/argv.
  return CommandLine::InitializedForCurrentProcess() &&
         CommandLine::ForCurrentProcess()->HasSwitch(
             switches::kLogBestEffortTasks);
}

#if BUILDFLAG(ENABLE_BASE_TRACING)
ChromeThreadPoolTask::Priority TaskPriorityToProto(TaskPriority priority) {
  switch (priority) {
    case TaskPriority::BEST_EFFORT:
      return ChromeThreadPoolTask::PRIORITY_BEST_EFFORT;
    case TaskPriority::USER_VISIBLE:
      return ChromeThreadPoolTask::PRIORITY_USER_VISIBLE;
    case TaskPriority::USER_BLOCKING:
      return ChromeThreadPoolTask::PRIORITY_USER_BLOCKING;
  }
}

ChromeThreadPoolTask::ExecutionMode ExecutionModeToProto(
    TaskSourceExecutionMode mode) {
  switch (mode) {
    case TaskSourceExecutionMode::kParallel:
      return ChromeThreadPoolTask::EXECUTION_MODE_PARALLEL;
    case TaskSourceExecutionMode::kSequenced:
      return ChromeThreadPoolTask::EXECUTION_MODE_SEQUENCED;
    case TaskSourceExecutionMode::kSingleThread:
      return ChromeThreadPoolTask::EXECUTION_MODE_SINGLE_THREAD;
    case TaskSourceExecutionMode::kJob:
      return ChromeThreadPoolTask::EXECUTION_MODE_JOB;
  }
}

ChromeThreadPoolTask::ShutdownBehavior ShutdownBehaviorToProto(
    TaskShutdownBehavior shutdown_behavior) {
  switch (shutdown_behavior) {
    case TaskShutdownBehavior::CONTINUE_ON_SHUTDOWN:
      return ChromeThreadPoolTask::SHUTDOWN_BEHAVIOR_CONTINUE_ON_SHUTDOWN;
    case TaskShutdownBehavior::SKIP_ON_SHUTDOWN:
      return ChromeThreadPoolTask::SHUTDOWN_BEHAVIOR_SKIP_ON_SHUTDOWN;
    case TaskShutdownBehavior::BLOCK_SHUTDOWN:
      return ChromeThreadPoolTask::SHUTDOWN_BEHAVIOR_BLOCK_SHUTDOWN;
  }
}
#endif  //  BUILDFLAG(ENABLE_BASE_TRACING)

<<<<<<< HEAD
auto EmitThreadPoolTraceEventMetadata(perfetto::EventContext& ctx,
                                      const TaskTraits& traits,
                                      TaskSource* task_source,
                                      const SequenceToken& token) {
#if BUILDFLAG(ENABLE_BASE_TRACING)
  // Other parameters are included only when "scheduler" category is enabled.
  const uint8_t* scheduler_category_enabled =
      TRACE_EVENT_API_GET_CATEGORY_GROUP_ENABLED("scheduler");

  if (!*scheduler_category_enabled)
    return;
  auto* task = ctx.event<perfetto::protos::pbzero::ChromeTrackEvent>()
                   ->set_thread_pool_task();
  task->set_task_priority(TaskPriorityToProto(traits.priority()));
  task->set_execution_mode(ExecutionModeToProto(task_source->execution_mode()));
  task->set_shutdown_behavior(
      ShutdownBehaviorToProto(traits.shutdown_behavior()));
  if (token.IsValid())
    task->set_sequence_token(token.ToInternalValue());
#endif  //  BUILDFLAG(ENABLE_BASE_TRACING)
}

ABSL_CONST_INIT thread_local bool fizzle_block_shutdown_tasks = false;
=======
// If this is greater than 0 on a given thread, it will ignore the DCHECK which
// prevents posting BLOCK_SHUTDOWN tasks after shutdown. There are cases where
// posting back to a BLOCK_SHUTDOWN sequence is a coincidence rather than part
// of a shutdown blocking series of tasks, this prevents racy DCHECKs in those
// cases.
constinit thread_local int fizzle_block_shutdown_tasks_ref = 0;
>>>>>>> 626889fb

}  // namespace

// Atomic internal state used by TaskTracker to track items that are blocking
// Shutdown. An "item" consist of either:
// - A running SKIP_ON_SHUTDOWN task
// - A queued/running BLOCK_SHUTDOWN TaskSource.
// Sequential consistency shouldn't be assumed from these calls (i.e. a thread
// reading |HasShutdownStarted() == true| isn't guaranteed to see all writes
// made before |StartShutdown()| on the thread that invoked it).
class TaskTracker::State {
 public:
  State() = default;
  State(const State&) = delete;
  State& operator=(const State&) = delete;

  // Sets a flag indicating that shutdown has started. Returns true if there are
  // items blocking shutdown. Can only be called once.
  bool StartShutdown() {
    const uint32_t old_value =
        bits_.fetch_or(kShutdownHasStartedMask, std::memory_order_relaxed);
    DCHECK((old_value & kShutdownHasStartedMask) == 0);

    const auto num_items_blocking_shutdown =
        old_value >> kNumItemsBlockingShutdownBitOffset;
    return num_items_blocking_shutdown != 0;
  }

  // Returns true if shutdown has started.
  bool HasShutdownStarted() const {
    return bits_.load(std::memory_order_relaxed) & kShutdownHasStartedMask;
  }

  // Returns true if there are items blocking shutdown.
  bool AreItemsBlockingShutdown() const {
    const auto num_items_blocking_shutdown =
        bits_.load(std::memory_order_relaxed) >>
        kNumItemsBlockingShutdownBitOffset;
    return num_items_blocking_shutdown != 0;
  }

  // Increments the number of items blocking shutdown. Returns true if
  // shutdown has started.
  bool IncrementNumItemsBlockingShutdown() {
#if DCHECK_IS_ON()
    // Verify that no overflow will occur.
    const auto num_items_blocking_shutdown =
        bits_.load(std::memory_order_relaxed) >>
        kNumItemsBlockingShutdownBitOffset;
    DCHECK_LT(num_items_blocking_shutdown,
              std::numeric_limits<uint32_t>::max() -
                  kNumItemsBlockingShutdownIncrement);
#endif

    const uint32_t old_bits = bits_.fetch_add(
        kNumItemsBlockingShutdownIncrement, std::memory_order_relaxed);
    return old_bits & kShutdownHasStartedMask;
  }

  // Decrements the number of items blocking shutdown. Returns true if shutdown
  // has started and the number of tasks blocking shutdown becomes zero.
  bool DecrementNumItemsBlockingShutdown() {
    const uint32_t old_bits = bits_.fetch_sub(
        kNumItemsBlockingShutdownIncrement, std::memory_order_relaxed);
    const bool shutdown_has_started = old_bits & kShutdownHasStartedMask;
    const auto old_num_items_blocking_shutdown =
        old_bits >> kNumItemsBlockingShutdownBitOffset;
    DCHECK_GT(old_num_items_blocking_shutdown, 0u);
    return shutdown_has_started && old_num_items_blocking_shutdown == 1;
  }

 private:
  static constexpr uint32_t kShutdownHasStartedMask = 1;
  static constexpr uint32_t kNumItemsBlockingShutdownBitOffset = 1;
  static constexpr uint32_t kNumItemsBlockingShutdownIncrement =
      1 << kNumItemsBlockingShutdownBitOffset;

  // The LSB indicates whether shutdown has started. The other bits count the
  // number of items blocking shutdown.
  // No barriers are required to read/write |bits_| as this class is only used
  // as an atomic state checker, it doesn't provide sequential consistency
  // guarantees w.r.t. external state. Sequencing of the TaskTracker::State
  // operations themselves is guaranteed by the fetch_add() RMW (read-
  // modify-write) semantics however. For example, if two threads are racing to
  // call IncrementNumItemsBlockingShutdown() and StartShutdown() respectively,
  // either the first thread will win and the StartShutdown() call will see the
  // blocking task or the second thread will win and
  // IncrementNumItemsBlockingShutdown() will know that shutdown has started.
  std::atomic<uint32_t> bits_ = 0;
};

TaskTracker::TaskTracker()
    : has_log_best_effort_tasks_switch_(HasLogBestEffortTasksSwitch()),
      state_(new State),
      can_run_policy_(CanRunPolicy::kAll),
      flush_cv_(flush_lock_.CreateConditionVariable()),
      shutdown_lock_(&flush_lock_),
      tracked_ref_factory_(this) {
  // |flush_cv_| is only waited upon in FlushForTesting(), avoid instantiating a
  // ScopedBlockingCallWithBaseSyncPrimitives from test threads intentionally
  // idling themselves to wait on the ThreadPool.
  flush_cv_.declare_only_used_while_idle();
}

TaskTracker::~TaskTracker() = default;

void TaskTracker::StartShutdown() {
  CheckedAutoLock auto_lock(shutdown_lock_);

  // This method can only be called once.
  DCHECK(!shutdown_event_);
  DCHECK(!state_->HasShutdownStarted());

  shutdown_event_.emplace();

  const bool tasks_are_blocking_shutdown = state_->StartShutdown();

  // From now, if a thread causes the number of tasks blocking shutdown to
  // become zero, it will call OnBlockingShutdownTasksComplete().

  if (!tasks_are_blocking_shutdown) {
    // If another thread posts a BLOCK_SHUTDOWN task at this moment, it will
    // block until this method releases |shutdown_lock_|. Then, it will fail
    // DCHECK(!shutdown_event_->IsSignaled()). This is the desired behavior
    // because posting a BLOCK_SHUTDOWN task after StartShutdown() when no
    // tasks are blocking shutdown isn't allowed.
    shutdown_event_->Signal();
    return;
  }
}

void TaskTracker::CompleteShutdown() {
  // It is safe to access |shutdown_event_| without holding |lock_| because the
  // pointer never changes after being set by StartShutdown(), which must
  // happen-before this.
  DCHECK(TS_UNCHECKED_READ(shutdown_event_));

  {
    base::ScopedAllowBaseSyncPrimitives allow_wait;
    // Allow tests to wait for and introduce logging about the shutdown tasks
    // before we block this thread.
    BeginCompleteShutdown(*TS_UNCHECKED_READ(shutdown_event_));
    // Now block the thread until all tasks are done.
    TS_UNCHECKED_READ(shutdown_event_)->Wait();
  }

  // Unblock FlushForTesting() and perform the FlushAsyncForTesting callback
  // when shutdown completes.
  {
    CheckedAutoLock auto_lock(flush_lock_);
    flush_cv_.Broadcast();
  }
  InvokeFlushCallbacksForTesting();
}

void TaskTracker::FlushForTesting() {
  AssertFlushForTestingAllowed();
  CheckedAutoLock auto_lock(flush_lock_);
  while (num_incomplete_task_sources_.load(std::memory_order_acquire) != 0 &&
         !IsShutdownComplete()) {
    flush_cv_.Wait();
  }
}

void TaskTracker::FlushAsyncForTesting(OnceClosure flush_callback) {
  DCHECK(flush_callback);
  {
    CheckedAutoLock auto_lock(flush_lock_);
    flush_callbacks_for_testing_.push_back(std::move(flush_callback));
  }

  if (num_incomplete_task_sources_.load(std::memory_order_acquire) == 0 ||
      IsShutdownComplete()) {
    InvokeFlushCallbacksForTesting();
  }
}

void TaskTracker::SetCanRunPolicy(CanRunPolicy can_run_policy) {
  can_run_policy_.store(can_run_policy);
}

void TaskTracker::WillEnqueueJob(JobTaskSource* task_source) {
  task_source->WillEnqueue(sequence_nums_.GetNext(), task_annotator_);
}

bool TaskTracker::WillPostTask(Task* task,
                               TaskShutdownBehavior shutdown_behavior) {
  DCHECK(task);
  DCHECK(task->task);

  task->sequence_num = sequence_nums_.GetNext();
  if (state_->HasShutdownStarted()) {
    // A non BLOCK_SHUTDOWN task is allowed to be posted iff shutdown hasn't
    // started and the task is not delayed.
    if (shutdown_behavior != TaskShutdownBehavior::BLOCK_SHUTDOWN ||
<<<<<<< HEAD
        !task->delayed_run_time.is_null() || fizzle_block_shutdown_tasks) {
=======
        !task->delayed_run_time.is_null() ||
        fizzle_block_shutdown_tasks_ref > 0) {
>>>>>>> 626889fb
      return false;
    }

    // A BLOCK_SHUTDOWN task posted after shutdown has completed is an ordering
    // bug. This aims to catch those early. In some cases it's a racy
    // coincidence (i.e. posting back to a BLOCK_SHUTDOWN sequence from a task
    // that wasn't itself guaranteed to finish before shutdown), in those cases
    // a ScopedFizzleBlockShutdownTasks can bump
    // `fizzle_block_shutdown_tasks_ref` to bypass this DCHECK.
    CheckedAutoLock auto_lock(shutdown_lock_);
    DCHECK(shutdown_event_);
    DCHECK(!shutdown_event_->IsSignaled())
        << "posted_from: " << task->posted_from.ToString();
  }

  // TODO(scheduler-dev): Record the task traits here.
  task_annotator_.WillQueueTask("ThreadPool_PostTask", task);

  return true;
}

bool TaskTracker::WillPostTaskNow(const Task& task,
                                  TaskPriority priority) const {
  // Delayed tasks's TaskShutdownBehavior is implicitly capped at
  // SKIP_ON_SHUTDOWN. i.e. it cannot BLOCK_SHUTDOWN, TaskTracker will not wait
  // for a delayed task in a BLOCK_SHUTDOWN TaskSource and will also skip
  // delayed tasks that happen to become ripe during shutdown.
  if (!task.delayed_run_time.is_null() && state_->HasShutdownStarted()) {
    return false;
  }

  if (has_log_best_effort_tasks_switch_ &&
      priority == TaskPriority::BEST_EFFORT) {
    // A TaskPriority::BEST_EFFORT task is being posted.
    LOG(INFO) << task.posted_from.ToString();
  }
  return true;
}

RegisteredTaskSource TaskTracker::RegisterTaskSource(
    scoped_refptr<TaskSource> task_source) {
  DCHECK(task_source);

  TaskShutdownBehavior shutdown_behavior = task_source->shutdown_behavior();
  if (!BeforeQueueTaskSource(shutdown_behavior)) {
    return nullptr;
  }

  num_incomplete_task_sources_.fetch_add(1, std::memory_order_relaxed);
  return RegisteredTaskSource(std::move(task_source), this);
}

bool TaskTracker::CanRunPriority(TaskPriority priority) const {
  auto can_run_policy = can_run_policy_.load();

  if (can_run_policy == CanRunPolicy::kAll) {
    return true;
  }

  if (can_run_policy == CanRunPolicy::kForegroundOnly &&
      priority >= TaskPriority::USER_VISIBLE) {
    return true;
  }

  return false;
}

RegisteredTaskSource TaskTracker::RunAndPopNextTask(
    RegisteredTaskSource task_source) {
  DCHECK(task_source);

  const bool should_run_tasks = BeforeRunTask(task_source->shutdown_behavior());

  // Run the next task in |task_source|.
  std::optional<Task> task;
  TaskTraits traits;
  {
    auto transaction = task_source->BeginTransaction();
    task = should_run_tasks ? task_source.TakeTask(&transaction)
                            : task_source.Clear(&transaction);
    traits = transaction.traits();
  }

  if (task) {
    // Skip delayed tasks if shutdown started.
    if (!task->delayed_run_time.is_null() && state_->HasShutdownStarted()) {
      task->task = base::DoNothingWithBoundArgs(std::move(task->task));
    }

    // Run the |task| (whether it's a worker task or the Clear() closure).
    RunTask(std::move(task.value()), task_source.get(), traits);
  }
  if (should_run_tasks) {
    AfterRunTask(task_source->shutdown_behavior());
  }

  const bool task_source_must_be_queued = task_source.DidProcessTask();
  // |task_source| should be reenqueued iff requested by DidProcessTask().
  if (task_source_must_be_queued) {
    return task_source;
  }
  return nullptr;
}

bool TaskTracker::HasShutdownStarted() const {
  return state_->HasShutdownStarted();
}

bool TaskTracker::IsShutdownComplete() const {
  CheckedAutoLock auto_lock(shutdown_lock_);
  return shutdown_event_ && shutdown_event_->IsSignaled();
}

void TaskTracker::BeginFizzlingBlockShutdownTasks() {
<<<<<<< HEAD
  fizzle_block_shutdown_tasks = true;
}

void TaskTracker::EndFizzlingBlockShutdownTasks() {
  fizzle_block_shutdown_tasks = false;
=======
  ++fizzle_block_shutdown_tasks_ref;
}

void TaskTracker::EndFizzlingBlockShutdownTasks() {
  CHECK_GE(--fizzle_block_shutdown_tasks_ref, 0);
>>>>>>> 626889fb
}

void TaskTracker::RunTask(Task task,
                          TaskSource* task_source,
                          const TaskTraits& traits) {
  DCHECK(task_source);

  const auto environment = task_source->GetExecutionEnvironment();

  struct BlockShutdownTaskFizzler {
    BlockShutdownTaskFizzler() {
      // Nothing outside RunTask should be bumping
      // `fizzle_block_shutdown_tasks_ref`.
      DCHECK_EQ(fizzle_block_shutdown_tasks_ref, 0);
      ++fizzle_block_shutdown_tasks_ref;
    }
    ~BlockShutdownTaskFizzler() {
      --fizzle_block_shutdown_tasks_ref;
      // The refs should be balanced after running the task.
      DCHECK_EQ(fizzle_block_shutdown_tasks_ref, 0);
    }
  };
  std::optional<ScopedDisallowSingleton> disallow_singleton;
  std::optional<ScopedDisallowBlocking> disallow_blocking;
  std::optional<ScopedDisallowBaseSyncPrimitives> disallow_sync_primitives;
  std::optional<BlockShutdownTaskFizzler> fizzle_block_shutdown_tasks;
  if (traits.shutdown_behavior() ==
      TaskShutdownBehavior::CONTINUE_ON_SHUTDOWN) {
    disallow_singleton.emplace();
    fizzle_block_shutdown_tasks.emplace();
  }
  if (!traits.may_block()) {
    disallow_blocking.emplace();
  }
  if (!traits.with_base_sync_primitives()) {
    disallow_sync_primitives.emplace();
  }

  {
    DCHECK(environment.token.IsValid());
    TaskScope task_scope(environment.token,
                         /* is_thread_bound=*/task_source->execution_mode() ==
                             TaskSourceExecutionMode::kSingleThread);
    ScopedSetTaskPriorityForCurrentThread
        scoped_set_task_priority_for_current_thread(traits.priority());

    // Local storage map used if none is provided by |environment|.
    std::optional<SequenceLocalStorageMap> local_storage_map;
    if (!environment.sequence_local_storage) {
      local_storage_map.emplace();
    }

    ScopedSetSequenceLocalStorageMapForCurrentThread
        scoped_set_sequence_local_storage_map_for_current_thread(
            environment.sequence_local_storage
                ? environment.sequence_local_storage
                : &local_storage_map.value());

    // Set up TaskRunner CurrentDefaultHandle as expected for the scope of the
    // task.
    std::optional<SequencedTaskRunner::CurrentDefaultHandle>
        sequenced_task_runner_current_default_handle;
    std::optional<SingleThreadTaskRunner::CurrentDefaultHandle>
        single_thread_task_runner_current_default_handle;
    if (environment.sequenced_task_runner) {
      DCHECK_EQ(TaskSourceExecutionMode::kSequenced,
                task_source->execution_mode());
      sequenced_task_runner_current_default_handle.emplace(
          environment.sequenced_task_runner);
    } else if (environment.single_thread_task_runner) {
      DCHECK_EQ(TaskSourceExecutionMode::kSingleThread,
                task_source->execution_mode());
      single_thread_task_runner_current_default_handle.emplace(
          environment.single_thread_task_runner);
    } else {
      DCHECK_NE(TaskSourceExecutionMode::kSequenced,
                task_source->execution_mode());
      DCHECK_NE(TaskSourceExecutionMode::kSingleThread,
                task_source->execution_mode());
    }

    RunTaskWithShutdownBehavior(task, traits, task_source, environment.token);

    // Make sure the arguments bound to the callback are deleted within the
    // scope in which the callback runs.
    task.task = OnceClosure();
  }
}

void TaskTracker::BeginCompleteShutdown(base::WaitableEvent& shutdown_event) {
  // Do nothing in production, tests may override this.
}

bool TaskTracker::HasIncompleteTaskSourcesForTesting() const {
  return num_incomplete_task_sources_.load(std::memory_order_acquire) != 0;
}

bool TaskTracker::BeforeQueueTaskSource(
    TaskShutdownBehavior shutdown_behavior) {
  if (shutdown_behavior == TaskShutdownBehavior::BLOCK_SHUTDOWN) {
    // BLOCK_SHUTDOWN task sources block shutdown between the moment they are
    // queued and the moment their last task completes its execution.
    const bool shutdown_started = state_->IncrementNumItemsBlockingShutdown();

    if (shutdown_started) {
      // A BLOCK_SHUTDOWN task posted after shutdown has completed is an
      // ordering bug. This aims to catch those early.
      CheckedAutoLock auto_lock(shutdown_lock_);
      DCHECK(shutdown_event_);
      DCHECK(!shutdown_event_->IsSignaled());
    }

    return true;
  }

  // A non BLOCK_SHUTDOWN task is allowed to be posted iff shutdown hasn't
  // started.
  return !state_->HasShutdownStarted();
}

bool TaskTracker::BeforeRunTask(TaskShutdownBehavior shutdown_behavior) {
  switch (shutdown_behavior) {
    case TaskShutdownBehavior::BLOCK_SHUTDOWN: {
      // The number of tasks blocking shutdown has been incremented when the
      // task was posted.
      DCHECK(state_->AreItemsBlockingShutdown());

      // Trying to run a BLOCK_SHUTDOWN task after shutdown has completed is
      // unexpected as it either shouldn't have been posted if shutdown
      // completed or should be blocking shutdown if it was posted before it
      // did.
      DCHECK(!state_->HasShutdownStarted() || !IsShutdownComplete());

      return true;
    }

    case TaskShutdownBehavior::SKIP_ON_SHUTDOWN: {
      // SKIP_ON_SHUTDOWN tasks block shutdown while they are running.
      const bool shutdown_started = state_->IncrementNumItemsBlockingShutdown();

      if (shutdown_started) {
        // The SKIP_ON_SHUTDOWN task isn't allowed to run during shutdown.
        // Decrement the number of tasks blocking shutdown that was wrongly
        // incremented.
        DecrementNumItemsBlockingShutdown();
        return false;
      }

      return true;
    }

    case TaskShutdownBehavior::CONTINUE_ON_SHUTDOWN: {
      return !state_->HasShutdownStarted();
    }
  }

  NOTREACHED();
}

void TaskTracker::AfterRunTask(TaskShutdownBehavior shutdown_behavior) {
  if (shutdown_behavior == TaskShutdownBehavior::SKIP_ON_SHUTDOWN) {
    DecrementNumItemsBlockingShutdown();
  }
}

scoped_refptr<TaskSource> TaskTracker::UnregisterTaskSource(
    scoped_refptr<TaskSource> task_source) {
  DCHECK(task_source);
  if (task_source->shutdown_behavior() ==
      TaskShutdownBehavior::BLOCK_SHUTDOWN) {
    DecrementNumItemsBlockingShutdown();
  }
  DecrementNumIncompleteTaskSources();
  return task_source;
}

void TaskTracker::DecrementNumItemsBlockingShutdown() {
  const bool shutdown_started_and_no_items_block_shutdown =
      state_->DecrementNumItemsBlockingShutdown();
  if (!shutdown_started_and_no_items_block_shutdown) {
    return;
  }

  CheckedAutoLock auto_lock(shutdown_lock_);
  DCHECK(shutdown_event_);
  shutdown_event_->Signal();
}

void TaskTracker::DecrementNumIncompleteTaskSources() {
  const auto prev_num_incomplete_task_sources =
      num_incomplete_task_sources_.fetch_sub(1);
  DCHECK_GE(prev_num_incomplete_task_sources, 1);
  if (prev_num_incomplete_task_sources == 1) {
    {
      CheckedAutoLock auto_lock(flush_lock_);
      flush_cv_.Broadcast();
    }
    InvokeFlushCallbacksForTesting();
  }
}

void TaskTracker::InvokeFlushCallbacksForTesting() {
  base::circular_deque<OnceClosure> flush_callbacks;
  {
    CheckedAutoLock auto_lock(flush_lock_);
    flush_callbacks = std::move(flush_callbacks_for_testing_);
  }
  for (auto& flush_callback : flush_callbacks) {
    std::move(flush_callback).Run();
  }
}

void TaskTracker::EmitThreadPoolTraceEventMetadata(perfetto::EventContext& ctx,
                                                   const TaskTraits& traits,
                                                   TaskSource* task_source,
                                                   const SequenceToken& token) {
#if BUILDFLAG(ENABLE_BASE_TRACING)
  if (TRACE_EVENT_CATEGORY_ENABLED("scheduler.flow")) {
    if (token.IsValid()) {
      ctx.event()->add_flow_ids(reinterpret_cast<uint64_t>(this) ^
                                static_cast<uint64_t>(token.ToInternalValue()));
    }
  }

  // Other parameters are included only when "scheduler" category is enabled.
  if (TRACE_EVENT_CATEGORY_ENABLED("scheduler")) {
    auto* task = ctx.event<perfetto::protos::pbzero::ChromeTrackEvent>()
                     ->set_thread_pool_task();
    task->set_task_priority(TaskPriorityToProto(traits.priority()));
    task->set_execution_mode(
        ExecutionModeToProto(task_source->execution_mode()));
    task->set_shutdown_behavior(
        ShutdownBehaviorToProto(traits.shutdown_behavior()));
    if (token.IsValid()) {
      task->set_sequence_token(token.ToInternalValue());
    }
  }
#endif  //  BUILDFLAG(ENABLE_BASE_TRACING)
}

NOINLINE void TaskTracker::RunContinueOnShutdown(Task& task,
                                                 const TaskTraits& traits,
                                                 TaskSource* task_source,
                                                 const SequenceToken& token) {
  NO_CODE_FOLDING();
  RunTaskImpl(task, traits, task_source, token);
}

NOINLINE void TaskTracker::RunSkipOnShutdown(Task& task,
                                             const TaskTraits& traits,
                                             TaskSource* task_source,
                                             const SequenceToken& token) {
  NO_CODE_FOLDING();
  RunTaskImpl(task, traits, task_source, token);
}

NOINLINE void TaskTracker::RunBlockShutdown(Task& task,
                                            const TaskTraits& traits,
                                            TaskSource* task_source,
                                            const SequenceToken& token) {
  NO_CODE_FOLDING();
  RunTaskImpl(task, traits, task_source, token);
}

void TaskTracker::RunTaskImpl(Task& task,
                              const TaskTraits& traits,
                              TaskSource* task_source,
                              const SequenceToken& token) {
  task_annotator_.RunTask(
      "ThreadPool_RunTask", task, [&](perfetto::EventContext& ctx) {
        EmitThreadPoolTraceEventMetadata(ctx, traits, task_source, token);
      });
}

void TaskTracker::RunTaskWithShutdownBehavior(Task& task,
                                              const TaskTraits& traits,
                                              TaskSource* task_source,
                                              const SequenceToken& token) {
  switch (traits.shutdown_behavior()) {
    case TaskShutdownBehavior::CONTINUE_ON_SHUTDOWN:
      RunContinueOnShutdown(task, traits, task_source, token);
      return;
    case TaskShutdownBehavior::SKIP_ON_SHUTDOWN:
      RunSkipOnShutdown(task, traits, task_source, token);
      return;
    case TaskShutdownBehavior::BLOCK_SHUTDOWN:
      RunBlockShutdown(task, traits, task_source, token);
      return;
  }
}

}  // namespace base::internal<|MERGE_RESOLUTION|>--- conflicted
+++ resolved
@@ -35,12 +35,7 @@
 #include "base/values.h"
 #include "build/build_config.h"
 
-<<<<<<< HEAD
-namespace base {
-namespace internal {
-=======
 namespace base::internal {
->>>>>>> 626889fb
 
 namespace {
 
@@ -103,38 +98,12 @@
 }
 #endif  //  BUILDFLAG(ENABLE_BASE_TRACING)
 
-<<<<<<< HEAD
-auto EmitThreadPoolTraceEventMetadata(perfetto::EventContext& ctx,
-                                      const TaskTraits& traits,
-                                      TaskSource* task_source,
-                                      const SequenceToken& token) {
-#if BUILDFLAG(ENABLE_BASE_TRACING)
-  // Other parameters are included only when "scheduler" category is enabled.
-  const uint8_t* scheduler_category_enabled =
-      TRACE_EVENT_API_GET_CATEGORY_GROUP_ENABLED("scheduler");
-
-  if (!*scheduler_category_enabled)
-    return;
-  auto* task = ctx.event<perfetto::protos::pbzero::ChromeTrackEvent>()
-                   ->set_thread_pool_task();
-  task->set_task_priority(TaskPriorityToProto(traits.priority()));
-  task->set_execution_mode(ExecutionModeToProto(task_source->execution_mode()));
-  task->set_shutdown_behavior(
-      ShutdownBehaviorToProto(traits.shutdown_behavior()));
-  if (token.IsValid())
-    task->set_sequence_token(token.ToInternalValue());
-#endif  //  BUILDFLAG(ENABLE_BASE_TRACING)
-}
-
-ABSL_CONST_INIT thread_local bool fizzle_block_shutdown_tasks = false;
-=======
 // If this is greater than 0 on a given thread, it will ignore the DCHECK which
 // prevents posting BLOCK_SHUTDOWN tasks after shutdown. There are cases where
 // posting back to a BLOCK_SHUTDOWN sequence is a coincidence rather than part
 // of a shutdown blocking series of tasks, this prevents racy DCHECKs in those
 // cases.
 constinit thread_local int fizzle_block_shutdown_tasks_ref = 0;
->>>>>>> 626889fb
 
 }  // namespace
 
@@ -330,12 +299,8 @@
     // A non BLOCK_SHUTDOWN task is allowed to be posted iff shutdown hasn't
     // started and the task is not delayed.
     if (shutdown_behavior != TaskShutdownBehavior::BLOCK_SHUTDOWN ||
-<<<<<<< HEAD
-        !task->delayed_run_time.is_null() || fizzle_block_shutdown_tasks) {
-=======
         !task->delayed_run_time.is_null() ||
         fizzle_block_shutdown_tasks_ref > 0) {
->>>>>>> 626889fb
       return false;
     }
 
@@ -450,19 +415,11 @@
 }
 
 void TaskTracker::BeginFizzlingBlockShutdownTasks() {
-<<<<<<< HEAD
-  fizzle_block_shutdown_tasks = true;
-}
-
-void TaskTracker::EndFizzlingBlockShutdownTasks() {
-  fizzle_block_shutdown_tasks = false;
-=======
   ++fizzle_block_shutdown_tasks_ref;
 }
 
 void TaskTracker::EndFizzlingBlockShutdownTasks() {
   CHECK_GE(--fizzle_block_shutdown_tasks_ref, 0);
->>>>>>> 626889fb
 }
 
 void TaskTracker::RunTask(Task task,
