// Copyright 2016 The Chromium Authors
// Use of this source code is governed by a BSD-style license that can be
// found in the LICENSE file.

#include "base/task/thread_pool/thread_group_impl.h"

#include <optional>
#include <string_view>

#include "base/metrics/histogram_macros.h"
#include "base/profiler/thread_group_profiler.h"
#include "base/sequence_token.h"
#include "base/strings/stringprintf.h"
#include "base/task/common/checked_lock.h"
#include "base/task/thread_pool/worker_thread.h"
#include "base/threading/scoped_blocking_call.h"
#include "base/threading/scoped_blocking_call_internal.h"
#include "base/threading/thread_checker.h"
#include "base/time/time_override.h"
<<<<<<< HEAD
#include "build/build_config.h"
#include "third_party/abseil-cpp/absl/types/optional.h"

#if BUILDFLAG(IS_WIN)
#include "base/win/scoped_com_initializer.h"
#include "base/win/scoped_windows_thread_environment.h"
#include "base/win/scoped_winrt_initializer.h"
#include "base/win/windows_version.h"
#endif  // BUILDFLAG(IS_WIN)

namespace base {
namespace internal {

namespace {

constexpr size_t kMaxNumberOfWorkers = 256;

// In a background thread group:
// - Blocking calls take more time than in a foreground thread group.
// - We want to minimize impact on foreground work, not maximize execution
//   throughput.
// For these reasons, the timeout to increase the maximum number of concurrent
// tasks when there is a MAY_BLOCK ScopedBlockingCall is *long*. It is not
// infinite because execution throughput should not be reduced forever if a task
// blocks forever.
//
// TODO(fdoray): On platforms without background thread groups, blocking in a
// BEST_EFFORT task should:
// 1. Increment the maximum number of concurrent tasks after a *short* timeout,
//    to allow scheduling of USER_VISIBLE/USER_BLOCKING tasks.
// 2. Increment the maximum number of concurrent BEST_EFFORT tasks after a
//    *long* timeout, because we only want to allow more BEST_EFFORT tasks to be
//    be scheduled concurrently when we believe that a BEST_EFFORT task is
//    blocked forever.
// Currently, only 1. is true as the configuration is per thread group.
// TODO(https://crbug.com/927755): Fix racy condition when MayBlockThreshold ==
// BlockedWorkersPoll.
constexpr TimeDelta kForegroundMayBlockThreshold = Milliseconds(1000);
constexpr TimeDelta kForegroundBlockedWorkersPoll = Milliseconds(1200);
constexpr TimeDelta kBackgroundMayBlockThreshold = Seconds(10);
constexpr TimeDelta kBackgroundBlockedWorkersPoll = Seconds(12);

// Only used in DCHECKs.
bool ContainsWorker(const std::vector<scoped_refptr<WorkerThread>>& workers,
                    const WorkerThread* worker) {
  auto it =
      ranges::find_if(workers, [worker](const scoped_refptr<WorkerThread>& i) {
        return i.get() == worker;
      });
  return it != workers.end();
}

}  // namespace
=======
#include "base/trace_event/base_tracing.h"
#include "third_party/abseil-cpp/absl/container/inlined_vector.h"

namespace base::internal {
>>>>>>> 626889fb

// Upon destruction, executes actions that control the number of active workers.
// Useful to satisfy locking requirements of these actions.
class ThreadGroupImpl::ScopedCommandsExecutor
    : public ThreadGroup::BaseScopedCommandsExecutor {
 public:
  explicit ScopedCommandsExecutor(ThreadGroupImpl* outer)
      : BaseScopedCommandsExecutor(outer) {}

  ScopedCommandsExecutor(const ScopedCommandsExecutor&) = delete;
  ScopedCommandsExecutor& operator=(const ScopedCommandsExecutor&) = delete;
  ~ScopedCommandsExecutor() override {
    CheckedLock::AssertNoLockHeldOnCurrentThread();

    // Wake up workers.
    for (auto& worker : workers_to_wake_up_) {
      worker->WakeUp();
    }
  }

  void ScheduleWakeUp(scoped_refptr<WorkerThread> worker) {
    workers_to_wake_up_.emplace_back(std::move(worker));
  }

 private:
  absl::InlinedVector<scoped_refptr<WorkerThread>, 2> workers_to_wake_up_;
};

class ThreadGroupImpl::WorkerDelegate : public WorkerThread::Delegate,
                                        public BlockingObserver {
 public:
  // |outer| owns the worker for which this delegate is constructed. If
  // |is_excess| is true, this worker will be eligible for reclaim.
  explicit WorkerDelegate(TrackedRef<ThreadGroupImpl> outer, bool is_excess);
  WorkerDelegate(const WorkerDelegate&) = delete;
  WorkerDelegate& operator=(const WorkerDelegate&) = delete;

  // WorkerThread::Delegate:
  void OnMainEntry(WorkerThread* worker) override;
  void OnMainExit(WorkerThread* worker) override;
  RegisteredTaskSource GetWork(WorkerThread* worker) override;
  RegisteredTaskSource SwapProcessedTask(RegisteredTaskSource task_source,
                                         WorkerThread* worker) override;
  void RecordUnnecessaryWakeup() override;
  TimeDelta GetSleepTimeout() override;

  // BlockingObserver:
  void BlockingStarted(BlockingType blocking_type) override;
  void BlockingTypeUpgraded() override;
  void BlockingEnded() override;

  // WorkerThread::Delegate:

  // Notifies the worker of shutdown, possibly marking the running task as
  // MAY_BLOCK.
  void OnShutdownStartedLockRequired(BaseScopedCommandsExecutor* executor)
      EXCLUSIVE_LOCKS_REQUIRED(outer_->lock_);

  // Increments max [best effort] tasks iff this worker has been within a
  // ScopedBlockingCall for more than |may_block_threshold|.
  void MaybeIncrementMaxTasksLockRequired()
      EXCLUSIVE_LOCKS_REQUIRED(outer_->lock_);

  // Increments max [best effort] tasks.
  void IncrementMaxTasksLockRequired() EXCLUSIVE_LOCKS_REQUIRED(outer_->lock_);

  TaskPriority current_task_priority_lock_required() const
      EXCLUSIVE_LOCKS_REQUIRED(outer_->lock_) {
    return *read_any().current_task_priority;
  }

  // Exposed for AnnotateAcquiredLockAlias.
  const CheckedLock& lock() const LOCK_RETURNED(outer_->lock_) {
    return outer_->lock_;
  }

 private:
  // Returns true iff the worker can get work. Cleans up the worker or puts it
  // on the idle set if it can't get work.
  bool CanGetWorkLockRequired(BaseScopedCommandsExecutor* executor,
                              WorkerThread* worker)
      EXCLUSIVE_LOCKS_REQUIRED(outer_->lock_);

  // Calls cleanup on |worker| and removes it from the thread group. Called from
  // GetWork() when no work is available and CanCleanupLockRequired() returns
  // true.
  void CleanupLockRequired(BaseScopedCommandsExecutor* executor,
                           WorkerThread* worker)
      EXCLUSIVE_LOCKS_REQUIRED(outer_->lock_);

  // Called in GetWork() when a worker becomes idle.
  void OnWorkerBecomesIdleLockRequired(BaseScopedCommandsExecutor* executor,
                                       WorkerThread* worker)
      EXCLUSIVE_LOCKS_REQUIRED(outer_->lock_);

  RegisteredTaskSource GetWorkLockRequired(BaseScopedCommandsExecutor* executor,
                                           WorkerThread* worker)
      EXCLUSIVE_LOCKS_REQUIRED(outer_->lock_);

  // Returns true if |worker| is allowed to cleanup and remove itself from the
  // thread group. Called from GetWork() when no work is available.
  bool CanCleanupLockRequired(const WorkerThread* worker)
      EXCLUSIVE_LOCKS_REQUIRED(outer_->lock_);

  // Only used in DCHECKs.
  template <typename Worker>
  bool ContainsWorker(const std::vector<scoped_refptr<Worker>>& workers,
                      const WorkerThread* worker) {
    auto it = std::ranges::find_if(
        workers,
        [worker](const scoped_refptr<Worker>& i) { return i.get() == worker; });
    return it != workers.end();
  }

  // Accessed only from the worker thread.
  struct WorkerOnly {
    WorkerOnly();
    ~WorkerOnly();
    // Associated WorkerThread, if any, initialized in OnMainEntry().
    raw_ptr<WorkerThread> worker_thread_;

#if BUILDFLAG(IS_WIN)
    std::unique_ptr<win::ScopedWindowsThreadEnvironment> win_thread_environment;
#endif  // BUILDFLAG(IS_WIN)
  } worker_only_;

  // Writes from the worker thread protected by |outer_->lock_|. Reads from any
  // thread, protected by |outer_->lock_| when not on the worker thread.
  struct WriteWorkerReadAny {
    // The priority of the task the worker is currently running if any.
    std::optional<TaskPriority> current_task_priority;
    // The shutdown behavior of the task the worker is currently running if any.
    std::optional<TaskShutdownBehavior> current_shutdown_behavior;

    // Time when MayBlockScopeEntered() was last called. Reset when
    // BlockingScopeExited() is called.
    TimeTicks blocking_start_time;

    // Whether the worker is currently running a task (i.e. GetWork() has
    // returned a non-empty task source and DidProcessTask() hasn't been called
    // yet).
    bool is_running_task() const { return !!current_shutdown_behavior; }
  } write_worker_read_any_;

  WorkerOnly& worker_only() {
    DCHECK_CALLED_ON_VALID_THREAD(worker_thread_checker_);
    return worker_only_;
  }

  WriteWorkerReadAny& write_worker() EXCLUSIVE_LOCKS_REQUIRED(outer_->lock_) {
    DCHECK_CALLED_ON_VALID_THREAD(worker_thread_checker_);
    return write_worker_read_any_;
  }

  const WriteWorkerReadAny& read_any() const
      EXCLUSIVE_LOCKS_REQUIRED(outer_->lock_) {
    return write_worker_read_any_;
  }

  const WriteWorkerReadAny& read_worker() const {
    DCHECK_CALLED_ON_VALID_THREAD(worker_thread_checker_);
    return write_worker_read_any_;
  }

  const TrackedRef<ThreadGroupImpl> outer_;

  // Whether the worker is in excess. This must be decided at worker creation
  // time to prevent unnecessarily discarding TLS state, as well as any behavior
  // the OS has learned about a given thread.
  const bool is_excess_;

  // Whether |outer_->max_tasks_|/|outer_->max_best_effort_tasks_| were
  // incremented due to a ScopedBlockingCall on the thread.
  bool incremented_max_tasks_since_blocked_ GUARDED_BY(outer_->lock_) = false;
  bool incremented_max_best_effort_tasks_since_blocked_
      GUARDED_BY(outer_->lock_) = false;
  // Whether |outer_->max_tasks_| and |outer_->max_best_effort_tasks_| was
  // incremented due to running CONTINUE_ON_SHUTDOWN on the thread during
  // shutdown.
  bool incremented_max_tasks_for_shutdown_ GUARDED_BY(outer_->lock_) = false;

  // Verifies that specific calls are always made from the worker thread.
  THREAD_CHECKER(worker_thread_checker_);
};

ThreadGroupImpl::ThreadGroupImpl(std::string_view histogram_label,
                                 std::string_view thread_group_label,
                                 ThreadType thread_type_hint,
                                 int64_t thread_group_type,
                                 TrackedRef<TaskTracker> task_tracker,
                                 TrackedRef<Delegate> delegate)
    : ThreadGroup(histogram_label,
                  thread_group_label,
                  thread_type_hint,
                  std::move(task_tracker),
                  std::move(delegate)),
      thread_group_type_(thread_group_type),
      tracked_ref_factory_(this) {
  DCHECK(!thread_group_label_.empty());
}

void ThreadGroupImpl::Start(
    size_t max_tasks,
    size_t max_best_effort_tasks,
    TimeDelta suggested_reclaim_time,
    scoped_refptr<SingleThreadTaskRunner> service_thread_task_runner,
    WorkerThreadObserver* worker_thread_observer,
    WorkerEnvironment worker_environment,
    bool synchronous_thread_start_for_testing,
    std::optional<TimeDelta> may_block_threshold) {
#if DCHECK_IS_ON()
  DCHECK(!in_start().start_called);
  in_start().start_called = true;
#endif
  {
    ScopedCommandsExecutor executor(this);
    CheckedAutoLock auto_lock(lock_);

    ThreadGroup::StartImplLockRequired(
        max_tasks, max_best_effort_tasks, suggested_reclaim_time,
        service_thread_task_runner, worker_thread_observer, worker_environment,
        synchronous_thread_start_for_testing, may_block_threshold);

    DCHECK(workers_.empty());
    EnsureEnoughWorkersLockRequired(&executor);
  }

  if (ThreadGroupProfiler::IsProfilingEnabled()) {
    // This call posts a task, so do it outside of the lock.
    thread_group_profiler_.emplace(service_thread_task_runner,
                                   thread_group_type_);
  }
}

ThreadGroupImpl::~ThreadGroupImpl() {
  // ThreadGroup should only ever be deleted:
  //  1) In tests, after JoinForTesting().
  //  2) In production, iff initialization failed.
  // In both cases |workers_| should be empty.
  DCHECK(workers_.empty());
}

void ThreadGroupImpl::UpdateSortKey(TaskSource::Transaction transaction) {
  ScopedCommandsExecutor executor(this);
  UpdateSortKeyImpl(&executor, std::move(transaction));
}

void ThreadGroupImpl::PushTaskSourceAndWakeUpWorkers(
    RegisteredTaskSourceAndTransaction transaction_with_task_source) {
  ScopedCommandsExecutor executor(this);
  PushTaskSourceAndWakeUpWorkersImpl(&executor,
                                     std::move(transaction_with_task_source));
}

ThreadGroupImpl::WorkerDelegate::WorkerDelegate(
    TrackedRef<ThreadGroupImpl> outer,
    bool is_excess)
    : outer_(outer), is_excess_(is_excess) {
  // Bound in OnMainEntry().
  DETACH_FROM_THREAD(worker_thread_checker_);
}

ThreadGroupImpl::WorkerDelegate::WorkerOnly::WorkerOnly() = default;
ThreadGroupImpl::WorkerDelegate::WorkerOnly::~WorkerOnly() = default;

TimeDelta ThreadGroupImpl::WorkerDelegate::GetSleepTimeout() {
  DCHECK_CALLED_ON_VALID_THREAD(worker_thread_checker_);
  if (!is_excess_) {
    return TimeDelta::Max();
  }
  // Sleep for an extra 10% to avoid the following pathological case:
  //   0) A task is running on a timer which matches
  //      |after_start().suggested_reclaim_time|.
  //   1) The timer fires and this worker is created by
  //      MaintainAtLeastOneIdleWorkerLockRequired() because the last idle
  //      worker was assigned the task.
  //   2) This worker begins sleeping |after_start().suggested_reclaim_time|
  //      (at the front of the idle set).
  //   3) The task assigned to the other worker completes and the worker goes
  //      back in the idle set (this worker may now second on the idle set;
  //      its GetLastUsedTime() is set to Now()).
  //   4) The sleep in (2) expires. Since (3) was fast this worker is likely
  //      to have been second on the idle set long enough for
  //      CanCleanupLockRequired() to be satisfied in which case this worker
  //      is cleaned up.
  //   5) The timer fires at roughly the same time and we're back to (1) if
  //      (4) resulted in a clean up; causing thread churn.
  //
  //   Sleeping 10% longer in (2) makes it much less likely that (4) occurs
  //   before (5). In that case (5) will cause (3) and refresh this worker's
  //   GetLastUsedTime(), making CanCleanupLockRequired() return false in (4)
  //   and avoiding churn.
  //
  //   Of course the same problem arises if in (0) the timer matches
  //   |after_start().suggested_reclaim_time * 1.1| but it's expected that any
  //   timer slower than |after_start().suggested_reclaim_time| will cause
  //   such churn during long idle periods. If this is a problem in practice,
  //   the standby thread configuration and algorithm should be revisited.
  return outer_->after_start().suggested_reclaim_time * 1.1;
}

void ThreadGroupImpl::WorkerDelegate::OnMainEntry(WorkerThread* worker) {
  DCHECK_CALLED_ON_VALID_THREAD(worker_thread_checker_);

  {
#if DCHECK_IS_ON()
    CheckedAutoLock auto_lock(outer_->lock_);
    DCHECK(
        ContainsWorker(outer_->workers_, static_cast<WorkerThread*>(worker)));
#endif
  }

#if BUILDFLAG(IS_WIN)
  worker_only().win_thread_environment = GetScopedWindowsThreadEnvironment(
      outer_->after_start().worker_environment);
#endif  // BUILDFLAG(IS_WIN)

  PlatformThread::SetName(
      StringPrintf("ThreadPool%sWorker", outer_->thread_group_label_.c_str()));

  outer_->BindToCurrentThread();
  worker_only().worker_thread_ = static_cast<WorkerThread*>(worker);
  SetBlockingObserverForCurrentThread(this);

  if (outer_->thread_group_profiler_) {
    outer_->thread_group_profiler_->OnWorkerThreadStarted(worker);
  }

  if (outer_->worker_started_for_testing_) {
    // When |worker_started_for_testing_| is set, the thread that starts
    // workers should wait for a worker to have started before starting the
    // next one, and there should only be one thread that wakes up workers at
    // a time.
    DCHECK(!outer_->worker_started_for_testing_->IsSignaled());
    outer_->worker_started_for_testing_->Signal();
  }
}

void ThreadGroupImpl::WorkerDelegate::OnMainExit(WorkerThread* worker_base) {
  DCHECK_CALLED_ON_VALID_THREAD(worker_thread_checker_);

#if DCHECK_IS_ON()
  WorkerThread* worker = static_cast<WorkerThread*>(worker_base);
  {
    bool shutdown_complete = outer_->task_tracker_->IsShutdownComplete();
    CheckedAutoLock auto_lock(outer_->lock_);

    // |worker| should already have been removed from the idle workers set and
    // |workers_| by the time the thread is about to exit. (except in the
    // cases where the thread group is no longer going to be used - in which
    // case, it's fine for there to be invalid workers in the thread group).
    if (!shutdown_complete && !outer_->join_for_testing_started_) {
      DCHECK(!outer_->idle_workers_set_.Contains(worker));
      DCHECK(!ContainsWorker(outer_->workers_, worker));
    }
  }
#endif

#if BUILDFLAG(IS_WIN)
  worker_only().win_thread_environment.reset();
#endif  // BUILDFLAG(IS_WIN)

  if (outer_->thread_group_profiler_) {
    outer_->thread_group_profiler_->OnWorkerThreadExiting(worker_base);
  }

  // Count cleaned up workers for tests. It's important to do this here
  // instead of at the end of CleanupLockRequired() because some side-effects
  // of cleaning up happen outside the lock (e.g. recording histograms) and
  // resuming from tests must happen-after that point or checks on the main
  // thread will be flaky (crbug.com/1047733).
  CheckedAutoLock auto_lock(outer_->lock_);
  ++outer_->num_workers_cleaned_up_for_testing_;
#if DCHECK_IS_ON()
  outer_->some_workers_cleaned_up_for_testing_ = true;
#endif
  if (outer_->num_workers_cleaned_up_for_testing_cv_) {
    outer_->num_workers_cleaned_up_for_testing_cv_->Signal();
  }
}

bool ThreadGroupImpl::WorkerDelegate::CanGetWorkLockRequired(
    BaseScopedCommandsExecutor* executor,
    WorkerThread* worker_base) {
  WorkerThread* worker = static_cast<WorkerThread*>(worker_base);

  const bool is_on_idle_workers_set = outer_->IsOnIdleSetLockRequired(worker);
  DCHECK_EQ(is_on_idle_workers_set, outer_->idle_workers_set_.Contains(worker));

  // This occurs when the when WorkerThread::Delegate::WaitForWork() times out
  // (i.e. when the worker's wakes up after GetSleepTimeout()).
  if (is_on_idle_workers_set) {
    if (CanCleanupLockRequired(worker)) {
      CleanupLockRequired(executor, worker);
    }
    return false;
  }

  // If too many workers are running, this worker should not get work, until
  // tasks are no longer in excess (i.e. max tasks increases). This ensures that
  // if this worker is in excess, it gets a chance to being cleaned up.
  if (outer_->GetNumAwakeWorkersLockRequired() > outer_->max_tasks_) {
    OnWorkerBecomesIdleLockRequired(executor, worker);
    return false;
  }

  return true;
}

RegisteredTaskSource ThreadGroupImpl::WorkerDelegate::GetWork(
    WorkerThread* worker) {
  DCHECK_CALLED_ON_VALID_THREAD(worker_thread_checker_);
  DCHECK(!read_worker().current_task_priority);
  DCHECK(!read_worker().current_shutdown_behavior);

  ScopedCommandsExecutor executor(outer_.get());
  RegisteredTaskSource task_source;
  {
    CheckedAutoLock auto_lock(outer_->lock_);
    task_source = GetWorkLockRequired(&executor, worker);
  }
  // Notify the profiler on the worker thread status when profiling is enabled.
  // This must be called without holding lock_ as lock_ is not a universal
  // predecessor that does not satisfy OnWorkerThreadIdle's CheckedLock.
  if (outer_->thread_group_profiler_) {
    // GetWork is only called when waking up, i.e. from an idle state. No need
    // to mark it idle again if no task source available.
    if (task_source) {
      outer_->thread_group_profiler_->OnWorkerThreadActive(worker);
    }
  }
  return task_source;
}

RegisteredTaskSource ThreadGroupImpl::WorkerDelegate::GetWorkLockRequired(
    BaseScopedCommandsExecutor* executor,
    WorkerThread* worker) {
  DCHECK_CALLED_ON_VALID_THREAD(worker_thread_checker_);
  DCHECK(ContainsWorker(outer_->workers_, worker));

  if (!CanGetWorkLockRequired(executor, worker)) {
    return nullptr;
  }

  RegisteredTaskSource task_source;
  TaskPriority priority;
  while (!task_source && !outer_->priority_queue_.IsEmpty()) {
    // Enforce the CanRunPolicy and that no more than |max_best_effort_tasks_|
    // BEST_EFFORT tasks run concurrently.
    priority = outer_->priority_queue_.PeekSortKey().priority();
    if (!outer_->task_tracker_->CanRunPriority(priority) ||
        (priority == TaskPriority::BEST_EFFORT &&
         outer_->num_running_best_effort_tasks_ >=
             outer_->max_best_effort_tasks_)) {
      break;
    }

    task_source = outer_->TakeRegisteredTaskSource(executor);
  }
  if (!task_source) {
    OnWorkerBecomesIdleLockRequired(executor, worker);
    return nullptr;
  }

  // Running task bookkeeping.
  outer_->IncrementTasksRunningLockRequired(priority);

  write_worker().current_task_priority = priority;
  write_worker().current_shutdown_behavior = task_source->shutdown_behavior();

  // Subtle: This must be after the call to WillRunTask() inside
  // TakeRegisteredTaskSource(), so that any state used by WillRunTask() to
  // determine that the task source must remain in the TaskQueue is also used
  // to determine the desired number of workers. Concretely, this wouldn't
  // work:
  //
  //   Thread 1: GetWork() calls EnsureEnoughWorkers(). No worker woken up
  //             because the queue contains a job with max concurrency = 1 and
  //             the current worker is awake.
  //   Thread 2: Increases the job's max concurrency.
  //             ShouldQueueUponCapacityIncrease() returns false because the
  //             job is already queued.
  //   Thread 1: Calls WillRunTask() on the job. It returns
  //             kAllowedNotSaturated because max concurrency is not reached.
  //             But no extra worker is woken up to run the job!
  outer_->EnsureEnoughWorkersLockRequired(executor);

  return task_source;
}

RegisteredTaskSource ThreadGroupImpl::WorkerDelegate::SwapProcessedTask(
    RegisteredTaskSource task_source,
    WorkerThread* worker) {
  DCHECK_CALLED_ON_VALID_THREAD(worker_thread_checker_);
  DCHECK(read_worker().current_task_priority);
  DCHECK(read_worker().current_shutdown_behavior);

  // A transaction to the TaskSource to reenqueue, if any. Instantiated here as
  // |TaskSource::lock_| is a UniversalPredecessor and must always be acquired
  // prior to acquiring a second lock
  std::optional<RegisteredTaskSourceAndTransaction>
      transaction_with_task_source;
  if (task_source) {
    transaction_with_task_source.emplace(
        RegisteredTaskSourceAndTransaction::FromTaskSource(
            std::move(task_source)));
  }

  // Calling WakeUp() guarantees that this WorkerThread will run Tasks from
  // TaskSources returned by the GetWork() method of |delegate_| until it
  // returns nullptr. Resetting |wake_up_event_| here doesn't break this
  // invariant and avoids a useless loop iteration before going to sleep if
  // WakeUp() is called while this WorkerThread is awake.
  wake_up_event_.Reset();

  ScopedCommandsExecutor workers_executor(outer_.get());
  ScopedReenqueueExecutor reenqueue_executor;
  RegisteredTaskSource next_task_source;
  {
    CheckedAutoLock auto_lock(outer_->lock_);

    // During shutdown, max_tasks may have been incremented in
    // OnShutdownStartedLockRequired().
    if (incremented_max_tasks_for_shutdown_) {
      DCHECK(outer_->shutdown_started_);
      outer_->DecrementMaxTasksLockRequired();
      if (*read_worker().current_task_priority == TaskPriority::BEST_EFFORT) {
        outer_->DecrementMaxBestEffortTasksLockRequired();
      }
      incremented_max_tasks_since_blocked_ = false;
      incremented_max_best_effort_tasks_since_blocked_ = false;
      incremented_max_tasks_for_shutdown_ = false;
    }

    DCHECK(read_worker().blocking_start_time.is_null());
    DCHECK(!incremented_max_tasks_since_blocked_);
    DCHECK(!incremented_max_best_effort_tasks_since_blocked_);

    // Running task bookkeeping.
    outer_->DecrementTasksRunningLockRequired(
        *read_worker().current_task_priority);
    write_worker().current_shutdown_behavior = std::nullopt;
    write_worker().current_task_priority = std::nullopt;

    if (transaction_with_task_source) {
      outer_->ReEnqueueTaskSourceLockRequired(
          &workers_executor, &reenqueue_executor,
          std::move(transaction_with_task_source.value()));
    }

    next_task_source = GetWorkLockRequired(&workers_executor,
                                           static_cast<WorkerThread*>(worker));
  }
  // Must be called without holding a lock.
  if (outer_->thread_group_profiler_ && !task_source) {
    outer_->thread_group_profiler_->OnWorkerThreadIdle(worker);
  }
  return next_task_source;
}

bool ThreadGroupImpl::WorkerDelegate::CanCleanupLockRequired(
    const WorkerThread* worker) {
  DCHECK_CALLED_ON_VALID_THREAD(worker_thread_checker_);
  if (!is_excess_) {
    return false;
  }

  const TimeTicks last_used_time = worker->GetLastUsedTime();
  if (last_used_time.is_null() ||
      subtle::TimeTicksNowIgnoringOverride() - last_used_time <
          outer_->after_start().suggested_reclaim_time) {
    return false;
  }
  if (!outer_->worker_cleanup_disallowed_for_testing_) [[likely]] {
    return true;
  }
  return false;
}

void ThreadGroupImpl::WorkerDelegate::CleanupLockRequired(
    BaseScopedCommandsExecutor* executor,
    WorkerThread* worker_base) {
  WorkerThread* worker = static_cast<WorkerThread*>(worker_base);
  DCHECK(!outer_->join_for_testing_started_);
  DCHECK_CALLED_ON_VALID_THREAD(worker_thread_checker_);

  worker->Cleanup();

  if (outer_->IsOnIdleSetLockRequired(worker)) {
    outer_->idle_workers_set_.Remove(worker);
  }

  // Remove the worker from |workers_|.
  auto worker_iter = std::ranges::find(outer_->workers_, worker);
  CHECK(worker_iter != outer_->workers_.end());
  outer_->workers_.erase(worker_iter);
}

void ThreadGroupImpl::WorkerDelegate::OnWorkerBecomesIdleLockRequired(
    BaseScopedCommandsExecutor* executor,
    WorkerThread* worker_base) {
  WorkerThread* worker = static_cast<WorkerThread*>(worker_base);

  DCHECK_CALLED_ON_VALID_THREAD(worker_thread_checker_);
  DCHECK(!outer_->idle_workers_set_.Contains(worker));

  // Add the worker to the idle set.
  outer_->idle_workers_set_.Insert(worker);
  DCHECK_LE(outer_->idle_workers_set_.Size(), outer_->workers_.size());
  outer_->idle_workers_set_cv_for_testing_.Broadcast();
}

void ThreadGroupImpl::WorkerDelegate::RecordUnnecessaryWakeup() {
  DCHECK_CALLED_ON_VALID_THREAD(worker_thread_checker_);

  base::BooleanHistogram::FactoryGet(
      std::string("ThreadPool.UnnecessaryWakeup.") + outer_->histogram_label_,
      base::Histogram::kUmaTargetedHistogramFlag)
      ->Add(true);

  TRACE_EVENT_INSTANT("wakeup.flow", "ThreadPool.UnnecessaryWakeup");
}

void ThreadGroupImpl::WorkerDelegate::BlockingStarted(
    BlockingType blocking_type) {
  DCHECK_CALLED_ON_VALID_THREAD(worker_thread_checker_);
  DCHECK(worker_only().worker_thread_);
  // Skip if this blocking scope happened outside of a RunTask.
  if (!read_worker().current_task_priority) {
    return;
  }

  worker_only().worker_thread_->MaybeUpdateThreadType();

  // WillBlock is always used when time overrides is active. crbug.com/1038867
  if (base::subtle::ScopedTimeClockOverrides::overrides_active()) {
    blocking_type = BlockingType::WILL_BLOCK;
  }

  ScopedCommandsExecutor executor(outer_.get());
  CheckedAutoLock auto_lock(outer_->lock_);

  DCHECK(!incremented_max_tasks_since_blocked_);
  DCHECK(!incremented_max_best_effort_tasks_since_blocked_);
  DCHECK(read_worker().blocking_start_time.is_null());
  write_worker().blocking_start_time = subtle::TimeTicksNowIgnoringOverride();

  if (incremented_max_tasks_for_shutdown_) {
    return;
  }

  if (*read_any().current_task_priority == TaskPriority::BEST_EFFORT) {
    ++outer_->num_unresolved_best_effort_may_block_;
  }

  if (blocking_type == BlockingType::WILL_BLOCK) {
    incremented_max_tasks_since_blocked_ = true;
    outer_->IncrementMaxTasksLockRequired();
    outer_->EnsureEnoughWorkersLockRequired(&executor);
  } else {
    ++outer_->num_unresolved_may_block_;
  }

  outer_->MaybeScheduleAdjustMaxTasksLockRequired(&executor);
}

void ThreadGroupImpl::WorkerDelegate::BlockingTypeUpgraded() {
  DCHECK_CALLED_ON_VALID_THREAD(worker_thread_checker_);
  // Skip if this blocking scope happened outside of a RunTask.
  if (!read_worker().current_task_priority) {
    return;
  }

  // The blocking type always being WILL_BLOCK in this experiment and with
  // time overrides, it should never be considered "upgraded".
  if (base::subtle::ScopedTimeClockOverrides::overrides_active()) {
    return;
  }

  ScopedCommandsExecutor executor(outer_.get());
  CheckedAutoLock auto_lock(outer_->lock_);

  // Don't do anything if a MAY_BLOCK ScopedBlockingCall instantiated in the
  // same scope already caused the max tasks to be incremented.
  if (incremented_max_tasks_since_blocked_) {
    return;
  }

  // Cancel the effect of a MAY_BLOCK ScopedBlockingCall instantiated in the
  // same scope.
  --outer_->num_unresolved_may_block_;

  incremented_max_tasks_since_blocked_ = true;
  outer_->IncrementMaxTasksLockRequired();
  outer_->EnsureEnoughWorkersLockRequired(&executor);
}

void ThreadGroupImpl::WorkerDelegate::BlockingEnded() {
  DCHECK_CALLED_ON_VALID_THREAD(worker_thread_checker_);
  // Skip if this blocking scope happened outside of a RunTask.
  if (!read_worker().current_task_priority) {
    return;
  }

  CheckedAutoLock auto_lock(outer_->lock_);
  DCHECK(!read_worker().blocking_start_time.is_null());
  write_worker().blocking_start_time = TimeTicks();
  if (!incremented_max_tasks_for_shutdown_) {
    if (incremented_max_tasks_since_blocked_) {
      outer_->DecrementMaxTasksLockRequired();
    } else {
      --outer_->num_unresolved_may_block_;
    }

    if (*read_worker().current_task_priority == TaskPriority::BEST_EFFORT) {
      if (incremented_max_best_effort_tasks_since_blocked_) {
        outer_->DecrementMaxBestEffortTasksLockRequired();
      } else {
        --outer_->num_unresolved_best_effort_may_block_;
      }
    }
  }

  incremented_max_tasks_since_blocked_ = false;
  incremented_max_best_effort_tasks_since_blocked_ = false;
}

// BlockingObserver:
// Notifies the worker of shutdown, possibly marking the running task as
// MAY_BLOCK.
void ThreadGroupImpl::WorkerDelegate::OnShutdownStartedLockRequired(
    BaseScopedCommandsExecutor* executor) {
  if (!read_any().is_running_task()) {
    return;
  }
  // Workers running a CONTINUE_ON_SHUTDOWN tasks are replaced by incrementing
  // max_tasks/max_best_effort_tasks. The effect is reverted in
  // DidProcessTask().
  if (*read_any().current_shutdown_behavior ==
      TaskShutdownBehavior::CONTINUE_ON_SHUTDOWN) {
    incremented_max_tasks_for_shutdown_ = true;
    IncrementMaxTasksLockRequired();
  }
}

// Increments max [best effort] tasks iff this worker has been within a
// ScopedBlockingCall for more than |may_block_threshold|.
void ThreadGroupImpl::WorkerDelegate::MaybeIncrementMaxTasksLockRequired()
    EXCLUSIVE_LOCKS_REQUIRED(outer_->lock_) {
  if (read_any().blocking_start_time.is_null() ||
      subtle::TimeTicksNowIgnoringOverride() - read_any().blocking_start_time <
          outer_->after_start().may_block_threshold) {
    return;
  }
  IncrementMaxTasksLockRequired();
}

// Increments max [best effort] tasks.
void ThreadGroupImpl::WorkerDelegate::IncrementMaxTasksLockRequired()
    EXCLUSIVE_LOCKS_REQUIRED(outer_->lock_) {
  if (!incremented_max_tasks_since_blocked_) {
    outer_->IncrementMaxTasksLockRequired();
    // Update state for an unresolved ScopedBlockingCall.
    if (!read_any().blocking_start_time.is_null()) {
      incremented_max_tasks_since_blocked_ = true;
      --outer_->num_unresolved_may_block_;
    }
  }
  if (*read_any().current_task_priority == TaskPriority::BEST_EFFORT &&
      !incremented_max_best_effort_tasks_since_blocked_) {
    outer_->IncrementMaxBestEffortTasksLockRequired();
    // Update state for an unresolved ScopedBlockingCall.
    if (!read_any().blocking_start_time.is_null()) {
      incremented_max_best_effort_tasks_since_blocked_ = true;
      --outer_->num_unresolved_best_effort_may_block_;
    }
  }
}

void ThreadGroupImpl::JoinForTesting() {
  // profiler needs to shutdown first to not block worker thread joins.
  if (thread_group_profiler_) {
    thread_group_profiler_->Shutdown();
  }
  decltype(workers_) workers_copy;
  {
    CheckedAutoLock auto_lock(lock_);
    priority_queue_.EnableFlushTaskSourcesOnDestroyForTesting();

    DCHECK_GT(workers_.size(), size_t(0))
        << "Joined an unstarted thread group.";

    join_for_testing_started_ = true;

    // Ensure WorkerThreads in |workers_| do not attempt to cleanup while
    // being joined.
    worker_cleanup_disallowed_for_testing_ = true;

    // Make a copy of the WorkerThreads so that we can call
    // WorkerThread::JoinForTesting() without holding |lock_| since
    // WorkerThreads may need to access |workers_|.
    workers_copy = workers_;
  }
  for (const auto& worker : workers_copy) {
    static_cast<WorkerThread*>(worker.get())->JoinForTesting();
  }

  CheckedAutoLock auto_lock(lock_);
  DCHECK(workers_ == workers_copy);
  // Release |workers_| to clear their TrackedRef against |this|.
  workers_.clear();
}

size_t ThreadGroupImpl::NumberOfIdleWorkersLockRequiredForTesting() const {
  return idle_workers_set_.Size();
}

void ThreadGroupImpl::MaintainAtLeastOneIdleWorkerLockRequired(
    ScopedCommandsExecutor* executor) {
  if (workers_.size() == kMaxNumberOfWorkers) {
    return;
  }
  DCHECK_LT(workers_.size(), kMaxNumberOfWorkers);

  if (!idle_workers_set_.IsEmpty()) {
    return;
  }

  if (workers_.size() >= max_tasks_) {
    return;
  }

  scoped_refptr<WorkerThread> new_worker =
      CreateAndRegisterWorkerLockRequired(executor);
  DCHECK(new_worker);
  idle_workers_set_.Insert(new_worker.get());
}

scoped_refptr<WorkerThread>
ThreadGroupImpl::CreateAndRegisterWorkerLockRequired(
    ScopedCommandsExecutor* executor) {
  DCHECK(!join_for_testing_started_);
  DCHECK_LT(workers_.size(), max_tasks_);
  DCHECK_LT(workers_.size(), kMaxNumberOfWorkers);
  DCHECK(idle_workers_set_.IsEmpty());

  // WorkerThread needs |lock_| as a predecessor for its thread lock because in
  // GetWork(), |lock_| is first acquired and then the thread lock is acquired
  // when GetLastUsedTime() is called on the worker by CanGetWorkLockRequired().
  scoped_refptr<WorkerThread> worker = MakeRefCounted<WorkerThread>(
      thread_type_hint_,
      std::make_unique<WorkerDelegate>(
          tracked_ref_factory_.GetTrackedRef(),
          /* is_excess=*/workers_.size() >= after_start().initial_max_tasks),
      task_tracker_, worker_sequence_num_++, &lock_);

  workers_.push_back(worker);
  executor->ScheduleStart(worker);
  DCHECK_LE(workers_.size(), max_tasks_);

  return worker;
}

size_t ThreadGroupImpl::GetNumAwakeWorkersLockRequired() const {
  DCHECK_GE(workers_.size(), idle_workers_set_.Size());
  size_t num_awake_workers = workers_.size() - idle_workers_set_.Size();
  DCHECK_GE(num_awake_workers, num_running_tasks_);
  return num_awake_workers;
}

void ThreadGroupImpl::DidUpdateCanRunPolicy() {
  ScopedCommandsExecutor executor(this);
  CheckedAutoLock auto_lock(lock_);
  EnsureEnoughWorkersLockRequired(&executor);
}

void ThreadGroupImpl::OnShutdownStarted() {
  ScopedCommandsExecutor executor(this);
  CheckedAutoLock auto_lock(lock_);

  // Don't do anything if the thread group isn't started.
  if (max_tasks_ == 0) {
    return;
  }
  if (join_for_testing_started_) [[unlikely]] {
    return;
  }

  if (thread_group_profiler_) {
    thread_group_profiler_->Shutdown();
  }

  // Start a MAY_BLOCK scope on each worker that is already running a task.
  for (scoped_refptr<WorkerThread>& worker : workers_) {
    // The delegates of workers inside a ThreadGroupImpl should be
    // `WorkerDelegate`s.
    WorkerDelegate* delegate = static_cast<WorkerDelegate*>(worker->delegate());
    AnnotateAcquiredLockAlias annotate(lock_, delegate->lock());
    delegate->OnShutdownStartedLockRequired(&executor);
  }
  EnsureEnoughWorkersLockRequired(&executor);

  shutdown_started_ = true;
}

void ThreadGroupImpl::EnsureEnoughWorkersLockRequired(
    BaseScopedCommandsExecutor* base_executor) {
  // Don't do anything if the thread group isn't started.
  if (max_tasks_ == 0) {
    return;
  }
#if DCHECK_IS_ON()
  // CHECK() that Start() is complete, if workers are to be created.
  after_start();
#endif
  if (join_for_testing_started_) [[unlikely]] {
    return;
  }

  ScopedCommandsExecutor* executor =
      static_cast<ScopedCommandsExecutor*>(base_executor);

  const size_t desired_num_awake_workers =
      GetDesiredNumAwakeWorkersLockRequired();
  const size_t num_awake_workers = GetNumAwakeWorkersLockRequired();

  size_t num_workers_to_wake_up =
      ClampSub(desired_num_awake_workers, num_awake_workers);
  num_workers_to_wake_up = std::min(num_workers_to_wake_up, size_t(2U));

  // Wake up the appropriate number of workers.
  for (size_t i = 0; i < num_workers_to_wake_up; ++i) {
    MaintainAtLeastOneIdleWorkerLockRequired(executor);
    WorkerThread* worker_to_wakeup = idle_workers_set_.Take();
    DCHECK(worker_to_wakeup);
    executor->ScheduleWakeUp(worker_to_wakeup);
  }

  // In the case where the loop above didn't wake up any worker and we don't
  // have excess workers, the idle worker should be maintained. This happens
  // when called from the last worker awake, or a recent increase in |max_tasks|
  // now makes it possible to keep an idle worker.
  if (desired_num_awake_workers == num_awake_workers) {
    MaintainAtLeastOneIdleWorkerLockRequired(executor);
  }

  // This function is called every time a task source is (re-)enqueued,
  // hence the minimum priority needs to be updated.
  UpdateMinAllowedPriorityLockRequired();

  // Ensure that the number of workers is periodically adjusted if needed.
  MaybeScheduleAdjustMaxTasksLockRequired(executor);
}

bool ThreadGroupImpl::IsOnIdleSetLockRequired(WorkerThread* worker) const {
  // To avoid searching through the idle set : use GetLastUsedTime() not being
  // null (or being directly on top of the idle set) as a proxy for being on
  // the idle set.
  return idle_workers_set_.Peek() == worker ||
         !worker->GetLastUsedTime().is_null();
}

void ThreadGroupImpl::ScheduleAdjustMaxTasks() {
  // |adjust_max_tasks_posted_| can't change before the task posted below runs.
  // Skip check on NaCl to avoid unsafe reference acquisition warning.
#if !BUILDFLAG(IS_NACL)
  DCHECK(TS_UNCHECKED_READ(adjust_max_tasks_posted_));
#endif

  after_start().service_thread_task_runner->PostDelayedTask(
      FROM_HERE, BindOnce(&ThreadGroupImpl::AdjustMaxTasks, Unretained(this)),
      after_start().blocked_workers_poll_period);
}

void ThreadGroupImpl::AdjustMaxTasks() {
  DCHECK(
      after_start().service_thread_task_runner->RunsTasksInCurrentSequence());

  ScopedCommandsExecutor executor(this);
  CheckedAutoLock auto_lock(lock_);
  DCHECK(adjust_max_tasks_posted_);
  adjust_max_tasks_posted_ = false;

  // Increment max tasks for each worker that has been within a MAY_BLOCK
  // ScopedBlockingCall for more than may_block_threshold.
  for (scoped_refptr<WorkerThread> worker : workers_) {
    // The delegates of workers inside a ThreadGroupImpl should be
    // `WorkerDelegate`s.
    WorkerDelegate* delegate = static_cast<WorkerDelegate*>(worker->delegate());
    AnnotateAcquiredLockAlias annotate(lock_, delegate->lock());
    delegate->MaybeIncrementMaxTasksLockRequired();
  }

  // Wake up workers according to the updated |max_tasks_|. This will also
  // reschedule AdjustMaxTasks() if necessary.
  EnsureEnoughWorkersLockRequired(&executor);
}

}  // namespace base::internal<|MERGE_RESOLUTION|>--- conflicted
+++ resolved
@@ -17,66 +17,10 @@
 #include "base/threading/scoped_blocking_call_internal.h"
 #include "base/threading/thread_checker.h"
 #include "base/time/time_override.h"
-<<<<<<< HEAD
-#include "build/build_config.h"
-#include "third_party/abseil-cpp/absl/types/optional.h"
-
-#if BUILDFLAG(IS_WIN)
-#include "base/win/scoped_com_initializer.h"
-#include "base/win/scoped_windows_thread_environment.h"
-#include "base/win/scoped_winrt_initializer.h"
-#include "base/win/windows_version.h"
-#endif  // BUILDFLAG(IS_WIN)
-
-namespace base {
-namespace internal {
-
-namespace {
-
-constexpr size_t kMaxNumberOfWorkers = 256;
-
-// In a background thread group:
-// - Blocking calls take more time than in a foreground thread group.
-// - We want to minimize impact on foreground work, not maximize execution
-//   throughput.
-// For these reasons, the timeout to increase the maximum number of concurrent
-// tasks when there is a MAY_BLOCK ScopedBlockingCall is *long*. It is not
-// infinite because execution throughput should not be reduced forever if a task
-// blocks forever.
-//
-// TODO(fdoray): On platforms without background thread groups, blocking in a
-// BEST_EFFORT task should:
-// 1. Increment the maximum number of concurrent tasks after a *short* timeout,
-//    to allow scheduling of USER_VISIBLE/USER_BLOCKING tasks.
-// 2. Increment the maximum number of concurrent BEST_EFFORT tasks after a
-//    *long* timeout, because we only want to allow more BEST_EFFORT tasks to be
-//    be scheduled concurrently when we believe that a BEST_EFFORT task is
-//    blocked forever.
-// Currently, only 1. is true as the configuration is per thread group.
-// TODO(https://crbug.com/927755): Fix racy condition when MayBlockThreshold ==
-// BlockedWorkersPoll.
-constexpr TimeDelta kForegroundMayBlockThreshold = Milliseconds(1000);
-constexpr TimeDelta kForegroundBlockedWorkersPoll = Milliseconds(1200);
-constexpr TimeDelta kBackgroundMayBlockThreshold = Seconds(10);
-constexpr TimeDelta kBackgroundBlockedWorkersPoll = Seconds(12);
-
-// Only used in DCHECKs.
-bool ContainsWorker(const std::vector<scoped_refptr<WorkerThread>>& workers,
-                    const WorkerThread* worker) {
-  auto it =
-      ranges::find_if(workers, [worker](const scoped_refptr<WorkerThread>& i) {
-        return i.get() == worker;
-      });
-  return it != workers.end();
-}
-
-}  // namespace
-=======
 #include "base/trace_event/base_tracing.h"
 #include "third_party/abseil-cpp/absl/container/inlined_vector.h"
 
 namespace base::internal {
->>>>>>> 626889fb
 
 // Upon destruction, executes actions that control the number of active workers.
 // Useful to satisfy locking requirements of these actions.
