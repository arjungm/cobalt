// Copyright 2017 The Chromium Authors
// Use of this source code is governed by a BSD-style license that can be
// found in the LICENSE file.

#include "base/task/thread_pool/test_utils.h"

#include <utility>
#include <variant>

#include "base/debug/leak_annotations.h"
#include "base/functional/bind.h"
#include "base/memory/raw_ptr.h"
#include "base/synchronization/condition_variable.h"
#include "base/task/thread_pool/pooled_parallel_task_runner.h"
#include "base/task/thread_pool/pooled_sequenced_task_runner.h"
#include "base/test/bind.h"
#include "base/threading/scoped_blocking_call_internal.h"
#include "base/threading/thread_restrictions.h"
#include "testing/gtest/include/gtest/gtest.h"

namespace base::internal::test {

namespace {

// A task runner that posts each task as a MockJobTaskSource that runs a single
// task. This is used to run ThreadGroupTests which require a TaskRunner with
// kJob execution mode. Delayed tasks are not supported.
class MockJobTaskRunner : public TaskRunner {
 public:
  MockJobTaskRunner(const TaskTraits& traits,
                    PooledTaskRunnerDelegate* pooled_task_runner_delegate)
      : traits_(traits),
        pooled_task_runner_delegate_(pooled_task_runner_delegate) {}

  MockJobTaskRunner(const MockJobTaskRunner&) = delete;
  MockJobTaskRunner& operator=(const MockJobTaskRunner&) = delete;

  // TaskRunner:
  bool PostDelayedTask(const Location& from_here,
                       OnceClosure closure,
                       TimeDelta delay) override;

 private:
  ~MockJobTaskRunner() override = default;

  const TaskTraits traits_;
  const raw_ptr<PooledTaskRunnerDelegate> pooled_task_runner_delegate_;
};

bool MockJobTaskRunner::PostDelayedTask(const Location& from_here,
                                        OnceClosure closure,
                                        TimeDelta delay) {
  DCHECK_EQ(delay, TimeDelta());  // Jobs doesn't support delayed tasks.

  if (!PooledTaskRunnerDelegate::MatchesCurrentDelegate(
          pooled_task_runner_delegate_)) {
    return false;
  }

  auto job_task = base::MakeRefCounted<MockJobTask>(std::move(closure));
  scoped_refptr<JobTaskSource> task_source = job_task->GetJobTaskSource(
      from_here, traits_, pooled_task_runner_delegate_);
  return pooled_task_runner_delegate_->EnqueueJobTaskSource(
      std::move(task_source));
}

scoped_refptr<TaskRunner> CreateJobTaskRunner(
    const TaskTraits& traits,
    MockPooledTaskRunnerDelegate* mock_pooled_task_runner_delegate) {
  return MakeRefCounted<MockJobTaskRunner>(traits,
                                           mock_pooled_task_runner_delegate);
}

}  // namespace

MockWorkerThreadObserver::MockWorkerThreadObserver()
    : on_main_exit_cv_(lock_.CreateConditionVariable()) {}

MockWorkerThreadObserver::~MockWorkerThreadObserver() {
  WaitCallsOnMainExit();
}

void MockWorkerThreadObserver::AllowCallsOnMainExit(int num_calls) {
  CheckedAutoLock auto_lock(lock_);
  EXPECT_EQ(0, allowed_calls_on_main_exit_);
  allowed_calls_on_main_exit_ = num_calls;
}

void MockWorkerThreadObserver::WaitCallsOnMainExit() {
  CheckedAutoLock auto_lock(lock_);
  while (allowed_calls_on_main_exit_ != 0) {
    on_main_exit_cv_.Wait();
  }
}

void MockWorkerThreadObserver::OnWorkerThreadMainExit() {
  CheckedAutoLock auto_lock(lock_);
  EXPECT_GE(allowed_calls_on_main_exit_, 0);
  --allowed_calls_on_main_exit_;
  if (allowed_calls_on_main_exit_ == 0) {
    on_main_exit_cv_.Signal();
  }
}

scoped_refptr<Sequence> CreateSequenceWithTask(
    Task task,
    const TaskTraits& traits,
    scoped_refptr<SequencedTaskRunner> task_runner,
    TaskSourceExecutionMode execution_mode) {
  scoped_refptr<Sequence> sequence =
      MakeRefCounted<Sequence>(traits, task_runner.get(), execution_mode);
  auto transaction = sequence->BeginTransaction();
  transaction.WillPushImmediateTask();
  transaction.PushImmediateTask(std::move(task));
  return sequence;
}

scoped_refptr<TaskRunner> CreatePooledTaskRunnerWithExecutionMode(
    TaskSourceExecutionMode execution_mode,
    MockPooledTaskRunnerDelegate* mock_pooled_task_runner_delegate,
    const TaskTraits& traits) {
  switch (execution_mode) {
    case TaskSourceExecutionMode::kParallel:
      return CreatePooledTaskRunner(traits, mock_pooled_task_runner_delegate);
    case TaskSourceExecutionMode::kSequenced:
      return CreatePooledSequencedTaskRunner(traits,
                                             mock_pooled_task_runner_delegate);
    case TaskSourceExecutionMode::kJob:
      return CreateJobTaskRunner(traits, mock_pooled_task_runner_delegate);
    default:
      // Fall through.
      break;
  }
  ADD_FAILURE() << "Unexpected ExecutionMode";
  return nullptr;
}

scoped_refptr<TaskRunner> CreatePooledTaskRunner(
    const TaskTraits& traits,
    MockPooledTaskRunnerDelegate* mock_pooled_task_runner_delegate) {
  return MakeRefCounted<PooledParallelTaskRunner>(
      traits, mock_pooled_task_runner_delegate);
}

scoped_refptr<SequencedTaskRunner> CreatePooledSequencedTaskRunner(
    const TaskTraits& traits,
    MockPooledTaskRunnerDelegate* mock_pooled_task_runner_delegate) {
  return MakeRefCounted<PooledSequencedTaskRunner>(
      traits, mock_pooled_task_runner_delegate);
}

MockPooledTaskRunnerDelegate::MockPooledTaskRunnerDelegate(
    TrackedRef<TaskTracker> task_tracker,
    DelayedTaskManager* delayed_task_manager)
    : task_tracker_(task_tracker),
      delayed_task_manager_(delayed_task_manager) {}

MockPooledTaskRunnerDelegate::~MockPooledTaskRunnerDelegate() = default;

bool MockPooledTaskRunnerDelegate::PostTaskWithSequence(
    Task task,
    scoped_refptr<Sequence> sequence) {
  // |thread_group_| must be initialized with SetThreadGroup() before
  // proceeding.
  DCHECK(thread_group_);
  DCHECK(task.task);
  DCHECK(sequence);

  if (!task_tracker_->WillPostTask(&task, sequence->shutdown_behavior())) {
    // `task`'s destructor may run sequence-affine code, so it must be leaked
    // when `WillPostTask` returns false.
    auto leak = std::make_unique<Task>(std::move(task));
    ANNOTATE_LEAKING_OBJECT_PTR(leak.get());
    leak.release();
    return false;
  }

  if (task.delayed_run_time.is_null()) {
    PostTaskWithSequenceNow(std::move(task), std::move(sequence));
  } else {
    // It's safe to take a ref on this pointer since the caller must have a ref
    // to the TaskRunner in order to post.
    scoped_refptr<TaskRunner> task_runner = sequence->task_runner();
    delayed_task_manager_->AddDelayedTask(
        std::move(task),
        BindOnce(
            [](scoped_refptr<Sequence> sequence,
               MockPooledTaskRunnerDelegate* self,
               scoped_refptr<TaskRunner> task_runner, Task task) {
              self->PostTaskWithSequenceNow(std::move(task),
                                            std::move(sequence));
            },
            std::move(sequence), Unretained(this), std::move(task_runner)));
  }

  return true;
}

void MockPooledTaskRunnerDelegate::PostTaskWithSequenceNow(
    Task task,
    scoped_refptr<Sequence> sequence) {
  auto transaction = sequence->BeginTransaction();
  const bool sequence_should_be_queued = transaction.WillPushImmediateTask();
  RegisteredTaskSource task_source;
  if (sequence_should_be_queued) {
    task_source = task_tracker_->RegisterTaskSource(std::move(sequence));
    // We shouldn't push |task| if we're not allowed to queue |task_source|.
    if (!task_source) {
      return;
    }
  }
  transaction.PushImmediateTask(std::move(task));
  if (task_source) {
    thread_group_->PushTaskSourceAndWakeUpWorkers(
        {std::move(task_source), std::move(transaction)});
  }
}

bool MockPooledTaskRunnerDelegate::ShouldYield(const TaskSource* task_source) {
  return thread_group_->ShouldYield(task_source->GetSortKey());
}

bool MockPooledTaskRunnerDelegate::EnqueueJobTaskSource(
    scoped_refptr<JobTaskSource> task_source) {
  // |thread_group_| must be initialized with SetThreadGroup() before
  // proceeding.
  DCHECK(thread_group_);
  DCHECK(task_source);

  auto registered_task_source =
      task_tracker_->RegisterTaskSource(std::move(task_source));
  if (!registered_task_source) {
    return false;
  }
  auto transaction = registered_task_source->BeginTransaction();
  thread_group_->PushTaskSourceAndWakeUpWorkers(
      {std::move(registered_task_source), std::move(transaction)});
  return true;
}

void MockPooledTaskRunnerDelegate::RemoveJobTaskSource(
    scoped_refptr<JobTaskSource> task_source) {
  thread_group_->RemoveTaskSource(*task_source);
}

void MockPooledTaskRunnerDelegate::UpdatePriority(
    scoped_refptr<TaskSource> task_source,
    TaskPriority priority) {
  auto transaction = task_source->BeginTransaction();
  transaction.UpdatePriority(priority);
  thread_group_->UpdateSortKey(std::move(transaction));
}

void MockPooledTaskRunnerDelegate::UpdateJobPriority(
    scoped_refptr<TaskSource> task_source,
    TaskPriority priority) {
  UpdatePriority(std::move(task_source), priority);
}

void MockPooledTaskRunnerDelegate::SetThreadGroup(ThreadGroup* thread_group) {
  thread_group_ = thread_group;
}

MockJobTask::~MockJobTask() = default;

MockJobTask::MockJobTask(
    base::RepeatingCallback<void(JobDelegate*)> worker_task,
    size_t num_tasks_to_run)
<<<<<<< HEAD
    : worker_task_(std::move(worker_task)),
      remaining_num_tasks_to_run_(num_tasks_to_run) {}

MockJobTask::MockJobTask(base::OnceClosure worker_task)
    : worker_task_(base::BindRepeating(
          [](base::OnceClosure&& worker_task, JobDelegate*) mutable {
            std::move(worker_task).Run();
          },
          base::Passed(std::move(worker_task)))),
      remaining_num_tasks_to_run_(1) {}
=======
    : task_(std::move(worker_task)),
      remaining_num_tasks_to_run_(num_tasks_to_run) {
  CHECK(!std::get<decltype(worker_task)>(task_).is_null());
}

MockJobTask::MockJobTask(base::OnceClosure worker_task)
    : task_(std::move(worker_task)), remaining_num_tasks_to_run_(1) {
  CHECK(!std::get<decltype(worker_task)>(task_).is_null());
}

void MockJobTask::SetNumTasksToRun(size_t num_tasks_to_run) {
  if (num_tasks_to_run == 0) {
    remaining_num_tasks_to_run_ = 0;
    return;
  }
  if (auto* closure = std::get_if<base::OnceClosure>(&task_); closure) {
    // 0 is already handled above, so this can only be an attempt to set to
    // a non-zero value for a OnceClosure. In that case, the only permissible
    // value is 1, and the closure must not be null.
    //
    // Note that there is no need to check `!is_null()` for repeating callbacks,
    // since `Run(JobDelegate*)` never consumes the repeating callback variant.
    CHECK(!closure->is_null());
    CHECK_EQ(1u, num_tasks_to_run);
  }
  remaining_num_tasks_to_run_ = num_tasks_to_run;
}
>>>>>>> 626889fb

size_t MockJobTask::GetMaxConcurrency(size_t /* worker_count */) const {
  return remaining_num_tasks_to_run_.load();
}

void MockJobTask::Run(JobDelegate* delegate) {
<<<<<<< HEAD
  worker_task_.Run(delegate);
  size_t before = remaining_num_tasks_to_run_.fetch_sub(1);
  DCHECK_GT(before, 0U);
=======
  std::visit(
      base::Overloaded{
          [](OnceClosure& closure) { std::move(closure).Run(); },
          [delegate](const RepeatingCallback<void(JobDelegate*)>& callback) {
            callback.Run(delegate);
          }},
      task_);
  CHECK_GT(remaining_num_tasks_to_run_.fetch_sub(1), 0u);
>>>>>>> 626889fb
}

scoped_refptr<JobTaskSource> MockJobTask::GetJobTaskSource(
    const Location& from_here,
    const TaskTraits& traits,
    PooledTaskRunnerDelegate* delegate) {
  return MakeRefCounted<JobTaskSource>(
      from_here, traits, base::BindRepeating(&test::MockJobTask::Run, this),
      base::BindRepeating(&test::MockJobTask::GetMaxConcurrency, this),
      delegate);
}

RegisteredTaskSource QueueAndRunTaskSource(
    TaskTracker* task_tracker,
    scoped_refptr<TaskSource> task_source) {
  auto registered_task_source =
      task_tracker->RegisterTaskSource(std::move(task_source));
  EXPECT_TRUE(registered_task_source);
  EXPECT_NE(registered_task_source.WillRunTask(),
            TaskSource::RunStatus::kDisallowed);
  return task_tracker->RunAndPopNextTask(std::move(registered_task_source));
}

void ShutdownTaskTracker(TaskTracker* task_tracker) {
  task_tracker->StartShutdown();
  task_tracker->CompleteShutdown();
}

}  // namespace base::internal::test<|MERGE_RESOLUTION|>--- conflicted
+++ resolved
@@ -7,8 +7,10 @@
 #include <utility>
 #include <variant>
 
+#include "base/check.h"
 #include "base/debug/leak_annotations.h"
 #include "base/functional/bind.h"
+#include "base/functional/overloaded.h"
 #include "base/memory/raw_ptr.h"
 #include "base/synchronization/condition_variable.h"
 #include "base/task/thread_pool/pooled_parallel_task_runner.h"
@@ -266,18 +268,6 @@
 MockJobTask::MockJobTask(
     base::RepeatingCallback<void(JobDelegate*)> worker_task,
     size_t num_tasks_to_run)
-<<<<<<< HEAD
-    : worker_task_(std::move(worker_task)),
-      remaining_num_tasks_to_run_(num_tasks_to_run) {}
-
-MockJobTask::MockJobTask(base::OnceClosure worker_task)
-    : worker_task_(base::BindRepeating(
-          [](base::OnceClosure&& worker_task, JobDelegate*) mutable {
-            std::move(worker_task).Run();
-          },
-          base::Passed(std::move(worker_task)))),
-      remaining_num_tasks_to_run_(1) {}
-=======
     : task_(std::move(worker_task)),
       remaining_num_tasks_to_run_(num_tasks_to_run) {
   CHECK(!std::get<decltype(worker_task)>(task_).is_null());
@@ -305,18 +295,12 @@
   }
   remaining_num_tasks_to_run_ = num_tasks_to_run;
 }
->>>>>>> 626889fb
 
 size_t MockJobTask::GetMaxConcurrency(size_t /* worker_count */) const {
   return remaining_num_tasks_to_run_.load();
 }
 
 void MockJobTask::Run(JobDelegate* delegate) {
-<<<<<<< HEAD
-  worker_task_.Run(delegate);
-  size_t before = remaining_num_tasks_to_run_.fetch_sub(1);
-  DCHECK_GT(before, 0U);
-=======
   std::visit(
       base::Overloaded{
           [](OnceClosure& closure) { std::move(closure).Run(); },
@@ -325,7 +309,6 @@
           }},
       task_);
   CHECK_GT(remaining_num_tasks_to_run_.fetch_sub(1), 0u);
->>>>>>> 626889fb
 }
 
 scoped_refptr<JobTaskSource> MockJobTask::GetJobTaskSource(
