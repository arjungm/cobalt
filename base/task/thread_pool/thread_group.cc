// Copyright 2017 The Chromium Authors
// Use of this source code is governed by a BSD-style license that can be
// found in the LICENSE file.

#include "base/task/thread_pool/thread_group.h"

#include <string_view>
#include <utility>

#include "base/auto_reset.h"
#include "base/check.h"
#include "base/functional/bind.h"
#include "base/functional/callback_helpers.h"
#include "base/task/task_features.h"
#include "base/task/thread_pool/task_tracker.h"
#include "build/build_config.h"

#if BUILDFLAG(IS_WIN)
#include "base/win/com_init_check_hook.h"
#include "base/win/scoped_winrt_initializer.h"
#endif

<<<<<<< HEAD
namespace base {
namespace internal {

namespace {

// ThreadGroup that owns the current thread, if any.
ABSL_CONST_INIT thread_local const ThreadGroup* current_thread_group = nullptr;
=======
namespace base::internal {

namespace {

// In a background thread group:
// - Blocking calls take more time than in a foreground thread group.
// - We want to minimize impact on foreground work, not maximize execution
//   throughput.
// For these reasons, the timeout to increase the maximum number of concurrent
// tasks when there is a MAY_BLOCK ScopedBlockingCall is *long*. It is not
// infinite because execution throughput should not be reduced forever if a task
// blocks forever.
//
// TODO(fdoray): On platforms without background thread groups, blocking in a
// BEST_EFFORT task should:
// 1. Increment the maximum number of concurrent tasks after a *short* timeout,
//    to allow scheduling of USER_VISIBLE/USER_BLOCKING tasks.
// 2. Increment the maximum number of concurrent BEST_EFFORT tasks after a
//    *long* timeout, because we only want to allow more BEST_EFFORT tasks to be
//    be scheduled concurrently when we believe that a BEST_EFFORT task is
//    blocked forever.
// Currently, only 1. is true as the configuration is per thread group.
// TODO(crbug.com/40612168): Fix racy condition when MayBlockThreshold ==
// BlockedWorkersPoll.
constexpr TimeDelta kForegroundMayBlockThreshold = Milliseconds(1000);
constexpr TimeDelta kForegroundBlockedWorkersPoll = Milliseconds(1200);
constexpr TimeDelta kBackgroundMayBlockThreshold = Seconds(10);
constexpr TimeDelta kBackgroundBlockedWorkersPoll = Seconds(12);

// ThreadGroup that owns the current thread, if any.
constinit thread_local const ThreadGroup* current_thread_group = nullptr;
>>>>>>> 626889fb

}  // namespace

constexpr ThreadGroup::YieldSortKey ThreadGroup::kMaxYieldSortKey;

void ThreadGroup::BaseScopedCommandsExecutor::ScheduleReleaseTaskSource(
    RegisteredTaskSource task_source) {
  task_sources_to_release_.push_back(std::move(task_source));
}

void ThreadGroup::BaseScopedCommandsExecutor::ScheduleAdjustMaxTasks() {
  DCHECK(!must_schedule_adjust_max_tasks_);
  must_schedule_adjust_max_tasks_ = true;
}

void ThreadGroup::BaseScopedCommandsExecutor::ScheduleStart(
    scoped_refptr<WorkerThread> worker) {
  workers_to_start_.emplace_back(std::move(worker));
}

ThreadGroup::BaseScopedCommandsExecutor::BaseScopedCommandsExecutor(
    ThreadGroup* outer)
    : outer_(outer) {}

ThreadGroup::BaseScopedCommandsExecutor::~BaseScopedCommandsExecutor() {
  CheckedLock::AssertNoLockHeldOnCurrentThread();
  Flush();
}

void ThreadGroup::BaseScopedCommandsExecutor::Flush() {
  // Start workers. Happens after wake ups (implemented by children and thus
  // called on their destructor, i.e. before this) to prevent the case where a
  // worker enters its main function, is descheduled because it wasn't woken up
  // yet, and is woken up immediately after.
  for (auto& worker : workers_to_start_) {
    worker->Start(outer_->after_start().service_thread_task_runner,
                  outer_->after_start().worker_thread_observer);
    if (outer_->worker_started_for_testing_) {
      outer_->worker_started_for_testing_->Wait();
    }
  }
  workers_to_start_.clear();

  if (must_schedule_adjust_max_tasks_) {
    outer_->ScheduleAdjustMaxTasks();
  }
}

ThreadGroup::ScopedReenqueueExecutor::ScopedReenqueueExecutor() = default;

ThreadGroup::ScopedReenqueueExecutor::~ScopedReenqueueExecutor() {
  if (destination_thread_group_) {
    destination_thread_group_->PushTaskSourceAndWakeUpWorkers(
        std::move(transaction_with_task_source_.value()));
  }
}

void ThreadGroup::ScopedReenqueueExecutor::
    SchedulePushTaskSourceAndWakeUpWorkers(
        RegisteredTaskSourceAndTransaction transaction_with_task_source,
        ThreadGroup* destination_thread_group) {
  DCHECK(destination_thread_group);
  DCHECK(!destination_thread_group_);
  DCHECK(!transaction_with_task_source_);
  transaction_with_task_source_.emplace(
      std::move(transaction_with_task_source));
  destination_thread_group_ = destination_thread_group;
}

ThreadGroup::ThreadGroup(std::string_view histogram_label,
                         std::string_view thread_group_label,
                         ThreadType thread_type_hint,
                         TrackedRef<TaskTracker> task_tracker,
                         TrackedRef<Delegate> delegate)
    : task_tracker_(std::move(task_tracker)),
      delegate_(std::move(delegate)),
      histogram_label_(histogram_label),
      thread_group_label_(thread_group_label),
      thread_type_hint_(thread_type_hint),
      idle_workers_set_cv_for_testing_(lock_.CreateConditionVariable()) {
  DCHECK(!thread_group_label_.empty());
}

void ThreadGroup::StartImplLockRequired(
    size_t max_tasks,
    size_t max_best_effort_tasks,
    TimeDelta suggested_reclaim_time,
    scoped_refptr<SingleThreadTaskRunner> service_thread_task_runner,
    WorkerThreadObserver* worker_thread_observer,
    WorkerEnvironment worker_environment,
    bool synchronous_thread_start_for_testing,
    std::optional<TimeDelta> may_block_threshold) {
  if (synchronous_thread_start_for_testing) {
    worker_started_for_testing_.emplace(WaitableEvent::ResetPolicy::AUTOMATIC);
    // Don't emit a ScopedBlockingCallWithBaseSyncPrimitives from this
    // WaitableEvent or it defeats the purpose of having threads start without
    // externally visible side-effects.
    worker_started_for_testing_->declare_only_used_while_idle();
  }

  in_start().may_block_threshold =
      may_block_threshold ? may_block_threshold.value()
                          : (thread_type_hint_ != ThreadType::kBackground
                                 ? kForegroundMayBlockThreshold
                                 : kBackgroundMayBlockThreshold);
  in_start().blocked_workers_poll_period =
      thread_type_hint_ != ThreadType::kBackground
          ? kForegroundBlockedWorkersPoll
          : kBackgroundBlockedWorkersPoll;

  max_tasks_ = max_tasks;
  baseline_max_tasks_ = max_tasks;
  DCHECK_GE(max_tasks_, 1U);
  in_start().initial_max_tasks = std::min(max_tasks_, kMaxNumberOfWorkers);
  max_best_effort_tasks_ = max_best_effort_tasks;
  in_start().suggested_reclaim_time = suggested_reclaim_time;
  in_start().worker_environment = worker_environment;
  in_start().service_thread_task_runner = std::move(service_thread_task_runner);
  in_start().worker_thread_observer = worker_thread_observer;

#if DCHECK_IS_ON()
  in_start().initialized = true;
#endif
}

ThreadGroup::~ThreadGroup() = default;

void ThreadGroup::BindToCurrentThread() {
  DCHECK(!CurrentThreadHasGroup());
  current_thread_group = this;
}

void ThreadGroup::UnbindFromCurrentThread() {
  DCHECK(IsBoundToCurrentThread());
  current_thread_group = nullptr;
}

bool ThreadGroup::IsBoundToCurrentThread() const {
  return current_thread_group == this;
}

void ThreadGroup::SetMaxTasks(size_t max_tasks) {
  CheckedAutoLock auto_lock(lock_);
  size_t extra_tasks = max_tasks_ - baseline_max_tasks_;
  baseline_max_tasks_ = std::min(max_tasks, after_start().initial_max_tasks);
  max_tasks_ = baseline_max_tasks_ + extra_tasks;
}

void ThreadGroup::ResetMaxTasks() {
  SetMaxTasks(after_start().initial_max_tasks);
}

size_t
ThreadGroup::GetNumAdditionalWorkersForBestEffortTaskSourcesLockRequired()
    const {
  // For simplicity, only 1 worker is assigned to each task source regardless of
  // its max concurrency, with the exception of the top task source.
  const size_t num_queued =
      priority_queue_.GetNumTaskSourcesWithPriority(TaskPriority::BEST_EFFORT);
  if (num_queued == 0 ||
      !task_tracker_->CanRunPriority(TaskPriority::BEST_EFFORT)) {
    return 0U;
  }
  if (priority_queue_.PeekSortKey().priority() == TaskPriority::BEST_EFFORT) {
    // Assign the correct number of workers for the top TaskSource (-1 for the
    // worker that is already accounted for in |num_queued|).
    return std::max<size_t>(
        1, num_queued +
               priority_queue_.PeekTaskSource()->GetRemainingConcurrency() - 1);
  }
  return num_queued;
}

size_t
ThreadGroup::GetNumAdditionalWorkersForForegroundTaskSourcesLockRequired()
    const {
  // For simplicity, only 1 worker is assigned to each task source regardless of
  // its max concurrency, with the exception of the top task source.
  const size_t num_queued = priority_queue_.GetNumTaskSourcesWithPriority(
                                TaskPriority::USER_VISIBLE) +
                            priority_queue_.GetNumTaskSourcesWithPriority(
                                TaskPriority::USER_BLOCKING);
  if (num_queued == 0 ||
      !task_tracker_->CanRunPriority(TaskPriority::HIGHEST)) {
    return 0U;
  }
  auto priority = priority_queue_.PeekSortKey().priority();
  if (priority == TaskPriority::USER_VISIBLE ||
      priority == TaskPriority::USER_BLOCKING) {
    // Assign the correct number of workers for the top TaskSource (-1 for the
    // worker that is already accounted for in |num_queued|).
    return std::max<size_t>(
        1, num_queued +
               priority_queue_.PeekTaskSource()->GetRemainingConcurrency() - 1);
  }
  return num_queued;
}

RegisteredTaskSource ThreadGroup::RemoveTaskSource(
    const TaskSource& task_source) {
  CheckedAutoLock auto_lock(lock_);
  return priority_queue_.RemoveTaskSource(task_source);
}

void ThreadGroup::ReEnqueueTaskSourceLockRequired(
    BaseScopedCommandsExecutor* workers_executor,
    ScopedReenqueueExecutor* reenqueue_executor,
    RegisteredTaskSourceAndTransaction transaction_with_task_source) {
  // Decide in which thread group the TaskSource should be reenqueued.
  ThreadGroup* destination_thread_group = delegate_->GetThreadGroupForTraits(
      transaction_with_task_source.transaction.traits());

  bool push_to_immediate_queue =
      transaction_with_task_source.task_source.WillReEnqueue(
          TimeTicks::Now(), &transaction_with_task_source.transaction);

  if (destination_thread_group == this) {
    // Another worker that was running a task from this task source may have
    // reenqueued it already, in which case its heap_handle will be valid. It
    // shouldn't be queued twice so the task source registration is released.
    if (transaction_with_task_source.task_source->immediate_heap_handle()
            .IsValid()) {
      workers_executor->ScheduleReleaseTaskSource(
          std::move(transaction_with_task_source.task_source));
    } else {
      // If the TaskSource should be reenqueued in the current thread group,
      // reenqueue it inside the scope of the lock.
      if (push_to_immediate_queue) {
        auto sort_key = transaction_with_task_source.task_source->GetSortKey();
        // When moving |task_source| into |priority_queue_|, it may be destroyed
        // on another thread as soon as |lock_| is released, since we're no
        // longer holding a reference to it. To prevent UAF, release
        // |transaction| before moving |task_source|. Ref. crbug.com/1412008
        transaction_with_task_source.transaction.Release();
        priority_queue_.Push(
            std::move(transaction_with_task_source.task_source), sort_key);
      }
    }
    // This is called unconditionally to ensure there are always workers to run
    // task sources in the queue. Some ThreadGroup implementations only invoke
    // TakeRegisteredTaskSource() once per wake up and hence this is required to
    // avoid races that could leave a task source stranded in the queue with no
    // active workers.
    EnsureEnoughWorkersLockRequired(workers_executor);
  } else {
    // Otherwise, schedule a reenqueue after releasing the lock.
    reenqueue_executor->SchedulePushTaskSourceAndWakeUpWorkers(
        std::move(transaction_with_task_source), destination_thread_group);
  }
}

RegisteredTaskSource ThreadGroup::TakeRegisteredTaskSource(
    BaseScopedCommandsExecutor* executor) {
  DCHECK(!priority_queue_.IsEmpty());

  auto run_status = priority_queue_.PeekTaskSource().WillRunTask();

  if (run_status == TaskSource::RunStatus::kDisallowed) {
    executor->ScheduleReleaseTaskSource(priority_queue_.PopTaskSource());
    return nullptr;
  }

  if (run_status == TaskSource::RunStatus::kAllowedSaturated) {
    return priority_queue_.PopTaskSource();
  }

  // If the TaskSource isn't saturated, check whether TaskTracker allows it to
  // remain in the PriorityQueue.
  // The canonical way of doing this is to pop the task source to return, call
  // RegisterTaskSource() to get an additional RegisteredTaskSource, and
  // reenqueue that task source if valid. Instead, it is cheaper and equivalent
  // to peek the task source, call RegisterTaskSource() to get an additional
  // RegisteredTaskSource to replace if valid, and only pop |priority_queue_|
  // otherwise.
  RegisteredTaskSource task_source =
      task_tracker_->RegisterTaskSource(priority_queue_.PeekTaskSource().get());
  if (!task_source) {
    return priority_queue_.PopTaskSource();
  }
  // Replace the top task_source and then update the queue.
  std::swap(priority_queue_.PeekTaskSource(), task_source);
  priority_queue_.UpdateSortKey(*task_source.get(), task_source->GetSortKey());
  return task_source;
}

void ThreadGroup::UpdateSortKeyImpl(BaseScopedCommandsExecutor* executor,
                                    TaskSource::Transaction transaction) {
  CheckedAutoLock auto_lock(lock_);
  priority_queue_.UpdateSortKey(*transaction.task_source(),
                                transaction.task_source()->GetSortKey());
  EnsureEnoughWorkersLockRequired(executor);
}

void ThreadGroup::PushTaskSourceAndWakeUpWorkersImpl(
    BaseScopedCommandsExecutor* executor,
    RegisteredTaskSourceAndTransaction transaction_with_task_source) {
  DCHECK_EQ(delegate_->GetThreadGroupForTraits(
                transaction_with_task_source.transaction.traits()),
            this);
  CheckedAutoLock lock(lock_);
  if (transaction_with_task_source.task_source->immediate_heap_handle()
          .IsValid()) {
    // If the task source changed group, it is possible that multiple concurrent
    // workers try to enqueue it. Only the first enqueue should succeed.
    executor->ScheduleReleaseTaskSource(
        std::move(transaction_with_task_source.task_source));
    return;
  }
  auto sort_key = transaction_with_task_source.task_source->GetSortKey();
  // When moving |task_source| into |priority_queue_|, it may be destroyed
  // on another thread as soon as |lock_| is released, since we're no longer
  // holding a reference to it. To prevent UAF, release |transaction| before
  // moving |task_source|. Ref. crbug.com/1412008
  transaction_with_task_source.transaction.Release();
  priority_queue_.Push(std::move(transaction_with_task_source.task_source),
                       sort_key);
  EnsureEnoughWorkersLockRequired(executor);
}

void ThreadGroup::EnqueueAllTaskSources(PriorityQueue* new_priority_queue) {
  CheckedAutoLock lock(lock_);
  while (!new_priority_queue->IsEmpty()) {
    TaskSourceSortKey top_sort_key = new_priority_queue->PeekSortKey();
    RegisteredTaskSource task_source = new_priority_queue->PopTaskSource();
    priority_queue_.Push(std::move(task_source), top_sort_key);
  }
}

void ThreadGroup::HandoffAllTaskSourcesToOtherThreadGroup(
    ThreadGroup* destination_thread_group) {
  PriorityQueue new_priority_queue;
  TaskSourceSortKey top_sort_key;
  {
    CheckedAutoLock current_thread_group_lock(lock_);
    new_priority_queue.swap(priority_queue_);
  }
  destination_thread_group->EnqueueAllTaskSources(&new_priority_queue);
}

void ThreadGroup::HandoffNonUserBlockingTaskSourcesToOtherThreadGroup(
    ThreadGroup* destination_thread_group) {
  PriorityQueue new_priority_queue;
  TaskSourceSortKey top_sort_key;
  {
    // This works because all USER_BLOCKING tasks are at the front of the queue.
    CheckedAutoLock current_thread_group_lock(lock_);
    while (!priority_queue_.IsEmpty() &&
           (top_sort_key = priority_queue_.PeekSortKey()).priority() ==
               TaskPriority::USER_BLOCKING) {
      new_priority_queue.Push(priority_queue_.PopTaskSource(), top_sort_key);
    }
    new_priority_queue.swap(priority_queue_);
  }
  destination_thread_group->EnqueueAllTaskSources(&new_priority_queue);
}

bool ThreadGroup::ShouldYield(TaskSourceSortKey sort_key) {
  DCHECK(TS_UNCHECKED_READ(max_allowed_sort_key_).is_lock_free());

  if (!task_tracker_->CanRunPriority(sort_key.priority())) {
    return true;
  }
  // It is safe to read |max_allowed_sort_key_| without a lock since this
  // variable is atomic, keeping in mind that threads may not immediately see
  // the new value when it is updated.
  auto max_allowed_sort_key =
      TS_UNCHECKED_READ(max_allowed_sort_key_).load(std::memory_order_relaxed);

  // To reduce unnecessary yielding, a task will never yield to a BEST_EFFORT
  // task regardless of its worker_count.
  if (sort_key.priority() > max_allowed_sort_key.priority ||
      max_allowed_sort_key.priority == TaskPriority::BEST_EFFORT) {
    return false;
  }
  // Otherwise, a task only yields to a task of equal priority if its
  // worker_count would be greater still after yielding, e.g. a job with 1
  // worker doesn't yield to a job with 0 workers.
  if (sort_key.priority() == max_allowed_sort_key.priority &&
      sort_key.worker_count() <= max_allowed_sort_key.worker_count + 1) {
    return false;
  }

  // Reset |max_allowed_sort_key_| so that only one thread should yield at a
  // time for a given task.
  max_allowed_sort_key =
      TS_UNCHECKED_READ(max_allowed_sort_key_)
          .exchange(kMaxYieldSortKey, std::memory_order_relaxed);
  // Another thread might have decided to yield and racily reset
  // |max_allowed_sort_key_|, in which case this thread doesn't yield.
  return max_allowed_sort_key.priority != TaskPriority::BEST_EFFORT;
}

#if BUILDFLAG(IS_WIN)
// static
std::unique_ptr<win::ScopedWindowsThreadEnvironment>
ThreadGroup::GetScopedWindowsThreadEnvironment(WorkerEnvironment environment) {
  std::unique_ptr<win::ScopedWindowsThreadEnvironment> scoped_environment;
  if (environment == WorkerEnvironment::COM_MTA) {
    scoped_environment = std::make_unique<win::ScopedWinrtInitializer>();
  }
  // Continuing execution with an uninitialized apartment may lead to broken
  // program invariants later on.
  CHECK(!scoped_environment || scoped_environment->Succeeded());
  return scoped_environment;
}
#endif

// static
bool ThreadGroup::CurrentThreadHasGroup() {
  return current_thread_group != nullptr;
<<<<<<< HEAD
=======
}

size_t ThreadGroup::GetMaxTasksForTesting() const {
  CheckedAutoLock auto_lock(lock_);
  return max_tasks_;
}

size_t ThreadGroup::GetMaxBestEffortTasksForTesting() const {
  CheckedAutoLock auto_lock(lock_);
  return max_best_effort_tasks_;
}

void ThreadGroup::WaitForWorkersIdleLockRequiredForTesting(size_t n) {
  // Make sure workers do not cleanup while watching the idle count.
  AutoReset<bool> ban_cleanups(&worker_cleanup_disallowed_for_testing_, true);

  while (NumberOfIdleWorkersLockRequiredForTesting() < n) {
    idle_workers_set_cv_for_testing_.Wait();
  }
}

void ThreadGroup::WaitForWorkersIdleForTesting(size_t n) {
  CheckedAutoLock auto_lock(lock_);

#if DCHECK_IS_ON()
  DCHECK(!some_workers_cleaned_up_for_testing_)
      << "Workers detached prior to waiting for a specific number of idle "
         "workers. Doing the wait under such conditions is flaky. Consider "
         "setting the suggested reclaim time to TimeDelta::Max() in Start().";
#endif

  WaitForWorkersIdleLockRequiredForTesting(n);
}

void ThreadGroup::WaitForAllWorkersIdleForTesting() {
  CheckedAutoLock auto_lock(lock_);
  WaitForWorkersIdleLockRequiredForTesting(workers_.size());
}

void ThreadGroup::WaitForWorkersCleanedUpForTesting(size_t n) {
  CheckedAutoLock auto_lock(lock_);

  if (!num_workers_cleaned_up_for_testing_cv_) {
    lock_.CreateConditionVariableAndEmplace(
        num_workers_cleaned_up_for_testing_cv_);
  }

  while (num_workers_cleaned_up_for_testing_ < n) {
    num_workers_cleaned_up_for_testing_cv_->Wait();
  }

  num_workers_cleaned_up_for_testing_ = 0;
}

size_t ThreadGroup::GetMaxConcurrentNonBlockedTasksDeprecated() const {
#if DCHECK_IS_ON()
  CheckedAutoLock auto_lock(lock_);
  DCHECK_NE(after_start().initial_max_tasks, 0U)
      << "GetMaxConcurrentTasksDeprecated() should only be called after the "
      << "thread group has started.";
#endif
  return after_start().initial_max_tasks;
}

size_t ThreadGroup::NumberOfWorkersForTesting() const {
  CheckedAutoLock auto_lock(lock_);
  return workers_.size();
}

size_t ThreadGroup::NumberOfIdleWorkersForTesting() const {
  CheckedAutoLock auto_lock(lock_);
  return NumberOfIdleWorkersLockRequiredForTesting();
}

size_t ThreadGroup::GetDesiredNumAwakeWorkersLockRequired() const {
  // Number of BEST_EFFORT task sources that are running or queued and allowed
  // to run by the CanRunPolicy.
  const size_t num_running_or_queued_can_run_best_effort_task_sources =
      num_running_best_effort_tasks_ +
      GetNumAdditionalWorkersForBestEffortTaskSourcesLockRequired();

  const size_t workers_for_best_effort_task_sources =
      std::max(std::min(num_running_or_queued_can_run_best_effort_task_sources,
                        max_best_effort_tasks_),
               num_running_best_effort_tasks_);

  // Number of USER_{VISIBLE|BLOCKING} task sources that are running or queued.
  const size_t num_running_or_queued_foreground_task_sources =
      (num_running_tasks_ - num_running_best_effort_tasks_) +
      GetNumAdditionalWorkersForForegroundTaskSourcesLockRequired();

  const size_t workers_for_foreground_task_sources =
      num_running_or_queued_foreground_task_sources;

  return std::min({workers_for_best_effort_task_sources +
                       workers_for_foreground_task_sources,
                   max_tasks_, kMaxNumberOfWorkers});
}

void ThreadGroup::MaybeScheduleAdjustMaxTasksLockRequired(
    BaseScopedCommandsExecutor* executor) {
  if (!adjust_max_tasks_posted_ &&
      ShouldPeriodicallyAdjustMaxTasksLockRequired()) {
    executor->ScheduleAdjustMaxTasks();
    adjust_max_tasks_posted_ = true;
  }
}

bool ThreadGroup::ShouldPeriodicallyAdjustMaxTasksLockRequired() {
  // AdjustMaxTasks() should be scheduled to periodically adjust |max_tasks_|
  // and |max_best_effort_tasks_| when (1) the concurrency limits are not large
  // enough to accommodate all queued and running task sources and an idle
  // worker and (2) there are unresolved MAY_BLOCK ScopedBlockingCalls.
  // - When (1) is false: No worker would be created or woken up if the
  //   concurrency limits were increased, so there is no hurry to increase them.
  // - When (2) is false: The concurrency limits could not be increased by
  //   AdjustMaxTasks().

  const size_t num_running_or_queued_best_effort_task_sources =
      num_running_best_effort_tasks_ +
      GetNumAdditionalWorkersForBestEffortTaskSourcesLockRequired();
  if (num_running_or_queued_best_effort_task_sources > max_best_effort_tasks_ &&
      num_unresolved_best_effort_may_block_ > 0) {
    return true;
  }

  const size_t num_running_or_queued_task_sources =
      num_running_tasks_ +
      GetNumAdditionalWorkersForBestEffortTaskSourcesLockRequired() +
      GetNumAdditionalWorkersForForegroundTaskSourcesLockRequired();
  constexpr size_t kIdleWorker = 1;
  return num_running_or_queued_task_sources + kIdleWorker > max_tasks_ &&
         num_unresolved_may_block_ > 0;
>>>>>>> 626889fb
}

void ThreadGroup::UpdateMinAllowedPriorityLockRequired() {
  if (priority_queue_.IsEmpty() || num_running_tasks_ < max_tasks_) {
    max_allowed_sort_key_.store(kMaxYieldSortKey, std::memory_order_relaxed);
  } else {
    max_allowed_sort_key_.store({priority_queue_.PeekSortKey().priority(),
                                 priority_queue_.PeekSortKey().worker_count()},
                                std::memory_order_relaxed);
  }
}

void ThreadGroup::DecrementTasksRunningLockRequired(TaskPriority priority) {
  DCHECK_GT(num_running_tasks_, 0U);
  --num_running_tasks_;
  if (priority == TaskPriority::BEST_EFFORT) {
    DCHECK_GT(num_running_best_effort_tasks_, 0U);
    --num_running_best_effort_tasks_;
  }
  UpdateMinAllowedPriorityLockRequired();
}

void ThreadGroup::IncrementTasksRunningLockRequired(TaskPriority priority) {
  ++num_running_tasks_;
  DCHECK_LE(num_running_tasks_, max_tasks_);
  DCHECK_LE(num_running_tasks_, kMaxNumberOfWorkers);
  if (priority == TaskPriority::BEST_EFFORT) {
    ++num_running_best_effort_tasks_;
    DCHECK_LE(num_running_best_effort_tasks_, num_running_tasks_);
    DCHECK_LE(num_running_best_effort_tasks_, max_best_effort_tasks_);
  }
  UpdateMinAllowedPriorityLockRequired();
}

void ThreadGroup::DecrementMaxTasksLockRequired() {
  DCHECK_GT(num_running_tasks_, 0U);
  DCHECK_GT(max_tasks_, 0U);
  --max_tasks_;
  UpdateMinAllowedPriorityLockRequired();
}

void ThreadGroup::IncrementMaxTasksLockRequired() {
  DCHECK_GT(num_running_tasks_, 0U);
  ++max_tasks_;
  UpdateMinAllowedPriorityLockRequired();
}

void ThreadGroup::DecrementMaxBestEffortTasksLockRequired() {
  DCHECK_GT(num_running_tasks_, 0U);
  DCHECK_GT(max_best_effort_tasks_, 0U);
  --max_best_effort_tasks_;
  UpdateMinAllowedPriorityLockRequired();
}

void ThreadGroup::IncrementMaxBestEffortTasksLockRequired() {
  DCHECK_GT(num_running_tasks_, 0U);
  ++max_best_effort_tasks_;
  UpdateMinAllowedPriorityLockRequired();
}

ThreadGroup::InitializedInStart::InitializedInStart() = default;
ThreadGroup::InitializedInStart::~InitializedInStart() = default;

}  // namespace base::internal<|MERGE_RESOLUTION|>--- conflicted
+++ resolved
@@ -20,15 +20,6 @@
 #include "base/win/scoped_winrt_initializer.h"
 #endif
 
-<<<<<<< HEAD
-namespace base {
-namespace internal {
-
-namespace {
-
-// ThreadGroup that owns the current thread, if any.
-ABSL_CONST_INIT thread_local const ThreadGroup* current_thread_group = nullptr;
-=======
 namespace base::internal {
 
 namespace {
@@ -60,7 +51,6 @@
 
 // ThreadGroup that owns the current thread, if any.
 constinit thread_local const ThreadGroup* current_thread_group = nullptr;
->>>>>>> 626889fb
 
 }  // namespace
 
@@ -471,8 +461,6 @@
 // static
 bool ThreadGroup::CurrentThreadHasGroup() {
   return current_thread_group != nullptr;
-<<<<<<< HEAD
-=======
 }
 
 size_t ThreadGroup::GetMaxTasksForTesting() const {
@@ -606,7 +594,6 @@
   constexpr size_t kIdleWorker = 1;
   return num_running_or_queued_task_sources + kIdleWorker > max_tasks_ &&
          num_unresolved_may_block_ > 0;
->>>>>>> 626889fb
 }
 
 void ThreadGroup::UpdateMinAllowedPriorityLockRequired() {
