--- conflicted
+++ resolved
@@ -92,15 +92,12 @@
   MSAN_UNPOISON(&current_pending_task, sizeof(PendingTask*));
 
   return current_pending_task;
-<<<<<<< HEAD
-=======
 }
 
 void TaskAnnotator::SetCurrentTaskForThread(
     PassKey<sequence_manager::internal::WorkQueue>,
     const PendingTask* pending_task) {
   current_pending_task = pending_task;
->>>>>>> 626889fb
 }
 
 void TaskAnnotator::OnIPCReceived(const char* interface_name,
@@ -203,41 +200,13 @@
   base::debug::Alias(&task_time);
 
   {
-<<<<<<< HEAD
-    const AutoReset<PendingTask*> resetter(&current_pending_task,
-                                           &pending_task);
-=======
     const AutoReset<const PendingTask*> resetter(&current_pending_task,
                                                  &pending_task);
->>>>>>> 626889fb
 
     if (g_task_annotator_observer) {
       g_task_annotator_observer->BeforeRunTask(&pending_task);
     }
     std::move(pending_task.task).Run();
-<<<<<<< HEAD
-#if BUILDFLAG(IS_WIN) && defined(ARCH_CPU_X86_FAMILY)
-    // Some tasks on some machines clobber the non-volatile XMM registers in
-    // violation of the Windows ABI. This empty assembly language block with
-    // clobber directives tells the compiler to assume that these registers
-    // may have lost their values. This ensures that this function will not rely
-    // on the registers retaining their values, and it ensures that it will
-    // restore the values when this function ends. This is needed because the
-    // code-gen for at least one caller of this function in official builds
-    // relies on an XMM register (usually XMM7, cleared to zero) maintaining its
-    // value as multiple tasks are run, which causes crashes if it is corrupted,
-    // since "zeroed" variables end up not being zeroed. The third-party issue
-    // is believed to be fixed but will take a while to propagate to users which
-    // is why this mitigation is needed. For details see
-    // https://crbug.com/1218384.
-    asm(""
-        :
-        :
-        : "%xmm6", "%xmm7", "%xmm8", "%xmm9", "%xmm10", "%xmm11", "%xmm12",
-          "%xmm13", "%xmm14", "%xmm15");
-#endif
-=======
->>>>>>> 626889fb
   }
 
   // Stomp the markers. Otherwise they can stick around on the unused parts of
@@ -379,26 +348,13 @@
 
 TaskAnnotator::LongTaskTracker::LongTaskTracker(const TickClock* tick_clock,
                                                 PendingTask& pending_task,
-<<<<<<< HEAD
-                                                TaskAnnotator* task_annotator)
-=======
                                                 TaskAnnotator* task_annotator,
                                                 TimeTicks task_start_time)
->>>>>>> 626889fb
     : resetter_(&current_long_task_tracker, this),
       tick_clock_(tick_clock),
       task_start_time_(task_start_time),
       pending_task_(pending_task),
-<<<<<<< HEAD
-      task_annotator_(task_annotator) {
-  TRACE_EVENT_CATEGORY_GROUP_ENABLED("scheduler.long_tasks", &is_tracing_);
-  if (is_tracing_) {
-    task_start_time_ = tick_clock_->NowTicks();
-  }
-}
-=======
       task_annotator_(task_annotator) {}
->>>>>>> 626889fb
 
 TaskAnnotator::LongTaskTracker::~LongTaskTracker() {
   DCHECK_EQ(this, GetCurrentLongTaskTracker());
