// Copyright 2016 The Chromium Authors
// Use of this source code is governed by a BSD-style license that can be
// found in the LICENSE file.

#include "base/task/scoped_set_task_priority_for_current_thread.h"

#include "base/compiler_specific.h"

<<<<<<< HEAD
namespace base {
namespace internal {

namespace {

ABSL_CONST_INIT thread_local TaskPriority task_priority_for_current_thread =
=======
namespace base::internal {

namespace {

constinit thread_local TaskPriority task_priority_for_current_thread =
>>>>>>> 626889fb
    TaskPriority::USER_BLOCKING;

}  // namespace

ScopedSetTaskPriorityForCurrentThread::ScopedSetTaskPriorityForCurrentThread(
    TaskPriority priority)
    : resetter_(&task_priority_for_current_thread,
                priority,
                TaskPriority::USER_BLOCKING) {}

ScopedSetTaskPriorityForCurrentThread::
    ~ScopedSetTaskPriorityForCurrentThread() = default;

TaskPriority GetTaskPriorityForCurrentThread() {
  // Workaround false-positive MSAN use-of-uninitialized-value on
  // thread_local storage for loaded libraries:
  // https://github.com/google/sanitizers/issues/1265
  MSAN_UNPOISON(&task_priority_for_current_thread, sizeof(TaskPriority));

  return task_priority_for_current_thread;
}

}  // namespace base::internal<|MERGE_RESOLUTION|>--- conflicted
+++ resolved
@@ -6,20 +6,11 @@
 
 #include "base/compiler_specific.h"
 
-<<<<<<< HEAD
-namespace base {
-namespace internal {
-
-namespace {
-
-ABSL_CONST_INIT thread_local TaskPriority task_priority_for_current_thread =
-=======
 namespace base::internal {
 
 namespace {
 
 constinit thread_local TaskPriority task_priority_for_current_thread =
->>>>>>> 626889fb
     TaskPriority::USER_BLOCKING;
 
 }  // namespace
