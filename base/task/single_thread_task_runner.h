--- conflicted
+++ resolved
@@ -87,38 +87,6 @@
 
    private:
     friend class SingleThreadTaskRunner;
-<<<<<<< HEAD
-    friend class CurrentHandleOverride;
-
-    const AutoReset<CurrentDefaultHandle*> resetter_;
-
-    scoped_refptr<SingleThreadTaskRunner> task_runner_;
-
-    // Registers |task_runner_|'s SequencedTaskRunner interface as the
-    // SequencedTaskRunner::CurrentDefaultHandle on this thread.
-    SequencedTaskRunner::CurrentDefaultHandle
-        sequenced_task_runner_current_default_;
-  };
-
-  // CurrentHandleOverride overrides the task runner returned by
-  // |SingleThreadTaskRunner::GetCurrentDefault()| to point at
-  // |overriding_task_runner| until the |CurrentHandleOverride| goes out of
-  // scope. CurrentHandleOverride instantiates a new SingleThreadTaskRunner if
-  // SingleThreadTaskRunner is not instantiated on the current thread. Nested
-  // overrides are allowed but callers must ensure the |CurrentHandleOverride|s
-  // expire in LIFO (stack) order.
-  //
-  // Note: nesting SingleThreadTaskRunner is subtle and should be done with
-  // care, hence the need to friend and request a //base/OWNERS review for usage
-  // outside of tests. Use CurrentHandleOverrideForTesting to bypass the friend
-  // requirement in tests.
-  class BASE_EXPORT CurrentHandleOverride {
-   public:
-    CurrentHandleOverride(const CurrentHandleOverride&) = delete;
-    CurrentHandleOverride& operator=(const CurrentHandleOverride&) = delete;
-    ~CurrentHandleOverride();
-=======
->>>>>>> 626889fb
 
     // Overriding an existing current default SingleThreadTaskRunner should only
     // be needed under special circumstances. Require them to be enumerated as
