--- conflicted
+++ resolved
@@ -466,14 +466,6 @@
 
     [[maybe_unused]] const raw_ref<const ThreadController> outer_;
 
-<<<<<<< HEAD
-#if BUILDFLAG(ENABLE_BASE_TRACING)
-    TerminatingFlowLambda terminating_wakeup_lambda_{
-        perfetto::TerminatingFlow::FromPointer(this)};
-#endif
-
-=======
->>>>>>> 626889fb
     std::stack<RunLevel, std::vector<RunLevel>> run_levels_
         GUARDED_BY_CONTEXT(outer_->associated_thread_->thread_checker);
 
