--- conflicted
+++ resolved
@@ -8,12 +8,7 @@
 
 #include "build/build_config.h"
 
-<<<<<<< HEAD
-namespace base {
-namespace sequence_manager {
-=======
 namespace base::sequence_manager {
->>>>>>> 626889fb
 
 namespace {
 
