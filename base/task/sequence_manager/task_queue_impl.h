// Copyright 2018 The Chromium Authors
// Use of this source code is governed by a BSD-style license that can be
// found in the LICENSE file.

#ifndef BASE_TASK_SEQUENCE_MANAGER_TASK_QUEUE_IMPL_H_
#define BASE_TASK_SEQUENCE_MANAGER_TASK_QUEUE_IMPL_H_

#include <stddef.h>

#include <deque>
#include <functional>
#include <memory>
#include <optional>
#include <set>
#include <utility>
#include <vector>

#include "base/base_export.h"
#include "base/compiler_specific.h"
#include "base/containers/flat_map.h"
#include "base/containers/intrusive_heap.h"
#include "base/dcheck_is_on.h"
#include "base/functional/callback.h"
#include "base/memory/raw_ptr.h"
#include "base/memory/raw_ptr_exclusion.h"
#include "base/memory/scoped_refptr.h"
#include "base/memory/weak_ptr.h"
#include "base/observer_list.h"
#include "base/pending_task.h"
#include "base/task/common/checked_lock.h"
#include "base/task/common/operations_controller.h"
#include "base/task/sequence_manager/associated_thread_id.h"
#include "base/task/sequence_manager/atomic_flag_set.h"
#include "base/task/sequence_manager/enqueue_order.h"
#include "base/task/sequence_manager/fence.h"
#include "base/task/sequence_manager/sequenced_task_source.h"
#include "base/task/sequence_manager/task_queue.h"
#include "base/task/sequence_manager/tasks.h"
#include "base/threading/thread_checker.h"
#include "base/time/time_override.h"
#include "base/trace_event/base_tracing_forward.h"
#include "base/values.h"

namespace base {
class LazyNow;
namespace sequence_manager::internal {

class SequenceManagerImpl;
class WorkQueue;
class WorkQueueSets;
class WakeUpQueue;

// TaskQueueImpl has four main queues:
//
// Immediate (non-delayed) tasks:
//    |immediate_incoming_queue| - PostTask enqueues tasks here.
//    |immediate_work_queue| - SequenceManager takes immediate tasks here.
//
// Delayed tasks
//    |delayed_incoming_queue| - PostDelayedTask enqueues tasks here.
//    |delayed_work_queue| - SequenceManager takes delayed tasks here.
//
// The |immediate_incoming_queue| can be accessed from any thread, the other
// queues are main-thread only. To reduce the overhead of locking,
// |immediate_work_queue| is swapped with |immediate_incoming_queue| when
// |immediate_work_queue| becomes empty.
//
// Delayed tasks are initially posted to |delayed_incoming_queue| and a wake-up
// is scheduled with the TimeDomain.  When the delay has elapsed, the TimeDomain
// calls UpdateDelayedWorkQueue and ready delayed tasks are moved into the
// |delayed_work_queue|. Note the EnqueueOrder (used for ordering) for a delayed
// task is not set until it's moved into the |delayed_work_queue|.
//
// TaskQueueImpl uses the WorkQueueSets and the TaskQueueSelector to implement
// prioritization. Task selection is done by the TaskQueueSelector and when a
// queue is selected, it round-robins between the |immediate_work_queue| and
// |delayed_work_queue|.  The reason for this is we want to make sure delayed
// tasks (normally the most common type) don't starve out immediate work.
class BASE_EXPORT TaskQueueImpl : public TaskQueue {
 public:
  // Initializes the state of all the task queue features. Must be invoked
  // after FeatureList initialization and while Chrome is still single-threaded.
  static void InitializeFeatures();

  TaskQueueImpl(SequenceManagerImpl* sequence_manager,
                WakeUpQueue* wake_up_queue,
                const TaskQueue::Spec& spec);

  TaskQueueImpl(const TaskQueueImpl&) = delete;
  TaskQueueImpl& operator=(const TaskQueueImpl&) = delete;
  ~TaskQueueImpl() override;

  // Types of queues TaskQueueImpl is maintaining internally.
  enum class WorkQueueType { kImmediate, kDelayed };

  // Some methods have fast paths when on the main thread.
  enum class CurrentThread { kMainThread, kNotMainThread };

  // Non-nestable tasks may get deferred but such queue is being maintained on
  // SequenceManager side, so we need to keep information how to requeue it.
  struct DeferredNonNestableTask {
    Task task;

    // RAW_PTR_EXCLUSION: Performance reasons (based on analysis of sampling
    // profiler data and tab_search:top100:2020).
    RAW_PTR_EXCLUSION internal::TaskQueueImpl* task_queue;

    WorkQueueType work_queue_type;
  };

  using OnNextWakeUpChangedCallback = RepeatingCallback<void(TimeTicks)>;
  using OnTaskStartedHandler =
      RepeatingCallback<void(const Task&, const TaskQueue::TaskTiming&)>;
  using OnTaskCompletedHandler =
      RepeatingCallback<void(const Task&, TaskQueue::TaskTiming*, LazyNow*)>;
  using OnTaskPostedHandler = RepeatingCallback<void(const Task&)>;
  using TaskExecutionTraceLogger =
      RepeatingCallback<void(perfetto::EventContext&, const Task&)>;

  // TaskQueue implementation.
  const char* GetName() const override;
  bool IsQueueEnabled() const override;
  bool IsEmpty() const override;
  size_t GetNumberOfPendingTasks() const override;
  bool HasTaskToRunImmediatelyOrReadyDelayedTask() const override;
  std::optional<WakeUp> GetNextDesiredWakeUp() override;
  void SetQueuePriority(TaskQueue::QueuePriority priority) override;
  TaskQueue::QueuePriority GetQueuePriority() const override;
  void AddTaskObserver(TaskObserver* task_observer) override;
  void RemoveTaskObserver(TaskObserver* task_observer) override;
  void InsertFence(TaskQueue::InsertFencePosition position) override;
  void InsertFenceAt(TimeTicks time) override;
  void RemoveFence() override;
  bool HasActiveFence() override;
  bool BlockedByFence() const override;
  void SetThrottler(TaskQueue::Throttler* throttler) override;
  void ResetThrottler() override;
  void UpdateWakeUp(LazyNow* lazy_now) override;
  void SetShouldReportPostedTasksWhenDisabled(bool should_report) override;
  scoped_refptr<SingleThreadTaskRunner> CreateTaskRunner(
      TaskType task_type) const override;
  const scoped_refptr<SingleThreadTaskRunner>& task_runner() const override;
  void SetOnTaskStartedHandler(OnTaskStartedHandler handler) override;
  void SetOnTaskCompletedHandler(OnTaskCompletedHandler handler) override;
  [[nodiscard]] std::unique_ptr<TaskQueue::OnTaskPostedCallbackHandle>
  AddOnTaskPostedHandler(OnTaskPostedHandler handler) override;
  void SetTaskExecutionTraceLogger(TaskExecutionTraceLogger logger) override;
  std::unique_ptr<QueueEnabledVoter> CreateQueueEnabledVoter() override;
  void RemoveCancelledTasks() override;

  void SetQueueEnabled(bool enabled);
  void UnregisterTaskQueue();

  QueueName GetProtoName() const;

  // Returns true if a (potentially hypothetical) task with the specified
  // |enqueue_order| could run on the queue. Must be called from the main
  // thread.
  bool CouldTaskRun(EnqueueOrder enqueue_order) const;

  // Returns true if a task with |enqueue_order| obtained from this queue was
  // ever in the queue while it was disabled, blocked by a fence, or less
  // important than kNormalPriority.
  bool WasBlockedOrLowPriority(EnqueueOrder enqueue_order) const;

  // Must only be called from the thread this task queue was created on.
  void ReloadEmptyImmediateWorkQueue();

  Value::Dict AsValue(TimeTicks now, bool force_verbose) const;

  bool GetQuiescenceMonitored() const { return should_monitor_quiescence_; }
  bool GetShouldNotifyObservers() const { return should_notify_observers_; }

  void NotifyWillProcessTask(const Task& task,
                             bool was_blocked_or_low_priority);
  void NotifyDidProcessTask(const Task& task);

  // Returns true iff this queue has work that can execute now, i.e. immediate
  // tasks or delayed tasks that have been transferred to the work queue by
  // MoveReadyDelayedTasksToWorkQueue(). Delayed tasks that are still in the
  // incoming queue are not taken into account. Ignores the queue's enabled
  // state and fences.
  bool HasTaskToRunImmediately() const;
  bool HasTaskToRunImmediatelyLocked() const
      EXCLUSIVE_LOCKS_REQUIRED(any_thread_lock_);

  WorkQueue* delayed_work_queue() {
    return main_thread_only().delayed_work_queue.get();
  }

  const WorkQueue* delayed_work_queue() const {
    return main_thread_only().delayed_work_queue.get();
  }

  WorkQueue* immediate_work_queue() {
    return main_thread_only().immediate_work_queue.get();
  }

  const WorkQueue* immediate_work_queue() const {
    return main_thread_only().immediate_work_queue.get();
  }

  TaskExecutionTraceLogger task_execution_trace_logger() const {
    return main_thread_only().task_execution_trace_logger;
  }

  // Removes all canceled tasks from the front of the delayed incoming queue.
  // After calling this, GetNextDesiredWakeUp() is guaranteed to return a time
  // for a non-canceled task, if one exists. Return true if a canceled task was
  // removed.
  bool RemoveAllCanceledDelayedTasksFromFront(LazyNow* lazy_now);

  // Enqueues in `delayed_work_queue` all delayed tasks which must run now
  // (cannot be postponed) and possibly some delayed tasks which can run now but
  // could be postponed (due to how tasks are stored, it is not possible to
  // retrieve all such tasks efficiently). Must be called from the main thread.
  void MoveReadyDelayedTasksToWorkQueue(LazyNow* lazy_now,
                                        EnqueueOrder enqueue_order);

  void OnWakeUp(LazyNow* lazy_now, EnqueueOrder enqueue_order);

  const WakeUpQueue* wake_up_queue() const {
    return main_thread_only().wake_up_queue;
  }

  HeapHandle heap_handle() const { return main_thread_only().heap_handle; }

  void set_heap_handle(HeapHandle heap_handle) {
    main_thread_only().heap_handle = heap_handle;
  }

  // Pushes |task| onto the front of the specified work queue. Caution must be
  // taken with this API because you could easily starve out other work.
  // TODO(kraynov): Simplify non-nestable task logic https://crbug.com/845437.
  void RequeueDeferredNonNestableTask(DeferredNonNestableTask task);

  void PushImmediateIncomingTaskForTest(Task task);

  // Iterates over |delayed_incoming_queue| removing canceled tasks. In
  // addition MaybeShrinkQueue is called on all internal queues.
  void ReclaimMemory(TimeTicks now);

  void OnTaskStarted(const Task& task,
                     const TaskQueue::TaskTiming& task_timing);
  void OnTaskCompleted(const Task& task,
                       TaskQueue::TaskTiming* task_timing,
                       LazyNow* lazy_now);
  bool RequiresTaskTiming() const;

  WeakPtr<SequenceManagerImpl> GetSequenceManagerWeakPtr();

  SequenceManagerImpl* sequence_manager() const { return sequence_manager_; }

  // Returns true if this queue is unregistered or task queue manager is deleted
  // and this queue can be safely deleted on any thread.
  bool IsUnregistered() const;

  // Called by the associated sequence manager when it becomes bound. Updates
  // the weak pointer stored in voters with one bound to the correct thread.
  void CompleteInitializationOnBoundThread();

  void AddQueueEnabledVoter(bool voter_is_enabled,
                            TaskQueue::QueueEnabledVoter& voter);
  void RemoveQueueEnabledVoter(bool voter_is_enabled,
                               TaskQueue::QueueEnabledVoter& voter);
  void OnQueueEnabledVoteChanged(bool enabled);

 protected:
  // Sets this queue's next wake up time to |wake_up| in the time domain.
  void SetNextWakeUp(LazyNow* lazy_now, std::optional<WakeUp> wake_up);

 private:
  friend class WorkQueue;
  friend class WorkQueueTest;
  friend class DelayedTaskHandleDelegate;

  // A TaskQueueImpl instance can be destroyed or unregistered before all its
  // associated TaskRunner instances are (they are refcounted). Thus we need a
  // way to prevent TaskRunner instances from posting further tasks. This class
  // guards PostTask calls using an OperationsController.
  // This class is ref-counted as both the TaskQueueImpl instance and all
  // associated TaskRunner instances share the same GuardedTaskPoster instance.
  // When TaskQueueImpl shuts down it calls ShutdownAndWaitForZeroOperations(),
  // preventing further PostTask calls being made to the underlying
  // TaskQueueImpl.
  class GuardedTaskPoster : public RefCountedThreadSafe<GuardedTaskPoster> {
   public:
    explicit GuardedTaskPoster(TaskQueueImpl* outer);

    bool PostTask(PostedTask task);
    DelayedTaskHandle PostCancelableTask(PostedTask task);
    bool RunOrPostTask(PostedTask task);

    void StartAcceptingOperations() {
      operations_controller_.StartAcceptingOperations();
    }

    void ShutdownAndWaitForZeroOperations() {
      operations_controller_.ShutdownAndWaitForZeroOperations();
      // `operations_controller_` won't let any more operations here, and
      // `outer_` might get destroyed before `this` does, so clearing `outer_`
      // avoids a potential dangling pointer.
      outer_ = nullptr;
    }

   private:
    friend class RefCountedThreadSafe<GuardedTaskPoster>;

    ~GuardedTaskPoster();

    base::internal::OperationsController operations_controller_;
    // Pointer might be stale, access guarded by |operations_controller_|
    // RAW_PTR_EXCLUSION: Performance reasons (based on analysis of
    // speedometer3).
    RAW_PTR_EXCLUSION TaskQueueImpl* outer_ = nullptr;
  };

  class TaskRunner final : public SingleThreadTaskRunner {
   public:
    explicit TaskRunner(scoped_refptr<GuardedTaskPoster> task_poster,
                        scoped_refptr<AssociatedThreadId> associated_thread,
                        TaskType task_type);

    bool PostDelayedTask(const Location& location,
                         OnceClosure callback,
                         TimeDelta delay) final;
    bool PostDelayedTaskAt(subtle::PostDelayedTaskPassKey,
                           const Location& location,
                           OnceClosure callback,
                           TimeTicks delayed_run_time,
                           base::subtle::DelayPolicy delay_policy) final;
    DelayedTaskHandle PostCancelableDelayedTaskAt(
        subtle::PostDelayedTaskPassKey,
        const Location& location,
        OnceClosure callback,
        TimeTicks delayed_run_time,
        base::subtle::DelayPolicy delay_policy) final;
    DelayedTaskHandle PostCancelableDelayedTask(subtle::PostDelayedTaskPassKey,
                                                const Location& location,
                                                OnceClosure callback,
                                                TimeDelta delay) final;
    bool PostNonNestableDelayedTask(const Location& location,
                                    OnceClosure callback,
                                    TimeDelta delay) final;
    bool RunOrPostTask(subtle::RunOrPostTaskPassKey,
                       const Location& from_here,
                       OnceClosure task) final;
    bool BelongsToCurrentThread() const final;
    bool RunsTasksInCurrentSequence() const final;

   private:
    ~TaskRunner() final;

    const scoped_refptr<GuardedTaskPoster> task_poster_;
    const scoped_refptr<AssociatedThreadId> associated_thread_;
    const TaskType task_type_;
  };

  class OnTaskPostedCallbackHandleImpl
      : public TaskQueue::OnTaskPostedCallbackHandle {
   public:
    OnTaskPostedCallbackHandleImpl(
        TaskQueueImpl* task_queue_impl,
        scoped_refptr<const AssociatedThreadId> associated_thread_);
    ~OnTaskPostedCallbackHandleImpl() override;

    // Callback handles can outlive the associated TaskQueueImpl, so the
    // reference needs to be cleared when the queue is unregistered.
    void UnregisterTaskQueue() { task_queue_impl_ = nullptr; }

   private:
    // RAW_PTR_EXCLUSION: Performance reasons (based on analysis of
    // speedometer3).
    RAW_PTR_EXCLUSION TaskQueueImpl* task_queue_impl_ = nullptr;
    const scoped_refptr<const AssociatedThreadId> associated_thread_;
  };

  // A queue for holding delayed tasks before their delay has expired.
  struct DelayedIncomingQueue {
   public:
    DelayedIncomingQueue();
    DelayedIncomingQueue(const DelayedIncomingQueue&) = delete;
    DelayedIncomingQueue& operator=(const DelayedIncomingQueue&) = delete;
    ~DelayedIncomingQueue();

    void push(Task task);
    void remove(HeapHandle heap_handle);
    Task take_top();
    bool empty() const { return queue_.empty(); }
    size_t size() const { return queue_.size(); }
    const Task& top() const LIFETIME_BOUND { return queue_.top(); }
    void swap(DelayedIncomingQueue* other);

    // TODO(crbug.com/40735653): we pass SequenceManager to be able to record
    // crash keys. Remove this parameter after chasing down this crash.
    void SweepCancelledTasks(SequenceManagerImpl* sequence_manager);
    Value::List AsValue(TimeTicks now) const;

   private:
    struct Compare {
      bool operator()(const Task& lhs, const Task& rhs) const;
    };
    IntrusiveHeap<Task, Compare> queue_;
  };

  struct MainThreadOnly {
    MainThreadOnly(TaskQueueImpl* task_queue, WakeUpQueue* wake_up_queue);
    ~MainThreadOnly();

    raw_ptr<WakeUpQueue> wake_up_queue;

    raw_ptr<TaskQueue::Throttler> throttler = nullptr;

    std::unique_ptr<WorkQueue> delayed_work_queue;
    std::unique_ptr<WorkQueue> immediate_work_queue;
    DelayedIncomingQueue delayed_incoming_queue;
    ObserverList<TaskObserver>::UncheckedAndDanglingUntriaged task_observers;
    HeapHandle heap_handle;
    bool is_enabled = true;
    std::optional<Fence> current_fence;
    std::optional<TimeTicks> delayed_fence;
    // Snapshots the next sequence number when the queue is unblocked, otherwise
    // it contains EnqueueOrder::none(). If the EnqueueOrder of a task just
    // popped from this queue is greater than this, it means that the queue was
    // never disabled or blocked by a fence while the task was queued.
    EnqueueOrder enqueue_order_at_which_we_became_unblocked;
    // If the EnqueueOrder of a task just popped from this queue is greater than
    // this, it means that the queue was never disabled, blocked by a fence or
    // less important than kNormalPriority while the task was queued.
    //
    // Implementation details:
    // 1) When the queue is made less important than kNormalPriority, this is
    //    set to EnqueueOrder::max(). The EnqueueOrder of any task will compare
    //    less than this.
    // 2) When the queue is made at least as important as kNormalPriority, this
    //    snapshots the next sequence number. If the queue is blocked, the value
    //    is irrelevant because no task should be popped. If the queue is not
    //    blocked, the EnqueueOrder of any already queued task will compare less
    //    than this.
    // 3) When the queue is unblocked while at least as important as
    //    kNormalPriority, this snapshots the next sequence number. The
    //    EnqueueOrder of any already queued task will compare less than this.
    //
    // TODO(crbug.com/40791504): Change this to use `TaskOrder`.
    EnqueueOrder
        enqueue_order_at_which_we_became_unblocked_with_normal_priority;
    OnTaskStartedHandler on_task_started_handler;
    OnTaskCompletedHandler on_task_completed_handler;
    TaskExecutionTraceLogger task_execution_trace_logger;
    // Last reported wake up, used only in UpdateWakeUp to avoid
    // excessive calls.
    std::optional<WakeUp> scheduled_wake_up;
    // If false, queue will be disabled. Used only for tests.
    bool is_enabled_for_test = true;
    // The time at which the task queue was disabled, if it is currently
    // disabled.
    std::optional<TimeTicks> disabled_time;
    // Whether or not the task queue should emit tracing events for tasks
    // posted to this queue when it is disabled.
    bool should_report_posted_tasks_when_disabled = false;

    int enabled_voter_count = 0;
    int voter_count = 0;
  };

  void PostTask(PostedTask task);
  void RemoveCancelableTask(HeapHandle heap_handle);

  void PostImmediateTaskImpl(PostedTask task, CurrentThread current_thread);
  void PostDelayedTaskImpl(PostedTask task, CurrentThread current_thread);

  // Push the task onto the |delayed_incoming_queue|. Lock-free main thread
  // only fast path.
  void PushOntoDelayedIncomingQueueFromMainThread(Task pending_task,
                                                  LazyNow* lazy_now,
                                                  bool notify_task_annotator);

  // Push the task onto the |delayed_incoming_queue|.  Slow path from other
  // threads.
  void PushOntoDelayedIncomingQueue(Task pending_task);

  void ScheduleDelayedWorkTask(Task pending_task);

  void MoveReadyImmediateTasksToImmediateWorkQueueLocked()
      EXCLUSIVE_LOCKS_REQUIRED(any_thread_lock_);

<<<<<<< HEAD
#if BUILDFLAG(IS_COBALT)
  void RecordQueuingDelayedTaskMetrics(const Task& pending_task,
                                       LazyNow* lazy_now) {}
#else
  // Records the delay for some tasks in the main thread and the size of the
  // |delayed_incoming_queue| pseudorandomly in a histogram.
  void RecordQueuingDelayedTaskMetrics(const Task& pending_task,
                                       LazyNow* lazy_now);
#endif

=======
>>>>>>> 626889fb
  // LazilyDeallocatedDeque use TimeTicks to figure out when to resize.  We
  // should use real time here always.
  using TaskDeque = std::deque<Task>;

  // Extracts all the tasks from the immediate incoming queue and swaps it with
  // |queue| which must be empty.
  // Can be called from any thread.
  void TakeImmediateIncomingQueueTasks(TaskDeque* queue);

  void TraceQueueSize() const;
  static Value::List QueueAsValue(const TaskDeque& queue, TimeTicks now);
  static Value::Dict TaskAsValue(const Task& task, TimeTicks now);

  // Returns a Task representation for `delayed_task`.
  Task MakeDelayedTask(PostedTask delayed_task, LazyNow* lazy_now) const;

  // Activate a delayed fence if a time has come based on `task`'s delayed run
  // time.
  void ActivateDelayedFenceIfNeeded(const Task& task);

  // Updates state protected by any_thread_lock_.
  void UpdateCrossThreadQueueStateLocked()
      EXCLUSIVE_LOCKS_REQUIRED(any_thread_lock_);

  TimeDelta GetTaskDelayAdjustment(CurrentThread current_thread);

  // Reports the task if it was due to IPC and was posted to a disabled queue.
  // This should be called after WillQueueTask has been called for the task.
  void MaybeReportIpcTaskQueuedFromMainThread(const Task& pending_task);
  bool ShouldReportIpcTaskQueuedFromAnyThreadLocked(
      base::TimeDelta* time_since_disabled)
      EXCLUSIVE_LOCKS_REQUIRED(any_thread_lock_);
  void MaybeReportIpcTaskQueuedFromAnyThreadLocked(const Task& pending_task)
      EXCLUSIVE_LOCKS_REQUIRED(any_thread_lock_);
  void MaybeReportIpcTaskQueuedFromAnyThreadUnlocked(const Task& pending_task);
  void ReportIpcTaskQueued(const Task& pending_task,
                           const base::TimeDelta& time_since_disabled);

  // Invoked when the queue becomes enabled and not blocked by a fence.
  void OnQueueUnblocked();

  void InsertFence(Fence fence);

  void RemoveOnTaskPostedHandler(
      OnTaskPostedCallbackHandleImpl* on_task_posted_callback_handle);

  TaskQueue::QueuePriority DefaultPriority() const;

  bool AreAllQueueEnabledVotersEnabled() const {
    return main_thread_only().enabled_voter_count ==
           main_thread_only().voter_count;
  }

  // Returns whether the queue is enabled. May be invoked from any thread.
  bool IsQueueEnabledFromAnyThread() const;

  QueueName name_;
  const raw_ptr<SequenceManagerImpl, AcrossTasksDanglingUntriaged>
      sequence_manager_;

  const scoped_refptr<AssociatedThreadId> associated_thread_;

  const scoped_refptr<GuardedTaskPoster> task_poster_;

  mutable base::internal::CheckedLock any_thread_lock_;

  struct AnyThread {
    // Mirrored from MainThreadOnly. These are only used for tracing.
    struct TracingOnly {
      TracingOnly();
      ~TracingOnly();

      std::optional<TimeTicks> disabled_time;
      bool should_report_posted_tasks_when_disabled = false;
    };

    AnyThread();
    ~AnyThread();

    TaskDeque immediate_incoming_queue;

    bool immediate_work_queue_empty = true;
    bool post_immediate_task_should_schedule_work = true;
    bool unregistered = false;
    bool is_enabled = true;

    base::flat_map<raw_ptr<OnTaskPostedCallbackHandleImpl>, OnTaskPostedHandler>
        on_task_posted_handlers;

#if DCHECK_IS_ON()
    // A cache of |immediate_work_queue->work_queue_set_index()| which is used
    // to index into
    // SequenceManager::Settings::per_priority_cross_thread_task_delay to apply
    // a priority specific delay for debugging purposes.
    size_t queue_set_index = 0;
#endif

    TracingOnly tracing_only;
  };

  AnyThread any_thread_ GUARDED_BY(any_thread_lock_);

  MainThreadOnly main_thread_only_;
  MainThreadOnly& main_thread_only() {
    associated_thread_->AssertInSequenceWithCurrentThread();
    return main_thread_only_;
  }
  const MainThreadOnly& main_thread_only() const LIFETIME_BOUND {
    associated_thread_->AssertInSequenceWithCurrentThread();
    return main_thread_only_;
  }

  // Handle to our entry within the SequenceManagers |empty_queues_to_reload_|
  // atomic flag set. Used to signal that this queue needs to be reloaded.
  // If you call SetActive(false) you should do so inside |any_thread_lock_|
  // because there is a danger a cross thread PostTask might reset it before we
  // make |immediate_work_queue| non-empty.
  AtomicFlagSet::AtomicFlag empty_queues_to_reload_handle_;

  const bool should_monitor_quiescence_;
  const bool should_notify_observers_;
  const bool delayed_fence_allowed_;

  const scoped_refptr<SingleThreadTaskRunner> default_task_runner_;

  base::WeakPtrFactory<TaskQueueImpl> voter_weak_ptr_factory_{this};
};

}  // namespace sequence_manager::internal
}  // namespace base

#endif  // BASE_TASK_SEQUENCE_MANAGER_TASK_QUEUE_IMPL_H_<|MERGE_RESOLUTION|>--- conflicted
+++ resolved
@@ -484,19 +484,6 @@
   void MoveReadyImmediateTasksToImmediateWorkQueueLocked()
       EXCLUSIVE_LOCKS_REQUIRED(any_thread_lock_);
 
-<<<<<<< HEAD
-#if BUILDFLAG(IS_COBALT)
-  void RecordQueuingDelayedTaskMetrics(const Task& pending_task,
-                                       LazyNow* lazy_now) {}
-#else
-  // Records the delay for some tasks in the main thread and the size of the
-  // |delayed_incoming_queue| pseudorandomly in a histogram.
-  void RecordQueuingDelayedTaskMetrics(const Task& pending_task,
-                                       LazyNow* lazy_now);
-#endif
-
-=======
->>>>>>> 626889fb
   // LazilyDeallocatedDeque use TimeTicks to figure out when to resize.  We
   // should use real time here always.
   using TaskDeque = std::deque<Task>;
