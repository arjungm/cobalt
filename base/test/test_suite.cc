// Copyright 2012 The Chromium Authors
// Use of this source code is governed by a BSD-style license that can be
// found in the LICENSE file.

#ifdef UNSAFE_BUFFERS_BUILD
// TODO(crbug.com/40284755): Remove this and spanify to fix the errors.
#pragma allow_unsafe_buffers
#endif

#include "base/test/test_suite.h"

#include <signal.h>

#include <algorithm>
#include <memory>
#include <string>
#include <string_view>
#include <vector>

#include "base/at_exit.h"
#include "base/base_paths.h"
#include "base/base_switches.h"
#include "base/command_line.h"
#include "base/debug/asan_service.h"
#include "base/debug/debugger.h"
#include "base/debug/profiler.h"
#include "base/debug/stack_trace.h"
#include "base/feature_list.h"
#include "base/files/file_path.h"
#include "base/files/file_util.h"
#include "base/functional/bind.h"
#include "base/i18n/icu_util.h"
#include "base/i18n/rtl.h"
#include "base/logging.h"
#include "base/memory/ptr_util.h"
#include "base/memory/raw_ptr.h"
#include "base/metrics/statistics_recorder.h"
#include "base/no_destructor.h"
#include "base/path_service.h"
#include "base/process/launch.h"
#include "base/process/memory.h"
#include "base/process/process.h"
#include "base/process/process_handle.h"
#include "base/strings/strcat.h"
#include "base/strings/utf_string_conversions.h"
#include "base/task/thread_pool/thread_pool_instance.h"
#include "base/test/gtest_xml_unittest_result_printer.h"
#include "base/test/gtest_xml_util.h"
#include "base/test/icu_test_util.h"
#include "base/test/launcher/unit_test_launcher.h"
#include "base/test/mock_entropy_provider.h"
#include "base/test/multiprocess_test.h"
#include "base/test/scoped_feature_list.h"
#include "base/test/scoped_run_loop_timeout.h"
#include "base/test/test_suite_helper.h"
#include "base/test/test_switches.h"
#include "base/test/test_timeouts.h"
#include "base/threading/platform_thread.h"
#include "base/time/time.h"
#include "base/tracing_buildflags.h"
#include "build/build_config.h"
#include "partition_alloc/buildflags.h"
#include "testing/gmock/include/gmock/gmock.h"
#include "testing/gtest/include/gtest/gtest.h"
#include "testing/libfuzzer/fuzztest_init_helper.h"
#include "testing/multiprocess_func_list.h"

#if BUILDFLAG(IS_APPLE)
#include "base/apple/scoped_nsautorelease_pool.h"
#endif  // BUILDFLAG(IS_APPLE)

#if BUILDFLAG(IS_IOS)
#include "base/test/test_listener_ios.h"
#include "base/test/test_support_ios.h"
#else
#include "base/strings/string_util.h"
#include "third_party/icu/source/common/unicode/uloc.h"
#endif

#if BUILDFLAG(IS_ANDROID)
#include "base/test/test_support_android.h"
#endif

#if BUILDFLAG(IS_LINUX) || BUILDFLAG(IS_CHROMEOS)
#include "third_party/test_fonts/fontconfig/fontconfig_util_linux.h"
#endif

#if BUILDFLAG(IS_FUCHSIA)
#include "base/fuchsia/system_info.h"
#endif

#if BUILDFLAG(IS_WIN)
#if defined(_DEBUG)
#include <crtdbg.h>
#endif  // _DEBUG
#include <windows.h>

#include "base/debug/handle_hooks_win.h"
#endif  // BUILDFLAG(IS_WIN)

#if PA_BUILDFLAG(USE_PARTITION_ALLOC)
#include "base/allocator/partition_alloc_support.h"
#endif  // PA_BUILDFLAG(USE_PARTITION_ALLOC)

<<<<<<< HEAD
=======
#if GTEST_HAS_DEATH_TEST
#include "base/gtest_prod_util.h"
#endif

>>>>>>> 626889fb
#if BUILDFLAG(IS_STARBOARD)
#include "base/test/test_support_starboard.h"
#endif
namespace base {

namespace {

// Returns true if the test is marked as "MAYBE_".
// When using different prefixes depending on platform, we use MAYBE_ and
// preprocessor directives to replace MAYBE_ with the target prefix.
bool IsMarkedMaybe(const testing::TestInfo& test) {
  return strncmp(test.name(), "MAYBE_", 6) == 0;
}

class DisableMaybeTests : public testing::EmptyTestEventListener {
 public:
  void OnTestStart(const testing::TestInfo& test_info) override {
    ASSERT_FALSE(IsMarkedMaybe(test_info))
        << "Probably the OS #ifdefs don't include all of the necessary "
           "platforms.\nPlease ensure that no tests have the MAYBE_ prefix "
           "after the code is preprocessed.";
  }
};

class ResetCommandLineBetweenTests : public testing::EmptyTestEventListener {
 public:
  ResetCommandLineBetweenTests() : old_command_line_(CommandLine::NO_PROGRAM) {
    // TODO(crbug.com/40053215): Remove this after A/B test is done.
    // Workaround a test-specific race conditon with StatisticsRecorder lock
    // initialization checking CommandLine by ensuring it's created here (when
    // we start the test process), rather than in some arbitrary test. This
    // prevents a race with OnTestEnd().
    StatisticsRecorder::FindHistogram("Dummy");
  }

  ResetCommandLineBetweenTests(const ResetCommandLineBetweenTests&) = delete;
  ResetCommandLineBetweenTests& operator=(const ResetCommandLineBetweenTests&) =
      delete;

  void OnTestStart(const testing::TestInfo& test_info) override {
    old_command_line_ = *CommandLine::ForCurrentProcess();
  }

  void OnTestEnd(const testing::TestInfo& test_info) override {
    *CommandLine::ForCurrentProcess() = old_command_line_;
  }

 private:
  CommandLine old_command_line_;
};

// Initializes a base::test::ScopedFeatureList for each individual test, which
// involves a FeatureList and a FieldTrialList, such that unit test don't need
// to initialize them manually.
class FeatureListScopedToEachTest : public testing::EmptyTestEventListener {
 public:
  FeatureListScopedToEachTest() = default;
  ~FeatureListScopedToEachTest() override = default;

  FeatureListScopedToEachTest(const FeatureListScopedToEachTest&) = delete;
  FeatureListScopedToEachTest& operator=(const FeatureListScopedToEachTest&) =
      delete;

  void OnTestStart(const testing::TestInfo& test_info) override {
<<<<<<< HEAD
    const CommandLine* command_line = CommandLine::ForCurrentProcess();

    // We set up a FeatureList via ScopedFeatureList::InitFromCommandLine().
    // This ensures that code using that API will not hit an error that it's
    // not set. It will be cleared by ~ScopedFeatureList().

    // TestFeatureForBrowserTest1 and TestFeatureForBrowserTest2 used in
    // ContentBrowserTestScopedFeatureListTest to ensure ScopedFeatureList keeps
    // features from command line.
    std::string enabled =
        command_line->GetSwitchValueASCII(switches::kEnableFeatures);
    std::string disabled =
        command_line->GetSwitchValueASCII(switches::kDisableFeatures);
    enabled += ",TestFeatureForBrowserTest1";
    disabled += ",TestFeatureForBrowserTest2";
    scoped_feature_list_.InitFromCommandLine(enabled, disabled);
=======
    test::InitScopedFeatureListForTesting(scoped_feature_list_);
>>>>>>> 626889fb

    // TODO(crbug.com/40255771): Enable PartitionAlloc in unittests with
    // ASAN.
#if PA_BUILDFLAG(USE_PARTITION_ALLOC) && !defined(ADDRESS_SANITIZER)
    allocator::PartitionAllocSupport::Get()->ReconfigureAfterFeatureListInit(
        "",
        /*configure_dangling_pointer_detector=*/true);
#endif
  }

  void OnTestEnd(const testing::TestInfo& test_info) override {
    scoped_feature_list_.Reset();
  }

 private:
  test::ScopedFeatureList scoped_feature_list_;
};

class CheckForLeakedGlobals : public testing::EmptyTestEventListener {
 public:
  CheckForLeakedGlobals() = default;

  CheckForLeakedGlobals(const CheckForLeakedGlobals&) = delete;
  CheckForLeakedGlobals& operator=(const CheckForLeakedGlobals&) = delete;

  // Check for leaks in individual tests.
  void OnTestStart(const testing::TestInfo& test) override {
    feature_list_set_before_test_ = FeatureList::GetInstance();
    thread_pool_set_before_test_ = ThreadPoolInstance::Get();
  }
  void OnTestEnd(const testing::TestInfo& test) override {
    DCHECK_EQ(feature_list_set_before_test_, FeatureList::GetInstance())
        << " in test " << test.test_suite_name() << "." << test.name();
    DCHECK_EQ(thread_pool_set_before_test_, ThreadPoolInstance::Get())
        << " in test " << test.test_suite_name() << "." << test.name();
    feature_list_set_before_test_ = nullptr;
    thread_pool_set_before_test_ = nullptr;
  }

  // Check for leaks in test suites (consisting of one or more tests).
  void OnTestSuiteStart(const testing::TestSuite& test_suite) override {
    feature_list_set_before_suite_ = FeatureList::GetInstance();
    thread_pool_set_before_suite_ = ThreadPoolInstance::Get();
  }
  void OnTestSuiteEnd(const testing::TestSuite& test_suite) override {
    DCHECK_EQ(feature_list_set_before_suite_, FeatureList::GetInstance())
        << " in suite " << test_suite.name();
    DCHECK_EQ(thread_pool_set_before_suite_, ThreadPoolInstance::Get())
        << " in suite " << test_suite.name();
    feature_list_set_before_suite_ = nullptr;
    thread_pool_set_before_suite_ = nullptr;
  }

 private:
  raw_ptr<FeatureList, DanglingUntriaged> feature_list_set_before_test_ =
      nullptr;
  raw_ptr<FeatureList> feature_list_set_before_suite_ = nullptr;
  raw_ptr<ThreadPoolInstance> thread_pool_set_before_test_ = nullptr;
  raw_ptr<ThreadPoolInstance> thread_pool_set_before_suite_ = nullptr;
};

// iOS: base::Process is not available.
// macOS: Tests may run at background priority locally (crbug.com/1358639#c6) or
// on bots (crbug.com/931721#c7).
// Starboard: Process::IsProcessBackgrounded() is not available.
#if !BUILDFLAG(IS_APPLE) && !BUILDFLAG(IS_COBALT_HERMETIC_BUILD)
class CheckProcessPriority : public testing::EmptyTestEventListener {
 public:
  CheckProcessPriority() { CHECK(!IsProcessBackgrounded()); }

  CheckProcessPriority(const CheckProcessPriority&) = delete;
  CheckProcessPriority& operator=(const CheckProcessPriority&) = delete;

  void OnTestStart(const testing::TestInfo& test) override {
    EXPECT_FALSE(IsProcessBackgrounded());
  }
  void OnTestEnd(const testing::TestInfo& test) override {
    EXPECT_FALSE(IsProcessBackgrounded());
  }

 private:
  bool IsProcessBackgrounded() const {
    return Process::Current().GetPriority() == Process::Priority::kBestEffort;
  }
};
#endif  // !BUILDFLAG(IS_APPLE) && !BUILDFLAG(IS_COBALT_HERMETIC_BUILD)

const std::string& GetProfileName() {
  static const NoDestructor<std::string> profile_name([] {
    const CommandLine& command_line = *CommandLine::ForCurrentProcess();
    if (command_line.HasSwitch(switches::kProfilingFile)) {
      return command_line.GetSwitchValueASCII(switches::kProfilingFile);
    } else {
      return std::string("test-profile-{pid}");
    }
  }());
  return *profile_name;
}

void InitializeLogging() {
#if BUILDFLAG(IS_FUCHSIA)
  constexpr auto kLoggingDest = logging::LOG_TO_STDERR;
#else
  constexpr auto kLoggingDest =
      logging::LOG_TO_SYSTEM_DEBUG_LOG | logging::LOG_TO_STDERR;
#endif
  CHECK(logging::InitLogging({.logging_dest = kLoggingDest}));

  // We want process and thread IDs because we may have multiple processes.
#if BUILDFLAG(IS_ANDROID)
  // To view log output with IDs and timestamps use "adb logcat -v threadtime".
  logging::SetLogItems(false, false, false, false);
#else
  // We want process and thread IDs because we may have multiple processes.
  logging::SetLogItems(true, true, false, false);
#endif  // !BUILDFLAG(IS_ANDROID)
}

#if BUILDFLAG(IS_WIN)
// Handlers for invalid parameter, pure call, and abort. They generate a
// breakpoint to ensure that we get a call stack on these failures.
// These functions should be written to be unique in order to avoid confusing
// call stacks from /OPT:ICF function folding. Printing a unique message or
// returning a unique value will do this. Note that for best results they need
// to be unique from *all* functions in Chrome.
void InvalidParameter(const wchar_t* expression,
                      const wchar_t* function,
                      const wchar_t* file,
                      unsigned int line,
                      uintptr_t reserved) {
  // CRT printed message is sufficient.
  __debugbreak();
  _exit(1);
}

void PureCall() {
  fprintf(stderr, "Pure-virtual function call. Terminating.\n");
  __debugbreak();
  _exit(1);
}

void AbortHandler(int signal) {
  // Print EOL after the CRT abort message.
  fprintf(stderr, "\n");
  __debugbreak();
}
#endif

#if GTEST_HAS_DEATH_TEST
// Returns a friendly message to tell developers how to see the stack traces for
// unexpected crashes in death test child processes. Since death tests generate
// stack traces as a consequence of their expected crashes and stack traces are
// expensive to compute, stack traces in death test child processes are
// suppressed unless `--with-stack-traces` is on the command line.
std::string GetStackTraceMessage() {
  // When Google Test launches a "threadsafe" death test's child proc, it uses
  // `--gtest_filter` to convey the test to be run. It appendeds it to the end
  // of the command line, so Chromium's `CommandLine` will preserve only the
  // value of interest.
  auto filter_switch =
      CommandLine::ForCurrentProcess()->GetSwitchValueNative("gtest_filter");
  return StrCat({"Stack trace suppressed; retry with `--",
                 switches::kWithDeathTestStackTraces, " --gtest_filter=",
#if BUILDFLAG(IS_WIN)
                 WideToUTF8(filter_switch)
#else
                 filter_switch
#endif
                     ,
                 "`."});
}
#endif  // GTEST_HAS_DEATH_TEST

}  // namespace

int RunUnitTestsUsingBaseTestSuite(int argc, char** argv) {
  TestSuite test_suite(argc, argv);
  return LaunchUnitTests(argc, argv,
                         BindOnce(&TestSuite::Run, Unretained(&test_suite)));
}

TestSuite::TestSuite(int argc, char** argv) : argc_(argc), argv_(argv) {
  PreInitialize();
}

#if BUILDFLAG(IS_WIN)
TestSuite::TestSuite(int argc, wchar_t** argv) : argc_(argc) {
  argv_as_strings_.reserve(argc);
  argv_as_pointers_.reserve(argc + 1);
  std::for_each(argv, argv + argc, [this](wchar_t* arg) {
    argv_as_strings_.push_back(WideToUTF8(arg));
    // Have to use .data() here to get a mutable pointer.
    argv_as_pointers_.push_back(argv_as_strings_.back().data());
  });
  // `argv` is specified as containing `argc + 1` pointers, of which the last is
  // null.
  argv_as_pointers_.push_back(nullptr);
  argv_ = argv_as_pointers_.data();
  PreInitialize();
}
#endif  // BUILDFLAG(IS_WIN)

TestSuite::~TestSuite() {
  if (initialized_command_line_) {
    CommandLine::Reset();
<<<<<<< HEAD
}

void TestSuite::InitializeFromCommandLine(int argc, char** argv) {
  initialized_command_line_ = CommandLine::Init(argc, argv);
  testing::InitGoogleTest(&argc, argv);
  testing::InitGoogleMock(&argc, argv);

#if BUILDFLAG(IS_IOS)
  InitIOSArgs(argc, argv);
#endif
}

#if BUILDFLAG(IS_WIN)
void TestSuite::InitializeFromCommandLine(int argc, wchar_t** argv) {
  // Windows CommandLine::Init ignores argv anyway.
  initialized_command_line_ = CommandLine::Init(argc, NULL);
  testing::InitGoogleTest(&argc, argv);
  testing::InitGoogleMock(&argc, argv);
}
#endif  // BUILDFLAG(IS_WIN)

void TestSuite::PreInitialize() {
  DCHECK(!is_initialized_);

#if BUILDFLAG(IS_WIN)
  base::debug::HandleHooks::PatchLoadedModules();
#endif  // BUILDFLAG(IS_WIN)

  // The default death_test_style of "fast" is a frequent source of subtle test
  // flakiness. And on some platforms like macOS, use of system libraries after
  // fork() but before exec() is unsafe. Using the threadsafe style by default
  // alleviates these concerns.
  //
  // However, the threasafe style does not work reliably on Android, so that
  // will keep the default of "fast". See https://crbug.com/815537,
  // https://github.com/google/googletest/issues/1496, and
  // https://github.com/google/googletest/issues/2093.
  // TODO(danakj): Determine if all death tests should be skipped on Android
  // (many already are, such as for DCHECK-death tests).
#if !BUILDFLAG(IS_ANDROID)
  testing::GTEST_FLAG(death_test_style) = "threadsafe";
#endif

#if BUILDFLAG(IS_WIN)
  testing::GTEST_FLAG(catch_exceptions) = false;
#endif
  EnableTerminationOnHeapCorruption();
#if (BUILDFLAG(IS_LINUX) || BUILDFLAG(IS_CHROMEOS)) && defined(USE_AURA)
  // When calling native char conversion functions (e.g wrctomb) we need to
  // have the locale set. In the absence of such a call the "C" locale is the
  // default. In the gtk code (below) gtk_init() implicitly sets a locale.
  setlocale(LC_ALL, "");
  // We still need number to string conversions to be locale insensitive.
  setlocale(LC_NUMERIC, "C");
#endif  // (BUILDFLAG(IS_LINUX) || BUILDFLAG(IS_CHROMEOS)) && defined(USE_AURA)

  // On Android, AtExitManager is created in
  // testing/android/native_test_wrapper.cc before main() is called.
#if !BUILDFLAG(IS_ANDROID)
  at_exit_manager_ = std::make_unique<AtExitManager>();
#endif

  // Don't add additional code to this function.  Instead add it to
  // Initialize().  See bug 6436.
}

void TestSuite::AddTestLauncherResultPrinter() {
  // Only add the custom printer if requested.
  if (!CommandLine::ForCurrentProcess()->HasSwitch(
          switches::kTestLauncherOutput)) {
    return;
  }

  FilePath output_path(CommandLine::ForCurrentProcess()->GetSwitchValuePath(
      switches::kTestLauncherOutput));

  // Do not add the result printer if output path already exists. It's an
  // indicator there is a process printing to that file, and we're likely
  // its child. Do not clobber the results in that case.
  if (PathExists(output_path)) {
    LOG(WARNING) << "Test launcher output path " << output_path.AsUTF8Unsafe()
                 << " exists. Not adding test launcher result printer.";
    return;
  }

  printer_ = new XmlUnitTestResultPrinter;
  CHECK(printer_->Initialize(output_path))
      << "Output path is " << output_path.AsUTF8Unsafe()
      << " and PathExists(output_path) is " << PathExists(output_path);
  testing::TestEventListeners& listeners =
      testing::UnitTest::GetInstance()->listeners();
  listeners.Append(printer_);
=======
  }
>>>>>>> 626889fb
}

// Don't add additional code to this method.  Instead add it to
// Initialize().  See bug 6436.
int TestSuite::Run() {
#if BUILDFLAG(IS_APPLE)
  apple::ScopedNSAutoreleasePool scoped_pool;
#endif

  std::string client_func =
      CommandLine::ForCurrentProcess()->GetSwitchValueASCII(
          switches::kTestChildProcess);

#if BUILDFLAG(IS_FUCHSIA)
  // Cache the system info so individual tests do not need to worry about it.
  // Some ProcessUtilTest cases, which use kTestChildProcess, do not pass any
  // services, so skip this if that switch was present.
  // This must be called before Initialize() because, for example,
  // content::ContentTestSuite::Initialize() may use the cached values.
  if (client_func.empty()) {
    CHECK(FetchAndCacheSystemInfo());
  }
#endif

  Initialize();

  // Check to see if we are being run as a client process.
  if (!client_func.empty()) {
    return multi_process_function_list::InvokeChildProcessTest(client_func);
  }

#if BUILDFLAG(IS_IOS)
  test_listener_ios::RegisterTestEndListener();
#endif

#if BUILDFLAG(IS_LINUX)
  // There's no standard way to opt processes into MTE on Linux just yet,
  // so this call explicitly opts this test into synchronous MTE mode, where
  // pointer mismatches are detected immediately.
  ::partition_alloc::ChangeMemoryTaggingModeForCurrentThread(
      ::partition_alloc::TagViolationReportingMode::kSynchronous);
#elif BUILDFLAG(IS_ANDROID)
  // On Android, the tests are opted into synchronous MTE mode by the
  // memtagMode attribute in an AndroidManifest.xml file or via an `am compat`
  // command, so and explicit call to ChangeMemoryTaggingModeForCurrentThread
  // is not needed.
#endif

  int result = RunAllTests();

#if BUILDFLAG(IS_APPLE)
  // This MUST happen before Shutdown() since Shutdown() tears down objects that
  // Cocoa objects use to remove themselves as observers.
  scoped_pool.Recycle();
#endif

  Shutdown();

  return result;
}

void TestSuite::DisableCheckForThreadAndProcessPriority() {
  DCHECK(!is_initialized_);
  check_for_thread_and_process_priority_ = false;
}

void TestSuite::DisableCheckForLeakedGlobals() {
  DCHECK(!is_initialized_);
  check_for_leaked_globals_ = false;
}

void TestSuite::UnitTestAssertHandler(const char* file,
                                      int line,
                                      std::string_view summary,
                                      std::string_view stack_trace) {
#if BUILDFLAG(IS_ANDROID)
  // Correlating test stdio with logcat can be difficult, so we emit this
  // helpful little hint about what was running.  Only do this for Android
  // because other platforms don't separate out the relevant logs in the same
  // way.
  const ::testing::TestInfo* const test_info =
      ::testing::UnitTest::GetInstance()->current_test_info();
  if (test_info) {
    LOG(ERROR) << "Currently running: " << test_info->test_suite_name() << "."
               << test_info->name();
    fflush(stderr);
  }
#endif  // BUILDFLAG(IS_ANDROID)

  // XmlUnitTestResultPrinter inherits gtest format, where assert has summary
  // and message. In GTest, summary is just a logged text, and message is a
  // logged text, concatenated with stack trace of assert.
  // Concatenate summary and stack_trace here, to pass it as a message.
  if (printer_) {
    const std::string summary_str(summary);
    const std::string stack_trace_str = summary_str + std::string(stack_trace);
    printer_->OnAssert(file, line, summary_str, stack_trace_str);
  }

  // The logging system actually prints the message before calling the assert
  // handler. Just exit now to avoid printing too many stack traces.
  _exit(1);
<<<<<<< HEAD
}

#if BUILDFLAG(IS_WIN)
namespace {

// Handlers for invalid parameter, pure call, and abort. They generate a
// breakpoint to ensure that we get a call stack on these failures.
// These functions should be written to be unique in order to avoid confusing
// call stacks from /OPT:ICF function folding. Printing a unique message or
// returning a unique value will do this. Note that for best results they need
// to be unique from *all* functions in Chrome.
void InvalidParameter(const wchar_t* expression,
                      const wchar_t* function,
                      const wchar_t* file,
                      unsigned int line,
                      uintptr_t reserved) {
  // CRT printed message is sufficient.
  __debugbreak();
  _exit(1);
}

void PureCall() {
  fprintf(stderr, "Pure-virtual function call. Terminating.\n");
  __debugbreak();
  _exit(1);
}

void AbortHandler(int signal) {
  // Print EOL after the CRT abort message.
  fprintf(stderr, "\n");
  __debugbreak();
=======
>>>>>>> 626889fb
}

void TestSuite::SuppressErrorDialogs() {
#if BUILDFLAG(IS_WIN)
  UINT new_flags =
      SEM_FAILCRITICALERRORS | SEM_NOGPFAULTERRORBOX | SEM_NOOPENFILEERRORBOX;

  // Preserve existing error mode, as discussed at
  // http://blogs.msdn.com/oldnewthing/archive/2004/07/27/198410.aspx
  UINT existing_flags = SetErrorMode(new_flags);
  SetErrorMode(existing_flags | new_flags);

#if defined(_DEBUG)
  // Suppress the "Debug Assertion Failed" dialog.
  // TODO(hbono): remove this code when gtest has it.
  // http://groups.google.com/d/topic/googletestframework/OjuwNlXy5ac/discussion
  _CrtSetReportFile(_CRT_ASSERT, _CRTDBG_FILE_STDERR);
  _CrtSetReportMode(_CRT_ASSERT, _CRTDBG_MODE_FILE | _CRTDBG_MODE_DEBUG);
  _CrtSetReportFile(_CRT_ERROR, _CRTDBG_FILE_STDERR);
  _CrtSetReportMode(_CRT_ERROR, _CRTDBG_MODE_FILE | _CRTDBG_MODE_DEBUG);
#endif  // defined(_DEBUG)

  // See crbug.com/783040 for test code to trigger all of these failures.
  _set_invalid_parameter_handler(InvalidParameter);
  _set_purecall_handler(PureCall);
  signal(SIGABRT, AbortHandler);
#endif  // BUILDFLAG(IS_WIN)
}

void TestSuite::Initialize() {
  DCHECK(!is_initialized_);

  InitializeFromCommandLine(&argc_, argv_);

#if GTEST_HAS_DEATH_TEST
  if (::testing::internal::InDeathTestChild() &&
      !CommandLine::ForCurrentProcess()->HasSwitch(
          switches::kWithDeathTestStackTraces)) {
    // For death tests using the "threadsafe" style (which includes all such
    // tests on Windows and Fuchsia, and is the default for all Chromium tests
    // on all platforms except Android; see `PreInitialize`),
    //
    // For more information, see
    // https://github.com/google/googletest/blob/main/docs/advanced.md#death-test-styles.
    debug::StackTrace::SuppressStackTracesWithMessageForTesting(
        GetStackTraceMessage());
  }
#endif

  // Logging must be initialized before any thread has a chance to call logging
  // functions.
  InitializeLogging();

  // The AsanService causes ASAN errors to emit additional information. It is
  // helpful on its own. It is also required by ASAN BackupRefPtr when
  // reconfiguring PartitionAlloc below.
#if defined(ADDRESS_SANITIZER)
  base::debug::AsanService::GetInstance()->Initialize();
#endif

  // TODO(crbug.com/40250141): Enable BackupRefPtr in unittests on
  // Android too. Same for ASAN.
  // TODO(crbug.com/40255771): Enable PartitionAlloc in unittests with
  // ASAN.
#if PA_BUILDFLAG(USE_PARTITION_ALLOC) && !defined(ADDRESS_SANITIZER)
  allocator::PartitionAllocSupport::Get()->ReconfigureForTests();
#endif  // BUILDFLAG(IS_WIN)

  test::ScopedRunLoopTimeout::SetAddGTestFailureOnTimeout();

  const CommandLine* command_line = CommandLine::ForCurrentProcess();
#if !BUILDFLAG(IS_IOS)
  if (command_line->HasSwitch(switches::kWaitForDebugger)) {
    debug::WaitForDebugger(60, true);
  }
#endif

#if BUILDFLAG(DCHECK_IS_CONFIGURABLE)
  // Default the configurable DCHECK level to FATAL when running death tests'
  // child process, so that they behave as expected.
  // TODO(crbug.com/40120934): Remove this in favor of the codepath in
  // FeatureList::SetInstance() when/if OnTestStart() TestEventListeners
  // are fixed to be invoked in the child process as expected.
  if (command_line->HasSwitch("gtest_internal_run_death_test")) {
    logging::LOGGING_DCHECK = logging::LOGGING_FATAL;
  }
#endif  // BUILDFLAG(DCHECK_IS_CONFIGURABLE)

#if BUILDFLAG(IS_IOS)
  InitIOSTestMessageLoop();
#endif  // BUILDFLAG(IS_IOS)

#if BUILDFLAG(IS_ANDROID)
  InitAndroidTestMessageLoop();
#endif  // else BUILDFLAG(IS_ANDROID)

#if BUILDFLAG(IS_STARBOARD)
  InitStarboardTestMessageLoop();
#endif

  CHECK(debug::EnableInProcessStackDumping());
#if BUILDFLAG(IS_WIN)
  RouteStdioToConsole(true);
  // Make sure we run with high resolution timer to minimize differences
  // between production code and test code.
  Time::EnableHighResolutionTimer(true);
#endif  // BUILDFLAG(IS_WIN)

  // In some cases, we do not want to see standard error dialogs.
  if (!debug::BeingDebugged() &&
      !command_line->HasSwitch("show-error-dialogs")) {
    SuppressErrorDialogs();
    debug::SetSuppressDebugUI(true);
    assert_handler_ = std::make_unique<logging::ScopedLogAssertHandler>(
        BindRepeating(&TestSuite::UnitTestAssertHandler, Unretained(this)));
  }

  // Child processes generally do not need ICU.
  if (!command_line->HasSwitch("test-child-process")) {
    test::InitializeICUForTesting();

    // A number of tests only work if the locale is en_US. This can be an issue
    // on all platforms. To fix this we force the default locale to en_US. This
    // does not affect tests that explicitly overrides the locale for testing.
    // TODO(jshin): Should we set the locale via an OS X locale API here?
    i18n::SetICUDefaultLocale("en_US");
  }

#if BUILDFLAG(IS_LINUX) && !BUILDFLAG(IS_COBALT_HERMETIC_BUILD) || BUILDFLAG(IS_CHROMEOS)
  test_fonts::SetUpFontconfig();
#endif

  // Add TestEventListeners to enforce certain properties across tests.
  testing::TestEventListeners& listeners =
      testing::UnitTest::GetInstance()->listeners();
  listeners.Append(new DisableMaybeTests);
  listeners.Append(new ResetCommandLineBetweenTests);
  listeners.Append(new FeatureListScopedToEachTest);
  if (check_for_leaked_globals_) {
    listeners.Append(new CheckForLeakedGlobals);
  }
  if (check_for_thread_and_process_priority_) {
#if !BUILDFLAG(IS_APPLE) && !BUILDFLAG(IS_COBALT_HERMETIC_BUILD)
    listeners.Append(new CheckProcessPriority);
#endif
  }

  AddTestLauncherResultPrinter();

  TestTimeouts::Initialize();

#if BUILDFLAG(ENABLE_BASE_TRACING)
  trace_to_file_.BeginTracingFromCommandLineOptions();
#endif  // BUILDFLAG(ENABLE_BASE_TRACING)

  debug::StartProfiling(GetProfileName());

  debug::VerifyDebugger();

  is_initialized_ = true;
}

void TestSuite::InitializeFromCommandLine(int* argc, char** argv) {
  // CommandLine::Init() is called earlier from PreInitialize().
  testing::InitGoogleTest(argc, argv);
  testing::InitGoogleMock(argc, argv);
  MaybeInitFuzztest(*argc, argv);

#if BUILDFLAG(IS_IOS)
  InitIOSArgs(*argc, argv);
#endif
}

int TestSuite::RunAllTests() {
  return RUN_ALL_TESTS();
}

void TestSuite::Shutdown() {
  DCHECK(is_initialized_);
#if GTEST_HAS_DEATH_TEST
  if (::testing::internal::InDeathTestChild()) {
    debug::StackTrace::SuppressStackTracesWithMessageForTesting({});
  }
#endif
  debug::StopProfiling();
}

void TestSuite::PreInitialize() {
  DCHECK(!is_initialized_);

#if BUILDFLAG(IS_WIN)
  base::debug::HandleHooks::PatchLoadedModules();
#endif  // BUILDFLAG(IS_WIN)

  // The default death_test_style of "fast" is a frequent source of subtle test
  // flakiness. And on some platforms like macOS, use of system libraries after
  // fork() but before exec() is unsafe. Using the threadsafe style by default
  // alleviates these concerns.
  //
  // However, the threadsafe style does not work reliably on Android, so for
  // that we will keep the default of "fast". For more information, see:
  // https://crbug.com/41372437#comment12.
  // TODO(https://crbug.com/41372437): Use "threadsafe" on Android once it is
  // supported.
#if !BUILDFLAG(IS_ANDROID)
  GTEST_FLAG_SET(death_test_style, "threadsafe");
#endif

#if BUILDFLAG(IS_WIN)
  GTEST_FLAG_SET(catch_exceptions, false);
#endif
  EnableTerminationOnHeapCorruption();
#if (BUILDFLAG(IS_LINUX) || BUILDFLAG(IS_CHROMEOS)) && defined(USE_AURA)
  // When calling native char conversion functions (e.g wrctomb) we need to
  // have the locale set. In the absence of such a call the "C" locale is the
  // default. In the gtk code (below) gtk_init() implicitly sets a locale.
  setlocale(LC_ALL, "");
  // We still need number to string conversions to be locale insensitive.
  setlocale(LC_NUMERIC, "C");
#endif  // (BUILDFLAG(IS_LINUX) || BUILDFLAG(IS_CHROMEOS)) && defined(USE_AURA)

  // On Android, AtExitManager is created in
  // testing/android/native_test_wrapper.cc before main() is called.
#if !BUILDFLAG(IS_ANDROID)
  at_exit_manager_ = std::make_unique<AtExitManager>();
#endif

  // This needs to be done during construction as some users of this class rely
  // on the constructor to initialise the CommandLine.
  initialized_command_line_ = CommandLine::Init(argc_, argv_);

  // Don't add additional code to this function.  Instead add it to
  // Initialize().  See bug 6436.
}

void TestSuite::AddTestLauncherResultPrinter() {
  // Only add the custom printer if requested.
  if (!CommandLine::ForCurrentProcess()->HasSwitch(
          switches::kTestLauncherOutput)) {
    return;
  }

  FilePath output_path(CommandLine::ForCurrentProcess()->GetSwitchValuePath(
      switches::kTestLauncherOutput));

  // Do not add the result printer if output path already exists. It's an
  // indicator there is a process printing to that file, and we're likely
  // its child. Do not clobber the results in that case.
  if (PathExists(output_path)) {
    LOG(WARNING) << "Test launcher output path " << output_path.AsUTF8Unsafe()
                 << " exists. Not adding test launcher result printer.";
    return;
  }

  printer_ = new XmlUnitTestResultPrinter;
  CHECK(printer_->Initialize(output_path))
      << "Output path is " << output_path.AsUTF8Unsafe()
      << " and PathExists(output_path) is " << PathExists(output_path);
  testing::TestEventListeners& listeners =
      testing::UnitTest::GetInstance()->listeners();
  listeners.Append(printer_);
}

}  // namespace base<|MERGE_RESOLUTION|>--- conflicted
+++ resolved
@@ -102,13 +102,10 @@
 #include "base/allocator/partition_alloc_support.h"
 #endif  // PA_BUILDFLAG(USE_PARTITION_ALLOC)
 
-<<<<<<< HEAD
-=======
 #if GTEST_HAS_DEATH_TEST
 #include "base/gtest_prod_util.h"
 #endif
 
->>>>>>> 626889fb
 #if BUILDFLAG(IS_STARBOARD)
 #include "base/test/test_support_starboard.h"
 #endif
@@ -173,26 +170,7 @@
       delete;
 
   void OnTestStart(const testing::TestInfo& test_info) override {
-<<<<<<< HEAD
-    const CommandLine* command_line = CommandLine::ForCurrentProcess();
-
-    // We set up a FeatureList via ScopedFeatureList::InitFromCommandLine().
-    // This ensures that code using that API will not hit an error that it's
-    // not set. It will be cleared by ~ScopedFeatureList().
-
-    // TestFeatureForBrowserTest1 and TestFeatureForBrowserTest2 used in
-    // ContentBrowserTestScopedFeatureListTest to ensure ScopedFeatureList keeps
-    // features from command line.
-    std::string enabled =
-        command_line->GetSwitchValueASCII(switches::kEnableFeatures);
-    std::string disabled =
-        command_line->GetSwitchValueASCII(switches::kDisableFeatures);
-    enabled += ",TestFeatureForBrowserTest1";
-    disabled += ",TestFeatureForBrowserTest2";
-    scoped_feature_list_.InitFromCommandLine(enabled, disabled);
-=======
     test::InitScopedFeatureListForTesting(scoped_feature_list_);
->>>>>>> 626889fb
 
     // TODO(crbug.com/40255771): Enable PartitionAlloc in unittests with
     // ASAN.
@@ -398,102 +376,7 @@
 TestSuite::~TestSuite() {
   if (initialized_command_line_) {
     CommandLine::Reset();
-<<<<<<< HEAD
-}
-
-void TestSuite::InitializeFromCommandLine(int argc, char** argv) {
-  initialized_command_line_ = CommandLine::Init(argc, argv);
-  testing::InitGoogleTest(&argc, argv);
-  testing::InitGoogleMock(&argc, argv);
-
-#if BUILDFLAG(IS_IOS)
-  InitIOSArgs(argc, argv);
-#endif
-}
-
-#if BUILDFLAG(IS_WIN)
-void TestSuite::InitializeFromCommandLine(int argc, wchar_t** argv) {
-  // Windows CommandLine::Init ignores argv anyway.
-  initialized_command_line_ = CommandLine::Init(argc, NULL);
-  testing::InitGoogleTest(&argc, argv);
-  testing::InitGoogleMock(&argc, argv);
-}
-#endif  // BUILDFLAG(IS_WIN)
-
-void TestSuite::PreInitialize() {
-  DCHECK(!is_initialized_);
-
-#if BUILDFLAG(IS_WIN)
-  base::debug::HandleHooks::PatchLoadedModules();
-#endif  // BUILDFLAG(IS_WIN)
-
-  // The default death_test_style of "fast" is a frequent source of subtle test
-  // flakiness. And on some platforms like macOS, use of system libraries after
-  // fork() but before exec() is unsafe. Using the threadsafe style by default
-  // alleviates these concerns.
-  //
-  // However, the threasafe style does not work reliably on Android, so that
-  // will keep the default of "fast". See https://crbug.com/815537,
-  // https://github.com/google/googletest/issues/1496, and
-  // https://github.com/google/googletest/issues/2093.
-  // TODO(danakj): Determine if all death tests should be skipped on Android
-  // (many already are, such as for DCHECK-death tests).
-#if !BUILDFLAG(IS_ANDROID)
-  testing::GTEST_FLAG(death_test_style) = "threadsafe";
-#endif
-
-#if BUILDFLAG(IS_WIN)
-  testing::GTEST_FLAG(catch_exceptions) = false;
-#endif
-  EnableTerminationOnHeapCorruption();
-#if (BUILDFLAG(IS_LINUX) || BUILDFLAG(IS_CHROMEOS)) && defined(USE_AURA)
-  // When calling native char conversion functions (e.g wrctomb) we need to
-  // have the locale set. In the absence of such a call the "C" locale is the
-  // default. In the gtk code (below) gtk_init() implicitly sets a locale.
-  setlocale(LC_ALL, "");
-  // We still need number to string conversions to be locale insensitive.
-  setlocale(LC_NUMERIC, "C");
-#endif  // (BUILDFLAG(IS_LINUX) || BUILDFLAG(IS_CHROMEOS)) && defined(USE_AURA)
-
-  // On Android, AtExitManager is created in
-  // testing/android/native_test_wrapper.cc before main() is called.
-#if !BUILDFLAG(IS_ANDROID)
-  at_exit_manager_ = std::make_unique<AtExitManager>();
-#endif
-
-  // Don't add additional code to this function.  Instead add it to
-  // Initialize().  See bug 6436.
-}
-
-void TestSuite::AddTestLauncherResultPrinter() {
-  // Only add the custom printer if requested.
-  if (!CommandLine::ForCurrentProcess()->HasSwitch(
-          switches::kTestLauncherOutput)) {
-    return;
-  }
-
-  FilePath output_path(CommandLine::ForCurrentProcess()->GetSwitchValuePath(
-      switches::kTestLauncherOutput));
-
-  // Do not add the result printer if output path already exists. It's an
-  // indicator there is a process printing to that file, and we're likely
-  // its child. Do not clobber the results in that case.
-  if (PathExists(output_path)) {
-    LOG(WARNING) << "Test launcher output path " << output_path.AsUTF8Unsafe()
-                 << " exists. Not adding test launcher result printer.";
-    return;
-  }
-
-  printer_ = new XmlUnitTestResultPrinter;
-  CHECK(printer_->Initialize(output_path))
-      << "Output path is " << output_path.AsUTF8Unsafe()
-      << " and PathExists(output_path) is " << PathExists(output_path);
-  testing::TestEventListeners& listeners =
-      testing::UnitTest::GetInstance()->listeners();
-  listeners.Append(printer_);
-=======
-  }
->>>>>>> 626889fb
+  }
 }
 
 // Don't add additional code to this method.  Instead add it to
@@ -596,40 +479,6 @@
   // The logging system actually prints the message before calling the assert
   // handler. Just exit now to avoid printing too many stack traces.
   _exit(1);
-<<<<<<< HEAD
-}
-
-#if BUILDFLAG(IS_WIN)
-namespace {
-
-// Handlers for invalid parameter, pure call, and abort. They generate a
-// breakpoint to ensure that we get a call stack on these failures.
-// These functions should be written to be unique in order to avoid confusing
-// call stacks from /OPT:ICF function folding. Printing a unique message or
-// returning a unique value will do this. Note that for best results they need
-// to be unique from *all* functions in Chrome.
-void InvalidParameter(const wchar_t* expression,
-                      const wchar_t* function,
-                      const wchar_t* file,
-                      unsigned int line,
-                      uintptr_t reserved) {
-  // CRT printed message is sufficient.
-  __debugbreak();
-  _exit(1);
-}
-
-void PureCall() {
-  fprintf(stderr, "Pure-virtual function call. Terminating.\n");
-  __debugbreak();
-  _exit(1);
-}
-
-void AbortHandler(int signal) {
-  // Print EOL after the CRT abort message.
-  fprintf(stderr, "\n");
-  __debugbreak();
-=======
->>>>>>> 626889fb
 }
 
 void TestSuite::SuppressErrorDialogs() {
