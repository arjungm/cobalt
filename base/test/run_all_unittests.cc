// Copyright 2012 The Chromium Authors
// Use of this source code is governed by a BSD-style license that can be
// found in the LICENSE file.

#include "base/functional/bind.h"
#include "base/metrics/persistent_histogram_allocator.h"
#include "base/test/launcher/unit_test_launcher.h"
#include "base/test/test_suite.h"
#include "base/time/time.h"
#include "build/build_config.h"

#if BUILDFLAG(IS_WIN)
#include "base/win/com_init_util.h"
#endif  // BUILDFLAG(IS_WIN)

<<<<<<< HEAD
=======
#if BUILDFLAG(IS_LINUX) || BUILDFLAG(IS_CHROMEOS)
#include "base/process/set_process_title_linux.h"
#endif

>>>>>>> 626889fb
#if BUILDFLAG(IS_COBALT_HERMETIC_BUILD)
#include "base/test/allow_check_is_test_for_testing.h"
#include "starboard/client_porting/wrap_main/wrap_main.h"
#endif  // BUILDFLAG(IS_COBALT_HERMETIC_BUILD)

namespace base {

namespace {

#if BUILDFLAG(IS_WIN)
class ComLeakCheck : public testing::EmptyTestEventListener {
 public:
  void OnTestEnd(const testing::TestInfo& test) override {
    // Verify that COM has been reset to defaults by the test.
    EXPECT_EQ(win::GetComApartmentTypeForThread(), win::ComApartmentType::NONE);
  }
};

class HistogramAllocatorCheck : public testing::EmptyTestEventListener {
 public:
  void OnTestEnd(const testing::TestInfo& test) override {
    // Verify that the histogram allocator was released by the test.
    CHECK(!GlobalHistogramAllocator::Get());
  }
};

class TimerCheck : public testing::EmptyTestEventListener {
 public:
  void OnTestEnd(const testing::TestInfo& test_info) override {
    EXPECT_FALSE(Time::IsHighResolutionTimerInUse());
  }
};
#endif  // BUILDFLAG(IS_WIN)

class BaseUnittestSuite : public TestSuite {
 public:
  BaseUnittestSuite(int argc, char** argv) : TestSuite(argc, argv) {}

 protected:
  void Initialize() override {
    TestSuite::Initialize();

#if BUILDFLAG(IS_WIN)
    // Add TestEventListeners to enforce certain properties across tests.
    testing::TestEventListeners& listeners =
        testing::UnitTest::GetInstance()->listeners();
    listeners.Append(new ComLeakCheck);
    listeners.Append(new HistogramAllocatorCheck);
    listeners.Append(new TimerCheck);
#endif  // BUILDFLAG(IS_WIN)
  }
};

}  // namespace

}  // namespace base

#if BUILDFLAG(IS_COBALT_HERMETIC_BUILD)
static int InitAndRunAllTests(int argc, char** argv) {
  base::test::AllowCheckIsTestForTesting();
  return base::TestSuite(argc, argv).Run();
}

// For the Starboard OS define SbEventHandle as the entry point
SB_EXPORT STARBOARD_WRAP_SIMPLE_MAIN(InitAndRunAllTests)

#if !SB_IS(EVERGREEN)
// Define main() for non-Evergreen Starboard OS.
<<<<<<< HEAD
int main(int argc, char** argv) {
  return SbRunStarboardMain(argc, argv, SbEventHandle);
}
#endif  // !SB_IS(EVERGREEN)
#else
=======
>>>>>>> 626889fb
int main(int argc, char** argv) {
  return SbRunStarboardMain(argc, argv, SbEventHandle);
}
#endif  // !SB_IS(EVERGREEN)
#else
int main(int argc, char** argv) {
#if BUILDFLAG(IS_LINUX) || BUILDFLAG(IS_CHROMEOS)
  // For setproctitle unit tests.
  setproctitle_init(const_cast<const char**>(argv));
#endif

  base::BaseUnittestSuite test_suite(argc, argv);
  return base::LaunchUnitTests(
      argc, argv,
      base::BindOnce(&base::TestSuite::Run, base::Unretained(&test_suite)));
}
#endif  // BUILDFLAG(IS_COBALT_HERMETIC_BUILD)<|MERGE_RESOLUTION|>--- conflicted
+++ resolved
@@ -13,13 +13,10 @@
 #include "base/win/com_init_util.h"
 #endif  // BUILDFLAG(IS_WIN)
 
-<<<<<<< HEAD
-=======
 #if BUILDFLAG(IS_LINUX) || BUILDFLAG(IS_CHROMEOS)
 #include "base/process/set_process_title_linux.h"
 #endif
 
->>>>>>> 626889fb
 #if BUILDFLAG(IS_COBALT_HERMETIC_BUILD)
 #include "base/test/allow_check_is_test_for_testing.h"
 #include "starboard/client_porting/wrap_main/wrap_main.h"
@@ -88,14 +85,6 @@
 
 #if !SB_IS(EVERGREEN)
 // Define main() for non-Evergreen Starboard OS.
-<<<<<<< HEAD
-int main(int argc, char** argv) {
-  return SbRunStarboardMain(argc, argv, SbEventHandle);
-}
-#endif  // !SB_IS(EVERGREEN)
-#else
-=======
->>>>>>> 626889fb
 int main(int argc, char** argv) {
   return SbRunStarboardMain(argc, argv, SbEventHandle);
 }
