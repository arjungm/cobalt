--- conflicted
+++ resolved
@@ -9,13 +9,11 @@
 
 ## Version 16
 
-<<<<<<< HEAD
 ## Removed `QUIRK_DOES_NOT_STACK_ALIGN_OVER_16_BYTES`
 This configuration is not used in Cobalt.
-=======
+
 ## Removed `QUIRK_SOCKET_BSD_HEADERS` configuration
 This config flag is unused.
->>>>>>> 162b36c6
 
 ## Removed `SB_HAS_SPEECH_SYNTHESIS` configuration
 This configuration has been replaced by `SbSpeechSynthesisIsSupported()`
