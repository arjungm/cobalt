--- conflicted
+++ resolved
@@ -5,11 +5,6 @@
 OPENSSL_memory_alloc
 OPENSSL_memory_free
 OPENSSL_memory_get_size
-<<<<<<< HEAD
-__nl_langinfo_l
-fclose
-fdopen
-=======
 TLS init function for v8::internal::trap_handler::g_thread_in_wasm_code
 ZSTD_trace_compress_begin
 ZSTD_trace_compress_end
@@ -26,38 +21,25 @@
 fclose
 fdopen
 fdopendir
->>>>>>> 626889fb
 feof
 fflush
 fgets
 fileno
-<<<<<<< HEAD
-=======
 flock
->>>>>>> 626889fb
 fopen
 fprintf
 fputc
 fputs
 fread
 freelocale
-<<<<<<< HEAD
-fscanf
-fseek
-fseeko
-=======
 fseek
 fseeko
 fstat64
 fstatat
->>>>>>> 626889fb
 ftell
 ftello
 fwrite
 getc
-<<<<<<< HEAD
-newlocale
-=======
 getrandom
 getuid
 getwc
@@ -78,16 +60,10 @@
 pkey_get(int)
 pkey_mprotect(void*, unsigned long, int, int)
 pkey_set(int, unsigned int)
->>>>>>> 626889fb
 prctl
 printf
 puts
 rewind
-<<<<<<< HEAD
-sdallocx
-setlocale
-setvbuf
-=======
 sched_setscheduler
 setbuf
 setlocale
@@ -95,22 +71,13 @@
 sigaltstack
 stat64
 statx
->>>>>>> 626889fb
 stderr
 stdin
 stdout
 tmpfile
 ungetc
-<<<<<<< HEAD
-uselocale
-vfprintf
-vprintf
-TLS init function for partition_alloc::internal::g_thread_cache
-TLS init function for v8::internal::trap_handler::g_thread_in_wasm_code
-=======
 ungetwc
 unlinkat
 uselocale
 vfprintf
-vprintf
->>>>>>> 626889fb
+vprintf