# Copyright 2021 The Cobalt Authors. All Rights Reserved.
#
# Licensed under the Apache License, Version 2.0 (the "License");
# you may not use this file except in compliance with the License.
# You may obtain a copy of the License at
#
#     http://www.apache.org/licenses/LICENSE-2.0
#
# Unless required by applicable law or agreed to in writing, software
# distributed under the License is distributed on an "AS IS" BASIS,
# WITHOUT WARRANTIES OR CONDITIONS OF ANY KIND, either express or implied.
# See the License for the specific language governing permissions and
# limitations under the License.

import("//build/config/clang/clang.gni")
import("//cobalt/build/configs/hacks.gni")
import("//starboard/build/toolchain/cobalt_toolchains.gni")
import("//starboard/shared/toolchain/overridable_gcc_toolchain.gni")

overridable_clang_toolchain("starboard") {
  clang_base_path = clang_base_path
  toolchain_args = {
    current_os = "linux"
    current_cpu = "x64"
    is_starboard = true
<<<<<<< HEAD
=======
    enable_base_tracing = false
>>>>>>> 626889fb
  }
  propagates_configs = !enable_cobalt_hermetic_hacks
}

clang_toolchain("native_target") {
  toolchain_args = {
    is_starboard = false
    is_native_target_build = true
    current_os = "linux"
    current_cpu = "x64"
    enable_base_tracing = false
  }
}<|MERGE_RESOLUTION|>--- conflicted
+++ resolved
@@ -23,10 +23,7 @@
     current_os = "linux"
     current_cpu = "x64"
     is_starboard = true
-<<<<<<< HEAD
-=======
     enable_base_tracing = false
->>>>>>> 626889fb
   }
   propagates_configs = !enable_cobalt_hermetic_hacks
 }
