--- conflicted
+++ resolved
@@ -137,18 +137,6 @@
     "rt",
   ]
 
-<<<<<<< HEAD
-  if (!sb_is_modular || current_toolchain != cobalt_toolchain) {
-    ldflags += [
-      "-static-libstdc++",
-
-      # TODO(b/371589344#comment2) Revisit if static-libstdc++ is needed.
-      "-Wno-unused-command-line-argument",
-    ]
-  }
-
-=======
->>>>>>> 626889fb
   defines += [
     # Defined to get format macro constants from <inttypes.h>.
     "__STDC_FORMAT_MACROS",
