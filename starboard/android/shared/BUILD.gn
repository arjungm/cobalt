--- conflicted
+++ resolved
@@ -319,10 +319,6 @@
 
   deps = [
     "//base",
-<<<<<<< HEAD
-    "//third_party/libevent",
-=======
->>>>>>> 626889fb
     "//third_party/opus",
   ]
 
@@ -385,10 +381,6 @@
   sources = media_tests_sources + player_tests_sources + [
               "//starboard/common/test_main.cc",
               "drm_session_id_mapper_test.cc",
-<<<<<<< HEAD
-              "media_capabilities_cache_test.cc",
-=======
->>>>>>> 626889fb
               "model_year_test.cc",
               "player_get_preferred_output_mode_test.cc",
               "video_frame_tracker_test.cc",
