// Copyright 2022 The Cobalt Authors. All Rights Reserved.
//
// Licensed under the Apache License, Version 2.0 (the "License");
// you may not use this file except in compliance with the License.
// You may obtain a copy of the License at
//
//     http://www.apache.org/licenses/LICENSE-2.0
//
// Unless required by applicable law or agreed to in writing, software
// distributed under the License is distributed on an "AS IS" BASIS,
// WITHOUT WARRANTIES OR CONDITIONS OF ANY KIND, either express or implied.
// See the License for the specific language governing permissions and
// limitations under the License.

#include "starboard/android/shared/media_capabilities_cache.h"

#include <jni.h>

#include <mutex>
#include <utility>

#include "base/android/jni_android.h"
#include "base/android/jni_array.h"
#include "base/android/jni_string.h"
#include "base/android/scoped_java_ref.h"
#include "starboard/android/shared/audio_output_manager.h"
#include "starboard/android/shared/media_common.h"
#include "starboard/android/shared/media_drm_bridge.h"
#include "starboard/android/shared/starboard_bridge.h"
#include "starboard/common/check_op.h"
#include "starboard/common/log.h"
#include "starboard/common/once.h"
#include "starboard/shared/starboard/media/key_system_supportability_cache.h"
#include "starboard/shared/starboard/media/mime_supportability_cache.h"
#include "starboard/thread.h"

#include "cobalt/android/jni_headers/MediaCodecUtil_jni.h"

namespace starboard {
namespace {

using base::android::AttachCurrentThread;
using base::android::ConvertJavaStringToUTF8;
using base::android::ConvertUTF8ToJavaString;
using base::android::JavaParamRef;
using base::android::ScopedJavaGlobalRef;
using base::android::ScopedJavaLocalRef;

// https://developer.android.com/reference/android/view/Display.HdrCapabilities.html#HDR_TYPE_HDR10
const jint HDR_TYPE_DOLBY_VISION = 1;
const jint HDR_TYPE_HDR10 = 2;
const jint HDR_TYPE_HLG = 3;
const jint HDR_TYPE_HDR10_PLUS = 4;

const char SECURE_DECODER_SUFFIX[] = ".secure";

bool EndsWith(const std::string& str, const std::string& suffix) {
  if (str.size() < suffix.size()) {
    return false;
  }
  return strcmp(str.c_str() + (str.size() - suffix.size()), suffix.c_str()) ==
         0;
}

Range ConvertJavaRangeToRange(JNIEnv* env, jobject j_range) {
  const auto j_range_ref = JavaParamRef<jobject>(env, j_range);
  return Range(Java_MediaCodecUtil_getRangeLower(env, j_range_ref),
               Java_MediaCodecUtil_getRangeUpper(env, j_range_ref));
}

template <typename GetRangeFunc>
Range GetRange(JNIEnv* env,
               const base::android::JavaRef<jobject>& j_capabilities,
               GetRangeFunc get_range_func) {
  SB_CHECK(env);
  SB_CHECK(j_capabilities);
  ScopedJavaLocalRef<jobject> j_range = get_range_func(env, j_capabilities);
  SB_CHECK(j_range);
  return ConvertJavaRangeToRange(env, j_range.obj());
}

void ConvertStringToLowerCase(std::string* str) {
  for (size_t i = 0; i < str->length(); i++) {
    (*str)[i] = std::tolower((*str)[i]);
  }
}

<<<<<<< HEAD
class MediaCapabilitiesProviderImpl : public MediaCapabilitiesProvider {
  bool GetIsWidevineSupported() override {
    return MediaDrmBridge::IsWidevineSupported(AttachCurrentThread());
  }
  bool GetIsCbcsSchemeSupported() override {
    return MediaDrmBridge::IsCbcsSupported(AttachCurrentThread());
  }
  std::set<SbMediaTransferId> GetSupportedHdrTypes() override {
    std::set<SbMediaTransferId> supported_transfer_ids;

    JNIEnv* env = AttachCurrentThread();
    ScopedJavaLocalRef<jintArray> j_supported_hdr_types =
        StarboardBridge::GetInstance()->GetSupportedHdrTypes(env);
=======
bool GetIsWidevineSupported() {
  return MediaDrmBridge::IsWidevineSupported(AttachCurrentThread());
}

bool GetIsCbcsSupported() {
  return MediaDrmBridge::IsCbcsSupported(AttachCurrentThread());
}
>>>>>>> 626889fb

    if (!j_supported_hdr_types) {
      // Failed to get supported hdr types.
      SB_LOG(ERROR) << "Failed to load supported hdr types.";
      return std::set<SbMediaTransferId>();
    }

<<<<<<< HEAD
    jsize length = env->GetArrayLength(j_supported_hdr_types.obj());
    jint* numbers =
        env->GetIntArrayElements(j_supported_hdr_types.obj(), nullptr);
    for (int i = 0; i < length; i++) {
      switch (numbers[i]) {
        case HDR_TYPE_DOLBY_VISION:
          continue;
        case HDR_TYPE_HDR10:
          supported_transfer_ids.insert(kSbMediaTransferIdSmpteSt2084);
          continue;
        case HDR_TYPE_HLG:
          supported_transfer_ids.insert(kSbMediaTransferIdAribStdB67);
          continue;
        case HDR_TYPE_HDR10_PLUS:
          continue;
      }
    }
    env->ReleaseIntArrayElements(j_supported_hdr_types.obj(), numbers, 0);
=======
  JNIEnv* env = AttachCurrentThread();
  ScopedJavaLocalRef<jintArray> j_supported_hdr_types =
      StarboardBridge::GetInstance()->GetSupportedHdrTypes(env);
>>>>>>> 626889fb

    return supported_transfer_ids;
  }
<<<<<<< HEAD
  bool GetIsPassthroughSupported(SbMediaAudioCodec codec) override {
    SbMediaAudioCodingType coding_type;
    switch (codec) {
      case kSbMediaAudioCodecAc3:
        coding_type = kSbMediaAudioCodingTypeAc3;
        break;
      case kSbMediaAudioCodecEac3:
        coding_type = kSbMediaAudioCodingTypeDolbyDigitalPlus;
        break;
      default:
        return false;
=======

  jsize length = env->GetArrayLength(j_supported_hdr_types.obj());
  jint* numbers =
      env->GetIntArrayElements(j_supported_hdr_types.obj(), nullptr);
  for (int i = 0; i < length; i++) {
    switch (numbers[i]) {
      case HDR_TYPE_DOLBY_VISION:
        continue;
      case HDR_TYPE_HDR10:
        supported_transfer_ids.insert(kSbMediaTransferIdSmpteSt2084);
        continue;
      case HDR_TYPE_HLG:
        supported_transfer_ids.insert(kSbMediaTransferIdAribStdB67);
        continue;
      case HDR_TYPE_HDR10_PLUS:
        continue;
>>>>>>> 626889fb
    }
    int encoding = GetAudioFormatSampleType(coding_type);
    JNIEnv* env = AttachCurrentThread();
    return AudioOutputManager::GetInstance()->HasPassthroughSupportFor(
        env, encoding);
  }
<<<<<<< HEAD
  bool GetAudioConfiguration(
      int index,
      SbMediaAudioConfiguration* configuration) override {
    JNIEnv* env = AttachCurrentThread();
    return AudioOutputManager::GetInstance()->GetAudioConfiguration(
        env, index, configuration);
  }
  void GetCodecCapabilities(
      std::map<std::string, AudioCodecCapabilities>& audio_codec_capabilities,
      std::map<std::string, VideoCodecCapabilities>& video_codec_capabilities)
      override {
    JNIEnv* env = AttachCurrentThread();
    ScopedJavaLocalRef<jobjectArray> j_codec_infos =
        Java_MediaCodecUtil_getAllCodecCapabilityInfos(env);
    jsize length = env->GetArrayLength(j_codec_infos.obj());

    // Note: Codec infos are sorted by the framework such that the best
    // decoders come first.
    // This order is maintained in the cache.
    for (int i = 0; i < length; i++) {
      ScopedJavaLocalRef<jobject> j_codec_info(
          env, env->GetObjectArrayElement(j_codec_infos.obj(), i));
      SB_CHECK(j_codec_info);

      ScopedJavaLocalRef<jstring> j_mime_type =
          Java_CodecCapabilityInfo_getMimeType(env, j_codec_info);
      std::string mime_type = ConvertJavaStringToUTF8(env, j_mime_type.obj());
      // Convert the mime type to lower case.
      ConvertStringToLowerCase(&mime_type);

      ScopedJavaLocalRef<jobject> j_audio_capabilities =
          Java_CodecCapabilityInfo_getAudioCapabilities(env, j_codec_info);
      if (j_audio_capabilities) {
        // Found an audio decoder.
        audio_codec_capabilities[mime_type].push_back(
            std::make_unique<AudioCodecCapability>(env, j_codec_info,
                                                   j_audio_capabilities));
        continue;
      }
      ScopedJavaLocalRef<jobject> j_video_capabilities =
          Java_CodecCapabilityInfo_getVideoCapabilities(env, j_codec_info);
      if (j_video_capabilities) {
        // Found a video decoder.
        video_codec_capabilities[mime_type].push_back(
            std::make_unique<VideoCodecCapability>(env, j_codec_info,
                                                   j_video_capabilities));
      }
    }
  }
};
=======
  env->ReleaseIntArrayElements(j_supported_hdr_types.obj(), numbers, 0);

  return supported_transfer_ids;
}

bool GetIsPassthroughSupported(SbMediaAudioCodec codec) {
  SbMediaAudioCodingType coding_type;
  switch (codec) {
    case kSbMediaAudioCodecAc3:
      coding_type = kSbMediaAudioCodingTypeAc3;
      break;
    case kSbMediaAudioCodecEac3:
      coding_type = kSbMediaAudioCodingTypeDolbyDigitalPlus;
      break;
    default:
      return false;
  }
  int encoding = GetAudioFormatSampleType(coding_type);
  JNIEnv* env = AttachCurrentThread();
  return AudioOutputManager::GetInstance()->HasPassthroughSupportFor(env,
                                                                     encoding);
}
>>>>>>> 626889fb
}  // namespace

CodecCapability::CodecCapability(JNIEnv* env,
                                 ScopedJavaLocalRef<jobject>& j_codec_info)
    : name_(ConvertJavaStringToUTF8(
          env,
          Java_CodecCapabilityInfo_getDecoderName(env, j_codec_info))),
      is_secure_required_(
          Java_CodecCapabilityInfo_isSecureRequired(env, j_codec_info)),
      is_secure_supported_(
          Java_CodecCapabilityInfo_isSecureSupported(env, j_codec_info)),
      is_tunnel_mode_required_(
          Java_CodecCapabilityInfo_isTunnelModeRequired(env, j_codec_info)),
      is_tunnel_mode_supported_(
          Java_CodecCapabilityInfo_isTunnelModeSupported(env, j_codec_info)) {}

AudioCodecCapability::AudioCodecCapability(
    JNIEnv* env,
    ScopedJavaLocalRef<jobject>& j_codec_info,
    ScopedJavaLocalRef<jobject>& j_audio_capabilities)
    : CodecCapability(env, j_codec_info),
      supported_bitrates_([env, &j_audio_capabilities] {
        Range supported_bitrates =
            GetRange(env, j_audio_capabilities,
                     &Java_MediaCodecUtil_getAudioBitrateRange);
        // Overwrite the lower bound to 0.
        supported_bitrates.minimum = 0;
        return supported_bitrates;
      }()) {
  SB_CHECK(j_codec_info);
}

bool AudioCodecCapability::IsBitrateSupported(int bitrate) const {
  return supported_bitrates_.Contains(bitrate);
}

VideoCodecCapability::VideoCodecCapability(
    JNIEnv* env,
    ScopedJavaLocalRef<jobject>& j_codec_info,
    ScopedJavaLocalRef<jobject>& j_video_capabilities)
    : CodecCapability(env, j_codec_info),
      is_software_decoder_(
          Java_CodecCapabilityInfo_isSoftware(env, j_codec_info)),
      is_hdr_capable_(Java_CodecCapabilityInfo_isHdrCapable(env, j_codec_info)),
      j_video_capabilities_(env, j_video_capabilities.obj()),
      supported_widths_(GetRange(env,
                                 j_video_capabilities_,
                                 &Java_MediaCodecUtil_getVideoWidthRange)),
      supported_heights_(GetRange(env,
                                  j_video_capabilities_,
                                  &Java_MediaCodecUtil_getVideoHeightRange)),
      supported_bitrates_(GetRange(env,
                                   j_video_capabilities_,
                                   &Java_MediaCodecUtil_getVideoBitrateRange)),
      supported_frame_rates_(
          GetRange(env,
                   j_video_capabilities_,
                   &Java_MediaCodecUtil_getVideoFrameRateRange)) {}
VideoCodecCapability::~VideoCodecCapability() = default;

bool VideoCodecCapability::IsBitrateSupported(int bitrate) const {
  return supported_bitrates_.Contains(bitrate);
}

bool VideoCodecCapability::AreResolutionAndRateSupported(int frame_width,
                                                         int frame_height,
                                                         int fps) const {
  JNIEnv* env = AttachCurrentThread();
  if (frame_width != 0 && frame_height != 0 && fps != 0) {
    return Java_MediaCodecUtil_areSizeAndRateSupported(
        env, j_video_capabilities_, frame_width, frame_height,
        static_cast<jdouble>(fps));
  } else if (frame_width != 0 && frame_height != 0) {
    return Java_MediaCodecUtil_isSizeSupported(env, j_video_capabilities_,
                                               frame_width, frame_height);
  }
  if (frame_width != 0 && !supported_widths_.Contains(frame_width)) {
    return false;
  }
  if (frame_height != 0 && !supported_heights_.Contains(frame_height)) {
    return false;
  }
  if (fps != 0 && !supported_frame_rates_.Contains(fps)) {
    return false;
  }
  return true;
}

// static
SB_ONCE_INITIALIZE_FUNCTION(MediaCapabilitiesCache,
                            MediaCapabilitiesCache::GetInstance)
<<<<<<< HEAD

std::unique_ptr<MediaCapabilitiesCache> MediaCapabilitiesCache::CreateForTest(
    std::unique_ptr<MediaCapabilitiesProvider> media_capabilities_provider) {
  return std::unique_ptr<MediaCapabilitiesCache>(
      new MediaCapabilitiesCache(std::move(media_capabilities_provider)));
}

MediaCapabilitiesCache::MediaCapabilitiesCache()
    : MediaCapabilitiesCache(
          std::make_unique<MediaCapabilitiesProviderImpl>()) {}

MediaCapabilitiesCache::MediaCapabilitiesCache(
    std::unique_ptr<MediaCapabilitiesProvider> media_capabilities_provider)
    : media_capabilities_provider_(std::move(media_capabilities_provider)) {
  // Enable mime and key system caches.
  MimeSupportabilityCache::GetInstance()->SetCacheEnabled(true);
  KeySystemSupportabilityCache::GetInstance()->SetCacheEnabled(true);
}
=======
>>>>>>> 626889fb

bool MediaCapabilitiesCache::IsWidevineSupported() {
  if (!is_enabled_) {
    return media_capabilities_provider_->GetIsWidevineSupported();
  }
  std::lock_guard scoped_lock(mutex_);
  UpdateMediaCapabilities_Locked();
  return is_widevine_supported_;
}

bool MediaCapabilitiesCache::IsCbcsSchemeSupported() {
  if (!is_enabled_) {
    return media_capabilities_provider_->GetIsCbcsSchemeSupported();
  }
  std::lock_guard scoped_lock(mutex_);
  UpdateMediaCapabilities_Locked();
  return is_cbcs_supported_;
}

bool MediaCapabilitiesCache::IsHDRTransferCharacteristicsSupported(
    SbMediaTransferId transfer_id) {
  if (!is_enabled_) {
    std::set<SbMediaTransferId> supported_transfer_ids =
        media_capabilities_provider_->GetSupportedHdrTypes();
    return supported_transfer_ids.find(transfer_id) !=
           supported_transfer_ids.end();
  }
  std::lock_guard scoped_lock(mutex_);
  UpdateMediaCapabilities_Locked();
  return supported_transfer_ids_.find(transfer_id) !=
         supported_transfer_ids_.end();
}

bool MediaCapabilitiesCache::IsPassthroughSupported(SbMediaAudioCodec codec) {
  if (!is_enabled_) {
    return media_capabilities_provider_->GetIsPassthroughSupported(codec);
  }
  // IsPassthroughSupported() caches the results of previous quiries, and does
  // not rely on LazyInitialize(), which is different from other functions.
  std::lock_guard scoped_lock(mutex_);
  auto iter = passthrough_supportabilities_.find(codec);
  if (iter != passthrough_supportabilities_.end()) {
    return iter->second;
  }
  bool supported =
      media_capabilities_provider_->GetIsPassthroughSupported(codec);
  passthrough_supportabilities_[codec] = supported;
  return supported;
}

bool MediaCapabilitiesCache::GetAudioConfiguration(
    int index,
    SbMediaAudioConfiguration* configuration) {
  SB_CHECK_GE(index, 0);
  if (!is_enabled_) {
<<<<<<< HEAD
    return media_capabilities_provider_->GetAudioConfiguration(index,
                                                               configuration);
=======
    JNIEnv* env = AttachCurrentThread();
    return AudioOutputManager::GetInstance()->GetAudioConfiguration(
        env, index, configuration);
>>>>>>> 626889fb
  }

  std::lock_guard scoped_lock(mutex_);
  UpdateMediaCapabilities_Locked();
  if (static_cast<size_t>(index) < audio_configurations_.size()) {
    *configuration = audio_configurations_[index];
    return true;
  }
  return false;
}

bool MediaCapabilitiesCache::HasAudioDecoderFor(const std::string& mime_type,
                                                int bitrate) {
  return !FindAudioDecoder(mime_type, bitrate).empty();
}

bool MediaCapabilitiesCache::HasVideoDecoderFor(const std::string& mime_type,
                                                bool must_support_secure,
                                                bool must_support_hdr,
                                                bool must_support_tunnel_mode,
                                                int frame_width,
                                                int frame_height,
                                                int bitrate,
                                                int fps) {
  return !FindVideoDecoder(mime_type, must_support_secure, must_support_hdr,
                           false, must_support_tunnel_mode, frame_width,
                           frame_height, bitrate, fps)
              .empty();
}

std::string MediaCapabilitiesCache::FindAudioDecoder(
    const std::string& mime_type,
    int bitrate) {
  if (!is_enabled_) {
    JNIEnv* env = AttachCurrentThread();
    auto j_mime = ConvertUTF8ToJavaString(env, mime_type);
    auto j_decoder_name =
        Java_MediaCodecUtil_findAudioDecoder(env, j_mime, bitrate);
    return ConvertJavaStringToUTF8(env, j_decoder_name.obj());
  }

  std::lock_guard scoped_lock(mutex_);
  UpdateMediaCapabilities_Locked();

  for (auto& audio_capability : audio_codec_capabilities_map_[mime_type]) {
    // Reject if bitrate is not supported.
    if (!audio_capability->IsBitrateSupported(bitrate)) {
      continue;
    }
    return audio_capability->name();
  }

  return "";
}

std::string MediaCapabilitiesCache::FindVideoDecoder(
    const std::string& mime_type,
    bool must_support_secure,
    bool must_support_hdr,
    bool require_software_codec,
    bool must_support_tunnel_mode,
    int frame_width,
    int frame_height,
    int bitrate,
    int fps) {
  if (!is_enabled_) {
    JNIEnv* env = AttachCurrentThread();
    auto j_mime = ConvertUTF8ToJavaString(env, mime_type);
    auto j_decoder_name = Java_MediaCodecUtil_findVideoDecoder(
        env, j_mime, must_support_secure, must_support_hdr,
        /*mustSupportSoftwareCodec=*/false, must_support_tunnel_mode,
        /*decoderCacheTtlMs=*/-1, frame_width, frame_height, bitrate, fps);
    return ConvertJavaStringToUTF8(env, j_decoder_name.obj());
  }

  std::lock_guard scoped_lock(mutex_);
  UpdateMediaCapabilities_Locked();

  for (auto& video_capability : video_codec_capabilities_map_[mime_type]) {
    // Reject if secure decoder is required but codec doesn't support it.
    if (must_support_secure && !video_capability->is_secure_supported()) {
      continue;
    }
    // Reject if non secure decoder is required but codec doesn't support it.
    if (!must_support_secure && video_capability->is_secure_required()) {
      continue;
    }
    // Reject if tunnel mode is required but codec doesn't support it.
    if (must_support_tunnel_mode &&
        !video_capability->is_tunnel_mode_supported()) {
      continue;
    }
    // Reject if non tunnel mode is required but codec doesn't support it.
    if (!must_support_tunnel_mode &&
        video_capability->is_tunnel_mode_required()) {
      continue;
    }
    // Reject if software codec is required but codec is not.
    if (require_software_codec && !video_capability->is_software_decoder()) {
      continue;
    }
    // Reject if hdr is required but codec doesn't support it.
    if (must_support_hdr && !video_capability->is_hdr_capable()) {
      continue;
    }

    // Reject if resolution or frame rate is not supported.
    if (!video_capability->AreResolutionAndRateSupported(frame_width,
                                                         frame_height, fps)) {
      continue;
    }

    // Reject if bitrate is not supported.
    if (bitrate != 0 && !video_capability->IsBitrateSupported(bitrate)) {
      continue;
    }

    // Append ".secure" for secure decoder if not represents.
    if (must_support_secure &&
        !EndsWith(video_capability->name(), SECURE_DECODER_SUFFIX)) {
      return video_capability->name() + SECURE_DECODER_SUFFIX;
    }
    return video_capability->name();
  }

  return "";
}

void MediaCapabilitiesCache::UpdateMediaCapabilities_Locked() {
<<<<<<< HEAD
  if (!capabilities_is_dirty_.exchange(false)) {
    return;
=======
  if (capabilities_is_dirty_.exchange(false)) {
    // We use a different cache strategy (load and cache) for passthrough
    // supportabilities, so we only clear |passthrough_supportabilities_| here.
    passthrough_supportabilities_.clear();

    audio_codec_capabilities_map_.clear();
    video_codec_capabilities_map_.clear();
    audio_configurations_.clear();
    is_widevine_supported_ = GetIsWidevineSupported();
    is_cbcs_supported_ = GetIsCbcsSupported();
    supported_transfer_ids_ = GetSupportedHdrTypes();
    LoadCodecInfos_Locked();
    LoadAudioConfigurations_Locked();
  }
}

void MediaCapabilitiesCache::LoadCodecInfos_Locked() {
  SB_CHECK(audio_codec_capabilities_map_.empty());
  SB_CHECK(video_codec_capabilities_map_.empty());

  JNIEnv* env = AttachCurrentThread();
  ScopedJavaLocalRef<jobjectArray> j_codec_infos =
      Java_MediaCodecUtil_getAllCodecCapabilityInfos(env);
  jsize length = env->GetArrayLength(j_codec_infos.obj());
  // Note: Codec infos are sorted by the framework such that the best
  // decoders come first.
  // This order is maintained in the cache.
  for (int i = 0; i < length; i++) {
    ScopedJavaLocalRef<jobject> j_codec_info(
        env, env->GetObjectArrayElement(j_codec_infos.obj(), i));
    SB_CHECK(j_codec_info);

    ScopedJavaLocalRef<jstring> j_mime_type =
        Java_CodecCapabilityInfo_getMimeType(env, j_codec_info);
    std::string mime_type = ConvertJavaStringToUTF8(env, j_mime_type.obj());
    // Convert the mime type to lower case.
    ConvertStringToLowerCase(&mime_type);

    ScopedJavaLocalRef<jobject> j_audio_capabilities =
        Java_CodecCapabilityInfo_getAudioCapabilities(env, j_codec_info);
    if (j_audio_capabilities) {
      // Found an audio decoder.
      audio_codec_capabilities_map_[mime_type].push_back(
          std::make_unique<AudioCodecCapability>(env, j_codec_info,
                                                 j_audio_capabilities));
      continue;
    }
    ScopedJavaLocalRef<jobject> j_video_capabilities =
        Java_CodecCapabilityInfo_getVideoCapabilities(env, j_codec_info);
    if (j_video_capabilities) {
      // Found a video decoder.
      video_codec_capabilities_map_[mime_type].push_back(
          std::make_unique<VideoCodecCapability>(env, j_codec_info,
                                                 j_video_capabilities));
    }
>>>>>>> 626889fb
  }
  // We use a different cache strategy (load and cache) for passthrough
  // supportabilities, so we only clear |passthrough_supportabilities_| here.
  passthrough_supportabilities_.clear();

  audio_codec_capabilities_map_.clear();
  video_codec_capabilities_map_.clear();
  audio_configurations_.clear();
  is_widevine_supported_ =
      media_capabilities_provider_->GetIsWidevineSupported();
  is_cbcs_supported_ = media_capabilities_provider_->GetIsCbcsSchemeSupported();
  supported_transfer_ids_ =
      media_capabilities_provider_->GetSupportedHdrTypes();
  media_capabilities_provider_->GetCodecCapabilities(
      audio_codec_capabilities_map_, video_codec_capabilities_map_);
  LoadAudioConfigurations_Locked();
}

void MediaCapabilitiesCache::LoadAudioConfigurations_Locked() {
  SB_CHECK(audio_configurations_.empty());

  // SbPlayerBridge::GetAudioConfigurations() reads up to 32 configurations.
  // The limit here is to avoid infinite loop and also match
  // SbPlayerBridge::GetAudioConfigurations().
  const int kMaxAudioConfigurations = 32;
  SbMediaAudioConfiguration configuration;
  JNIEnv* env = AttachCurrentThread();
  while (audio_configurations_.size() < kMaxAudioConfigurations &&
<<<<<<< HEAD
         media_capabilities_provider_->GetAudioConfiguration(
             static_cast<int>(audio_configurations_.size()), &configuration)) {
=======
         AudioOutputManager::GetInstance()->GetAudioConfiguration(
             env, audio_configurations_.size(), &configuration)) {
>>>>>>> 626889fb
    audio_configurations_.push_back(configuration);
  }
}

}  // namespace starboard<|MERGE_RESOLUTION|>--- conflicted
+++ resolved
@@ -85,21 +85,6 @@
   }
 }
 
-<<<<<<< HEAD
-class MediaCapabilitiesProviderImpl : public MediaCapabilitiesProvider {
-  bool GetIsWidevineSupported() override {
-    return MediaDrmBridge::IsWidevineSupported(AttachCurrentThread());
-  }
-  bool GetIsCbcsSchemeSupported() override {
-    return MediaDrmBridge::IsCbcsSupported(AttachCurrentThread());
-  }
-  std::set<SbMediaTransferId> GetSupportedHdrTypes() override {
-    std::set<SbMediaTransferId> supported_transfer_ids;
-
-    JNIEnv* env = AttachCurrentThread();
-    ScopedJavaLocalRef<jintArray> j_supported_hdr_types =
-        StarboardBridge::GetInstance()->GetSupportedHdrTypes(env);
-=======
 bool GetIsWidevineSupported() {
   return MediaDrmBridge::IsWidevineSupported(AttachCurrentThread());
 }
@@ -107,54 +92,19 @@
 bool GetIsCbcsSupported() {
   return MediaDrmBridge::IsCbcsSupported(AttachCurrentThread());
 }
->>>>>>> 626889fb
-
-    if (!j_supported_hdr_types) {
-      // Failed to get supported hdr types.
-      SB_LOG(ERROR) << "Failed to load supported hdr types.";
-      return std::set<SbMediaTransferId>();
-    }
-
-<<<<<<< HEAD
-    jsize length = env->GetArrayLength(j_supported_hdr_types.obj());
-    jint* numbers =
-        env->GetIntArrayElements(j_supported_hdr_types.obj(), nullptr);
-    for (int i = 0; i < length; i++) {
-      switch (numbers[i]) {
-        case HDR_TYPE_DOLBY_VISION:
-          continue;
-        case HDR_TYPE_HDR10:
-          supported_transfer_ids.insert(kSbMediaTransferIdSmpteSt2084);
-          continue;
-        case HDR_TYPE_HLG:
-          supported_transfer_ids.insert(kSbMediaTransferIdAribStdB67);
-          continue;
-        case HDR_TYPE_HDR10_PLUS:
-          continue;
-      }
-    }
-    env->ReleaseIntArrayElements(j_supported_hdr_types.obj(), numbers, 0);
-=======
+
+std::set<SbMediaTransferId> GetSupportedHdrTypes() {
+  std::set<SbMediaTransferId> supported_transfer_ids;
+
   JNIEnv* env = AttachCurrentThread();
   ScopedJavaLocalRef<jintArray> j_supported_hdr_types =
       StarboardBridge::GetInstance()->GetSupportedHdrTypes(env);
->>>>>>> 626889fb
-
-    return supported_transfer_ids;
-  }
-<<<<<<< HEAD
-  bool GetIsPassthroughSupported(SbMediaAudioCodec codec) override {
-    SbMediaAudioCodingType coding_type;
-    switch (codec) {
-      case kSbMediaAudioCodecAc3:
-        coding_type = kSbMediaAudioCodingTypeAc3;
-        break;
-      case kSbMediaAudioCodecEac3:
-        coding_type = kSbMediaAudioCodingTypeDolbyDigitalPlus;
-        break;
-      default:
-        return false;
-=======
+
+  if (!j_supported_hdr_types) {
+    // Failed to get supported hdr types.
+    SB_LOG(ERROR) << "Failed to load supported hdr types.";
+    return std::set<SbMediaTransferId>();
+  }
 
   jsize length = env->GetArrayLength(j_supported_hdr_types.obj());
   jint* numbers =
@@ -171,65 +121,8 @@
         continue;
       case HDR_TYPE_HDR10_PLUS:
         continue;
->>>>>>> 626889fb
-    }
-    int encoding = GetAudioFormatSampleType(coding_type);
-    JNIEnv* env = AttachCurrentThread();
-    return AudioOutputManager::GetInstance()->HasPassthroughSupportFor(
-        env, encoding);
-  }
-<<<<<<< HEAD
-  bool GetAudioConfiguration(
-      int index,
-      SbMediaAudioConfiguration* configuration) override {
-    JNIEnv* env = AttachCurrentThread();
-    return AudioOutputManager::GetInstance()->GetAudioConfiguration(
-        env, index, configuration);
-  }
-  void GetCodecCapabilities(
-      std::map<std::string, AudioCodecCapabilities>& audio_codec_capabilities,
-      std::map<std::string, VideoCodecCapabilities>& video_codec_capabilities)
-      override {
-    JNIEnv* env = AttachCurrentThread();
-    ScopedJavaLocalRef<jobjectArray> j_codec_infos =
-        Java_MediaCodecUtil_getAllCodecCapabilityInfos(env);
-    jsize length = env->GetArrayLength(j_codec_infos.obj());
-
-    // Note: Codec infos are sorted by the framework such that the best
-    // decoders come first.
-    // This order is maintained in the cache.
-    for (int i = 0; i < length; i++) {
-      ScopedJavaLocalRef<jobject> j_codec_info(
-          env, env->GetObjectArrayElement(j_codec_infos.obj(), i));
-      SB_CHECK(j_codec_info);
-
-      ScopedJavaLocalRef<jstring> j_mime_type =
-          Java_CodecCapabilityInfo_getMimeType(env, j_codec_info);
-      std::string mime_type = ConvertJavaStringToUTF8(env, j_mime_type.obj());
-      // Convert the mime type to lower case.
-      ConvertStringToLowerCase(&mime_type);
-
-      ScopedJavaLocalRef<jobject> j_audio_capabilities =
-          Java_CodecCapabilityInfo_getAudioCapabilities(env, j_codec_info);
-      if (j_audio_capabilities) {
-        // Found an audio decoder.
-        audio_codec_capabilities[mime_type].push_back(
-            std::make_unique<AudioCodecCapability>(env, j_codec_info,
-                                                   j_audio_capabilities));
-        continue;
-      }
-      ScopedJavaLocalRef<jobject> j_video_capabilities =
-          Java_CodecCapabilityInfo_getVideoCapabilities(env, j_codec_info);
-      if (j_video_capabilities) {
-        // Found a video decoder.
-        video_codec_capabilities[mime_type].push_back(
-            std::make_unique<VideoCodecCapability>(env, j_codec_info,
-                                                   j_video_capabilities));
-      }
-    }
-  }
-};
-=======
+    }
+  }
   env->ReleaseIntArrayElements(j_supported_hdr_types.obj(), numbers, 0);
 
   return supported_transfer_ids;
@@ -252,7 +145,6 @@
   return AudioOutputManager::GetInstance()->HasPassthroughSupportFor(env,
                                                                      encoding);
 }
->>>>>>> 626889fb
 }  // namespace
 
 CodecCapability::CodecCapability(JNIEnv* env,
@@ -344,31 +236,10 @@
 // static
 SB_ONCE_INITIALIZE_FUNCTION(MediaCapabilitiesCache,
                             MediaCapabilitiesCache::GetInstance)
-<<<<<<< HEAD
-
-std::unique_ptr<MediaCapabilitiesCache> MediaCapabilitiesCache::CreateForTest(
-    std::unique_ptr<MediaCapabilitiesProvider> media_capabilities_provider) {
-  return std::unique_ptr<MediaCapabilitiesCache>(
-      new MediaCapabilitiesCache(std::move(media_capabilities_provider)));
-}
-
-MediaCapabilitiesCache::MediaCapabilitiesCache()
-    : MediaCapabilitiesCache(
-          std::make_unique<MediaCapabilitiesProviderImpl>()) {}
-
-MediaCapabilitiesCache::MediaCapabilitiesCache(
-    std::unique_ptr<MediaCapabilitiesProvider> media_capabilities_provider)
-    : media_capabilities_provider_(std::move(media_capabilities_provider)) {
-  // Enable mime and key system caches.
-  MimeSupportabilityCache::GetInstance()->SetCacheEnabled(true);
-  KeySystemSupportabilityCache::GetInstance()->SetCacheEnabled(true);
-}
-=======
->>>>>>> 626889fb
 
 bool MediaCapabilitiesCache::IsWidevineSupported() {
   if (!is_enabled_) {
-    return media_capabilities_provider_->GetIsWidevineSupported();
+    return GetIsWidevineSupported();
   }
   std::lock_guard scoped_lock(mutex_);
   UpdateMediaCapabilities_Locked();
@@ -377,7 +248,7 @@
 
 bool MediaCapabilitiesCache::IsCbcsSchemeSupported() {
   if (!is_enabled_) {
-    return media_capabilities_provider_->GetIsCbcsSchemeSupported();
+    return GetIsCbcsSupported();
   }
   std::lock_guard scoped_lock(mutex_);
   UpdateMediaCapabilities_Locked();
@@ -387,8 +258,7 @@
 bool MediaCapabilitiesCache::IsHDRTransferCharacteristicsSupported(
     SbMediaTransferId transfer_id) {
   if (!is_enabled_) {
-    std::set<SbMediaTransferId> supported_transfer_ids =
-        media_capabilities_provider_->GetSupportedHdrTypes();
+    std::set<SbMediaTransferId> supported_transfer_ids = GetSupportedHdrTypes();
     return supported_transfer_ids.find(transfer_id) !=
            supported_transfer_ids.end();
   }
@@ -400,7 +270,7 @@
 
 bool MediaCapabilitiesCache::IsPassthroughSupported(SbMediaAudioCodec codec) {
   if (!is_enabled_) {
-    return media_capabilities_provider_->GetIsPassthroughSupported(codec);
+    return GetIsPassthroughSupported(codec);
   }
   // IsPassthroughSupported() caches the results of previous quiries, and does
   // not rely on LazyInitialize(), which is different from other functions.
@@ -409,8 +279,7 @@
   if (iter != passthrough_supportabilities_.end()) {
     return iter->second;
   }
-  bool supported =
-      media_capabilities_provider_->GetIsPassthroughSupported(codec);
+  bool supported = GetIsPassthroughSupported(codec);
   passthrough_supportabilities_[codec] = supported;
   return supported;
 }
@@ -420,14 +289,9 @@
     SbMediaAudioConfiguration* configuration) {
   SB_CHECK_GE(index, 0);
   if (!is_enabled_) {
-<<<<<<< HEAD
-    return media_capabilities_provider_->GetAudioConfiguration(index,
-                                                               configuration);
-=======
     JNIEnv* env = AttachCurrentThread();
     return AudioOutputManager::GetInstance()->GetAudioConfiguration(
         env, index, configuration);
->>>>>>> 626889fb
   }
 
   std::lock_guard scoped_lock(mutex_);
@@ -556,11 +420,13 @@
   return "";
 }
 
+MediaCapabilitiesCache::MediaCapabilitiesCache() {
+  // Enable mime and key system caches.
+  MimeSupportabilityCache::GetInstance()->SetCacheEnabled(true);
+  KeySystemSupportabilityCache::GetInstance()->SetCacheEnabled(true);
+}
+
 void MediaCapabilitiesCache::UpdateMediaCapabilities_Locked() {
-<<<<<<< HEAD
-  if (!capabilities_is_dirty_.exchange(false)) {
-    return;
-=======
   if (capabilities_is_dirty_.exchange(false)) {
     // We use a different cache strategy (load and cache) for passthrough
     // supportabilities, so we only clear |passthrough_supportabilities_| here.
@@ -616,42 +482,21 @@
           std::make_unique<VideoCodecCapability>(env, j_codec_info,
                                                  j_video_capabilities));
     }
->>>>>>> 626889fb
-  }
-  // We use a different cache strategy (load and cache) for passthrough
-  // supportabilities, so we only clear |passthrough_supportabilities_| here.
-  passthrough_supportabilities_.clear();
-
-  audio_codec_capabilities_map_.clear();
-  video_codec_capabilities_map_.clear();
-  audio_configurations_.clear();
-  is_widevine_supported_ =
-      media_capabilities_provider_->GetIsWidevineSupported();
-  is_cbcs_supported_ = media_capabilities_provider_->GetIsCbcsSchemeSupported();
-  supported_transfer_ids_ =
-      media_capabilities_provider_->GetSupportedHdrTypes();
-  media_capabilities_provider_->GetCodecCapabilities(
-      audio_codec_capabilities_map_, video_codec_capabilities_map_);
-  LoadAudioConfigurations_Locked();
+  }
 }
 
 void MediaCapabilitiesCache::LoadAudioConfigurations_Locked() {
   SB_CHECK(audio_configurations_.empty());
 
-  // SbPlayerBridge::GetAudioConfigurations() reads up to 32 configurations.
-  // The limit here is to avoid infinite loop and also match
+  // SbPlayerBridge::GetAudioConfigurations() reads up to 32 configurations. The
+  // limit here is to avoid infinite loop and also match
   // SbPlayerBridge::GetAudioConfigurations().
   const int kMaxAudioConfigurations = 32;
   SbMediaAudioConfiguration configuration;
   JNIEnv* env = AttachCurrentThread();
   while (audio_configurations_.size() < kMaxAudioConfigurations &&
-<<<<<<< HEAD
-         media_capabilities_provider_->GetAudioConfiguration(
-             static_cast<int>(audio_configurations_.size()), &configuration)) {
-=======
          AudioOutputManager::GetInstance()->GetAudioConfiguration(
              env, audio_configurations_.size(), &configuration)) {
->>>>>>> 626889fb
     audio_configurations_.push_back(configuration);
   }
 }
