// Copyright 2017 The Cobalt Authors. All Rights Reserved.
//
// Licensed under the Apache License, Version 2.0 (the "License");
// you may not use this file except in compliance with the License.
// You may obtain a copy of the License at
//
//     http://www.apache.org/licenses/LICENSE-2.0
//
// Unless required by applicable law or agreed to in writing, software
// distributed under the License is distributed on an "AS IS" BASIS,
// WITHOUT WARRANTIES OR CONDITIONS OF ANY KIND, either express or implied.
// See the License for the specific language governing permissions and
// limitations under the License.

#include "starboard/android/shared/media_codec_bridge.h"

#include "base/android/jni_array.h"
#include "base/android/jni_string.h"
#include "starboard/android/shared/media_capabilities_cache.h"
#include "starboard/common/media.h"
#include "starboard/common/string.h"

#pragma GCC diagnostic push
#pragma GCC diagnostic ignored "-Wunused-function"
// Must come after all headers that specialize FromJniType() / ToJniType().
#include "cobalt/android/jni_headers/MediaCodecBridgeBuilder_jni.h"
#include "cobalt/android/jni_headers/MediaCodecBridge_jni.h"
#pragma GCC diagnostic pop

namespace starboard {
namespace {

<<<<<<< HEAD
// TODO: (cobalt b/372559388) Update namespace to jni_zero.
using base::android::AttachCurrentThread;
=======
>>>>>>> 626889fb
using base::android::ConvertJavaStringToUTF8;
using base::android::JavaParamRef;
using base::android::ScopedJavaLocalRef;
using base::android::ToJavaByteArray;
using base::android::ToJavaIntArray;
<<<<<<< HEAD
=======
using jni_zero::AttachCurrentThread;
>>>>>>> 626889fb

// See
// https://developer.android.com/reference/android/media/MediaFormat.html#COLOR_RANGE_FULL.
const jint COLOR_RANGE_FULL = 1;
const jint COLOR_RANGE_LIMITED = 2;
// Not defined in MediaFormat. Represents unspecified color ID range.
const jint COLOR_RANGE_UNSPECIFIED = 0;

const jint COLOR_STANDARD_BT2020 = 6;
const jint COLOR_STANDARD_BT709 = 1;

const jint COLOR_TRANSFER_HLG = 7;
const jint COLOR_TRANSFER_SDR_VIDEO = 3;
const jint COLOR_TRANSFER_ST2084 = 6;

// A special value to represent that no mapping between an SbMedia* HDR
// metadata value and Android HDR metadata value is possible.  This value
// implies that HDR playback should not be attempted.
const jint COLOR_VALUE_UNKNOWN = -1;

jint SbMediaPrimaryIdToColorStandard(SbMediaPrimaryId primary_id) {
  switch (primary_id) {
    case kSbMediaPrimaryIdBt709:
      return COLOR_STANDARD_BT709;
    case kSbMediaPrimaryIdBt2020:
      return COLOR_STANDARD_BT2020;
    default:
      return COLOR_VALUE_UNKNOWN;
  }
}

jint SbMediaTransferIdToColorTransfer(SbMediaTransferId transfer_id) {
  switch (transfer_id) {
    case kSbMediaTransferIdBt709:
      return COLOR_TRANSFER_SDR_VIDEO;
    case kSbMediaTransferIdSmpteSt2084:
      return COLOR_TRANSFER_ST2084;
    case kSbMediaTransferIdAribStdB67:
      return COLOR_TRANSFER_HLG;
    default:
      return COLOR_VALUE_UNKNOWN;
  }
}

jint SbMediaRangeIdToColorRange(SbMediaRangeId range_id) {
  switch (range_id) {
    case kSbMediaRangeIdLimited:
      return COLOR_RANGE_LIMITED;
    case kSbMediaRangeIdFull:
      return COLOR_RANGE_FULL;
    case kSbMediaRangeIdUnspecified:
      return COLOR_RANGE_UNSPECIFIED;
    default:
      return COLOR_VALUE_UNKNOWN;
  }
}

}  // namespace

std::ostream& operator<<(std::ostream& os, const FrameSize& size) {
  return os << "{display_size=" << size.display_size
            << ", has_crop_values=" << to_string(size.has_crop_values) << "}";
}

FrameSize::FrameSize()
    : FrameSize(/*width=*/0, /*height=*/0, /*has_crop_values=*/false) {}

FrameSize::FrameSize(int width, int height, bool has_crop_values)
    : display_size({width, height}), has_crop_values(has_crop_values) {
  SB_CHECK_GE(this->display_size.width, 0);
  SB_CHECK_GE(this->display_size.height, 0);
}

// static
std::unique_ptr<MediaCodecBridge> MediaCodecBridge::CreateAudioMediaCodecBridge(
    const AudioStreamInfo& audio_stream_info,
    Handler* handler,
    jobject j_media_crypto) {
  bool is_passthrough = false;
  const char* mime =
      SupportedAudioCodecToMimeType(audio_stream_info.codec, &is_passthrough);
  if (!mime) {
    SB_LOG(ERROR) << "Unsupported codec " << audio_stream_info.codec << ".";
    return nullptr;
  }

  std::string decoder_name =
      MediaCapabilitiesCache::GetInstance()->FindAudioDecoder(
          mime, /* bitrate = */ 0);

  if (decoder_name.empty()) {
    SB_LOG(ERROR) << "Failed to find decoder for " << audio_stream_info.codec
                  << ".";
    return nullptr;
  }

  JNIEnv* env = AttachCurrentThread();

  ScopedJavaLocalRef<jbyteArray> configuration_data;
  if (audio_stream_info.codec == kSbMediaAudioCodecOpus &&
      !audio_stream_info.audio_specific_config.empty()) {
    configuration_data.Reset(
        ToJavaByteArray(env, audio_stream_info.audio_specific_config.data(),
                        audio_stream_info.audio_specific_config.size()));
  }

  std::unique_ptr<MediaCodecBridge> native_media_codec_bridge(
      new MediaCodecBridge(handler));
  ScopedJavaLocalRef<jstring> j_mime(env, env->NewStringUTF(mime));
  ScopedJavaLocalRef<jstring> j_decoder_name(
      env, env->NewStringUTF(decoder_name.c_str()));
  ScopedJavaLocalRef<jobject> j_media_crypto_local(
      env, env->NewLocalRef(j_media_crypto));

  ScopedJavaLocalRef<jobject> j_media_codec_bridge =
      Java_MediaCodecBridgeBuilder_createAudioDecoder(
          env, reinterpret_cast<jlong>(native_media_codec_bridge.get()), j_mime,
          j_decoder_name, audio_stream_info.samples_per_second,
          audio_stream_info.number_of_channels, j_media_crypto_local,
          configuration_data);

  if (!j_media_codec_bridge) {
    SB_LOG(ERROR) << "Failed to create codec bridge for "
                  << audio_stream_info.codec << ".";
    return nullptr;
  }

  SB_LOG(INFO) << __func__ << ": audio_stream_info=" << audio_stream_info;

  native_media_codec_bridge->Initialize(j_media_codec_bridge.obj());
  return native_media_codec_bridge;
}

// static
std::unique_ptr<MediaCodecBridge> MediaCodecBridge::CreateVideoMediaCodecBridge(
    SbMediaVideoCodec video_codec,
    int width_hint,
    int height_hint,
    int fps,
    std::optional<int> max_width,
    std::optional<int> max_height,
    Handler* handler,
    jobject j_surface,
    jobject j_media_crypto,
    const SbMediaColorMetadata* color_metadata,
    bool require_secured_decoder,
    bool require_software_codec,
    int tunnel_mode_audio_session_id,
    bool force_big_endian_hdr_metadata,
    int max_video_input_size,
    std::string* error_message) {
  SB_DCHECK(error_message);
  SB_DCHECK_EQ(max_width.has_value(), max_height.has_value());
  SB_DCHECK_GT(max_width.value_or(1920), 0);
  SB_DCHECK_GT(max_height.value_or(1080), 0);

  const char* mime = SupportedVideoCodecToMimeType(video_codec);
  if (!mime) {
    *error_message = FormatString("Unsupported mime for codec %d", video_codec);
    return nullptr;
  }

  const bool must_support_secure = require_secured_decoder;
  const bool must_support_hdr = color_metadata;
  const bool must_support_tunnel_mode = tunnel_mode_audio_session_id != -1;
  // On first pass, try to find a decoder with HDR if the color info is
  // non-null.
  std::string decoder_name =
      MediaCapabilitiesCache::GetInstance()->FindVideoDecoder(
          mime, must_support_secure, must_support_hdr, require_software_codec,
          must_support_tunnel_mode,
          /* frame_width = */ 0,
          /* frame_height = */ 0,
          /* bitrate = */ 0,
          /* fps = */ 0);
  if (decoder_name.empty() && color_metadata) {
    // On second pass, forget HDR.
    decoder_name = MediaCapabilitiesCache::GetInstance()->FindVideoDecoder(
        mime, must_support_secure, /* must_support_hdr = */ false,
        require_software_codec, must_support_tunnel_mode,
        /* frame_width = */ 0,
        /* frame_height = */ 0,
        /* bitrate = */ 0,
        /* fps = */ 0);
  }
  if (decoder_name.empty() && require_software_codec) {
    // On third pass, forget software codec required.
    decoder_name = MediaCapabilitiesCache::GetInstance()->FindVideoDecoder(
        mime, must_support_secure, /* must_support_hdr = */ false,
        /* require_software_codec = */ false, must_support_tunnel_mode,
        /* frame_width = */ 0,
        /* frame_height = */ 0,
        /* bitrate = */ 0,
        /* fps = */ 0);
  }

  if (decoder_name.empty()) {
    *error_message =
        FormatString("Failed to find decoder: %s, mustSupportSecure: %d.", mime,
                     !!j_media_crypto);
    return nullptr;
  }

  JNIEnv* env = AttachCurrentThread();

  ScopedJavaLocalRef<jstring> j_mime(env, env->NewStringUTF(mime));
  ScopedJavaLocalRef<jstring> j_decoder_name(
      env, env->NewStringUTF(decoder_name.c_str()));

  ScopedJavaLocalRef<jobject> j_color_info(nullptr);
  if (color_metadata) {
    jint color_standard =
        SbMediaPrimaryIdToColorStandard(color_metadata->primaries);
    jint color_transfer =
        SbMediaTransferIdToColorTransfer(color_metadata->transfer);
    jint color_range = SbMediaRangeIdToColorRange(color_metadata->range);

    if (color_standard != COLOR_VALUE_UNKNOWN &&
        color_transfer != COLOR_VALUE_UNKNOWN &&
        color_range != COLOR_VALUE_UNKNOWN) {
      const auto& mastering_metadata = color_metadata->mastering_metadata;
      j_color_info.Reset(Java_ColorInfo_Constructor(
          env, color_range, color_standard, color_transfer,
          mastering_metadata.primary_r_chromaticity_x,
          mastering_metadata.primary_r_chromaticity_y,
          mastering_metadata.primary_g_chromaticity_x,
          mastering_metadata.primary_g_chromaticity_y,
          mastering_metadata.primary_b_chromaticity_x,
          mastering_metadata.primary_b_chromaticity_y,
          mastering_metadata.white_point_chromaticity_x,
          mastering_metadata.white_point_chromaticity_y,
          mastering_metadata.luminance_max, mastering_metadata.luminance_min,
          color_metadata->max_cll, color_metadata->max_fall,
          force_big_endian_hdr_metadata));
    }
  }

  ScopedJavaLocalRef<jobject> j_create_media_codec_bridge_result(
      Java_CreateMediaCodecBridgeResult_Constructor(env));

  std::unique_ptr<MediaCodecBridge> native_media_codec_bridge(
      new MediaCodecBridge(handler));
  ScopedJavaLocalRef<jobject> j_surface_local(env, env->NewLocalRef(j_surface));
  ScopedJavaLocalRef<jobject> j_media_crypto_local(
      env, env->NewLocalRef(j_media_crypto));

  Java_MediaCodecBridge_createVideoMediaCodecBridge(
      env, reinterpret_cast<jlong>(native_media_codec_bridge.get()), j_mime,
      j_decoder_name, width_hint, height_hint, fps, max_width.value_or(-1),
      max_height.value_or(-1), j_surface_local, j_media_crypto_local,
      j_color_info, tunnel_mode_audio_session_id, max_video_input_size,
      j_create_media_codec_bridge_result);

  ScopedJavaLocalRef<jobject> j_media_codec_bridge(
      Java_CreateMediaCodecBridgeResult_mediaCodecBridge(
          env, j_create_media_codec_bridge_result));

  if (!j_media_codec_bridge) {
    ScopedJavaLocalRef<jstring> j_error_message(
        Java_CreateMediaCodecBridgeResult_errorMessage(
            env, j_create_media_codec_bridge_result));
    *error_message = ConvertJavaStringToUTF8(env, j_error_message);
    return nullptr;
  }

  SB_LOG(INFO)
      << __func__ << ": video_codec=" << GetMediaVideoCodecName(video_codec)
      << ", width_hint=" << width_hint << ", height_hint=" << height_hint
      << ", fps=" << fps << ", max_width=" << max_width
      << ", max_height=" << max_height
      << ", has_color_metadata=" << to_string(color_metadata)
      << ", require_secured_decoder=" << to_string(require_secured_decoder)
      << ", require_software_codec=" << to_string(require_software_codec)
      << ", tunnel_mode_audio_session_id=" << tunnel_mode_audio_session_id
      << ", force_big_endian_hdr_metadata="
      << to_string(force_big_endian_hdr_metadata)
      << ", max_video_input_size=" << max_video_input_size;

  native_media_codec_bridge->Initialize(j_media_codec_bridge.obj());
  return native_media_codec_bridge;
}

MediaCodecBridge::~MediaCodecBridge() {
  if (!j_media_codec_bridge_) {
    return;
  }

  JNIEnv* env = AttachCurrentThread();
  Java_MediaCodecBridge_stop(env, j_media_codec_bridge_);
  Java_MediaCodecBridge_release(env, j_media_codec_bridge_);
}

ScopedJavaLocalRef<jobject> MediaCodecBridge::GetInputBuffer(jint index) {
  SB_DCHECK_GE(index, 0);
  JNIEnv* env = AttachCurrentThread();
  return Java_MediaCodecBridge_getInputBuffer(env, j_media_codec_bridge_,
                                              index);
}

jint MediaCodecBridge::QueueInputBuffer(jint index,
                                        jint offset,
                                        jint size,
                                        jlong presentation_time_microseconds,
                                        jint flags,
                                        jboolean is_decode_only) {
  JNIEnv* env = AttachCurrentThread();
  return Java_MediaCodecBridge_queueInputBuffer(
      env, j_media_codec_bridge_, index, offset, size,
      presentation_time_microseconds, flags, is_decode_only);
}

jint MediaCodecBridge::QueueSecureInputBuffer(
    jint index,
    jint offset,
    const SbDrmSampleInfo& drm_sample_info,
    jlong presentation_time_microseconds,
    jboolean is_decode_only) {
  JNIEnv* env = AttachCurrentThread();

  ScopedJavaLocalRef<jbyteArray> j_iv =
      ToJavaByteArray(env, drm_sample_info.initialization_vector,
                      drm_sample_info.initialization_vector_size);
  ScopedJavaLocalRef<jbyteArray> j_key_id = ToJavaByteArray(
      env, drm_sample_info.identifier, drm_sample_info.identifier_size);

  // Reshape the sub sample mapping like this:
  // [(c0, e0), (c1, e1), ...] -> [c0, c1, ...] and [e0, e1, ...]
  int32_t subsample_count = drm_sample_info.subsample_count;
  std::unique_ptr<jint[]> clear_bytes(new jint[subsample_count]);
  std::unique_ptr<jint[]> encrypted_bytes(new jint[subsample_count]);
  for (int i = 0; i < subsample_count; ++i) {
    clear_bytes[i] = drm_sample_info.subsample_mapping[i].clear_byte_count;
    encrypted_bytes[i] =
        drm_sample_info.subsample_mapping[i].encrypted_byte_count;
  }
<<<<<<< HEAD
  ScopedJavaLocalRef<jintArray> j_clear_bytes =
      ToJavaIntArray(env, clear_bytes.get(), subsample_count);
  ScopedJavaLocalRef<jintArray> j_encrypted_bytes =
      ToJavaIntArray(env, encrypted_bytes.get(), subsample_count);
=======
  ScopedJavaLocalRef<jintArray> j_clear_bytes = ToJavaIntArray(
      env, base::span<const jint>(clear_bytes.get(),
                                  static_cast<size_t>(subsample_count)));
  ScopedJavaLocalRef<jintArray> j_encrypted_bytes = ToJavaIntArray(
      env, base::span<const jint>(encrypted_bytes.get(),
                                  static_cast<size_t>(subsample_count)));
>>>>>>> 626889fb

  jint cipher_mode = CRYPTO_MODE_AES_CTR;
  jint blocks_to_encrypt = 0;
  jint blocks_to_skip = 0;
  if (drm_sample_info.encryption_scheme == kSbDrmEncryptionSchemeAesCbc) {
    cipher_mode = CRYPTO_MODE_AES_CBC;
    blocks_to_encrypt = drm_sample_info.encryption_pattern.crypt_byte_block;
    blocks_to_skip = drm_sample_info.encryption_pattern.skip_byte_block;
  }

  return Java_MediaCodecBridge_queueSecureInputBuffer(
      env, j_media_codec_bridge_, index, offset, j_iv, j_key_id, j_clear_bytes,
      j_encrypted_bytes, subsample_count, cipher_mode, blocks_to_encrypt,
      blocks_to_skip, presentation_time_microseconds, is_decode_only);
}

ScopedJavaLocalRef<jobject> MediaCodecBridge::GetOutputBuffer(jint index) {
  SB_DCHECK_GE(index, 0);
  JNIEnv* env = AttachCurrentThread();
  return Java_MediaCodecBridge_getOutputBuffer(env, j_media_codec_bridge_,
                                               index);
}

void MediaCodecBridge::ReleaseOutputBuffer(jint index, jboolean render) {
  JNIEnv* env = AttachCurrentThread();
  Java_MediaCodecBridge_releaseOutputBuffer(env, j_media_codec_bridge_, index,
                                            render);
}

void MediaCodecBridge::ReleaseOutputBufferAtTimestamp(
    jint index,
    jlong render_timestamp_ns) {
  JNIEnv* env = AttachCurrentThread();
  Java_MediaCodecBridge_releaseOutputBufferAtTimestamp(
      env, j_media_codec_bridge_, index, render_timestamp_ns);
}

void MediaCodecBridge::SetPlaybackRate(double playback_rate) {
  JNIEnv* env = AttachCurrentThread();
  Java_MediaCodecBridge_setPlaybackRate(env, j_media_codec_bridge_,
                                        playback_rate);
}

bool MediaCodecBridge::Restart() {
  JNIEnv* env = AttachCurrentThread();
  return Java_MediaCodecBridge_restart(env, j_media_codec_bridge_) == JNI_TRUE;
}

jint MediaCodecBridge::Flush() {
  JNIEnv* env = AttachCurrentThread();
  return Java_MediaCodecBridge_flush(env, j_media_codec_bridge_);
}

void MediaCodecBridge::Stop() {
  JNIEnv* env = AttachCurrentThread();
  return Java_MediaCodecBridge_stop(env, j_media_codec_bridge_);
}

std::optional<FrameSize> MediaCodecBridge::GetOutputSize() {
  JNIEnv* env = AttachCurrentThread();
  ScopedJavaLocalRef<jobject> result(
      Java_MediaCodecBridge_getOutputFormat(env, j_media_codec_bridge_));
  if (!result) {
    return std::nullopt;
  }

  return FrameSize(Java_MediaFormatWrapper_width(env, result),
                   Java_MediaFormatWrapper_height(env, result),
                   Java_MediaFormatWrapper_formatHasCropValues(env, result));
}

std::optional<AudioOutputFormatResult>
MediaCodecBridge::GetAudioOutputFormat() {
  JNIEnv* env = AttachCurrentThread();
  ScopedJavaLocalRef<jobject> result(
      Java_MediaCodecBridge_getOutputFormat(env, j_media_codec_bridge_));
  if (!result) {
    return std::nullopt;
  }

  return AudioOutputFormatResult{
      Java_MediaFormatWrapper_sampleRate(env, result),
      Java_MediaFormatWrapper_channelCount(env, result),
  };
}

void MediaCodecBridge::OnMediaCodecError(
    JNIEnv* env,
    jboolean is_recoverable,
    jboolean is_transient,
    const base::android::JavaParamRef<jstring>& diagnostic_info) {
  std::string diagnostic_info_in_str =
      ConvertJavaStringToUTF8(env, diagnostic_info);
  handler_->OnMediaCodecError(is_recoverable, is_transient,
                              diagnostic_info_in_str);
}

void MediaCodecBridge::OnMediaCodecInputBufferAvailable(JNIEnv* env,
                                                        jint buffer_index) {
  handler_->OnMediaCodecInputBufferAvailable(buffer_index);
}

void MediaCodecBridge::OnMediaCodecOutputBufferAvailable(
    JNIEnv* env,
    jint buffer_index,
    jint flags,
    jint offset,
    jlong presentation_time_us,
    jint size) {
  handler_->OnMediaCodecOutputBufferAvailable(buffer_index, flags, offset,
                                              presentation_time_us, size);
}

void MediaCodecBridge::OnMediaCodecOutputFormatChanged(JNIEnv* env) {
  handler_->OnMediaCodecOutputFormatChanged();
}

void MediaCodecBridge::OnMediaCodecFrameRendered(
    JNIEnv* env,
    jlong presentation_time_us,
    jlong render_at_system_time_ns) {
  handler_->OnMediaCodecFrameRendered(presentation_time_us);
}

void MediaCodecBridge::OnMediaCodecFirstTunnelFrameReady(JNIEnv* env) {
  handler_->OnMediaCodecFirstTunnelFrameReady();
}

MediaCodecBridge::MediaCodecBridge(Handler* handler) : handler_(handler) {
  SB_CHECK(handler_);
}

void MediaCodecBridge::Initialize(jobject j_media_codec_bridge) {
  SB_DCHECK(j_media_codec_bridge);

  JNIEnv* env = AttachCurrentThread();
  j_media_codec_bridge_.Reset(env, j_media_codec_bridge);
}

// static
jboolean MediaCodecBridge::IsFrameRenderedCallbackEnabled() {
  JNIEnv* env = AttachCurrentThread();
  return Java_MediaCodecBridge_isFrameRenderedCallbackEnabled(env);
}

}  // namespace starboard<|MERGE_RESOLUTION|>--- conflicted
+++ resolved
@@ -30,20 +30,12 @@
 namespace starboard {
 namespace {
 
-<<<<<<< HEAD
-// TODO: (cobalt b/372559388) Update namespace to jni_zero.
-using base::android::AttachCurrentThread;
-=======
->>>>>>> 626889fb
 using base::android::ConvertJavaStringToUTF8;
 using base::android::JavaParamRef;
 using base::android::ScopedJavaLocalRef;
 using base::android::ToJavaByteArray;
 using base::android::ToJavaIntArray;
-<<<<<<< HEAD
-=======
 using jni_zero::AttachCurrentThread;
->>>>>>> 626889fb
 
 // See
 // https://developer.android.com/reference/android/media/MediaFormat.html#COLOR_RANGE_FULL.
@@ -379,19 +371,12 @@
     encrypted_bytes[i] =
         drm_sample_info.subsample_mapping[i].encrypted_byte_count;
   }
-<<<<<<< HEAD
-  ScopedJavaLocalRef<jintArray> j_clear_bytes =
-      ToJavaIntArray(env, clear_bytes.get(), subsample_count);
-  ScopedJavaLocalRef<jintArray> j_encrypted_bytes =
-      ToJavaIntArray(env, encrypted_bytes.get(), subsample_count);
-=======
   ScopedJavaLocalRef<jintArray> j_clear_bytes = ToJavaIntArray(
       env, base::span<const jint>(clear_bytes.get(),
                                   static_cast<size_t>(subsample_count)));
   ScopedJavaLocalRef<jintArray> j_encrypted_bytes = ToJavaIntArray(
       env, base::span<const jint>(encrypted_bytes.get(),
                                   static_cast<size_t>(subsample_count)));
->>>>>>> 626889fb
 
   jint cipher_mode = CRYPTO_MODE_AES_CTR;
   jint blocks_to_encrypt = 0;
