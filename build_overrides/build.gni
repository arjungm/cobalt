--- conflicted
+++ resolved
@@ -2,33 +2,22 @@
 # Use of this source code is governed by a BSD-style license that can be
 # found in the LICENSE file.
 
-<<<<<<< HEAD
-import("//build/config/chromecast_build.gni")
-=======
 import("//build/config/cronet/config.gni")
 import("//build/config/features.gni")
->>>>>>> 626889fb
 import("//build/config/gclient_args.gni")
 
 # Uncomment these to specify a different NDK location and version in
 # non-Chromium builds.
-<<<<<<< HEAD
-# default_android_ndk_root = "//third_party/android_ndk"
-=======
 # default_android_ndk_root = "//third_party/android_toolchain/ndk"
->>>>>>> 626889fb
 # default_android_ndk_version = "r10e"
 
 # Some non-Chromium builds don't support building java targets.
 enable_java_templates = true
 
-<<<<<<< HEAD
-=======
 # Variable that can be used to support multiple build scenarios, like when
 # V8 is embedded within a target.
 build_with_v8_embedder = build_with_chromium
 
->>>>>>> 626889fb
 # Enables assertions on safety checks in libc++.
 #
 # This should be set to true whenever building with Chrome's custom libc++ in
@@ -40,8 +29,6 @@
 # Note that setting this to true only has an effect when also building with
 # `use_custom_libcxx = true`.
 enable_safe_libcxx = true
-<<<<<<< HEAD
-=======
 
 if (is_cronet_build) {
   # Used by //third_party/perfetto.
@@ -49,7 +36,6 @@
   # problems (especially when building in the Android platform).
   perfetto_libperfetto_includes_json = false
 }
->>>>>>> 626889fb
 
 # Features used by //base/trace_event and //services/tracing.
 declare_args() {
@@ -57,20 +43,9 @@
   # libchrome (CrOS's version of //base). This flag can disable tracing support
   # altogether, in which case all tracing instrumentation in //base becomes a
   # no-op.
-<<<<<<< HEAD
-  # TODO(crbug/1065905): Add dependency on perfetto to support typed events.
-  enable_base_tracing = true
-
-  # Switches the TRACE_EVENT instrumentation from base's TraceLog implementation
-  # to //third_party/perfetto's client library.
-  # TODO(crbug/1006541): Switch to perfetto's client library on all platforms.
-  use_perfetto_client_library = is_linux && !is_castos
-
-=======
   # TODO(crbug.com/40124378): Add dependency on perfetto to support typed events.
   enable_base_tracing = true
 
->>>>>>> 626889fb
   # Limits the defined //third_party/android_deps targets to only "buildCompile"
   # and "buildCompileNoDeps" targets. This is useful for third-party
   # repositories which do not use JUnit tests. For instance,
@@ -82,11 +57,6 @@
   # to lack of toolchain support.
   gtest_enable_absl_printers = !is_nacl
 
-<<<<<<< HEAD
-  # Allows third-party repositories to use C++17 for MSVC builds
-  # TODO(https://crbug.com/pdfium/1932) Remove once pdfium builds on MSVC C++20
-  msvc_use_cxx17 = false
-=======
   # Allow projects that wish to stay on C++17 to override Chromium's default.
   # TODO(crbug.com/40251117): evaluate removing this end of 2023
   use_cxx17 = false
@@ -97,7 +67,6 @@
   # Use Perfetto's trace processor for converting protobuf-encoded traces to
   # the legacy JSON format in base::TraceLog.
   use_perfetto_trace_processor = !is_nacl && !is_cronet_build
->>>>>>> 626889fb
 }
 
 # Allows different projects to specify their own suppression/ignore lists for
