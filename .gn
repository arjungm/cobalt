--- conflicted
+++ resolved
@@ -14,113 +14,6 @@
 
 # These arguments override the default values for items in a declare_args
 # block. "gn args" in turn can override these.
-<<<<<<< HEAD
-#
-# In general the value for a build arg in the declare_args block should be the
-# default. In some cases, a DEPS-ed in project will want different defaults for
-# being built as part of Chrome vs. being built standalone. In this case, the
-# Chrome defaults should go here. There should be no overrides here for
-# values declared in the main Chrome repository.
-#
-# Important note for defining defaults: This file is executed before the
-# BUILDCONFIG.gn file. That file sets up the global variables like "is_ios".
-# This means that the default_args can not depend on the platform,
-# architecture, or other build parameters. If you really need that, the other
-# repo should define a flag that toggles on a behavior that implements the
-# additional logic required by Chrome to set the variables.
-default_args = {
-  # TODO(brettw) bug 684096: Chrome on iOS does not build v8, so "gn gen" prints
-  # a warning that "Build argument has no effect". When adding a v8 variable, it
-  # also needs to be defined to src/ios/BUILD.gn (respectively removed from both
-  # location when it is removed).
-
-  v8_enable_gdbjit = false
-  v8_imminent_deprecation_warnings = false
-
-  # Don't include webrtc's builtin task queue implementation.
-  rtc_link_task_queue_impl = false
-
-  # Don't include the iLBC audio codec.
-  # TODO(bugs.webrtc.org/8396): Once WebRTC gets rid of its internal
-  # deps on codecs, we can remove this.
-  rtc_include_ilbc = false
-
-  # Changes some setup for the Crashpad build to set them to build against
-  # Chromium's zlib, base, etc.
-  crashpad_dependencies = "chromium"
-
-  # Override ANGLE's Vulkan dependencies.
-  angle_vulkan_headers_dir = "//third_party/vulkan-deps/vulkan-headers/src"
-  angle_vulkan_loader_dir = "//third_party/vulkan-deps/vulkan-loader/src"
-  angle_vulkan_tools_dir = "//third_party/vulkan-deps/vulkan-tools/src"
-  angle_vulkan_validation_layers_dir =
-      "//third_party/vulkan-deps/vulkan-validation-layers/src"
-
-  # Overwrite default args declared in the Fuchsia sdk
-  fuchsia_sdk_readelf_exec =
-      "//third_party/llvm-build/Release+Asserts/bin/llvm-readelf"
-  fuchsia_target_api_level = 11
-
-  devtools_visibility = [ "*" ]
-}
-
-# These are the targets to skip header checking by default. The files in targets
-# matching these patterns (see "gn help label_pattern" for format) will not have
-# their includes checked for proper dependencies when you run either
-# "gn check" or "gn gen --check".
-no_check_targets = [
-  # //v8, https://crbug.com/v8/7330
-  "//v8/src/inspector:inspector",  # 20 errors
-  "//v8/test/cctest:cctest_sources",  # 15 errors
-  "//v8/test/unittests:inspector_unittests_sources",  # 2 errors
-  "//v8:cppgc_base",  # 1 error
-  "//v8:v8_internal_headers",  # 11 errors
-  "//v8:v8_libplatform",  # 2 errors
-
-  # After making partition_alloc a standalone library, remove partition_alloc
-  # target from the skip list, because partition_aloc will depend on its own
-  # base.
-  # partition alloc standalone library bug is https://crbug.com/1151236.
-  "//base/allocator/partition_allocator:partition_alloc",  # 292 errors
-]
-
-# These are the list of GN files that run exec_script. This whitelist exists
-# to force additional review for new uses of exec_script, which is strongly
-# discouraged.
-#
-# PLEASE READ
-#
-# You should almost never need to add new exec_script calls. exec_script is
-# slow, especially on Windows, and can cause confusing effects. Although
-# individually each call isn't slow or necessarily very confusing, at the scale
-# of our repo things get out of hand quickly. By strongly pushing back on all
-# additions, we keep the build fast and clean. If you think you need to add a
-# new call, please consider:
-#
-# - Do not use a script to check for the existence of a file or directory to
-#   enable a different mode. Instead, use GN build args to enable or disable
-#   functionality and set options. An example is checking for a file in the
-#   src-internal repo to see if the corresponding src-internal feature should
-#   be enabled. There are several things that can go wrong with this:
-#
-#    - It's mysterious what causes some things to happen. Although in many cases
-#      such behavior can be conveniently automatic, GN optimizes for explicit
-#      and obvious behavior so people can more easily diagnose problems.
-#
-#    - The user can't enable a mode for one build and not another. With GN build
-#      args, the user can choose the exact configuration of multiple builds
-#      using one checkout. But implicitly basing flags on the state of the
-#      checkout, this functionality is broken.
-#
-#    - It's easy to get stale files. If for example the user edits the gclient
-#      to stop checking out src-internal (or any other optional thing), it's
-#      easy to end up with stale files still mysteriously triggering build
-#      conditions that are no longer appropriate (yes, this happens in real
-#      life).
-#
-# - Do not use a script to iterate files in a directory (glob):
-#
-=======
 #
 # In general the value for a build arg in the declare_args block should be the
 # default. In some cases, a DEPS-ed in project will want different defaults for
@@ -234,7 +127,6 @@
 #
 # - Do not use a script to iterate files in a directory (glob):
 #
->>>>>>> 626889fb
 #    - This has the same "stale file" problem as the above discussion. Various
 #      operations can leave untracked files in the source tree which can cause
 #      surprising effects.
@@ -254,37 +146,18 @@
 #      this situation much easier to create. if the build always lists the
 #      files and passes them to a script, it will always be correct.
 
-<<<<<<< HEAD
-exec_script_whitelist =
-    build_dotfile_settings.exec_script_whitelist +
-    angle_dotfile_settings.exec_script_whitelist +
-    [
-      # Whitelist entries for //build should go into
-=======
 exec_script_allowlist =
     build_dotfile_settings.exec_script_allowlist +
     angle_dotfile_settings.exec_script_allowlist +
     [
       # Allowlist entries for //build should go into
->>>>>>> 626889fb
       # //build/dotfile_settings.gni instead, so that they can be shared
       # with other repos. The entries in this list should be only for files
       # in the Chromium repo outside of //build.
       "//build_overrides/build.gni",
 
-<<<<<<< HEAD
-      "//chrome/android/webapk/shell_apk/prepare_upload_dir/BUILD.gn",
       "//chrome/version.gni",
 
-      # TODO(dgn): Layer violation but breaks the build otherwise, see
-      # https://crbug.com/474506.
-      "//clank/java/BUILD.gn",
-      "//clank/native/BUILD.gn",
-
-=======
-      "//chrome/version.gni",
-
->>>>>>> 626889fb
       "//google_apis/BUILD.gn",
       "//printing/BUILD.gn",
 
@@ -298,11 +171,7 @@
 
 # TODO(b/378960295): Try to remove the allowlisted files.
 import("//cobalt/build/configs/cobalt.gni")
-<<<<<<< HEAD
-exec_script_whitelist += [
-=======
 exec_script_allowlist += [
->>>>>>> 626889fb
   "//starboard/tools/BUILD.gn",
   "//starboard/build/config/sabi/BUILD.gn",
   "//starboard/build/platform_path.gni",
