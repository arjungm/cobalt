--- conflicted
+++ resolved
@@ -10,10 +10,7 @@
 #include "net/filter/gzip_source_stream.h"
 
 #include <algorithm>
-<<<<<<< HEAD
-=======
 #include <array>
->>>>>>> 626889fb
 #include <memory>
 #include <utility>
 
