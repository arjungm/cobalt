# Copyright 2016 The Chromium Authors
# Use of this source code is governed by a BSD-style license that can be
# found in the LICENSE file.

import("//build/config/cronet/config.gni")
import("//build/config/features.gni")

declare_args() {
  # Disables support for file URLs.  File URL support requires use of icu.
  # Cronet does not support file URLs.
  disable_file_support = is_cronet_build

  # WebSockets and socket stream code are not used when blink is not used
  # and are optional in cronet.
  enable_websockets = use_blink

  # Enable Kerberos authentication. It is disabled by default on iOS, Fuchsia
  # and Chromecast, at least for now. This feature needs configuration
  # (krb5.conf and so on).
  # TODO(fuchsia): Enable kerberos on Fuchsia when it's implemented there.
  use_kerberos = !is_ios && !is_fuchsia && !is_castos && !is_cast_android

  # Do not disable brotli filter by default.
  disable_brotli_filter = false

  # Do not disable zstd filter by default.
  # TODO: https://crbug.com/40282397 - Consider dropping once Cronet default enables zstd.
  disable_zstd_filter = false

  # Multicast DNS.
  enable_mdns = is_win || is_linux || is_chromeos || is_fuchsia || is_apple

  # Reporting not used on iOS.
  enable_reporting = !is_ios

  # Includes the transport security state preload list. This list includes
  # mechanisms (e.g. HSTS, HPKP) to enforce trusted connections to a significant
  # set of hardcoded domains. While this list has a several hundred KB of binary
  # size footprint, this flag should not be disabled unless the embedder is
  # willing to take the responsibility to make sure that all important
  # connections use HTTPS.
  include_transport_security_state_preload_list = true

<<<<<<< HEAD
  # Platforms where the cert verifier comparison trial is supported.
  # See https://crbug.com/649026.
  trial_comparison_cert_verifier_supported =
      (is_android && !is_cronet_build) || is_linux || is_chromeos

  # Platforms for which certificate verification can be performed using the
  # builtin cert verifier with the Chrome Root Store, and this can be
  # configured using the ChromeRootStoreUsed feature flag. When the feature
  # flag is false, verification may be done with the platform verifier or the
  # builtin verifier using platform roots, depending on the platform.
  # See https://crbug.com/1216547 for status.
  chrome_root_store_optional =
      (is_android && !is_cronet_build) || is_linux || is_chromeos

  # Platforms for which certificate verification can only be performed using
  # the builtin cert verifier with the Chrome Root Store.
  chrome_root_store_only = is_win || is_mac
=======
  # Platforms for which certificate verification can be performed either using
  # the builtin cert verifier with the Chrome Root Store, or with the platform
  # verifier.
  #
  # Currently this is used only for Android because WebView does not use the
  # builtin cert verifier, but uses the Android cert verifier.
  chrome_root_store_optional = is_android && !is_cronet_build

  # Platforms for which certificate verification can only be performed using
  # the builtin cert verifier with the Chrome Root Store.
  chrome_root_store_only = is_win || is_mac || is_linux || is_chromeos

  # DBSC is only supported on Windows, Linux and Mac for now.
  enable_device_bound_sessions = is_win || is_linux || is_mac

  # Bracketed URIs parsing is only available for debug builds.
  # TODO(crbug.com/365771838): Ensure tests are updated if needed if this
  # feature is changed at all.
  enable_bracketed_proxy_uris = is_debug

  # General QUIC proxy support is only available for debug builds.
  # TODO(crbug.com/367400641): If flag is changed or removed, ensure all
  # TODOs for this bug are correctly modified.
  enable_quic_proxy_support = is_debug
>>>>>>> 626889fb
}

assert(!chrome_root_store_optional || !chrome_root_store_only,
       "at most one of chrome_root_store_optional and chrome_root_store_only " +
           "may be true")

# Needs to be in a separate declare_args since it refers to args set in the
# previous declare_args block.
declare_args() {
  # All platforms for which certificate verification can be performed using the
  # builtin cert verifier with the Chrome Root Store. This includes both
  # platforms where use of the Chrome Root Store is optional and platforms
  # where it is the only supported method.
  chrome_root_store_supported =
      chrome_root_store_optional || chrome_root_store_only
}<|MERGE_RESOLUTION|>--- conflicted
+++ resolved
@@ -41,25 +41,6 @@
   # connections use HTTPS.
   include_transport_security_state_preload_list = true
 
-<<<<<<< HEAD
-  # Platforms where the cert verifier comparison trial is supported.
-  # See https://crbug.com/649026.
-  trial_comparison_cert_verifier_supported =
-      (is_android && !is_cronet_build) || is_linux || is_chromeos
-
-  # Platforms for which certificate verification can be performed using the
-  # builtin cert verifier with the Chrome Root Store, and this can be
-  # configured using the ChromeRootStoreUsed feature flag. When the feature
-  # flag is false, verification may be done with the platform verifier or the
-  # builtin verifier using platform roots, depending on the platform.
-  # See https://crbug.com/1216547 for status.
-  chrome_root_store_optional =
-      (is_android && !is_cronet_build) || is_linux || is_chromeos
-
-  # Platforms for which certificate verification can only be performed using
-  # the builtin cert verifier with the Chrome Root Store.
-  chrome_root_store_only = is_win || is_mac
-=======
   # Platforms for which certificate verification can be performed either using
   # the builtin cert verifier with the Chrome Root Store, or with the platform
   # verifier.
@@ -84,7 +65,6 @@
   # TODO(crbug.com/367400641): If flag is changed or removed, ensure all
   # TODOs for this bug are correctly modified.
   enable_quic_proxy_support = is_debug
->>>>>>> 626889fb
 }
 
 assert(!chrome_root_store_optional || !chrome_root_store_only,
