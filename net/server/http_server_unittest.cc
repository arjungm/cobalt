--- conflicted
+++ resolved
@@ -218,11 +218,7 @@
 
   void OnHttpRequest(int connection_id,
                      const HttpServerRequestInfo& info) override {
-<<<<<<< HEAD
-    received_requests_.AddValue({.info = info, .connection_id = connection_id});
-=======
     received_request_.SetValue({.info = info, .connection_id = connection_id});
->>>>>>> 626889fb
   }
 
   void OnWebSocketRequest(int connection_id,
