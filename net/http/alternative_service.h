// Copyright 2012 The Chromium Authors
// Use of this source code is governed by a BSD-style license that can be
// found in the LICENSE file.

#ifndef NET_HTTP_ALTERNATIVE_SERVICE_H_
#define NET_HTTP_ALTERNATIVE_SERVICE_H_

#include <stdint.h>

#include <algorithm>
#include <ostream>
#include <string>
#include <string_view>

#include "base/time/time.h"
#include "net/base/host_port_pair.h"
#include "net/base/net_export.h"
#include "net/http/alternate_protocol_usage.h"
#include "net/quic/quic_http_utils.h"
#include "net/socket/next_proto.h"
#include "net/third_party/quiche/src/quiche/http2/core/spdy_protocol.h"
#include "net/third_party/quiche/src/quiche/quic/core/quic_versions.h"

namespace net {

// Log a histogram to reflect |usage|.
NET_EXPORT void HistogramAlternateProtocolUsage(AlternateProtocolUsage usage,
                                                bool is_google_host);

enum BrokenAlternateProtocolLocation {
  BROKEN_ALTERNATE_PROTOCOL_LOCATION_HTTP_STREAM_FACTORY_JOB = 0,
  BROKEN_ALTERNATE_PROTOCOL_LOCATION_QUIC_SESSION_POOL = 1,
  BROKEN_ALTERNATE_PROTOCOL_LOCATION_HTTP_STREAM_FACTORY_JOB_ALT = 2,
  BROKEN_ALTERNATE_PROTOCOL_LOCATION_HTTP_STREAM_FACTORY_JOB_MAIN = 3,
  BROKEN_ALTERNATE_PROTOCOL_LOCATION_QUIC_HTTP_STREAM = 4,
  BROKEN_ALTERNATE_PROTOCOL_LOCATION_HTTP_NETWORK_TRANSACTION = 5,
  BROKEN_ALTERNATE_PROTOCOL_LOCATION_MAX,
};

// Log a histogram to reflect |location|.
NET_EXPORT void HistogramBrokenAlternateProtocolLocation(
    BrokenAlternateProtocolLocation location);

// Returns true if |protocol| is a valid protocol.
NET_EXPORT bool IsAlternateProtocolValid(NextProto protocol);

// Returns true if |protocol| is enabled, based on |is_http2_enabled|
// and |is_quic_enabled|..
NET_EXPORT bool IsProtocolEnabled(NextProto protocol,
                                  bool is_http2_enabled,
                                  bool is_quic_enabled);

// (protocol, host, port) triple as defined in
// https://tools.ietf.org/id/draft-ietf-httpbis-alt-svc-06.html
struct NET_EXPORT AlternativeService {
  AlternativeService() = default;

  AlternativeService(NextProto protocol, std::string_view host, uint16_t port);

  AlternativeService(NextProto protocol, const HostPortPair& host_port_pair);

  AlternativeService(const AlternativeService& alternative_service);
  AlternativeService(AlternativeService&& alternative_service) noexcept;

  AlternativeService& operator=(AlternativeService&& alternative_service);
  AlternativeService& operator=(const AlternativeService& alternative_service);

  HostPortPair GetHostPortPair() const;

  bool operator==(const AlternativeService& other) const = default;

  std::strong_ordering operator<=>(const AlternativeService& other) const;

  // Output format: "protocol host:port", e.g. "h2 www.google.com:1234".
  std::string ToString() const;

  NextProto protocol = NextProto::kProtoUnknown;
  std::string host;
  uint16_t port;
};

NET_EXPORT_PRIVATE std::ostream& operator<<(
    std::ostream& os,
    const AlternativeService& alternative_service);

class NET_EXPORT_PRIVATE AlternativeServiceInfo {
 public:
  static AlternativeServiceInfo CreateHttp2AlternativeServiceInfo(
      const AlternativeService& alternative_service,
      base::Time expiration);

  static AlternativeServiceInfo CreateQuicAlternativeServiceInfo(
      const AlternativeService& alternative_service,
      base::Time expiration,
      const quic::ParsedQuicVersionVector& advertised_versions);

  AlternativeServiceInfo();

  AlternativeServiceInfo(
      const AlternativeServiceInfo& alternative_service_info);
  AlternativeServiceInfo(
      AlternativeServiceInfo&& alternative_service_info) noexcept;

  AlternativeServiceInfo& operator=(
      const AlternativeServiceInfo& alternative_service_info);
  AlternativeServiceInfo& operator=(
      AlternativeServiceInfo&& alternative_service_info);

<<<<<<< HEAD
  bool operator==(const AlternativeServiceInfo& other) const {
    return alternative_service_ == other.alternative_service() &&
           expiration_ == other.expiration() &&
           advertised_versions_ == other.advertised_versions();
  }
=======
  ~AlternativeServiceInfo();
>>>>>>> 626889fb

  bool operator==(const AlternativeServiceInfo& other) const;

  std::string ToString() const;

  void set_alternative_service(const AlternativeService& alternative_service) {
    alternative_service_ = alternative_service;
  }

  void set_protocol(const NextProto& protocol) {
    alternative_service_.protocol = protocol;
  }

  void set_host(const std::string& host) { alternative_service_.host = host; }

  void set_port(uint16_t port) { alternative_service_.port = port; }

  void set_expiration(const base::Time& expiration) {
    expiration_ = expiration;
  }

  // Sets the advertised versions for QUIC alternative services to a sorted copy
  // of `advertised_versions`.
  void SetAdvertisedVersions(
      const quic::ParsedQuicVersionVector& advertised_versions);

  const AlternativeService& alternative_service() const {
    return alternative_service_;
  }

  NextProto protocol() const { return alternative_service_.protocol; }

  HostPortPair GetHostPortPair() const {
    return alternative_service_.GetHostPortPair();
  }

  base::Time expiration() const { return expiration_; }

  const quic::ParsedQuicVersionVector& advertised_versions() const {
    return advertised_versions_;
  }

 private:
  AlternativeServiceInfo(
      const AlternativeService& alternative_service,
      base::Time expiration,
      const quic::ParsedQuicVersionVector& advertised_versions);
<<<<<<< HEAD

  static bool TransportVersionLessThan(const quic::ParsedQuicVersion& lhs,
                                       const quic::ParsedQuicVersion& rhs);
=======
>>>>>>> 626889fb

  AlternativeService alternative_service_;
  base::Time expiration_;

  // Lists all the QUIC versions that are advertised by the server and supported
  // by Chrome. If empty, defaults to versions used by the current instance of
  // the netstack. This list is sorted according to the server's preference.
  quic::ParsedQuicVersionVector advertised_versions_;
};

using AlternativeServiceInfoVector = std::vector<AlternativeServiceInfo>;

NET_EXPORT_PRIVATE AlternativeServiceInfoVector ProcessAlternativeServices(
    const spdy::SpdyAltSvcWireFormat::AlternativeServiceVector&
        alternative_service_vector,
    bool is_http2_enabled,
    bool is_quic_enabled,
    const quic::ParsedQuicVersionVector& supported_quic_versions);

}  // namespace net

#endif  // NET_HTTP_ALTERNATIVE_SERVICE_H_<|MERGE_RESOLUTION|>--- conflicted
+++ resolved
@@ -106,15 +106,7 @@
   AlternativeServiceInfo& operator=(
       AlternativeServiceInfo&& alternative_service_info);
 
-<<<<<<< HEAD
-  bool operator==(const AlternativeServiceInfo& other) const {
-    return alternative_service_ == other.alternative_service() &&
-           expiration_ == other.expiration() &&
-           advertised_versions_ == other.advertised_versions();
-  }
-=======
   ~AlternativeServiceInfo();
->>>>>>> 626889fb
 
   bool operator==(const AlternativeServiceInfo& other) const;
 
@@ -162,12 +154,6 @@
       const AlternativeService& alternative_service,
       base::Time expiration,
       const quic::ParsedQuicVersionVector& advertised_versions);
-<<<<<<< HEAD
-
-  static bool TransportVersionLessThan(const quic::ParsedQuicVersion& lhs,
-                                       const quic::ParsedQuicVersion& rhs);
-=======
->>>>>>> 626889fb
 
   AlternativeService alternative_service_;
   base::Time expiration_;
