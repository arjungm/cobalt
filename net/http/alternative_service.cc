// Copyright 2012 The Chromium Authors
// Use of this source code is governed by a BSD-style license that can be
// found in the LICENSE file.

#include "net/http/alternative_service.h"

#include "base/check_op.h"
#include "base/metrics/histogram_macros.h"
#include "base/metrics/histogram_macros_local.h"
#include "base/notreached.h"
#include "base/strings/stringprintf.h"
#include "net/base/port_util.h"
#include "net/third_party/quiche/src/quiche/quic/core/http/spdy_utils.h"
#include "net/third_party/quiche/src/quiche/quic/core/quic_versions.h"

namespace net {

void HistogramAlternateProtocolUsage(AlternateProtocolUsage usage,
                                     bool is_google_host) {
  UMA_HISTOGRAM_ENUMERATION("Net.AlternateProtocolUsage", usage,
                            ALTERNATE_PROTOCOL_USAGE_MAX);
  if (is_google_host) {
    UMA_HISTOGRAM_ENUMERATION("Net.AlternateProtocolUsageGoogle", usage,
                              ALTERNATE_PROTOCOL_USAGE_MAX);
  }
}

void HistogramBrokenAlternateProtocolLocation(
    BrokenAlternateProtocolLocation location) {
  UMA_HISTOGRAM_ENUMERATION("Net.AlternateProtocolBrokenLocation", location,
                            BROKEN_ALTERNATE_PROTOCOL_LOCATION_MAX);
}

bool IsAlternateProtocolValid(NextProto protocol) {
  switch (protocol) {
    case NextProto::kProtoUnknown:
      return false;
    case NextProto::kProtoHTTP11:
      return false;
    case NextProto::kProtoHTTP2:
      return true;
    case NextProto::kProtoQUIC:
      return true;
  }
  NOTREACHED();
}

bool IsProtocolEnabled(NextProto protocol,
                       bool is_http2_enabled,
                       bool is_quic_enabled) {
  switch (protocol) {
    case NextProto::kProtoUnknown:
      NOTREACHED();
    case NextProto::kProtoHTTP11:
      return true;
    case NextProto::kProtoHTTP2:
      return is_http2_enabled;
    case NextProto::kProtoQUIC:
      return is_quic_enabled;
  }
  NOTREACHED();
}

AlternativeService::AlternativeService(NextProto protocol,
                                       std::string_view host,
                                       uint16_t port)
    : protocol(protocol), host(host), port(port) {}

AlternativeService::AlternativeService(NextProto protocol,
                                       const HostPortPair& host_port_pair)
    : AlternativeService(protocol,
                         host_port_pair.host(),
                         host_port_pair.port()) {}

AlternativeService::AlternativeService(
    const AlternativeService& alternative_service) = default;
AlternativeService::AlternativeService(AlternativeService&&) noexcept = default;

AlternativeService& AlternativeService::operator=(
    const AlternativeService& alternative_service) = default;
AlternativeService& AlternativeService::operator=(AlternativeService&&) =
    default;

HostPortPair AlternativeService::GetHostPortPair() const {
  return HostPortPair(host, port);
}

std::strong_ordering AlternativeService::operator<=>(
    const AlternativeService& other) const = default;

std::string AlternativeService::ToString() const {
  return base::StringPrintf("%s %s:%d", NextProtoToString(protocol),
                            host.c_str(), port);
}

std::ostream& operator<<(std::ostream& os,
                         const AlternativeService& alternative_service) {
  os << alternative_service.ToString();
  return os;
}

// static
AlternativeServiceInfo
AlternativeServiceInfo::CreateHttp2AlternativeServiceInfo(
    const AlternativeService& alternative_service,
    base::Time expiration) {
  DCHECK_EQ(alternative_service.protocol, NextProto::kProtoHTTP2);
  return AlternativeServiceInfo(alternative_service, expiration,
                                quic::ParsedQuicVersionVector());
}

// static
AlternativeServiceInfo AlternativeServiceInfo::CreateQuicAlternativeServiceInfo(
    const AlternativeService& alternative_service,
    base::Time expiration,
    const quic::ParsedQuicVersionVector& advertised_versions) {
<<<<<<< HEAD
  DCHECK_EQ(alternative_service.protocol, kProtoQUIC);
=======
  DCHECK_EQ(alternative_service.protocol, NextProto::kProtoQUIC);
>>>>>>> 626889fb
  return AlternativeServiceInfo(alternative_service, expiration,
                                advertised_versions);
}

<<<<<<< HEAD
AlternativeServiceInfo::AlternativeServiceInfo() : alternative_service_() {}

AlternativeServiceInfo::~AlternativeServiceInfo() = default;

AlternativeServiceInfo::AlternativeServiceInfo(
    const AlternativeService& alternative_service,
    base::Time expiration,
    const quic::ParsedQuicVersionVector& advertised_versions)
    : alternative_service_(alternative_service), expiration_(expiration) {
  if (alternative_service_.protocol == kProtoQUIC) {
    advertised_versions_ = advertised_versions;
  }
}
=======
AlternativeServiceInfo::AlternativeServiceInfo() = default;
>>>>>>> 626889fb

AlternativeServiceInfo::AlternativeServiceInfo(
    const AlternativeServiceInfo& alternative_service_info) = default;
AlternativeServiceInfo::AlternativeServiceInfo(
    AlternativeServiceInfo&&) noexcept = default;

AlternativeServiceInfo& AlternativeServiceInfo::operator=(
    AlternativeServiceInfo&&) = default;
AlternativeServiceInfo& AlternativeServiceInfo::operator=(
    const AlternativeServiceInfo& alternative_service_info) = default;

AlternativeServiceInfo::~AlternativeServiceInfo() = default;

bool AlternativeServiceInfo::operator==(
    const AlternativeServiceInfo& other) const = default;

std::string AlternativeServiceInfo::ToString() const {
  // NOTE: Cannot use `base::UnlocalizedTimeFormatWithPattern()` since
  // `net/DEPS` disallows `base/i18n`.
  base::Time::Exploded exploded;
  expiration_.LocalExplode(&exploded);
  return base::StringPrintf(
      "%s, expires %04d-%02d-%02d %02d:%02d:%02d",
      alternative_service_.ToString().c_str(), exploded.year, exploded.month,
      exploded.day_of_month, exploded.hour, exploded.minute, exploded.second);
}

void AlternativeServiceInfo::SetAdvertisedVersions(
    const quic::ParsedQuicVersionVector& advertised_versions) {
  if (alternative_service_.protocol != NextProto::kProtoQUIC) {
    return;
  }

  advertised_versions_ = advertised_versions;
  std::ranges::sort(advertised_versions_, {},
                    &quic::ParsedQuicVersion::transport_version);
}

AlternativeServiceInfoVector ProcessAlternativeServices(
    const spdy::SpdyAltSvcWireFormat::AlternativeServiceVector&
        alternative_service_vector,
    bool is_http2_enabled,
    bool is_quic_enabled,
    const quic::ParsedQuicVersionVector& supported_quic_versions) {
  // Convert spdy::SpdyAltSvcWireFormat::AlternativeService entries
  // to AlternativeServiceInfo.
  AlternativeServiceInfoVector alternative_service_info_vector;
  for (const spdy::SpdyAltSvcWireFormat::AlternativeService&
           alternative_service_entry : alternative_service_vector) {
    if (!IsPortValid(alternative_service_entry.port)) {
      continue;
    }

    NextProto protocol =
        NextProtoFromString(alternative_service_entry.protocol_id);
    quic::ParsedQuicVersionVector advertised_versions;
    if (protocol == NextProto::kProtoQUIC) {
      continue;  // Ignore legacy QUIC alt-svc advertisements.
    } else if (!IsAlternateProtocolValid(protocol)) {
      quic::ParsedQuicVersion version =
          quic::SpdyUtils::ExtractQuicVersionFromAltSvcEntry(
              alternative_service_entry, supported_quic_versions);
      if (version == quic::ParsedQuicVersion::Unsupported()) {
        continue;
      }
      protocol = NextProto::kProtoQUIC;
      advertised_versions = {version};
    }
    if (!IsAlternateProtocolValid(protocol) ||
        !IsProtocolEnabled(protocol, is_http2_enabled, is_quic_enabled)) {
      continue;
    }

    AlternativeService alternative_service(protocol,
                                           alternative_service_entry.host,
                                           alternative_service_entry.port);
    base::Time expiration =
        base::Time::Now() +
        base::Seconds(alternative_service_entry.max_age_seconds);
    AlternativeServiceInfo alternative_service_info;
    if (protocol == NextProto::kProtoQUIC) {
      alternative_service_info =
          AlternativeServiceInfo::CreateQuicAlternativeServiceInfo(
              alternative_service, expiration, advertised_versions);
    } else {
      alternative_service_info =
          AlternativeServiceInfo::CreateHttp2AlternativeServiceInfo(
              alternative_service, expiration);
    }
    alternative_service_info_vector.push_back(alternative_service_info);
  }
  return alternative_service_info_vector;
}

AlternativeServiceInfo::AlternativeServiceInfo(
    const AlternativeService& alternative_service,
    base::Time expiration,
    const quic::ParsedQuicVersionVector& advertised_versions)
    : alternative_service_(alternative_service), expiration_(expiration) {
  if (alternative_service_.protocol == NextProto::kProtoQUIC) {
    advertised_versions_ = advertised_versions;
  }
}

}  // namespace net<|MERGE_RESOLUTION|>--- conflicted
+++ resolved
@@ -114,32 +114,12 @@
     const AlternativeService& alternative_service,
     base::Time expiration,
     const quic::ParsedQuicVersionVector& advertised_versions) {
-<<<<<<< HEAD
-  DCHECK_EQ(alternative_service.protocol, kProtoQUIC);
-=======
   DCHECK_EQ(alternative_service.protocol, NextProto::kProtoQUIC);
->>>>>>> 626889fb
   return AlternativeServiceInfo(alternative_service, expiration,
                                 advertised_versions);
 }
 
-<<<<<<< HEAD
-AlternativeServiceInfo::AlternativeServiceInfo() : alternative_service_() {}
-
-AlternativeServiceInfo::~AlternativeServiceInfo() = default;
-
-AlternativeServiceInfo::AlternativeServiceInfo(
-    const AlternativeService& alternative_service,
-    base::Time expiration,
-    const quic::ParsedQuicVersionVector& advertised_versions)
-    : alternative_service_(alternative_service), expiration_(expiration) {
-  if (alternative_service_.protocol == kProtoQUIC) {
-    advertised_versions_ = advertised_versions;
-  }
-}
-=======
 AlternativeServiceInfo::AlternativeServiceInfo() = default;
->>>>>>> 626889fb
 
 AlternativeServiceInfo::AlternativeServiceInfo(
     const AlternativeServiceInfo& alternative_service_info) = default;
