// Copyright 2016 The Chromium Authors
// Use of this source code is governed by a BSD-style license that can be
// found in the LICENSE file.

#ifndef NET_HTTP_HTTP_STREAM_FACTORY_TEST_UTIL_H_
#define NET_HTTP_HTTP_STREAM_FACTORY_TEST_UTIL_H_

#include <memory>
#include <vector>

#include "base/memory/ptr_util.h"
#include "base/memory/raw_ptr.h"
#include "net/http/http_stream.h"
#include "net/http/http_stream_factory.h"
#include "net/http/http_stream_factory_job.h"
#include "net/http/http_stream_factory_job_controller.h"
#include "net/http/http_stream_request.h"
#include "net/proxy_resolution/proxy_info.h"
#include "net/socket/next_proto.h"
#include "net/ssl/ssl_config.h"
#include "testing/gmock/include/gmock/gmock.h"
#include "url/scheme_host_port.h"

using testing::_;
using testing::Invoke;

namespace net {

class HttpStreamFactoryPeer {
 public:
  static void AddJobController(
      HttpStreamFactory* factory,
      std::unique_ptr<HttpStreamFactory::JobController> job_controller) {
    factory->job_controller_set_.insert(std::move(job_controller));
  }

  static bool IsJobControllerDeleted(HttpStreamFactory* factory) {
    return factory->job_controller_set_.empty();
  }

  static HttpStreamFactory::JobFactory* GetDefaultJobFactory(
      HttpStreamFactory* factory) {
    return factory->job_factory_.get();
  }
};

// This delegate does nothing when called.
class MockHttpStreamRequestDelegate : public HttpStreamRequest::Delegate {
 public:
  MockHttpStreamRequestDelegate();

  MockHttpStreamRequestDelegate(const MockHttpStreamRequestDelegate&) = delete;
  MockHttpStreamRequestDelegate& operator=(
      const MockHttpStreamRequestDelegate&) = delete;

  ~MockHttpStreamRequestDelegate() override;

  // std::unique_ptr is not copyable and therefore cannot be mocked.
  MOCK_METHOD2(OnStreamReadyImpl,
               void(const ProxyInfo& used_proxy_info, HttpStream* stream));

  void OnStreamReady(const ProxyInfo& used_proxy_info,
                     std::unique_ptr<HttpStream> stream) override {
    OnStreamReadyImpl(used_proxy_info, stream.get());
  }

  // std::unique_ptr is not copyable and therefore cannot be mocked.
  void OnBidirectionalStreamImplReady(
      const ProxyInfo& used_proxy_info,
      std::unique_ptr<BidirectionalStreamImpl> stream) override {}

  // std::unique_ptr is not copyable and therefore cannot be mocked.
  void OnWebSocketHandshakeStreamReady(
      const ProxyInfo& used_proxy_info,
      std::unique_ptr<WebSocketHandshakeStreamBase> stream) override {}

  MOCK_METHOD4(OnStreamFailed,
               void(int status,
                    const NetErrorDetails& net_error_details,
                    const ProxyInfo& used_proxy_info,
                    ResolveErrorInfo resolve_error_info));

  MOCK_METHOD2(OnCertificateError, void(int status, const SSLInfo& ssl_info));

  MOCK_METHOD3(OnNeedsProxyAuth,
               void(const HttpResponseInfo& proxy_response,
                    const ProxyInfo& used_proxy_info,
                    HttpAuthController* auth_controller));

  MOCK_METHOD1(OnNeedsClientAuth, void(SSLCertRequestInfo* cert_info));

  MOCK_METHOD0(OnQuicBroken, void());

  // `switching_info` is not copyable and therefore cannot be mocked.
  MOCK_METHOD1(OnSwitchesToHttpStreamPoolImpl,
               void(HttpStreamPoolRequestInfo& request_info));

  void OnSwitchesToHttpStreamPool(
      HttpStreamPoolRequestInfo request_info) override {
    OnSwitchesToHttpStreamPoolImpl(request_info);
  }
};

class MockHttpStreamFactoryJob : public HttpStreamFactory::Job {
 public:
  MockHttpStreamFactoryJob(
      HttpStreamFactory::Job::Delegate* delegate,
      HttpStreamFactory::JobType job_type,
      HttpNetworkSession* session,
      const HttpStreamFactory::StreamRequestInfo& request_info,
      RequestPriority priority,
      ProxyInfo proxy_info,
      const std::vector<SSLConfig::CertAndStatus>& allowed_bad_certs,
      url::SchemeHostPort destination,
      GURL origin_url,
      NextProto alternative_protocol,
      quic::ParsedQuicVersion quic_version,
      bool is_websocket,
      bool enable_ip_based_pooling,
      std::optional<ConnectionManagementConfig> management_config,
      NetLog* net_log);

  ~MockHttpStreamFactoryJob() override;

  MOCK_METHOD0(Resume, void());

  MOCK_METHOD0(Orphan, void());

  void DoResume();
};

// JobFactory for creating MockHttpStreamFactoryJobs.
class TestJobFactory : public HttpStreamFactory::JobFactory {
 public:
  TestJobFactory();
  ~TestJobFactory() override;

  std::unique_ptr<HttpStreamFactory::Job> CreateJob(
      HttpStreamFactory::Job::Delegate* delegate,
      HttpStreamFactory::JobType job_type,
      HttpNetworkSession* session,
      const HttpStreamFactory::StreamRequestInfo& request_info,
      RequestPriority priority,
      const ProxyInfo& proxy_info,
      const std::vector<SSLConfig::CertAndStatus>& allowed_bad_certs,
      url::SchemeHostPort destination,
      GURL origin_url,
      bool is_websocket,
      bool enable_ip_based_pooling,
      NetLog* net_log,
      NextProto alternative_protocol,
<<<<<<< HEAD
      quic::ParsedQuicVersion quic_version) override;
=======
      quic::ParsedQuicVersion quic_version,
      std::optional<ConnectionManagementConfig> management_config) override;
>>>>>>> 626889fb

  MockHttpStreamFactoryJob* main_job() const { return main_job_; }
  MockHttpStreamFactoryJob* alternative_job() const { return alternative_job_; }
  MockHttpStreamFactoryJob* dns_alpn_h3_job() const { return dns_alpn_h3_job_; }

 private:
  raw_ptr<MockHttpStreamFactoryJob, AcrossTasksDanglingUntriaged> main_job_ =
      nullptr;
  raw_ptr<MockHttpStreamFactoryJob, AcrossTasksDanglingUntriaged>
      alternative_job_ = nullptr;
  raw_ptr<MockHttpStreamFactoryJob, AcrossTasksDanglingUntriaged>
      dns_alpn_h3_job_ = nullptr;
};

}  // namespace net

#endif  // NET_HTTP_HTTP_STREAM_FACTORY_TEST_UTIL_H_<|MERGE_RESOLUTION|>--- conflicted
+++ resolved
@@ -149,12 +149,8 @@
       bool enable_ip_based_pooling,
       NetLog* net_log,
       NextProto alternative_protocol,
-<<<<<<< HEAD
-      quic::ParsedQuicVersion quic_version) override;
-=======
       quic::ParsedQuicVersion quic_version,
       std::optional<ConnectionManagementConfig> management_config) override;
->>>>>>> 626889fb
 
   MockHttpStreamFactoryJob* main_job() const { return main_job_; }
   MockHttpStreamFactoryJob* alternative_job() const { return alternative_job_; }
