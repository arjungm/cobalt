// Copyright 2016 The Chromium Authors
// Use of this source code is governed by a BSD-style license that can be
// found in the LICENSE file.

#include "net/http/http_stream_factory_job_controller.h"

#include <string>
#include <utility>

#include "base/containers/contains.h"
#include "base/functional/bind.h"
#include "base/metrics/histogram_functions.h"
#include "base/metrics/histogram_macros.h"
#include "base/strings/string_number_conversions.h"
#include "base/strings/string_util.h"
#include "base/task/single_thread_task_runner.h"
#include "base/values.h"
#include "net/base/features.h"
#include "net/base/host_mapping_rules.h"
#include "net/base/load_flags.h"
#include "net/base/net_errors.h"
#include "net/base/privacy_mode.h"
#include "net/base/proxy_chain.h"
#include "net/base/proxy_string_util.h"
#include "net/base/session_usage.h"
#include "net/base/url_util.h"
#include "net/http/alternative_service.h"
#include "net/http/bidirectional_stream_impl.h"
#include "net/http/http_stream_key.h"
#include "net/http/http_stream_pool.h"
#include "net/http/http_stream_pool_request_info.h"
#include "net/http/transport_security_state.h"
#include "net/log/net_log.h"
#include "net/log/net_log_event_type.h"
#include "net/log/net_log_with_source.h"
#include "net/proxy_resolution/proxy_info.h"
#include "net/proxy_resolution/proxy_resolution_request.h"
#include "net/proxy_resolution/proxy_resolution_service.h"
#include "net/quic/quic_session_key.h"
#include "net/socket/next_proto.h"
#include "net/spdy/spdy_session.h"
#include "net/third_party/quiche/src/quiche/quic/core/quic_versions.h"
#include "url/gurl.h"
#include "url/scheme_host_port.h"
#include "url/url_constants.h"

namespace net {

namespace {

// Returns parameters associated with the proxy resolution.
base::Value::Dict NetLogHttpStreamJobProxyChainResolved(
    const ProxyChain& proxy_chain) {
  base::Value::Dict dict;

  dict.Set("proxy_chain",
           proxy_chain.IsValid() ? proxy_chain.ToDebugString() : std::string());
  return dict;
}

GURL CreateAltSvcUrl(const GURL& origin_url,
                     const HostPortPair& alternative_destination) {
  DCHECK(origin_url.is_valid());
  DCHECK(origin_url.IsStandard());

  GURL::Replacements replacements;
  std::string port_str = base::NumberToString(alternative_destination.port());
  replacements.SetPortStr(port_str);
  replacements.SetHostStr(alternative_destination.host());

  return origin_url.ReplaceComponents(replacements);
}

void ConvertWsToHttp(url::SchemeHostPort& input) {
  if (base::EqualsCaseInsensitiveASCII(input.scheme(), url::kHttpScheme) ||
      base::EqualsCaseInsensitiveASCII(input.scheme(), url::kHttpsScheme)) {
    return;
  }

  if (base::EqualsCaseInsensitiveASCII(input.scheme(), url::kWsScheme)) {
    input = url::SchemeHostPort(url::kHttpScheme, input.host(), input.port());
    return;
  }

  DCHECK(base::EqualsCaseInsensitiveASCII(input.scheme(), url::kWssScheme));
  input = url::SchemeHostPort(url::kHttpsScheme, input.host(), input.port());
}

void HistogramProxyUsed(const ProxyInfo& proxy_info, bool success) {
  const ProxyServer::Scheme max_scheme = ProxyServer::Scheme::SCHEME_QUIC;
  ProxyServer::Scheme proxy_scheme = ProxyServer::Scheme::SCHEME_INVALID;
  if (!proxy_info.is_empty() && !proxy_info.is_direct()) {
    if (proxy_info.proxy_chain().is_multi_proxy()) {
      // TODO(crbug.com/40284947): Update this histogram to have a new
      // bucket for multi-chain proxies. Until then, don't influence the
      // existing metric counts which have historically been only for single-hop
      // proxies.
      return;
    }
    proxy_scheme = proxy_info.proxy_chain().is_direct()
                       ? static_cast<ProxyServer::Scheme>(1)
                       : proxy_info.proxy_chain().First().scheme();
  }
  if (success) {
    UMA_HISTOGRAM_ENUMERATION("Net.HttpJob.ProxyTypeSuccess", proxy_scheme,
                              max_scheme);
  } else {
    UMA_HISTOGRAM_ENUMERATION("Net.HttpJob.ProxyTypeFailed", proxy_scheme,
                              max_scheme);
  }
}

// Generate a AlternativeService for DNS alt job. Note: Chrome does not yet
// support different port DNS alpn.
AlternativeService GetAlternativeServiceForDnsJob(const GURL& url) {
  return AlternativeService(NextProto::kProtoQUIC, HostPortPair::FromURL(url));
}

base::Value::Dict NetLogAltSvcParams(const AlternativeServiceInfo* alt_svc_info,
                                     bool is_broken) {
  base::Value::Dict dict;
  dict.Set("alt_svc", alt_svc_info->ToString());
  dict.Set("is_broken", is_broken);
  return dict;
}

}  // namespace

// The maximum time to wait for the alternate job to complete before resuming
// the main job.
const int kMaxDelayTimeForMainJobSecs = 3;

HttpStreamFactory::JobController::JobController(
    HttpStreamFactory* factory,
    HttpStreamRequest::Delegate* delegate,
    HttpNetworkSession* session,
    JobFactory* job_factory,
    const HttpRequestInfo& http_request_info,
    bool is_preconnect,
    bool is_websocket,
    bool enable_ip_based_pooling,
    bool enable_alternative_services,
    bool delay_main_job_with_available_spdy_session,
    const std::vector<SSLConfig::CertAndStatus>& allowed_bad_certs)
    : factory_(factory),
      session_(session),
      job_factory_(job_factory),
      delegate_(delegate),
      is_preconnect_(is_preconnect),
      is_websocket_(is_websocket),
      enable_ip_based_pooling_(enable_ip_based_pooling),
      enable_alternative_services_(enable_alternative_services),
      delay_main_job_with_available_spdy_session_(
          delay_main_job_with_available_spdy_session),
      management_config_(http_request_info.connection_management_config),
      http_request_info_url_(http_request_info.url),
      origin_url_(DuplicateUrlWithHostMappingRules(http_request_info.url)),
      request_info_(http_request_info),
      allowed_bad_certs_(allowed_bad_certs),
      net_log_(NetLogWithSource::Make(
          session->net_log(),
          NetLogSourceType::HTTP_STREAM_JOB_CONTROLLER)) {
  DCHECK(factory_);
  DCHECK(session_);
  DCHECK(job_factory_);
  DCHECK(base::EqualsCaseInsensitiveASCII(origin_url_.scheme_piece(),
                                          url::kHttpScheme) ||
         base::EqualsCaseInsensitiveASCII(origin_url_.scheme_piece(),
                                          url::kHttpsScheme) ||
         base::EqualsCaseInsensitiveASCII(origin_url_.scheme_piece(),
                                          url::kWsScheme) ||
         base::EqualsCaseInsensitiveASCII(origin_url_.scheme_piece(),
                                          url::kWssScheme));

  net_log_.BeginEvent(NetLogEventType::HTTP_STREAM_JOB_CONTROLLER, [&] {
    base::Value::Dict dict;
    dict.Set("url", http_request_info.url.possibly_invalid_spec());
    if (origin_url_ != http_request_info.url) {
      dict.Set("url_after_host_mapping", origin_url_.possibly_invalid_spec());
    }
    dict.Set("is_preconnect", is_preconnect_);
    dict.Set("privacy_mode",
             PrivacyModeToDebugString(request_info_.privacy_mode));
    base::Value::List allowed_bad_certs_list;
    for (const auto& cert_and_status : allowed_bad_certs_) {
      allowed_bad_certs_list.Append(
          cert_and_status.cert->subject().GetDisplayName());
    }
    dict.Set("allowed_bad_certs", std::move(allowed_bad_certs_list));
    return dict;
  });
}

HttpStreamFactory::JobController::~JobController() {
  bound_job_ = nullptr;
  main_job_.reset();
  alternative_job_.reset();
  dns_alpn_h3_job_.reset();
  if (proxy_resolve_request_) {
    DCHECK_EQ(STATE_RESOLVE_PROXY_COMPLETE, next_state_);
    proxy_resolve_request_.reset();
  }
  net_log_.EndEvent(NetLogEventType::HTTP_STREAM_JOB_CONTROLLER);
}

std::unique_ptr<HttpStreamRequest> HttpStreamFactory::JobController::Start(
    HttpStreamRequest::Delegate* delegate,
    WebSocketHandshakeStreamBase::CreateHelper*
        websocket_handshake_stream_create_helper,
    const NetLogWithSource& source_net_log,
    HttpStreamRequest::StreamType stream_type,
    RequestPriority priority) {
  DCHECK(!request_);

  stream_type_ = stream_type;
  priority_ = priority;

  auto request = std::make_unique<HttpStreamRequest>(
      this, websocket_handshake_stream_create_helper, source_net_log,
      stream_type);
  // Keep a raw pointer but release ownership of HttpStreamRequest instance.
  request_ = request.get();

  // Associates |net_log_| with |source_net_log|.
  source_net_log.AddEventReferencingSource(
      NetLogEventType::HTTP_STREAM_JOB_CONTROLLER_BOUND, net_log_.source());
  net_log_.AddEventReferencingSource(
      NetLogEventType::HTTP_STREAM_JOB_CONTROLLER_BOUND,
      source_net_log.source());

  RunLoop(OK);

  return request;
}

void HttpStreamFactory::JobController::Preconnect(int num_streams) {
  DCHECK(!main_job_);
  DCHECK(!alternative_job_);
  DCHECK(is_preconnect_);

  stream_type_ = HttpStreamRequest::HTTP_STREAM;
  num_streams_ = num_streams;

  RunLoop(OK);
}

LoadState HttpStreamFactory::JobController::GetLoadState() const {
  DCHECK(request_);
  if (next_state_ == STATE_RESOLVE_PROXY_COMPLETE) {
    return proxy_resolve_request_->GetLoadState();
  }
  if (bound_job_) {
    return bound_job_->GetLoadState();
  }
  if (main_job_) {
    return main_job_->GetLoadState();
  }
  if (alternative_job_) {
    return alternative_job_->GetLoadState();
  }
  if (dns_alpn_h3_job_) {
    return dns_alpn_h3_job_->GetLoadState();
  }

  // When proxy resolution fails, there is no job created and
  // NotifyRequestFailed() is executed one message loop iteration later.
  return LOAD_STATE_IDLE;
}

void HttpStreamFactory::JobController::OnRequestComplete() {
  DCHECK(request_);
  request_ = nullptr;
  // This is called when the delegate is destroying its HttpStreamRequest, so
  // it's no longer safe to call into it after this point.
  delegate_ = nullptr;

  if (!job_bound_) {
    alternative_job_.reset();
    main_job_.reset();
    dns_alpn_h3_job_.reset();
  } else {
    if (bound_job_->job_type() == MAIN) {
      bound_job_ = nullptr;
      main_job_.reset();
    } else if (bound_job_->job_type() == ALTERNATIVE) {
      bound_job_ = nullptr;
      alternative_job_.reset();
    } else {
      DCHECK(bound_job_->job_type() == DNS_ALPN_H3);
      bound_job_ = nullptr;
      dns_alpn_h3_job_.reset();
    }
  }
  MaybeNotifyFactoryOfCompletion();
}

int HttpStreamFactory::JobController::RestartTunnelWithProxyAuth() {
  DCHECK(bound_job_);
  return bound_job_->RestartTunnelWithProxyAuth();
}

void HttpStreamFactory::JobController::SetPriority(RequestPriority priority) {
  if (main_job_) {
    main_job_->SetPriority(priority);
  }
  if (alternative_job_) {
    alternative_job_->SetPriority(priority);
  }
  if (dns_alpn_h3_job_) {
    dns_alpn_h3_job_->SetPriority(priority);
  }
  if (preconnect_backup_job_) {
    preconnect_backup_job_->SetPriority(priority);
  }
}

void HttpStreamFactory::JobController::OnStreamReady(Job* job) {
  DCHECK(job);

  if (IsJobOrphaned(job)) {
    // We have bound a job to the associated HttpStreamRequest, |job| has been
    // orphaned.
    OnOrphanedJobComplete(job);
    return;
  }
  std::unique_ptr<HttpStream> stream = job->ReleaseStream();
  DCHECK(stream);

  MarkRequestComplete(job);

  if (!request_) {
    return;
  }
  DCHECK(!is_websocket_);
  DCHECK_EQ(HttpStreamRequest::HTTP_STREAM, request_->stream_type());
  OnJobSucceeded(job);

  // TODO(bnc): Remove when https://crbug.com/461981 is fixed.
  CHECK(request_);

  DCHECK(request_->completed());

  HistogramProxyUsed(job->proxy_info(), /*success=*/true);
  delegate_->OnStreamReady(job->proxy_info(), std::move(stream));
}

void HttpStreamFactory::JobController::OnBidirectionalStreamImplReady(
    Job* job,
    const ProxyInfo& used_proxy_info) {
  DCHECK(job);

  if (IsJobOrphaned(job)) {
    // We have bound a job to the associated HttpStreamRequest, |job| has been
    // orphaned.
    OnOrphanedJobComplete(job);
    return;
  }

  MarkRequestComplete(job);

  if (!request_) {
    return;
  }
  std::unique_ptr<BidirectionalStreamImpl> stream =
      job->ReleaseBidirectionalStream();
  DCHECK(stream);
  DCHECK(!is_websocket_);
  DCHECK_EQ(HttpStreamRequest::BIDIRECTIONAL_STREAM, request_->stream_type());

  OnJobSucceeded(job);
  DCHECK(request_->completed());
  delegate_->OnBidirectionalStreamImplReady(used_proxy_info, std::move(stream));
}

void HttpStreamFactory::JobController::OnWebSocketHandshakeStreamReady(
    Job* job,
    const ProxyInfo& used_proxy_info,
    std::unique_ptr<WebSocketHandshakeStreamBase> stream) {
  DCHECK(job);
  MarkRequestComplete(job);

  if (!request_) {
    return;
  }
  DCHECK(is_websocket_);
  DCHECK_EQ(HttpStreamRequest::HTTP_STREAM, request_->stream_type());
  DCHECK(stream);

  OnJobSucceeded(job);
  DCHECK(request_->completed());
  delegate_->OnWebSocketHandshakeStreamReady(used_proxy_info,
                                             std::move(stream));
}

void HttpStreamFactory::JobController::OnQuicHostResolution(
    const url::SchemeHostPort& destination,
    base::TimeTicks dns_resolution_start_time,
    base::TimeTicks dns_resolution_end_time) {
  if (!request_) {
    return;
  }
  if (destination != url::SchemeHostPort(origin_url_)) {
    // Ignores different destination alternative job's DNS resolution time.
    return;
  }
  // QUIC jobs (ALTERNATIVE, DNS_ALPN_H3) are started before the non-QUIC (MAIN)
  // job. So we set the DNS resolution overrides to use the DNS timing of the
  // QUIC jobs.
  request_->SetDnsResolutionTimeOverrides(dns_resolution_start_time,
                                          dns_resolution_end_time);
}

void HttpStreamFactory::JobController::OnStreamFailed(Job* job, int status) {
  DCHECK_NE(OK, status);
  if (job->job_type() == MAIN) {
    DCHECK_EQ(main_job_.get(), job);
    main_job_net_error_ = status;
  } else if (job->job_type() == ALTERNATIVE) {
    DCHECK_EQ(alternative_job_.get(), job);
    DCHECK_NE(NextProto::kProtoUnknown, alternative_service_info_.protocol());
    alternative_job_net_error_ = status;
  } else {
    DCHECK_EQ(job->job_type(), DNS_ALPN_H3);
    DCHECK_EQ(dns_alpn_h3_job_.get(), job);
    dns_alpn_h3_job_net_error_ = status;
  }

  MaybeResumeMainJob(job, base::TimeDelta());

  if (IsJobOrphaned(job)) {
    // We have bound a job to the associated HttpStreamRequest, |job| has been
    // orphaned.
    OnOrphanedJobComplete(job);
    return;
  }

  if (!request_) {
    return;
  }
  DCHECK_NE(OK, status);
  DCHECK(job);

  if (!bound_job_) {
    if (GetJobCount() >= 2) {
      // Hey, we've got other jobs! Maybe one of them will succeed, let's just
      // ignore this failure.
      if (job->job_type() == MAIN) {
        DCHECK_EQ(main_job_.get(), job);
        main_job_.reset();
      } else if (job->job_type() == ALTERNATIVE) {
        DCHECK_EQ(alternative_job_.get(), job);
        alternative_job_.reset();
      } else {
        DCHECK_EQ(job->job_type(), DNS_ALPN_H3);
        DCHECK_EQ(dns_alpn_h3_job_.get(), job);
        dns_alpn_h3_job_.reset();
      }
      return;
    } else {
      BindJob(job);
    }
  }

  status = ReconsiderProxyAfterError(job, status);
  if (next_state_ == STATE_RESOLVE_PROXY_COMPLETE) {
    if (status == ERR_IO_PENDING) {
      return;
    }
    DCHECK_EQ(OK, status);
    RunLoop(status);
    return;
  }

  HistogramProxyUsed(job->proxy_info(), /*success=*/false);
  delegate_->OnStreamFailed(status, *job->net_error_details(),
                            job->proxy_info(), job->resolve_error_info());
}

void HttpStreamFactory::JobController::OnFailedOnDefaultNetwork(Job* job) {
  if (job->job_type() == ALTERNATIVE) {
    DCHECK_EQ(alternative_job_.get(), job);
    alternative_job_failed_on_default_network_ = true;
  } else {
    DCHECK_EQ(job->job_type(), DNS_ALPN_H3);
    DCHECK_EQ(dns_alpn_h3_job_.get(), job);
    dns_alpn_h3_job_failed_on_default_network_ = true;
  }
}

void HttpStreamFactory::JobController::OnCertificateError(
    Job* job,
    int status,
    const SSLInfo& ssl_info) {
  MaybeResumeMainJob(job, base::TimeDelta());

  if (IsJobOrphaned(job)) {
    // We have bound a job to the associated HttpStreamRequest, |job| has been
    // orphaned.
    OnOrphanedJobComplete(job);
    return;
  }

  if (!request_) {
    return;
  }
  DCHECK_NE(OK, status);
  if (!bound_job_) {
    BindJob(job);
  }

  delegate_->OnCertificateError(status, ssl_info);
}

void HttpStreamFactory::JobController::OnNeedsClientAuth(
    Job* job,
    SSLCertRequestInfo* cert_info) {
  MaybeResumeMainJob(job, base::TimeDelta());

  if (IsJobOrphaned(job)) {
    // We have bound a job to the associated HttpStreamRequest, |job| has been
    // orphaned.
    OnOrphanedJobComplete(job);
    return;
  }
  if (!request_) {
    return;
  }
  if (!bound_job_) {
    BindJob(job);
  }

  delegate_->OnNeedsClientAuth(cert_info);
}

void HttpStreamFactory::JobController::OnNeedsProxyAuth(
    Job* job,
    const HttpResponseInfo& proxy_response,
    const ProxyInfo& used_proxy_info,
    HttpAuthController* auth_controller) {
  MaybeResumeMainJob(job, base::TimeDelta());

  if (IsJobOrphaned(job)) {
    // We have bound a job to the associated HttpStreamRequest, |job| has been
    // orphaned.
    OnOrphanedJobComplete(job);
    return;
  }

  if (!request_) {
    return;
  }
  if (!bound_job_) {
    BindJob(job);
  }
  delegate_->OnNeedsProxyAuth(proxy_response, used_proxy_info, auth_controller);
}

void HttpStreamFactory::JobController::OnPreconnectsComplete(Job* job,
                                                             int result) {
  // Preconnects only run as `main_job_`, never `alternative_job_` or
  // `dns_alpn_h3_job_`.
  DCHECK_EQ(main_job_.get(), job);

  // If the job failed because there were no matching HTTPS records in DNS, run
  // the backup job. A TCP-based protocol may work instead.
  if (result == ERR_DNS_NO_MATCHING_SUPPORTED_ALPN && preconnect_backup_job_) {
    DCHECK_EQ(job->job_type(), PRECONNECT_DNS_ALPN_H3);
    main_job_ = std::move(preconnect_backup_job_);
    main_job_->Preconnect(num_streams_);
    return;
  }

  main_job_.reset();
  preconnect_backup_job_.reset();
  ResetErrorStatusForJobs();
  factory_->OnPreconnectsCompleteInternal();
  MaybeNotifyFactoryOfCompletion();
}

void HttpStreamFactory::JobController::OnOrphanedJobComplete(const Job* job) {
  if (job->job_type() == MAIN) {
    DCHECK_EQ(main_job_.get(), job);
    main_job_.reset();
  } else if (job->job_type() == ALTERNATIVE) {
    DCHECK_EQ(alternative_job_.get(), job);
    alternative_job_.reset();
  } else {
    DCHECK_EQ(job->job_type(), DNS_ALPN_H3);
    DCHECK_EQ(dns_alpn_h3_job_.get(), job);
    dns_alpn_h3_job_.reset();
  }

  MaybeNotifyFactoryOfCompletion();
}

void HttpStreamFactory::JobController::AddConnectionAttemptsToRequest(
    Job* job,
    const ConnectionAttempts& attempts) {
  if (is_preconnect_ || IsJobOrphaned(job)) {
    return;
  }

  request_->AddConnectionAttempts(attempts);
}

void HttpStreamFactory::JobController::ResumeMainJobLater(
    const base::TimeDelta& delay) {
  net_log_.AddEventWithInt64Params(NetLogEventType::HTTP_STREAM_JOB_DELAYED,
                                   "delay", delay.InMilliseconds());
  resume_main_job_callback_.Reset(
      base::BindOnce(&HttpStreamFactory::JobController::ResumeMainJob,
                     ptr_factory_.GetWeakPtr()));
  base::SingleThreadTaskRunner::GetCurrentDefault()->PostDelayedTask(
      FROM_HERE, resume_main_job_callback_.callback(), delay);
}

void HttpStreamFactory::JobController::ResumeMainJob() {
  DCHECK(main_job_);

  if (main_job_is_resumed_) {
    return;
  }
  main_job_is_resumed_ = true;
  main_job_->net_log().AddEventWithInt64Params(
      NetLogEventType::HTTP_STREAM_JOB_RESUMED, "delay",
      main_job_wait_time_.InMilliseconds());

  main_job_->Resume();
  main_job_wait_time_ = base::TimeDelta();
}

void HttpStreamFactory::JobController::ResetErrorStatusForJobs() {
  main_job_net_error_ = OK;
  alternative_job_net_error_ = OK;
  alternative_job_failed_on_default_network_ = false;
  dns_alpn_h3_job_net_error_ = OK;
  dns_alpn_h3_job_failed_on_default_network_ = false;
}

void HttpStreamFactory::JobController::MaybeResumeMainJob(
    Job* job,
    const base::TimeDelta& delay) {
  DCHECK(delay == base::TimeDelta() || delay == main_job_wait_time_);
  DCHECK(job == main_job_.get() || job == alternative_job_.get() ||
         job == dns_alpn_h3_job_.get());

  if (job == main_job_.get()) {
    return;
  }
  if (job == dns_alpn_h3_job_.get() && alternative_job_) {
    return;
  }
  if (!main_job_) {
    return;
  }

  main_job_is_blocked_ = false;

  if (!main_job_->is_waiting()) {
    // There are two cases where the main job is not in WAIT state:
    //   1) The main job hasn't got to waiting state, do not yet post a task to
    //      resume since that will happen in ShouldWait().
    //   2) The main job has passed waiting state, so the main job does not need
    //      to be resumed.
    return;
  }

  main_job_wait_time_ = delay;

  ResumeMainJobLater(main_job_wait_time_);
}

void HttpStreamFactory::JobController::OnConnectionInitialized(Job* job,
                                                               int rv) {
  if (rv != OK) {
    // Resume the main job as there's an error raised in connection
    // initiation.
    return MaybeResumeMainJob(job, main_job_wait_time_);
  }
}

bool HttpStreamFactory::JobController::ShouldWait(Job* job) {
  // The alternative job never waits.
  if (job == alternative_job_.get() || job == dns_alpn_h3_job_.get()) {
    return false;
  }
  DCHECK_EQ(main_job_.get(), job);
  if (main_job_is_blocked_) {
    return true;
  }

  if (main_job_wait_time_.is_zero()) {
    return false;
  }

  ResumeMainJobLater(main_job_wait_time_);
  return true;
}

const NetLogWithSource* HttpStreamFactory::JobController::GetNetLog() const {
  return &net_log_;
}

void HttpStreamFactory::JobController::MaybeSetWaitTimeForMainJob(
    const base::TimeDelta& delay) {
  if (main_job_is_blocked_) {
    const bool has_available_spdy_session =
        main_job_->HasAvailableSpdySession();
    if (!delay_main_job_with_available_spdy_session_ &&
        has_available_spdy_session) {
      main_job_wait_time_ = base::TimeDelta();
    } else {
      main_job_wait_time_ =
          std::min(delay, base::Seconds(kMaxDelayTimeForMainJobSecs));
    }
    if (has_available_spdy_session) {
      UMA_HISTOGRAM_TIMES("Net.HttpJob.MainJobWaitTimeWithAvailableSpdySession",
                          main_job_wait_time_);
    } else {
      UMA_HISTOGRAM_TIMES(
          "Net.HttpJob.MainJobWaitTimeWithoutAvailableSpdySession",
          main_job_wait_time_);
    }
  }
}

bool HttpStreamFactory::JobController::HasPendingMainJob() const {
  return main_job_.get() != nullptr;
}

bool HttpStreamFactory::JobController::HasPendingAltJob() const {
  return alternative_job_.get() != nullptr;
}

WebSocketHandshakeStreamBase::CreateHelper*
HttpStreamFactory::JobController::websocket_handshake_stream_create_helper() {
  DCHECK(request_);
  return request_->websocket_handshake_stream_create_helper();
}

void HttpStreamFactory::JobController::OnIOComplete(int result) {
  RunLoop(result);
}

void HttpStreamFactory::JobController::RunLoop(int result) {
  int rv = DoLoop(result);
  if (rv == ERR_IO_PENDING) {
    return;
  }
  if (rv != OK) {
    // DoLoop can only fail during proxy resolution step which happens before
    // any jobs are created. Notify |request_| of the failure one message loop
    // iteration later to avoid re-entrancy.
    DCHECK(!main_job_);
    DCHECK(!alternative_job_);
    DCHECK(!dns_alpn_h3_job_);
    base::SingleThreadTaskRunner::GetCurrentDefault()->PostTask(
        FROM_HERE,
        base::BindOnce(&HttpStreamFactory::JobController::NotifyRequestFailed,
                       ptr_factory_.GetWeakPtr(), rv));
  }
}

int HttpStreamFactory::JobController::DoLoop(int rv) {
  DCHECK_NE(next_state_, STATE_NONE);
  do {
    State state = next_state_;
    next_state_ = STATE_NONE;
    switch (state) {
      case STATE_RESOLVE_PROXY:
        DCHECK_EQ(OK, rv);
        rv = DoResolveProxy();
        break;
      case STATE_RESOLVE_PROXY_COMPLETE:
        rv = DoResolveProxyComplete(rv);
        break;
      case STATE_CREATE_JOBS:
        DCHECK_EQ(OK, rv);
        rv = DoCreateJobs();
        break;
      default:
        NOTREACHED() << "bad state";
    }
  } while (next_state_ != STATE_NONE && rv != ERR_IO_PENDING);
  return rv;
}

int HttpStreamFactory::JobController::DoResolveProxy() {
  DCHECK(!proxy_resolve_request_);

  next_state_ = STATE_RESOLVE_PROXY_COMPLETE;

  if (request_info_.load_flags & LOAD_BYPASS_PROXY) {
    proxy_info_.UseDirect();
    return OK;
  }

  CompletionOnceCallback io_callback =
      base::BindOnce(&JobController::OnIOComplete, base::Unretained(this));
  return session_->proxy_resolution_service()->ResolveProxy(
      origin_url_, request_info_.method,
      request_info_.network_anonymization_key, &proxy_info_,
      std::move(io_callback), &proxy_resolve_request_, net_log_);
}

int HttpStreamFactory::JobController::DoResolveProxyComplete(int rv) {
  DCHECK_NE(ERR_IO_PENDING, rv);

  proxy_resolve_request_ = nullptr;
  net_log_.AddEvent(
      NetLogEventType::HTTP_STREAM_JOB_CONTROLLER_PROXY_SERVER_RESOLVED, [&] {
        return NetLogHttpStreamJobProxyChainResolved(
            proxy_info_.is_empty() ? ProxyChain() : proxy_info_.proxy_chain());
      });

  if (rv != OK) {
    return rv;
  }
  // Remove unsupported proxies from the list.
  int supported_proxies = ProxyServer::SCHEME_HTTP | ProxyServer::SCHEME_HTTPS |
                          ProxyServer::SCHEME_SOCKS4 |
                          ProxyServer::SCHEME_SOCKS5;
  // WebSockets is not supported over QUIC.
  if (session_->IsQuicEnabled() && !is_websocket_) {
    supported_proxies |= ProxyServer::SCHEME_QUIC;
  }
  proxy_info_.RemoveProxiesWithoutScheme(supported_proxies);

  if (proxy_info_.is_empty()) {
    // No proxies/direct to choose from.
    return ERR_NO_SUPPORTED_PROXIES;
  }

  next_state_ = STATE_CREATE_JOBS;
  return rv;
}

int HttpStreamFactory::JobController::DoCreateJobs() {
  DCHECK(!main_job_);
  DCHECK(!alternative_job_);
  DCHECK(origin_url_.is_valid());
  DCHECK(origin_url_.IsStandard());

  url::SchemeHostPort destination(origin_url_);
  DCHECK(destination.IsValid());
  ConvertWsToHttp(destination);

  // Create an alternative job if alternative service is set up for this domain.
  // This is applicable even if the connection will be made via a proxy.
  alternative_service_info_ = GetAlternativeServiceInfoFor(
      http_request_info_url_, request_info_, delegate_, stream_type_);

  if (session_->host_resolver()->IsHappyEyeballsV3Enabled() &&
      proxy_info_.is_direct() && !is_websocket_) {
    SwitchToHttpStreamPool();
    return OK;
  }

  quic::ParsedQuicVersion quic_version = quic::ParsedQuicVersion::Unsupported();
<<<<<<< HEAD
  if (alternative_service_info_.protocol() == kProtoQUIC) {
=======
  if (alternative_service_info_.protocol() == NextProto::kProtoQUIC) {
>>>>>>> 626889fb
    quic_version =
        SelectQuicVersion(alternative_service_info_.advertised_versions());
    DCHECK_NE(quic_version, quic::ParsedQuicVersion::Unsupported());
  }

  // Getting ALPN for H3 from DNS has a lot of preconditions. Among them:
  // - proxied connections perform DNS on the proxy, so they can't get supported
  //   ALPNs from DNS
  const bool dns_alpn_h3_job_enabled =
      !session_->ShouldForceQuic(destination, proxy_info_, is_websocket_) &&
      enable_alternative_services_ &&
      session_->params().use_dns_https_svcb_alpn &&
      base::EqualsCaseInsensitiveASCII(origin_url_.scheme(),
                                       url::kHttpsScheme) &&
      session_->IsQuicEnabled() && proxy_info_.is_direct() &&
      !session_->http_server_properties()->IsAlternativeServiceBroken(
          GetAlternativeServiceForDnsJob(origin_url_),
          request_info_.network_anonymization_key);

  if (is_preconnect_) {
    // Due to how the socket pools handle priorities and idle sockets, only IDLE
    // priority currently makes sense for preconnects. The priority for
    // preconnects is currently ignored (see RequestSocketsForPool()), but could
    // be used at some point for proxy resolution or something.
    // Note: When `dns_alpn_h3_job_enabled` is true, we create a
    // PRECONNECT_DNS_ALPN_H3 job. If no matching HTTPS DNS ALPN records are
    // received, the PRECONNECT_DNS_ALPN_H3 job will fail with
    // ERR_DNS_NO_MATCHING_SUPPORTED_ALPN, and `preconnect_backup_job_` will
    // be started in OnPreconnectsComplete().
    std::unique_ptr<Job> preconnect_job = job_factory_->CreateJob(
        this, dns_alpn_h3_job_enabled ? PRECONNECT_DNS_ALPN_H3 : PRECONNECT,
        session_, request_info_, IDLE, proxy_info_, allowed_bad_certs_,
        destination, origin_url_, is_websocket_, enable_ip_based_pooling_,
        net_log_.net_log(), NextProto::kProtoUnknown,
        quic::ParsedQuicVersion::Unsupported(), management_config_);
    // When there is an valid alternative service info, and `preconnect_job`
    // has no existing QUIC session, create a job for the alternative service.
    if (alternative_service_info_.protocol() != NextProto::kProtoUnknown &&
        !preconnect_job->HasAvailableQuicSession()) {
      GURL alternative_url = CreateAltSvcUrl(
          origin_url_, alternative_service_info_.GetHostPortPair());
      RewriteUrlWithHostMappingRules(alternative_url);

      url::SchemeHostPort alternative_destination =
          url::SchemeHostPort(alternative_url);
      ConvertWsToHttp(alternative_destination);

      main_job_ = job_factory_->CreateJob(
          this, PRECONNECT, session_, request_info_, IDLE, proxy_info_,
          allowed_bad_certs_, std::move(alternative_destination), origin_url_,
          is_websocket_, enable_ip_based_pooling_, session_->net_log(),
          alternative_service_info_.protocol(), quic_version,
          management_config_);
    } else {
      main_job_ = std::move(preconnect_job);

      if (dns_alpn_h3_job_enabled) {
        preconnect_backup_job_ = job_factory_->CreateJob(
            this, PRECONNECT, session_, request_info_, IDLE, proxy_info_,
            allowed_bad_certs_, std::move(destination), origin_url_,
            is_websocket_, enable_ip_based_pooling_, net_log_.net_log(),
            NextProto::kProtoUnknown, quic::ParsedQuicVersion::Unsupported(),
            management_config_);
      }
    }
    main_job_->Preconnect(num_streams_);
    return OK;
  }
  main_job_ = job_factory_->CreateJob(
      this, MAIN, session_, request_info_, priority_, proxy_info_,
      allowed_bad_certs_, std::move(destination), origin_url_, is_websocket_,
      enable_ip_based_pooling_, net_log_.net_log(), NextProto::kProtoUnknown,
      quic::ParsedQuicVersion::Unsupported(), management_config_);

  // Alternative Service can only be set for HTTPS requests while Alternative
  // Proxy is set for HTTP requests.
  // The main job may use HTTP/3 if the origin is specified in
  // `--origin-to-force-quic-on` switch. In that case, do not create
  // `alternative_job_` and `dns_alpn_h3_job_`.
  if ((alternative_service_info_.protocol() != NextProto::kProtoUnknown) &&
      !main_job_->using_quic()) {
    DCHECK(origin_url_.SchemeIs(url::kHttpsScheme));
    DCHECK(!is_websocket_);
    DVLOG(1) << "Selected alternative service (host: "
             << alternative_service_info_.GetHostPortPair().host()
             << " port: " << alternative_service_info_.GetHostPortPair().port()
             << " version: " << quic_version << ")";

    GURL alternative_url = CreateAltSvcUrl(
        origin_url_, alternative_service_info_.GetHostPortPair());
    RewriteUrlWithHostMappingRules(alternative_url);

    url::SchemeHostPort alternative_destination =
        url::SchemeHostPort(alternative_url);
    ConvertWsToHttp(alternative_destination);

    alternative_job_ = job_factory_->CreateJob(
        this, ALTERNATIVE, session_, request_info_, priority_, proxy_info_,
<<<<<<< HEAD
        server_ssl_config_, proxy_ssl_config_,
        std::move(alternative_destination), origin_url, is_websocket_,
        enable_ip_based_pooling_, net_log_.net_log(),
        alternative_service_info_.protocol(), quic_version);
=======
        allowed_bad_certs_, std::move(alternative_destination), origin_url_,
        is_websocket_, enable_ip_based_pooling_, net_log_.net_log(),
        alternative_service_info_.protocol(), quic_version, management_config_);
>>>>>>> 626889fb
  }

  if (dns_alpn_h3_job_enabled && !main_job_->using_quic()) {
    DCHECK(!is_websocket_);
    url::SchemeHostPort dns_alpn_h3_destination =
        url::SchemeHostPort(origin_url_);
    dns_alpn_h3_job_ = job_factory_->CreateJob(
        this, DNS_ALPN_H3, session_, request_info_, priority_, proxy_info_,
        allowed_bad_certs_, std::move(dns_alpn_h3_destination), origin_url_,
        is_websocket_, enable_ip_based_pooling_, net_log_.net_log(),
        NextProto::kProtoUnknown, quic::ParsedQuicVersion::Unsupported(),
        management_config_);
  }

  ClearInappropriateJobs();

  if (main_job_ && (alternative_job_ ||
                    (dns_alpn_h3_job_ &&
                     (!main_job_->TargettedSocketGroupHasActiveSocket() &&
                      !main_job_->HasAvailableSpdySession())))) {
    // We don't block |main_job_| when |alternative_job_| doesn't exists and
    // |dns_alpn_h3_job_| exists and an active socket is available for
    // |main_job_|. This is intended to make the fallback logic faster.
    main_job_is_blocked_ = true;
  }

  if (alternative_job_) {
    alternative_job_->Start(request_->stream_type());
  }

  if (dns_alpn_h3_job_) {
    dns_alpn_h3_job_->Start(request_->stream_type());
  }

  if (main_job_) {
    main_job_->Start(request_->stream_type());
  }
  return OK;
}

void HttpStreamFactory::JobController::ClearInappropriateJobs() {
  if (dns_alpn_h3_job_ && dns_alpn_h3_job_->HasAvailableQuicSession()) {
    // Clear |main_job_| and |alternative_job_| here not to start them when
    // there is an active session available for |dns_alpn_h3_job_|.
    main_job_.reset();
    alternative_job_.reset();
  }

  if (alternative_job_ && dns_alpn_h3_job_ &&
      (alternative_job_->HasAvailableQuicSession() ||
       (alternative_service_info_.alternative_service() ==
        GetAlternativeServiceForDnsJob(http_request_info_url_)))) {
    // Clear |dns_alpn_h3_job_|, when there is an active session available for
    // |alternative_job_| or |alternative_job_| was created for the same
    // destination.
    dns_alpn_h3_job_.reset();
  }
}

void HttpStreamFactory::JobController::BindJob(Job* job) {
  DCHECK(request_);
  DCHECK(job);
  DCHECK(job == alternative_job_.get() || job == main_job_.get() ||
         job == dns_alpn_h3_job_.get());
  DCHECK(!job_bound_);
  DCHECK(!bound_job_);

  job_bound_ = true;
  bound_job_ = job;

  request_->net_log().AddEventReferencingSource(
      NetLogEventType::HTTP_STREAM_REQUEST_BOUND_TO_JOB,
      job->net_log().source());
  job->net_log().AddEventReferencingSource(
      NetLogEventType::HTTP_STREAM_JOB_BOUND_TO_REQUEST,
      request_->net_log().source());

  OrphanUnboundJob();
}

void HttpStreamFactory::JobController::OrphanUnboundJob() {
  DCHECK(request_);
  DCHECK(bound_job_);

  if (bound_job_->job_type() == MAIN) {
    // Allow |alternative_job_| and |dns_alpn_h3_job_| to run to completion,
    // rather than resetting them to check if there is any broken alternative
    // service to report. OnOrphanedJobComplete() will clean up |this| when the
    // jobs complete.
    if (alternative_job_) {
      DCHECK(!is_websocket_);
      alternative_job_->Orphan();
    }
    if (dns_alpn_h3_job_) {
      DCHECK(!is_websocket_);
      dns_alpn_h3_job_->Orphan();
    }
    return;
  }

  if (bound_job_->job_type() == ALTERNATIVE) {
    if (!alternative_job_failed_on_default_network_ && !dns_alpn_h3_job_) {
      // |request_| is bound to the alternative job and the alternative job
      // succeeds on the default network, and there is no DNS alt job. This
      // means that the main job is no longer needed, so cancel it now. Pending
      // ConnectJobs will return established sockets to socket pools if
      // applicable.
      // https://crbug.com/757548.
      // The main job still needs to run if the alternative job succeeds on the
      // alternate network in order to figure out whether QUIC should be marked
      // as broken until the default network changes. And also the main job
      // still needs to run if the DNS alt job exists to figure out whether
      // the DNS alpn service is broken.
      DCHECK(!main_job_ || (alternative_job_net_error_ == OK));
      main_job_.reset();
    }
    // Allow |dns_alpn_h3_job_| to run to completion, rather than resetting
    // it to check if there is any broken alternative service to report.
    // OnOrphanedJobComplete() will clean up |this| when the job completes.
    if (dns_alpn_h3_job_) {
      DCHECK(!is_websocket_);
      dns_alpn_h3_job_->Orphan();
    }
  }
  if (bound_job_->job_type() == DNS_ALPN_H3) {
    if (!dns_alpn_h3_job_failed_on_default_network_ && !alternative_job_) {
      DCHECK(!main_job_ || (dns_alpn_h3_job_net_error_ == OK));
      main_job_.reset();
    }
    // Allow |alternative_job_| to run to completion, rather than resetting
    // it to check if there is any broken alternative service to report.
    // OnOrphanedJobComplete() will clean up |this| when the job completes.
    if (alternative_job_) {
      DCHECK(!is_websocket_);
      alternative_job_->Orphan();
    }
  }
}

void HttpStreamFactory::JobController::OnJobSucceeded(Job* job) {
  DCHECK(job);
  if (!bound_job_) {
    BindJob(job);
    return;
  }
}

void HttpStreamFactory::JobController::MarkRequestComplete(Job* job) {
  if (request_) {
    AlternateProtocolUsage alternate_protocol_usage =
        CalculateAlternateProtocolUsage(job);
    request_->Complete(job->negotiated_protocol(), alternate_protocol_usage);
    ReportAlternateProtocolUsage(alternate_protocol_usage,
                                 HasGoogleHost(job->origin_url()));
  }
}

void HttpStreamFactory::JobController::MaybeReportBrokenAlternativeService(
    const AlternativeService& alt_service,
    int alt_job_net_error,
    bool alt_job_failed_on_default_network,
    const std::string& histogram_name_for_failure) {
  // If alternative job succeeds on the default network, no brokenness to
  // report.
  if (alt_job_net_error == OK && !alt_job_failed_on_default_network) {
    return;
  }

  // No brokenness to report if the main job fails.
  if (main_job_net_error_ != OK) {
    return;
  }

  // No need to record DNS_NO_MATCHING_SUPPORTED_ALPN error.
  if (alt_job_net_error == ERR_DNS_NO_MATCHING_SUPPORTED_ALPN) {
    return;
  }

  if (alt_job_failed_on_default_network && alt_job_net_error == OK) {
    // Alternative job failed on the default network but succeeds on the
    // non-default network, mark alternative service broken until the default
    // network changes.
    session_->http_server_properties()
        ->MarkAlternativeServiceBrokenUntilDefaultNetworkChanges(
            alt_service, request_info_.network_anonymization_key);
    return;
  }

  if (alt_job_net_error == ERR_NETWORK_CHANGED ||
      alt_job_net_error == ERR_INTERNET_DISCONNECTED ||
      (alt_job_net_error == ERR_NAME_NOT_RESOLVED &&
       http_request_info_url_.host() == alt_service.host)) {
    // No need to mark alternative service as broken.
    return;
  }

  // Report brokenness if alternative job failed.
  base::UmaHistogramSparse(histogram_name_for_failure, -alt_job_net_error);

  HistogramBrokenAlternateProtocolLocation(
      BROKEN_ALTERNATE_PROTOCOL_LOCATION_HTTP_STREAM_FACTORY_JOB_ALT);
  session_->http_server_properties()->MarkAlternativeServiceBroken(
      alt_service, request_info_.network_anonymization_key);
}

void HttpStreamFactory::JobController::MaybeNotifyFactoryOfCompletion() {
  if (switched_to_http_stream_pool_) {
    factory_->OnJobControllerComplete(this);
    return;
  }

  if (main_job_ || alternative_job_ || dns_alpn_h3_job_) {
    return;
  }

  // All jobs are gone.
  // Report brokenness for the alternate jobs if apply.
  MaybeReportBrokenAlternativeService(
      alternative_service_info_.alternative_service(),
      alternative_job_net_error_, alternative_job_failed_on_default_network_,
      "Net.AlternateServiceFailed");
  // Report for the DNS alt job if apply.
  MaybeReportBrokenAlternativeService(
      GetAlternativeServiceForDnsJob(http_request_info_url_),
      dns_alpn_h3_job_net_error_, dns_alpn_h3_job_failed_on_default_network_,
      "Net.AlternateServiceForDnsAlpnH3Failed");

  // Reset error status for Jobs after reporting brokenness to avoid redundant
  // reporting.
  ResetErrorStatusForJobs();

  if (request_) {
    return;
  }
  DCHECK(!bound_job_);
  factory_->OnJobControllerComplete(this);
}

void HttpStreamFactory::JobController::NotifyRequestFailed(int rv) {
  if (!request_) {
    return;
  }
  delegate_->OnStreamFailed(rv, NetErrorDetails(), ProxyInfo(),
                            ResolveErrorInfo());
}

void HttpStreamFactory::JobController::RewriteUrlWithHostMappingRules(
    GURL& url) const {
  session_->params().host_mapping_rules.RewriteUrl(url);
}

GURL HttpStreamFactory::JobController::DuplicateUrlWithHostMappingRules(
    const GURL& url) const {
  GURL copy = url;
  RewriteUrlWithHostMappingRules(copy);
  return copy;
}

AlternativeServiceInfo
HttpStreamFactory::JobController::GetAlternativeServiceInfoFor(
    const GURL& http_request_info_url,
    const StreamRequestInfo& request_info,
    HttpStreamRequest::Delegate* delegate,
    HttpStreamRequest::StreamType stream_type) {
  if (!enable_alternative_services_) {
    return AlternativeServiceInfo();
  }

  AlternativeServiceInfo alternative_service_info =
      GetAlternativeServiceInfoInternal(http_request_info_url, request_info,
                                        delegate, stream_type);
  AlternativeServiceType type;
  if (alternative_service_info.protocol() == NextProto::kProtoUnknown) {
    type = NO_ALTERNATIVE_SERVICE;
  } else if (alternative_service_info.protocol() == NextProto::kProtoQUIC) {
    if (http_request_info_url.host_piece() ==
        alternative_service_info.alternative_service().host) {
      type = QUIC_SAME_DESTINATION;
    } else {
      type = QUIC_DIFFERENT_DESTINATION;
    }
  } else {
    if (http_request_info_url.host_piece() ==
        alternative_service_info.alternative_service().host) {
      type = NOT_QUIC_SAME_DESTINATION;
    } else {
      type = NOT_QUIC_DIFFERENT_DESTINATION;
    }
  }
  UMA_HISTOGRAM_ENUMERATION("Net.AlternativeServiceTypeForRequest", type,
                            MAX_ALTERNATIVE_SERVICE_TYPE);
  return alternative_service_info;
}

AlternativeServiceInfo
HttpStreamFactory::JobController::GetAlternativeServiceInfoInternal(
    const GURL& http_request_info_url,
    const StreamRequestInfo& request_info,
    HttpStreamRequest::Delegate* delegate,
    HttpStreamRequest::StreamType stream_type) {
  GURL original_url = http_request_info_url;

  if (!original_url.SchemeIs(url::kHttpsScheme)) {
    return AlternativeServiceInfo();
  }

  HttpServerProperties& http_server_properties =
      *session_->http_server_properties();
  const AlternativeServiceInfoVector alternative_service_info_vector =
      http_server_properties.GetAlternativeServiceInfos(
          url::SchemeHostPort(original_url),
          request_info.network_anonymization_key);
<<<<<<< HEAD
  if (alternative_service_info_vector.empty())
    return AlternativeServiceInfo();
=======
  if (alternative_service_info_vector.empty()) {
    return AlternativeServiceInfo();
  }
>>>>>>> 626889fb

  bool quic_advertised = false;
  bool quic_all_broken = true;

  // First alternative service that is not marked as broken.
  AlternativeServiceInfo first_alternative_service_info;

  bool is_any_broken = false;
  for (const AlternativeServiceInfo& alternative_service_info :
       alternative_service_info_vector) {
    DCHECK(IsAlternateProtocolValid(alternative_service_info.protocol()));
    if (!quic_advertised &&
        alternative_service_info.protocol() == NextProto::kProtoQUIC) {
      quic_advertised = true;
    }
    const bool is_broken = http_server_properties.IsAlternativeServiceBroken(
        alternative_service_info.alternative_service(),
        request_info.network_anonymization_key);
    net_log_.AddEvent(
        NetLogEventType::HTTP_STREAM_JOB_CONTROLLER_ALT_SVC_FOUND, [&] {
          return NetLogAltSvcParams(&alternative_service_info, is_broken);
        });
    if (is_broken) {
      if (!is_any_broken) {
        // Only log the broken alternative service once per request.
        is_any_broken = true;
        HistogramAlternateProtocolUsage(ALTERNATE_PROTOCOL_USAGE_BROKEN,
                                        HasGoogleHost(original_url));
      }
      continue;
    }

    // Some shared unix systems may have user home directories (like
    // http://foo.com/~mike) which allow users to emit headers.  This is a bad
    // idea already, but with Alternate-Protocol, it provides the ability for a
    // single user on a multi-user system to hijack the alternate protocol.
    // These systems also enforce ports <1024 as restricted ports.  So don't
    // allow protocol upgrades to user-controllable ports.
    const int kUnrestrictedPort = 1024;
    if (!session_->params().enable_user_alternate_protocol_ports &&
        (alternative_service_info.alternative_service().port >=
             kUnrestrictedPort &&
         original_url.EffectiveIntPort() < kUnrestrictedPort)) {
      continue;
    }

    if (alternative_service_info.protocol() == NextProto::kProtoHTTP2) {
      if (!session_->params().enable_http2_alternative_service) {
        continue;
      }

      // Cache this entry if we don't have a non-broken Alt-Svc yet.
      if (first_alternative_service_info.protocol() ==
          NextProto::kProtoUnknown) {
        first_alternative_service_info = alternative_service_info;
      }
      continue;
    }

    DCHECK_EQ(NextProto::kProtoQUIC, alternative_service_info.protocol());
    quic_all_broken = false;
    if (!session_->IsQuicEnabled()) {
      continue;
    }

    if (!original_url.SchemeIs(url::kHttpsScheme)) {
      continue;
    }

    // If there is no QUIC version in the advertised versions that is
    // supported, ignore this entry.
    if (SelectQuicVersion(alternative_service_info.advertised_versions()) ==
        quic::ParsedQuicVersion::Unsupported()) {
      continue;
    }

    // Check whether there is an existing QUIC session to use for this origin.
    GURL mapped_origin = original_url;
    RewriteUrlWithHostMappingRules(mapped_origin);
    QuicSessionKey session_key(
        HostPortPair::FromURL(mapped_origin), request_info.privacy_mode,
        proxy_info_.proxy_chain(), SessionUsage::kDestination,
        request_info.socket_tag, request_info.network_anonymization_key,
        request_info.secure_dns_policy, /*require_dns_https_alpn=*/false);

    GURL destination = CreateAltSvcUrl(
        original_url, alternative_service_info.GetHostPortPair());
    if (session_key.host() != destination.host_piece() &&
        !session_->context().quic_context->params()->allow_remote_alt_svc) {
      continue;
    }
    RewriteUrlWithHostMappingRules(destination);

    if (session_->quic_session_pool()->CanUseExistingSession(
            session_key, url::SchemeHostPort(destination))) {
      return alternative_service_info;
    }

    if (!IsQuicAllowedForHost(destination.host())) {
      continue;
    }

    // Cache this entry if we don't have a non-broken Alt-Svc yet.
    if (first_alternative_service_info.protocol() == NextProto::kProtoUnknown) {
      first_alternative_service_info = alternative_service_info;
    }
  }

  // Ask delegate to mark QUIC as broken for the origin.
  if (quic_advertised && quic_all_broken && delegate != nullptr) {
    delegate->OnQuicBroken();
  }

  return first_alternative_service_info;
}

quic::ParsedQuicVersion HttpStreamFactory::JobController::SelectQuicVersion(
    const quic::ParsedQuicVersionVector& advertised_versions) {
  return session_->context().quic_context->SelectQuicVersion(
      advertised_versions);
}

void HttpStreamFactory::JobController::ReportAlternateProtocolUsage(
    AlternateProtocolUsage alternate_protocol_usage,
    bool is_google_host) const {
  DCHECK_LT(alternate_protocol_usage, ALTERNATE_PROTOCOL_USAGE_MAX);
  HistogramAlternateProtocolUsage(alternate_protocol_usage, is_google_host);
}

bool HttpStreamFactory::JobController::IsJobOrphaned(Job* job) const {
  return !request_ || (job_bound_ && bound_job_ != job);
}

AlternateProtocolUsage
HttpStreamFactory::JobController::CalculateAlternateProtocolUsage(
    Job* job) const {
  if ((main_job_ && alternative_job_) || dns_alpn_h3_job_) {
    if (job == main_job_.get()) {
      return ALTERNATE_PROTOCOL_USAGE_MAIN_JOB_WON_RACE;
    }
    if (job == alternative_job_.get()) {
      if (job->using_existing_quic_session()) {
        return ALTERNATE_PROTOCOL_USAGE_NO_RACE;
      }
      return ALTERNATE_PROTOCOL_USAGE_WON_RACE;
    }
    if (job == dns_alpn_h3_job_.get()) {
      if (job->using_existing_quic_session()) {
        return ALTERNATE_PROTOCOL_USAGE_DNS_ALPN_H3_JOB_WON_WITHOUT_RACE;
      }
      return ALTERNATE_PROTOCOL_USAGE_DNS_ALPN_H3_JOB_WON_RACE;
    }
  }
  // TODO(crbug.com/40232167): Implement better logic to support uncovered
  // cases.
  return ALTERNATE_PROTOCOL_USAGE_UNSPECIFIED_REASON;
}

int HttpStreamFactory::JobController::ReconsiderProxyAfterError(Job* job,
                                                                int error) {
  // ReconsiderProxyAfterError() should only be called when the last job fails.
  DCHECK_EQ(1, GetJobCount());
  DCHECK(!proxy_resolve_request_);

  if (!job->should_reconsider_proxy()) {
    return error;
  }

  if (request_info_.load_flags & LOAD_BYPASS_PROXY) {
    return error;
  }

  // Clear client certificates for all proxies in the chain.
  // TODO(crbug.com/40284947): client certificates for multi-proxy
  // chains are not yet supported, and this is only tested with single-proxy
  // chains.
  for (auto& proxy_server : proxy_info_.proxy_chain().proxy_servers()) {
    if (proxy_server.is_secure_http_like()) {
      session_->ssl_client_context()->ClearClientCertificate(
          proxy_server.host_port_pair());
    }
  }

  if (!proxy_info_.Fallback(error, net_log_)) {
    // If there is no more proxy to fallback to, fail the transaction
    // with the last connection error we got.
    return error;
  }

  // Abandon all Jobs and start over.
  job_bound_ = false;
  bound_job_ = nullptr;
  dns_alpn_h3_job_.reset();
  alternative_job_.reset();
  main_job_.reset();
  ResetErrorStatusForJobs();
  // Also resets states that related to the old main job. In particular,
  // cancels |resume_main_job_callback_| so there won't be any delayed
  // ResumeMainJob() left in the task queue.
  resume_main_job_callback_.Cancel();
  main_job_is_resumed_ = false;
  main_job_is_blocked_ = false;

  next_state_ = STATE_RESOLVE_PROXY_COMPLETE;
  return OK;
}

bool HttpStreamFactory::JobController::IsQuicAllowedForHost(
    const std::string& host) {
  const base::flat_set<std::string>& host_allowlist =
      session_->params().quic_host_allowlist;
  if (host_allowlist.empty()) {
    return true;
  }

  std::string lowered_host = base::ToLowerASCII(host);
  return base::Contains(host_allowlist, lowered_host);
}

void HttpStreamFactory::JobController::SwitchToHttpStreamPool() {
  CHECK(request_info_.socket_tag == SocketTag());
  CHECK_EQ(stream_type_, HttpStreamRequest::HTTP_STREAM);

  switched_to_http_stream_pool_ = true;

  bool disable_cert_network_fetches =
      !!(request_info_.load_flags & LOAD_DISABLE_CERT_NETWORK_FETCHES);
  url::SchemeHostPort destination(origin_url_);
  session_->ApplyTestingFixedPort(destination);
  HttpStreamPoolRequestInfo pool_request_info(
      std::move(destination), request_info_.privacy_mode,
      request_info_.socket_tag, request_info_.network_anonymization_key,
      request_info_.secure_dns_policy, disable_cert_network_fetches,
      alternative_service_info_, request_info_.is_http1_allowed,
      request_info_.load_flags, proxy_info_, net_log_);
  if (is_preconnect_) {
    int rv = session_->http_stream_pool()->Preconnect(
        std::move(pool_request_info), num_streams_,
        base::BindOnce(&JobController::OnPoolPreconnectsComplete,
                       ptr_factory_.GetWeakPtr()));
    if (rv != ERR_IO_PENDING) {
      base::SingleThreadTaskRunner::GetCurrentDefault()->PostTask(
          FROM_HERE, base::BindOnce(&JobController::OnPoolPreconnectsComplete,
                                    ptr_factory_.GetWeakPtr(), rv));
    }
    return;
  }

  base::SingleThreadTaskRunner::GetCurrentDefault()->PostTask(
      FROM_HERE,
      base::BindOnce(&JobController::CallOnSwitchesToHttpStreamPool,
                     ptr_factory_.GetWeakPtr(), std::move(pool_request_info),
                     base::TimeTicks::Now()));
}

void HttpStreamFactory::JobController::OnPoolPreconnectsComplete(int rv) {
  CHECK(switched_to_http_stream_pool_);
  factory_->OnPreconnectsCompleteInternal();
  MaybeNotifyFactoryOfCompletion();
}

void HttpStreamFactory::JobController::CallOnSwitchesToHttpStreamPool(
    HttpStreamPoolRequestInfo request_info,
    base::TimeTicks post_task_time) {
  CHECK(request_);
  CHECK(delegate_);

  base::UmaHistogramTimes("Net.HttpStreamPool.SwitchesToPoolPostTaskTime",
                          base::TimeTicks::Now() - post_task_time);

  // `request_` and `delegate_` will be reset later.

  delegate_->OnSwitchesToHttpStreamPool(std::move(request_info));
}

}  // namespace net<|MERGE_RESOLUTION|>--- conflicted
+++ resolved
@@ -857,11 +857,7 @@
   }
 
   quic::ParsedQuicVersion quic_version = quic::ParsedQuicVersion::Unsupported();
-<<<<<<< HEAD
-  if (alternative_service_info_.protocol() == kProtoQUIC) {
-=======
   if (alternative_service_info_.protocol() == NextProto::kProtoQUIC) {
->>>>>>> 626889fb
     quic_version =
         SelectQuicVersion(alternative_service_info_.advertised_versions());
     DCHECK_NE(quic_version, quic::ParsedQuicVersion::Unsupported());
@@ -960,16 +956,9 @@
 
     alternative_job_ = job_factory_->CreateJob(
         this, ALTERNATIVE, session_, request_info_, priority_, proxy_info_,
-<<<<<<< HEAD
-        server_ssl_config_, proxy_ssl_config_,
-        std::move(alternative_destination), origin_url, is_websocket_,
-        enable_ip_based_pooling_, net_log_.net_log(),
-        alternative_service_info_.protocol(), quic_version);
-=======
         allowed_bad_certs_, std::move(alternative_destination), origin_url_,
         is_websocket_, enable_ip_based_pooling_, net_log_.net_log(),
         alternative_service_info_.protocol(), quic_version, management_config_);
->>>>>>> 626889fb
   }
 
   if (dns_alpn_h3_job_enabled && !main_job_->using_quic()) {
@@ -1282,14 +1271,9 @@
       http_server_properties.GetAlternativeServiceInfos(
           url::SchemeHostPort(original_url),
           request_info.network_anonymization_key);
-<<<<<<< HEAD
-  if (alternative_service_info_vector.empty())
-    return AlternativeServiceInfo();
-=======
   if (alternative_service_info_vector.empty()) {
     return AlternativeServiceInfo();
   }
->>>>>>> 626889fb
 
   bool quic_advertised = false;
   bool quic_all_broken = true;
