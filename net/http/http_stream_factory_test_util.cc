--- conflicted
+++ resolved
@@ -45,10 +45,7 @@
                              quic_version,
                              is_websocket,
                              enable_ip_based_pooling,
-<<<<<<< HEAD
-=======
                              management_config,
->>>>>>> 626889fb
                              net_log) {
   DCHECK(!is_waiting());
 }
@@ -76,17 +73,11 @@
     bool is_websocket,
     bool enable_ip_based_pooling,
     NetLog* net_log,
-<<<<<<< HEAD
-    NextProto alternative_protocol = kProtoUnknown,
-    quic::ParsedQuicVersion quic_version =
-        quic::ParsedQuicVersion::Unsupported()) {
-=======
     NextProto alternative_protocol = NextProto::kProtoUnknown,
     quic::ParsedQuicVersion quic_version =
         quic::ParsedQuicVersion::Unsupported(),
     std::optional<ConnectionManagementConfig> management_config =
         std::nullopt) {
->>>>>>> 626889fb
   auto job = std::make_unique<MockHttpStreamFactoryJob>(
       delegate, job_type, session, request_info, priority, proxy_info,
       allowed_bad_certs, std::move(destination), origin_url,
