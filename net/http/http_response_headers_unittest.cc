--- conflicted
+++ resolved
@@ -24,11 +24,6 @@
 #include "net/http/http_util.h"
 #include "testing/gmock/include/gmock/gmock.h"
 #include "testing/gtest/include/gtest/gtest.h"
-<<<<<<< HEAD
-
-#if !BUILDFLAG(CRONET_BUILD)
-=======
->>>>>>> 626889fb
 #include "third_party/perfetto/include/perfetto/test/traced_value_test_support.h"
 
 namespace net {
@@ -2023,10 +2018,6 @@
       ToSimpleString(headers));
 }
 
-<<<<<<< HEAD
-#if !BUILDFLAG(CRONET_BUILD)
-// Cronet disables tracing so this test would fail.
-=======
 TEST(HttpResponseHeadersTest, TryToCreateWithNul) {
   static constexpr char kHeadersWithNuls[] = {
       "HTTP/1.1 200 OK\0"
@@ -2039,7 +2030,6 @@
   EXPECT_EQ(headers, nullptr);
 }
 
->>>>>>> 626889fb
 TEST(HttpResponseHeadersTest, TracingSupport) {
   scoped_refptr<HttpResponseHeaders> headers = HttpResponseHeaders::TryToCreate(
       "HTTP/1.1 200 OK\n"
