--- conflicted
+++ resolved
@@ -393,8 +393,6 @@
   params_.enable_quic = false;
 }
 
-<<<<<<< HEAD
-=======
 bool HttpNetworkSession::ShouldForceQuic(const url::SchemeHostPort& destination,
                                          const ProxyInfo& proxy_info,
                                          bool is_websocket) {
@@ -418,7 +416,6 @@
   params_.ignore_certificate_errors = true;
 }
 
->>>>>>> 626889fb
 void HttpNetworkSession::ClearSSLSessionCache() {
   ssl_client_session_cache_.Flush();
 }
@@ -430,16 +427,9 @@
   return CommonConnectJobParams(
       context_.client_socket_factory, context_.host_resolver, &http_auth_cache_,
       context_.http_auth_handler_factory, &spdy_session_pool_,
-<<<<<<< HEAD
-      &context_.quic_context->params()->supported_versions,
-      &quic_stream_factory_, context_.proxy_delegate,
-      context_.http_user_agent_settings, &ssl_client_context_,
-      context_.socket_performance_watcher_factory,
-=======
       &context_.quic_context->params()->supported_versions, &quic_session_pool_,
       context_.proxy_delegate, context_.http_user_agent_settings,
       &ssl_client_context_, context_.socket_performance_watcher_factory,
->>>>>>> 626889fb
       context_.network_quality_estimator, context_.net_log,
       for_websockets ? &websocket_endpoint_lock_manager_ : nullptr,
       context_.http_server_properties, &next_protos_, &application_settings_,
