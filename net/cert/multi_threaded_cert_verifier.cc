// Copyright 2012 The Chromium Authors
// Use of this source code is governed by a BSD-style license that can be
// found in the LICENSE file.

#include "net/cert/multi_threaded_cert_verifier.h"

#include "base/check_op.h"
#include "base/functional/bind.h"
#include "base/functional/callback_helpers.h"
#include "base/memory/raw_ptr.h"
#include "base/memory/weak_ptr.h"
#include "base/metrics/histogram_macros.h"
#include "base/task/thread_pool.h"
#include "base/threading/thread_restrictions.h"
#include "base/timer/elapsed_timer.h"
#include "net/base/net_errors.h"
#include "net/base/trace_constants.h"
#include "net/base/tracing.h"
#include "net/base/url_util.h"
#include "net/cert/cert_verify_proc.h"
#include "net/cert/cert_verify_result.h"
#include "net/cert/x509_certificate.h"
#include "net/log/net_log_event_type.h"
#include "net/log/net_log_source_type.h"
#include "net/log/net_log_with_source.h"

namespace net {

// Allows DoVerifyOnWorkerThread to wait on a base::WaitableEvent.
// DoVerifyOnWorkerThread may wait on network operations done on a separate
// sequence. For instance when using the NSS-based implementation of certificate
// verification, the library requires a blocking callback for fetching OCSP and
// AIA responses.
class [[maybe_unused,
        nodiscard]] MultiThreadedCertVerifierScopedAllowBaseSyncPrimitives
    : public base::ScopedAllowBaseSyncPrimitives{};

namespace {

// Used to pass the result of DoVerifyOnWorkerThread() to
// MultiThreadedCertVerifier::InternalRequest::OnJobComplete().
struct ResultHelper {
  int error;
  CertVerifyResult result;
  NetLogWithSource net_log;
};

int GetFlagsForConfig(const CertVerifier::Config& config) {
  int flags = 0;

  if (config.enable_rev_checking)
    flags |= CertVerifyProc::VERIFY_REV_CHECKING_ENABLED;
  if (config.require_rev_checking_local_anchors)
    flags |= CertVerifyProc::VERIFY_REV_CHECKING_REQUIRED_LOCAL_ANCHORS;
  if (config.enable_sha1_local_anchors)
    flags |= CertVerifyProc::VERIFY_ENABLE_SHA1_LOCAL_ANCHORS;
<<<<<<< HEAD
  if (config.disable_symantec_enforcement)
    flags |= CertVerifyProc::VERIFY_DISABLE_SYMANTEC_ENFORCEMENT;
=======
>>>>>>> 626889fb

  return flags;
}

// Runs the verification synchronously on a worker thread.
std::unique_ptr<ResultHelper> DoVerifyOnWorkerThread(
    const scoped_refptr<CertVerifyProc>& verify_proc,
    const scoped_refptr<X509Certificate>& cert,
    const std::string& hostname,
    const std::string& ocsp_response,
    const std::string& sct_list,
    int flags,
    const NetLogWithSource& net_log) {
  TRACE_EVENT0(NetTracingCategory(), "DoVerifyOnWorkerThread");
  base::ElapsedTimer timer;
  auto verify_result = std::make_unique<ResultHelper>();
  verify_result->net_log = net_log;
  MultiThreadedCertVerifierScopedAllowBaseSyncPrimitives
      allow_base_sync_primitives;
  verify_result->error =
      verify_proc->Verify(cert.get(), hostname, ocsp_response, sct_list, flags,
                          &verify_result->result, net_log);
  base::TimeDelta elapsed_time = timer.Elapsed();
  UMA_HISTOGRAM_CUSTOM_TIMES("Net.CertVerifier.DoVerifyOnWorkerThreadTime",
                             elapsed_time, base::Milliseconds(1),
                             base::Minutes(10), 100);
  if (IsGoogleHost(hostname)) {
    if (IsGoogleHostWithAlpnH3(hostname)) {
      UMA_HISTOGRAM_CUSTOM_TIMES(
          "Net.CertVerifier.DoVerifyOnWorkerThreadTime.GoogleWithAlpnH3",
          elapsed_time, base::Milliseconds(1), base::Minutes(10), 100);
    }
    UMA_HISTOGRAM_CUSTOM_TIMES(
        "Net.CertVerifier.DoVerifyOnWorkerThreadTime.Google", elapsed_time,
        base::Milliseconds(1), base::Minutes(10), 100);
  }
  return verify_result;
}

}  // namespace

// Helper to allow callers to cancel pending CertVerifier::Verify requests.
// Note that because the CertVerifyProc is blocking, it's not actually
// possible to cancel the in-progress request; instead, this simply guarantees
// that the provided callback will not be invoked if the Request is deleted.
class MultiThreadedCertVerifier::InternalRequest
    : public CertVerifier::Request,
      public base::LinkNode<InternalRequest> {
 public:
  InternalRequest(CompletionOnceCallback callback,
                  CertVerifyResult* caller_result);
  ~InternalRequest() override;

  void Start(const scoped_refptr<CertVerifyProc>& verify_proc,
             const CertVerifier::Config& config,
             const CertVerifier::RequestParams& params,
             const NetLogWithSource& caller_net_log);

  void ResetCallback() { callback_.Reset(); }

 private:
  // This is a static method with a |self| weak pointer instead of a regular
  // method, so that PostTask will still run it even if the weakptr is no
  // longer valid.
  static void OnJobComplete(base::WeakPtr<InternalRequest> self,
                            std::unique_ptr<ResultHelper> verify_result);

  CompletionOnceCallback callback_;
  raw_ptr<CertVerifyResult> caller_result_;

  base::WeakPtrFactory<InternalRequest> weak_factory_{this};
};

MultiThreadedCertVerifier::InternalRequest::InternalRequest(
    CompletionOnceCallback callback,
    CertVerifyResult* caller_result)
    : callback_(std::move(callback)), caller_result_(caller_result) {}

MultiThreadedCertVerifier::InternalRequest::~InternalRequest() {
  if (callback_) {
    // This InternalRequest was eagerly cancelled as the callback is still
    // valid, so |this| needs to be removed from MultiThreadedCertVerifier's
    // list.
    RemoveFromList();
  }
}

void MultiThreadedCertVerifier::InternalRequest::Start(
    const scoped_refptr<CertVerifyProc>& verify_proc,
    const CertVerifier::Config& config,
    const CertVerifier::RequestParams& params,
    const NetLogWithSource& caller_net_log) {
  const NetLogWithSource net_log(NetLogWithSource::Make(
      caller_net_log.net_log(), NetLogSourceType::CERT_VERIFIER_TASK));
  net_log.BeginEvent(NetLogEventType::CERT_VERIFIER_TASK);
  caller_net_log.AddEventReferencingSource(
      NetLogEventType::CERT_VERIFIER_TASK_BOUND, net_log.source());

  int flags = GetFlagsForConfig(config);
  if (params.flags() & CertVerifier::VERIFY_DISABLE_NETWORK_FETCHES) {
    flags |= CertVerifyProc::VERIFY_DISABLE_NETWORK_FETCHES;
  }
  if (params.flags() & CertVerifier::VERIFY_SXG_CT_REQUIREMENTS) {
    flags |= CertVerifyProc::VERIFY_SXG_CT_REQUIREMENTS;
  }
  base::ThreadPool::PostTaskAndReplyWithResult(
      FROM_HERE,
      {base::MayBlock(), base::TaskShutdownBehavior::CONTINUE_ON_SHUTDOWN},
      base::BindOnce(&DoVerifyOnWorkerThread, verify_proc, params.certificate(),
                     params.hostname(), params.ocsp_response(),
                     params.sct_list(), flags, net_log),
      base::BindOnce(&MultiThreadedCertVerifier::InternalRequest::OnJobComplete,
                     weak_factory_.GetWeakPtr()));
}

// static
void MultiThreadedCertVerifier::InternalRequest::OnJobComplete(
    base::WeakPtr<InternalRequest> self,
    std::unique_ptr<ResultHelper> verify_result) {
  // Always log the EndEvent, even if the Request has been destroyed.
  verify_result->net_log.EndEvent(NetLogEventType::CERT_VERIFIER_TASK);

  // Check |self| weakptr and don't continue if the Request was destroyed.
  if (!self)
    return;

  DCHECK(verify_result);

  // If the MultiThreadedCertVerifier has been deleted, the callback will have
  // been reset to null.
  if (!self->callback_)
    return;

  // If ~MultiThreadedCertVerifier has not Reset() our callback, then this
  // InternalRequest will not have been removed from MultiThreadedCertVerifier's
  // list yet.
  self->RemoveFromList();

  *self->caller_result_ = verify_result->result;
  // Note: May delete |self|.
  std::move(self->callback_).Run(verify_result->error);
}

MultiThreadedCertVerifier::MultiThreadedCertVerifier(
    scoped_refptr<CertVerifyProc> verify_proc,
    scoped_refptr<CertVerifyProcFactory> verify_proc_factory)
    : verify_proc_(std::move(verify_proc)),
      verify_proc_factory_(std::move(verify_proc_factory)) {
  CHECK(verify_proc_);
  CHECK(verify_proc_factory_);
}

MultiThreadedCertVerifier::~MultiThreadedCertVerifier() {
  DCHECK_CALLED_ON_VALID_THREAD(thread_checker_);
  // Reset the callbacks for each InternalRequest to fulfill the respective
  // net::CertVerifier contract.
  for (base::LinkNode<InternalRequest>* node = request_list_.head();
       node != request_list_.end();) {
    // Resetting the callback may delete the request, so save a pointer to the
    // next node first.
    base::LinkNode<InternalRequest>* next_node = node->next();
    node->value()->ResetCallback();
    node = next_node;
  }
}

int MultiThreadedCertVerifier::Verify(const RequestParams& params,
                                      CertVerifyResult* verify_result,
                                      CompletionOnceCallback callback,
                                      std::unique_ptr<Request>* out_req,
                                      const NetLogWithSource& net_log) {
  CHECK(params.certificate());
  out_req->reset();

  DCHECK_CALLED_ON_VALID_THREAD(thread_checker_);

  if (callback.is_null() || !verify_result || params.hostname().empty())
    return ERR_INVALID_ARGUMENT;

  std::unique_ptr<InternalRequest> request =
      std::make_unique<InternalRequest>(std::move(callback), verify_result);
  request->Start(verify_proc_, config_, params, net_log);
  request_list_.Append(request.get());
  *out_req = std::move(request);
  return ERR_IO_PENDING;
}

void MultiThreadedCertVerifier::UpdateVerifyProcData(
    scoped_refptr<CertNetFetcher> cert_net_fetcher,
    const net::CertVerifyProc::ImplParams& impl_params,
    const net::CertVerifyProc::InstanceParams& instance_params) {
  DCHECK_CALLED_ON_VALID_THREAD(thread_checker_);
  verify_proc_ = verify_proc_factory_->CreateCertVerifyProc(
      std::move(cert_net_fetcher), impl_params, instance_params);
  CHECK(verify_proc_);
  NotifyCertVerifierChanged();
}

void MultiThreadedCertVerifier::SetConfig(const CertVerifier::Config& config) {
  DCHECK_CALLED_ON_VALID_THREAD(thread_checker_);

  config_ = config;
}

void MultiThreadedCertVerifier::AddObserver(Observer* observer) {
  DCHECK_CALLED_ON_VALID_THREAD(thread_checker_);
  observers_.AddObserver(observer);
}

void MultiThreadedCertVerifier::RemoveObserver(Observer* observer) {
  DCHECK_CALLED_ON_VALID_THREAD(thread_checker_);
  observers_.RemoveObserver(observer);
}

void MultiThreadedCertVerifier::NotifyCertVerifierChanged() {
  DCHECK_CALLED_ON_VALID_THREAD(thread_checker_);
  for (Observer& observer : observers_) {
    observer.OnCertVerifierChanged();
  }
}

}  // namespace net<|MERGE_RESOLUTION|>--- conflicted
+++ resolved
@@ -54,11 +54,6 @@
     flags |= CertVerifyProc::VERIFY_REV_CHECKING_REQUIRED_LOCAL_ANCHORS;
   if (config.enable_sha1_local_anchors)
     flags |= CertVerifyProc::VERIFY_ENABLE_SHA1_LOCAL_ANCHORS;
-<<<<<<< HEAD
-  if (config.disable_symantec_enforcement)
-    flags |= CertVerifyProc::VERIFY_DISABLE_SYMANTEC_ENFORCEMENT;
-=======
->>>>>>> 626889fb
 
   return flags;
 }
