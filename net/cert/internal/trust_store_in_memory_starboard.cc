--- conflicted
+++ resolved
@@ -22,12 +22,7 @@
 #include "base/notreached.h"
 #include "base/path_service.h"
 #include "base/time/time.h"
-<<<<<<< HEAD
-#include "net/cert/pem.h"
-#include "net/cert/pki/cert_errors.h"
-=======
 #include "net/cert/internal/trust_store_in_memory_starboard.h"
->>>>>>> 626889fb
 #include "net/cert/x509_certificate.h"
 #include "net/cert/x509_util.h"
 #include "starboard/common/string.h"
@@ -115,15 +110,9 @@
 }
 }  // namespace
 
-<<<<<<< HEAD
-std::shared_ptr<const ParsedCertificate>
-TrustStoreInMemoryStarboard::TryLoadCert(
-    const base::StringPiece& cert_name) const {
-=======
 std::shared_ptr<const bssl::ParsedCertificate>
 TrustStoreInMemoryStarboard::TryLoadCert(
     const std::string_view& cert_name) const {
->>>>>>> 626889fb
   auto hash = CertNameHash(cert_name.data(), cert_name.length());
   char cert_file_name[256];
   snprintf(cert_file_name, 256, "%08lx.%d", hash, 0);
@@ -150,13 +139,8 @@
   std::string decoded(pem_tokenizer.data());
   DCHECK(!pem_tokenizer.GetNext());
   auto crypto_buffer = x509_util::CreateCryptoBuffer(decoded);
-<<<<<<< HEAD
-  CertErrors errors;
-  auto parsed = ParsedCertificate::Create(
-=======
   bssl::CertErrors errors;
   auto parsed = bssl::ParsedCertificate::Create(
->>>>>>> 626889fb
       std::move(crypto_buffer), x509_util::DefaultParseCertificateOptions(),
       &errors);
   CHECK(parsed) << errors.ToDebugString();
@@ -187,14 +171,8 @@
   }
 }
 
-<<<<<<< HEAD
-CertificateTrust TrustStoreInMemoryStarboard::GetTrust(
-    const ParsedCertificate* cert,
-    base::SupportsUserData* debug_data) {
-=======
 bssl::CertificateTrust TrustStoreInMemoryStarboard::GetTrust(
     const bssl::ParsedCertificate* cert) {
->>>>>>> 626889fb
   base::AutoLock scoped_lock(load_mutex_);
   // Loop up the request certificate first in the trust store in memory.
   bssl::CertificateTrust trust = underlying_trust_store_.GetTrust(cert);
@@ -211,13 +189,10 @@
   return trust;
 }
 
-<<<<<<< HEAD
-=======
 std::vector<net::PlatformTrustStore::CertWithTrust>
 TrustStoreInMemoryStarboard::GetAllUserAddedCerts() {
   // We will never have user-added certs in Cobalt.
   return {};
 }
 
->>>>>>> 626889fb
 }  // namespace net