// Copyright 2017 The Chromium Authors
// Use of this source code is governed by a BSD-style license that can be
// found in the LICENSE file.

#ifndef NET_CERT_INTERNAL_REVOCATION_CHECKER_H_
#define NET_CERT_INTERNAL_REVOCATION_CHECKER_H_

#include <string_view>

#include "base/time/time.h"
#include "net/base/net_export.h"
#include "net/cert/crl_set.h"
#include "third_party/boringssl/src/pki/cert_errors.h"
#include "third_party/boringssl/src/pki/ocsp.h"
#include "third_party/boringssl/src/pki/parsed_certificate.h"

namespace net {

class CertNetFetcher;

// Baseline Requirements 1.6.5, section 4.9.7:
//     For the status of Subscriber Certificates: If the CA publishes a CRL,
//     then the CA SHALL update and reissue CRLs at least once every seven
//     days, and the value of the nextUpdate field MUST NOT be more than ten
//     days beyond the value of the thisUpdate field.
//
// Baseline Requirements 1.6.5, section 4.9.10:
//     For the status of Subscriber Certificates: The CA SHALL update
//     information provided via an Online Certificate Status Protocol at least
//     every four days.  OCSP responses from this service MUST have a maximum
//     expiration time of ten days.
//
// Use 7 days as the max allowable leaf revocation status age, which is
// sufficient for both CRL and OCSP, and which aligns with Microsoft policies.
inline constexpr base::TimeDelta kMaxRevocationLeafUpdateAge = base::Days(7);

// Baseline Requirements 1.6.5, section 4.9.7:
//     For the status of Subordinate CA Certificates: The CA SHALL update and
//     reissue CRLs at least (i) once every twelve months and (ii) within 24
//     hours after revoking a Subordinate CA Certificate, and the value of the
//     nextUpdate field MUST NOT be more than twelve months beyond the value of
//     the thisUpdate field.
//
// Baseline Requirements 1.6.5, section 4.9.10:
//     For the status of Subordinate CA Certificates: The CA SHALL update
//     information provided via an Online Certificate Status Protocol at least
//     (i) every twelve months and (ii) within 24 hours after revoking a
//     Subordinate CA Certificate.
//
// Use 366 days to allow for leap years, though it is overly permissive in
// other years.
inline constexpr base::TimeDelta kMaxRevocationIntermediateUpdateAge =
    base::Days(366);

// RevocationPolicy describes how revocation should be carried out for a
// particular chain.
// Callers should not rely on the default-initialized value, but should fully
// specify all the parameters. The default values specify a strict revocation
// checking mode, in case users fail to fully set the parameters.
struct NET_EXPORT_PRIVATE RevocationPolicy {
  // If |check_revocation| is true, then revocation checking is mandatory. This
  // means that every certificate in the chain (excluding trust anchors) must
  // have valid (unexpired) revocation information proving it to be unrevoked.
  //
  // The mechanisms used for checking revocation may include stapled OCSP,
  // cached OCSP, online OCSP, cached CRL, online CRL.
  //
  // The other properties of RevocationPolicy place further constraints on how
  // revocation checking may proceed.
<<<<<<< HEAD
  bool check_revocation : 1 = true;
=======
  bool check_revocation = true;
>>>>>>> 626889fb

  // If |networking_allowed| is true then revocation checking is allowed to
  // issue network requests in order to fetch fresh OCSP/CRL. Otherwise
  // networking is not permitted in the course of revocation checking.
  bool networking_allowed = false;

  // If |crl_allowed| is true then CRLs will be checked as a fallback when an
  // OCSP URL is not present or OCSP results are indeterminate.
  bool crl_allowed = true;

  // If set to true, considers certificates lacking URLs for OCSP/CRL to be
  // unrevoked. Otherwise will fail for certificates lacking revocation
  // mechanisms.
  bool allow_missing_info = false;

  // If set to true, other failure to perform revocation checks (e.g. due to a
  // network level failure, OCSP response error status, failure parsing or
  // evaluating the OCSP/CRL response, etc) is considered equivalent to a
  // successful revocation check.
  bool allow_unable_to_check = false;

  // If set to true, enforce requirements specified in the Baseline
  // Requirements such as maximum age of revocation responses.
  bool enforce_baseline_requirements = true;
};

// Checks the revocation status of |certs| according to |policy|, and adds
// any failures to |errors|. On failure errors are added to |errors|. On success
// no errors are added.
//
// |deadline|, if not null, will limit the overall amount of time spent doing
// online revocation checks. If |base::TimeTicks::Now()| exceeds |deadline|, no
// more revocation checks will be attempted. Note that this is not a hard
// limit, the deadline may be exceeded by the individual request timetout of a
// single CertNetFetcher.
//
// |certs| must be a successfully validated chain according to RFC 5280 section
// 6.1, in order from leaf to trust anchor.
//
// |net_fetcher| may be null, however this may lead to failed revocation checks
// depending on |policy|.
//
// |stapled_ocsp_verify_result|, if non-null, will be filled with the result of
// checking the leaf certificate against |stapled_leaf_ocsp_response|.
NET_EXPORT_PRIVATE void CheckValidatedChainRevocation(
    const bssl::ParsedCertificateList& certs,
    const RevocationPolicy& policy,
    base::TimeTicks deadline,
    std::string_view stapled_leaf_ocsp_response,
    base::Time current_time,
    CertNetFetcher* net_fetcher,
    bssl::CertPathErrors* errors,
    bssl::OCSPVerifyResult* stapled_ocsp_verify_result);

// Checks the revocation status of a certificate chain using the CRLSet and adds
// revocation errors to |errors|.
//
// Returns the revocation status of the leaf certificate:
//
// * CRLSet::REVOKED if any certificate in the chain is revoked. Also adds a
//   corresponding error for the certificate in |errors|.
//
// * CRLSet::GOOD if the leaf certificate is covered as GOOD by the CRLSet, and
//   none of the intermediates were revoked according to the CRLSet.
//
// * CRLSet::UNKNOWN if none of the certificates are known to be revoked, and
//   the revocation status of leaf certificate was UNKNOWN by the CRLSet.
NET_EXPORT_PRIVATE CRLSet::Result CheckChainRevocationUsingCRLSet(
    const CRLSet* crl_set,
    const bssl::ParsedCertificateList& certs,
    bssl::CertPathErrors* errors);

}  // namespace net

#endif  // NET_CERT_INTERNAL_REVOCATION_CHECKER_H_<|MERGE_RESOLUTION|>--- conflicted
+++ resolved
@@ -67,11 +67,7 @@
   //
   // The other properties of RevocationPolicy place further constraints on how
   // revocation checking may proceed.
-<<<<<<< HEAD
-  bool check_revocation : 1 = true;
-=======
   bool check_revocation = true;
->>>>>>> 626889fb
 
   // If |networking_allowed| is true then revocation checking is allowed to
   // issue network requests in order to fetch fresh OCSP/CRL. Otherwise
