// Copyright 2012 The Chromium Authors
// Use of this source code is governed by a BSD-style license that can be
// found in the LICENSE file.

#ifndef NET_CERT_CERT_VERIFY_PROC_H_
#define NET_CERT_CERT_VERIFY_PROC_H_

#include <string>
#include <vector>

#include "base/feature_list.h"
#include "base/gtest_prod_util.h"
#include "base/memory/ref_counted.h"
#include "build/build_config.h"
#include "components/network_time/time_tracker/time_tracker.h"
#include "crypto/crypto_buildflags.h"
#include "net/base/hash_value.h"
#include "net/base/ip_address.h"
#include "net/base/net_export.h"
#include "net/cert/ct_log_verifier.h"
#include "net/cert/ct_policy_enforcer.h"
#include "net/cert/ct_verifier.h"
#include "net/cert/require_ct_delegate.h"
#include "net/net_buildflags.h"
#include "third_party/boringssl/src/pki/parsed_certificate.h"

#if BUILDFLAG(CHROME_ROOT_STORE_SUPPORTED)
#include "net/cert/internal/trust_store_chrome.h"
#endif

namespace net {

class CertNetFetcher;
class CertVerifyResult;
class CRLSet;
class NetLogWithSource;
class X509Certificate;
typedef std::vector<scoped_refptr<X509Certificate>> CertificateList;

// Class to perform certificate path building and verification for various
// certificate uses. All methods of this class must be thread-safe, as they
// may be called from various non-joinable worker threads.
class NET_EXPORT CertVerifyProc
    : public base::RefCountedThreadSafe<CertVerifyProc> {
 public:
  // LINT.IfChange(CertVerifyProc.VerifyFlags)
  enum VerifyFlags {
    // If set, enables online revocation checking via CRLs and OCSP for the
    // certificate chain.
    // Note: has no effect if VERIFY_DISABLE_NETWORK_FETCHES is set.
    VERIFY_REV_CHECKING_ENABLED = 1 << 0,

    // If set, this is equivalent to VERIFY_REV_CHECKING_ENABLED, in that it
    // enables online revocation checking via CRLs or OCSP, but only
    // for certificates issued by non-public trust anchors. Failure to check
    // revocation is treated as a hard failure.
    // Note: has no effect if VERIFY_DISABLE_NETWORK_FETCHES is set.
    VERIFY_REV_CHECKING_REQUIRED_LOCAL_ANCHORS = 1 << 1,

    // If set, certificates with SHA-1 signatures will be allowed, but only if
    // they are issued by non-public trust anchors.
    VERIFY_ENABLE_SHA1_LOCAL_ANCHORS = 1 << 2,

    // Disable network fetches during verification. This will override
    // VERIFY_REV_CHECKING_ENABLED and
    // VERIFY_REV_CHECKING_REQUIRED_LOCAL_ANCHORS if they are also specified.
    // (Note that this entirely disables the online revocation/AIA code paths.
    // Theoretically we could still check for cached results.)
    VERIFY_DISABLE_NETWORK_FETCHES = 1 << 3,

    // If set, Certificate Transparency requirements are evaluated in a
    // stricter fashion as required by Signed Exchanges.
    VERIFY_SXG_CT_REQUIREMENTS = 1 << 4,

    // Also update GetNetConstants() in net/log/net_log_util.cc when updating
    // this enum.
    VERIFY_FLAGS_LAST = VERIFY_SXG_CT_REQUIREMENTS
  };
  // LINT.ThenChange(/net/log/net_log_util.cc:CertVerifyProc.VerifyFlags)

  // The set factory parameters that are variable over time, but are expected to
  // be consistent between multiple verifiers that are created. For example,
  // CertNetFetcher is not in this struct as it is expected that different
  // verifiers will have different net fetchers. (There is no technical
  // restriction against creating different verifiers with different ImplParams,
  // structuring the parameters this way just makes some APIs more convenient
  // for the common case.)
  struct NET_EXPORT ImplParams {
    ImplParams();
    ~ImplParams();
    ImplParams(const ImplParams&);
    ImplParams& operator=(const ImplParams& other);
    ImplParams(ImplParams&&);
    ImplParams& operator=(ImplParams&& other);

    scoped_refptr<CRLSet> crl_set;
    std::vector<scoped_refptr<const net::CTLogVerifier>> ct_logs;
    scoped_refptr<net::CTPolicyEnforcer> ct_policy_enforcer;
    std::optional<network_time::TimeTracker> time_tracker;
#if BUILDFLAG(CHROME_ROOT_STORE_SUPPORTED)
    std::optional<net::ChromeRootStoreData> root_store_data;
#endif
#if BUILDFLAG(CHROME_ROOT_STORE_OPTIONAL)
    bool use_chrome_root_store;
#endif
  };

  // CIDR, consisting of an IP and a netmask.
  struct NET_EXPORT CIDR {
    net::IPAddress ip;
    net::IPAddress mask;
  };

  // Single certificate, with constraints.
  struct NET_EXPORT CertificateWithConstraints {
    CertificateWithConstraints();
    ~CertificateWithConstraints();
    CertificateWithConstraints(const CertificateWithConstraints&);
    CertificateWithConstraints& operator=(
        const CertificateWithConstraints& other);
    CertificateWithConstraints(CertificateWithConstraints&&);
    CertificateWithConstraints& operator=(CertificateWithConstraints&& other);

    std::shared_ptr<const bssl::ParsedCertificate> certificate;

    std::vector<std::string> permitted_dns_names;

    std::vector<CIDR> permitted_cidrs;
  };

  // The set of parameters that are variable over time and can differ between
  // different verifiers created by a CertVerifierProcFactory.
  struct NET_EXPORT InstanceParams {
    InstanceParams();
    ~InstanceParams();
    InstanceParams(const InstanceParams&);
    InstanceParams& operator=(const InstanceParams& other);
    InstanceParams(InstanceParams&&);
    InstanceParams& operator=(InstanceParams&& other);

    // Additional trust anchors to consider during path validation. Ordinarily,
    // implementations of CertVerifier use trust anchors from the configured
    // system store. This is implementation-specific plumbing for passing
    // additional anchors through.
    bssl::ParsedCertificateList additional_trust_anchors;

    // Same as additional_trust_anchors, but embedded anchor constraints and
    // NotBefore/NotAfter are enforced.
    bssl::ParsedCertificateList
        additional_trust_anchors_with_enforced_constraints;

    // Additional trust anchors to consider during path validation, but with
    // name constraints specified outside of the certificate.
    std::vector<CertificateWithConstraints>
        additional_trust_anchors_with_constraints;

    // Additional trust leafs to consider during path validation, possibly with
    // name constraints specified outside of the certificate.
    std::vector<CertificateWithConstraints> additional_trust_leafs;

    // Additional trust anchors/leafs to consider during path validation,
    // possibly with name constraints specified outside of the certificate.
    std::vector<CertificateWithConstraints> additional_trust_anchors_and_leafs;

    // Additional temporary certs to consider as intermediates during path
    // validation. Ordinarily, implementations of CertVerifier use intermediate
    // certs from the configured system store. This is implementation-specific
    // plumbing for passing additional intermediates through.
    bssl::ParsedCertificateList additional_untrusted_authorities;

    //  Additional SPKIs to consider as distrusted during path validation.
    std::vector<std::vector<uint8_t>> additional_distrusted_spkis;

#if !BUILDFLAG(IS_CHROMEOS)
    // If true, use the user-added certs in the system trust store for path
    // validation.
    // This only has an impact if the Chrome Root Store is being used.
    bool include_system_trust_store = true;
#endif

    // Delegate that determines whether CT is required for each verification.
    // May be nullptr if CT is not enabled.
    scoped_refptr<const RequireCTDelegate> require_ct_delegate;
  };

  // These values are persisted to logs. Entries should not be renumbered and
  // numeric values should never be reused.
  enum class NameNormalizationResult {
    kError = 0,
    kByteEqual = 1,
    kNormalized = 2,
    kChainLengthOne = 3,
    kMaxValue = kChainLengthOne
  };

<<<<<<< HEAD
#if !(BUILDFLAG(IS_FUCHSIA) || BUILDFLAG(IS_LINUX) || \
      BUILDFLAG(IS_CHROMEOS) || BUILDFLAG(CHROME_ROOT_STORE_ONLY) || BUILDFLAG(IS_STARBOARD))
=======
#if !(BUILDFLAG(IS_FUCHSIA) || BUILDFLAG(CHROME_ROOT_STORE_ONLY) || BUILDFLAG(IS_STARBOARD))
>>>>>>> 626889fb
  // Creates and returns a CertVerifyProc that uses the system verifier.
  // |cert_net_fetcher| may not be used, depending on the implementation.
  static scoped_refptr<CertVerifyProc> CreateSystemVerifyProc(
      scoped_refptr<CertNetFetcher> cert_net_fetcher,
      scoped_refptr<CRLSet> crl_set);
#endif

<<<<<<< HEAD
#if BUILDFLAG(IS_FUCHSIA) || BUILDFLAG(USE_NSS_CERTS) || BUILDFLAG(IS_STARBOARD)
=======
#if BUILDFLAG(IS_FUCHSIA) || BUILDFLAG(IS_STARBOARD)
>>>>>>> 626889fb
  // Creates and returns a CertVerifyProcBuiltin using the SSL SystemTrustStore.
  static scoped_refptr<CertVerifyProc> CreateBuiltinVerifyProc(
      scoped_refptr<CertNetFetcher> cert_net_fetcher,
      scoped_refptr<CRLSet> crl_set,
      std::unique_ptr<CTVerifier> ct_verifier,
      scoped_refptr<CTPolicyEnforcer> ct_policy_enforcer,
      const InstanceParams instance_params,
      std::optional<network_time::TimeTracker> time_tracker);
#endif

#if BUILDFLAG(CHROME_ROOT_STORE_SUPPORTED)
  // Creates and returns a CertVerifyProcBuiltin using the Chrome Root Store
  // SystemTrustStore and the given |root_store_data|, which may be nullptr to
  // use the default.
  static scoped_refptr<CertVerifyProc> CreateBuiltinWithChromeRootStore(
      scoped_refptr<CertNetFetcher> cert_net_fetcher,
      scoped_refptr<CRLSet> crl_set,
      std::unique_ptr<CTVerifier> ct_verifier,
      scoped_refptr<CTPolicyEnforcer> ct_policy_enforcer,
      const ChromeRootStoreData* root_store_data,
      const InstanceParams instance_params,
      std::optional<network_time::TimeTracker> time_tracker);
#endif

  CertVerifyProc(const CertVerifyProc&) = delete;
  CertVerifyProc& operator=(const CertVerifyProc&) = delete;

  // Verifies the certificate against the given hostname as an SSL server
  // certificate. Returns OK if successful or an error code upon failure.
  //
  // The |*verify_result| structure, including the |verify_result->cert_status|
  // bitmask, is always filled out regardless of the return value. If the
  // certificate has multiple errors, the corresponding status flags are set in
  // |verify_result->cert_status|, and the error code for the most serious
  // error is returned.
  //
  // |ocsp_response|, if non-empty, is a stapled OCSP response to use.
  //
  // |sct_list|, if non-empty, is a SignedCertificateTimestampList from the TLS
  // extension as described in RFC6962 section 3.3.1.
  //
  // |flags| is bitwise OR'd of VerifyFlags:
  //
  // If |time_now| is set it will be used as the current time, otherwise the
  // system time will be used.
  //
  // If VERIFY_REV_CHECKING_ENABLED is set in |flags|, online certificate
  // revocation checking is performed (i.e. OCSP and downloading CRLs). CRLSet
  // based revocation checking is always enabled, regardless of this flag.
  int Verify(X509Certificate* cert,
             const std::string& hostname,
             const std::string& ocsp_response,
             const std::string& sct_list,
             int flags,
             CertVerifyResult* verify_result,
             const NetLogWithSource& net_log);

  // Performs 2-QWAC verification, if implemented by the subclass. The default
  // implementation always fails.
  virtual int Verify2Qwac(X509Certificate* cert,
                          const std::string& hostname,
                          CertVerifyResult* verify_result,
                          const NetLogWithSource& net_log);

 protected:
  explicit CertVerifyProc(scoped_refptr<CRLSet> crl_set);
  virtual ~CertVerifyProc();

  CRLSet* crl_set() const { return crl_set_.get(); }

  // Record a histogram of whether Name normalization was used in verifying the
  // chain. This should only be called for successfully validated chains.
  static void LogNameNormalizationResult(const std::string& histogram_suffix,
                                         NameNormalizationResult result);

  // Record a histogram of whether Name normalization was used in verifying the
  // chain. This should only be called for successfully validated chains.
  static void LogNameNormalizationMetrics(const std::string& histogram_suffix,
                                          X509Certificate* verified_cert,
                                          bool is_issued_by_known_root);

 private:
  friend class base::RefCountedThreadSafe<CertVerifyProc>;
  FRIEND_TEST_ALL_PREFIXES(CertVerifyProcTest, TestHasTooLongValidity);

  // Performs the actual verification using the desired underlying
  //
  // On entry, |verify_result| will be default-initialized as a successful
  // validation, with |verify_result->verified_cert| set to |cert|.
  //
  // Implementations are expected to fill in all applicable fields, excluding:
  //
  // * ocsp_result
  // * has_sha1
  //
  // which will be filled in by |Verify()|. If an error code is returned,
  // |verify_result->cert_status| should be non-zero, indicating an
  // error occurred.
  //
  // If |time_now| is not nullopt, it will be used as the current time for
  // certificate verification, if it is nullopt, the system time will be used
  // instead. If a certificate verification fails with a NotBefore/NotAfter
  // error when |time_now| is set, it will be retried with the system time.
  //
  // On success, net::OK should be returned, with |verify_result| updated to
  // reflect the successfully verified chain.
  virtual int VerifyInternal(X509Certificate* cert,
                             const std::string& hostname,
                             const std::string& ocsp_response,
                             const std::string& sct_list,
                             int flags,
                             CertVerifyResult* verify_result,
                             const NetLogWithSource& net_log) = 0;

  // HasNameConstraintsViolation returns true iff one of |public_key_hashes|
  // (which are hashes of SubjectPublicKeyInfo structures) has name constraints
  // imposed on it and the names in |dns_names| are not permitted.
  static bool HasNameConstraintsViolation(
      const HashValueVector& public_key_hashes,
      const std::string& common_name,
      const std::vector<std::string>& dns_names,
      const std::vector<std::string>& ip_addrs);

  // Checks the validity period of the certificate against the maximum
  // allowable validity period for publicly trusted certificates. Returns true
  // if the validity period is too long.
  static bool HasTooLongValidity(const X509Certificate& cert);

  const scoped_refptr<CRLSet> crl_set_;
};

// Factory for creating new CertVerifyProcs when they need to be updated.
class NET_EXPORT CertVerifyProcFactory
    : public base::RefCountedThreadSafe<CertVerifyProcFactory> {
 public:

  // Create a new CertVerifyProc that uses the passed in CRLSet and
  // ChromeRootStoreData.
  virtual scoped_refptr<CertVerifyProc> CreateCertVerifyProc(
      scoped_refptr<CertNetFetcher> cert_net_fetcher,
      const CertVerifyProc::ImplParams& impl_params,
      const CertVerifyProc::InstanceParams& instance_params) = 0;

 protected:
  virtual ~CertVerifyProcFactory() = default;

 private:
  friend class base::RefCountedThreadSafe<CertVerifyProcFactory>;
};

}  // namespace net

#endif  // NET_CERT_CERT_VERIFY_PROC_H_<|MERGE_RESOLUTION|>--- conflicted
+++ resolved
@@ -193,12 +193,7 @@
     kMaxValue = kChainLengthOne
   };
 
-<<<<<<< HEAD
-#if !(BUILDFLAG(IS_FUCHSIA) || BUILDFLAG(IS_LINUX) || \
-      BUILDFLAG(IS_CHROMEOS) || BUILDFLAG(CHROME_ROOT_STORE_ONLY) || BUILDFLAG(IS_STARBOARD))
-=======
 #if !(BUILDFLAG(IS_FUCHSIA) || BUILDFLAG(CHROME_ROOT_STORE_ONLY) || BUILDFLAG(IS_STARBOARD))
->>>>>>> 626889fb
   // Creates and returns a CertVerifyProc that uses the system verifier.
   // |cert_net_fetcher| may not be used, depending on the implementation.
   static scoped_refptr<CertVerifyProc> CreateSystemVerifyProc(
@@ -206,11 +201,7 @@
       scoped_refptr<CRLSet> crl_set);
 #endif
 
-<<<<<<< HEAD
-#if BUILDFLAG(IS_FUCHSIA) || BUILDFLAG(USE_NSS_CERTS) || BUILDFLAG(IS_STARBOARD)
-=======
 #if BUILDFLAG(IS_FUCHSIA) || BUILDFLAG(IS_STARBOARD)
->>>>>>> 626889fb
   // Creates and returns a CertVerifyProcBuiltin using the SSL SystemTrustStore.
   static scoped_refptr<CertVerifyProc> CreateBuiltinVerifyProc(
       scoped_refptr<CertNetFetcher> cert_net_fetcher,
