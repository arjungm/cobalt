--- conflicted
+++ resolved
@@ -213,11 +213,7 @@
     case CERT_VERIFY_PROC_IOS:
       return base::MakeRefCounted<CertVerifyProcIOS>(std::move(crl_set));
 #endif
-<<<<<<< HEAD
-#if BUILDFLAG(IS_FUCHSIA) || BUILDFLAG(IS_LINUX) || BUILDFLAG(IS_CHROMEOS)
-=======
 #if BUILDFLAG(IS_FUCHSIA) || BUILDFLAG(IS_STARBOARD)
->>>>>>> 626889fb
     case CERT_VERIFY_PROC_BUILTIN:
       return CreateCertVerifyProcBuiltin(
           std::move(cert_net_fetcher), std::move(crl_set),
@@ -248,11 +244,7 @@
     CERT_VERIFY_PROC_ANDROID,
 #elif BUILDFLAG(IS_IOS)
     CERT_VERIFY_PROC_IOS,
-<<<<<<< HEAD
-#elif BUILDFLAG(IS_FUCHSIA) || BUILDFLAG(IS_LINUX) || BUILDFLAG(IS_CHROMEOS)
-=======
 #elif BUILDFLAG(IS_FUCHSIA) || BUILDFLAG(IS_STARBOARD)
->>>>>>> 626889fb
     CERT_VERIFY_PROC_BUILTIN,
 #endif
 #if BUILDFLAG(CHROME_ROOT_STORE_SUPPORTED)
