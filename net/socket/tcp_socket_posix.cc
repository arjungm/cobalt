// Copyright 2013 The Chromium Authors
// Use of this source code is governed by a BSD-style license that can be
// found in the LICENSE file.

#include "net/socket/tcp_socket.h"

#include <errno.h>
#include <netinet/tcp.h>
#include <sys/socket.h>

#include <algorithm>
#include <memory>

#include "base/atomicops.h"
#include "base/files/file_path.h"
#include "base/files/file_util.h"
#include "base/functional/bind.h"
#include "base/lazy_instance.h"
#include "base/logging.h"
#include "base/memory/ptr_util.h"
#include "base/metrics/histogram_macros.h"
#include "base/notimplemented.h"
#include "base/posix/eintr_wrapper.h"
#include "base/strings/string_number_conversions.h"
#include "base/time/time.h"
#include "build/build_config.h"
#include "net/base/address_list.h"
#include "net/base/io_buffer.h"
#include "net/base/ip_endpoint.h"
#include "net/base/net_errors.h"
#include "net/base/network_activity_monitor.h"
#include "net/base/network_change_notifier.h"
#include "net/base/sockaddr_storage.h"
#include "net/base/sys_addrinfo.h"
#include "net/base/tracing.h"
#include "net/http/http_util.h"
#include "net/log/net_log.h"
#include "net/log/net_log_event_type.h"
#include "net/log/net_log_source.h"
#include "net/log/net_log_source_type.h"
#include "net/log/net_log_values.h"
#include "net/socket/socket_net_log_params.h"
#include "net/socket/socket_options.h"
#include "net/socket/socket_posix.h"
#include "net/socket/socket_tag.h"
#include "net/traffic_annotation/network_traffic_annotation.h"

#if BUILDFLAG(IS_ANDROID)
#include "net/android/network_library.h"
#endif  // BUILDFLAG(IS_ANDROID)

// If we don't have a definition for TCPI_OPT_SYN_DATA, create one.
#if !defined(TCPI_OPT_SYN_DATA)
#define TCPI_OPT_SYN_DATA 32
#endif

// Fuchsia defines TCP_INFO, but it's not implemented.
// TODO(crbug.com/42050612): Enable TCP_INFO on Fuchsia once it's implemented
// there (see NET-160).
#if defined(TCP_INFO) && !BUILDFLAG(IS_FUCHSIA)
#define HAVE_TCP_INFO
#endif

namespace net {

namespace {

// SetTCPKeepAlive sets SO_KEEPALIVE.
bool SetTCPKeepAlive(int fd, bool enable, int delay) {
  // Enabling TCP keepalives is the same on all platforms.
  int on = enable ? 1 : 0;
  if (setsockopt(fd, SOL_SOCKET, SO_KEEPALIVE, &on, sizeof(on))) {
    PLOG(ERROR) << "Failed to set SO_KEEPALIVE on fd: " << fd;
    return false;
  }

  // If we disabled TCP keep alive, our work is done here.
  if (!enable)
    return true;

  // A delay of 0 doesn't work, and is the default, so ignore that and rely on
  // whatever the OS defaults are once we turned it on above.
  if (delay) {
#if BUILDFLAG(IS_LINUX) || BUILDFLAG(IS_CHROMEOS) || BUILDFLAG(IS_ANDROID)
    // Setting the keepalive interval varies by platform.

    // Set seconds until first TCP keep alive.
    if (setsockopt(fd, SOL_TCP, TCP_KEEPIDLE, &delay, sizeof(delay))) {
      PLOG(ERROR) << "Failed to set TCP_KEEPIDLE on fd: " << fd;
      return false;
    }
    // Set seconds between TCP keep alives.
    if (setsockopt(fd, SOL_TCP, TCP_KEEPINTVL, &delay, sizeof(delay))) {
      PLOG(ERROR) << "Failed to set TCP_KEEPINTVL on fd: " << fd;
      return false;
    }
#elif BUILDFLAG(IS_APPLE)
    if (setsockopt(fd, IPPROTO_TCP, TCP_KEEPALIVE, &delay, sizeof(delay))) {
      PLOG(ERROR) << "Failed to set TCP_KEEPALIVE on fd: " << fd;
      return false;
    }
#endif
  }

  return true;
}

#if defined(HAVE_TCP_INFO)
// Returns a zero value if the transport RTT is unavailable.
base::TimeDelta GetTransportRtt(SocketDescriptor fd) {
  // It is possible for the value returned by getsockopt(TCP_INFO) to be
  // legitimately zero due to the way the RTT is calculated where fractions are
  // rounded down. This is specially true for virtualized environments with
  // paravirtualized clocks.
  //
  // If getsockopt(TCP_INFO) succeeds and the tcpi_rtt is zero, this code
  // assumes that the RTT got rounded down to zero and rounds it back up to this
  // value so that callers can assume that no packets defy the laws of physics.
  constexpr uint32_t kMinValidRttMicros = 1;

  tcp_info info;
  // Reset |tcpi_rtt| to verify if getsockopt() actually updates |tcpi_rtt|.
  info.tcpi_rtt = 0;

  socklen_t info_len = sizeof(tcp_info);
  if (getsockopt(fd, IPPROTO_TCP, TCP_INFO, &info, &info_len) != 0)
    return base::TimeDelta();

  // Verify that |tcpi_rtt| in tcp_info struct was updated. Note that it's
  // possible that |info_len| is shorter than |sizeof(tcp_info)| which implies
  // that only a subset of values in |info| may have been updated by
  // getsockopt().
  if (info_len < static_cast<socklen_t>(offsetof(tcp_info, tcpi_rtt) +
                                        sizeof(info.tcpi_rtt))) {
    return base::TimeDelta();
  }

  return base::Microseconds(std::max(info.tcpi_rtt, kMinValidRttMicros));
}

#endif  // defined(TCP_INFO)

}  // namespace

//-----------------------------------------------------------------------------

// static
std::unique_ptr<TCPSocketPosix> TCPSocketPosix::Create(
    std::unique_ptr<SocketPerformanceWatcher> socket_performance_watcher,
    NetLog* net_log,
    const NetLogSource& source) {
  return base::WrapUnique(new TCPSocketPosix(
      std::move(socket_performance_watcher), net_log, source));
}

// static
std::unique_ptr<TCPSocketPosix> TCPSocketPosix::Create(
    std::unique_ptr<SocketPerformanceWatcher> socket_performance_watcher,
    NetLogWithSource net_log_source) {
  return base::WrapUnique(new TCPSocketPosix(
      std::move(socket_performance_watcher), net_log_source));
}

TCPSocketPosix::TCPSocketPosix(
    std::unique_ptr<SocketPerformanceWatcher> socket_performance_watcher,
    NetLog* net_log,
    const NetLogSource& source)
    : socket_performance_watcher_(std::move(socket_performance_watcher)),
      net_log_(NetLogWithSource::Make(net_log, NetLogSourceType::SOCKET)) {
  net_log_.BeginEventReferencingSource(NetLogEventType::SOCKET_ALIVE, source);
}

TCPSocketPosix::TCPSocketPosix(
    std::unique_ptr<SocketPerformanceWatcher> socket_performance_watcher,
    NetLogWithSource net_log_source)
    : socket_performance_watcher_(std::move(socket_performance_watcher)),
      net_log_(net_log_source) {
  net_log_.BeginEvent(NetLogEventType::SOCKET_ALIVE);
}

TCPSocketPosix::~TCPSocketPosix() {
  net_log_.EndEvent(NetLogEventType::SOCKET_ALIVE);
  Close();
}

int TCPSocketPosix::Open(AddressFamily family) {
  DCHECK(!socket_);
  socket_ = std::make_unique<SocketPosix>();
  int rv = socket_->Open(ConvertAddressFamily(family));
  if (rv != OK)
    socket_.reset();
  if (rv == OK && tag_ != SocketTag())
    tag_.Apply(socket_->socket_fd());
  return rv;
}

int TCPSocketPosix::BindToNetwork(handles::NetworkHandle network) {
  DCHECK(IsValid());
  DCHECK(!IsConnected());
#if BUILDFLAG(IS_ANDROID)
  return net::android::BindToNetwork(socket_->socket_fd(), network);
#else
  NOTIMPLEMENTED();
  return ERR_NOT_IMPLEMENTED;
#endif  // BUILDFLAG(IS_ANDROID)
}

int TCPSocketPosix::AdoptConnectedSocket(SocketDescriptor socket,
                                         const IPEndPoint& peer_address) {
  DCHECK(!socket_);

  SockaddrStorage storage;
  if (!peer_address.ToSockAddr(storage.addr(), &storage.addr_len) &&
      // For backward compatibility, allows the empty address.
      !(peer_address == IPEndPoint())) {
    return ERR_ADDRESS_INVALID;
  }

  socket_ = std::make_unique<SocketPosix>();
  int rv = socket_->AdoptConnectedSocket(socket, storage);
  if (rv != OK)
    socket_.reset();
  if (rv == OK && tag_ != SocketTag())
    tag_.Apply(socket_->socket_fd());
  return rv;
}

int TCPSocketPosix::AdoptUnconnectedSocket(SocketDescriptor socket) {
  DCHECK(!socket_);

  socket_ = std::make_unique<SocketPosix>();
  int rv = socket_->AdoptUnconnectedSocket(socket);
  if (rv != OK)
    socket_.reset();
  if (rv == OK && tag_ != SocketTag())
    tag_.Apply(socket_->socket_fd());
  return rv;
}

int TCPSocketPosix::Bind(const IPEndPoint& address) {
  DCHECK(socket_);

  SockaddrStorage storage;
  if (!address.ToSockAddr(storage.addr(), &storage.addr_len)) {
    return ERR_ADDRESS_INVALID;
<<<<<<< HEAD
=======
  }
>>>>>>> 626889fb

  return socket_->Bind(storage);
}

int TCPSocketPosix::Listen(int backlog) {
  DCHECK(socket_);
  return socket_->Listen(backlog);
}

int TCPSocketPosix::Accept(std::unique_ptr<TCPSocketPosix>* tcp_socket,
                           IPEndPoint* address,
                           CompletionOnceCallback callback) {
  DCHECK(tcp_socket);
  DCHECK(!callback.is_null());
  DCHECK(socket_);
  DCHECK(!accept_socket_);

  net_log_.BeginEvent(NetLogEventType::TCP_ACCEPT);

  int rv = socket_->Accept(
      &accept_socket_,
      base::BindOnce(&TCPSocketPosix::AcceptCompleted, base::Unretained(this),
                     tcp_socket, address, std::move(callback)));
  if (rv != ERR_IO_PENDING)
    rv = HandleAcceptCompleted(tcp_socket, address, rv);
  return rv;
}

int TCPSocketPosix::Connect(const IPEndPoint& address,
                            CompletionOnceCallback callback) {
  DCHECK(socket_);

  if (!logging_multiple_connect_attempts_)
    LogConnectBegin(AddressList(address));

  net_log_.BeginEvent(NetLogEventType::TCP_CONNECT_ATTEMPT,
                      [&] { return CreateNetLogIPEndPointParams(&address); });

  SockaddrStorage storage;
  if (!address.ToSockAddr(storage.addr(), &storage.addr_len)) {
    return ERR_ADDRESS_INVALID;
  }

  int rv = socket_->Connect(
      storage, base::BindOnce(&TCPSocketPosix::ConnectCompleted,
                              base::Unretained(this), std::move(callback)));
  if (rv != ERR_IO_PENDING)
    rv = HandleConnectCompleted(rv);
  return rv;
}

bool TCPSocketPosix::IsConnected() const {
  if (!socket_)
    return false;

  return socket_->IsConnected();
}

bool TCPSocketPosix::IsConnectedAndIdle() const {
  return socket_ && socket_->IsConnectedAndIdle();
}

int TCPSocketPosix::Read(IOBuffer* buf,
                         int buf_len,
                         CompletionOnceCallback callback) {
  DCHECK(socket_);
  DCHECK(!callback.is_null());

  int rv = socket_->Read(
      buf, buf_len,
      base::BindOnce(
          &TCPSocketPosix::ReadCompleted,
          // Grab a reference to |buf| so that ReadCompleted() can still
          // use it when Read() completes, as otherwise, this transfers
          // ownership of buf to socket.
          base::Unretained(this), base::WrapRefCounted(buf),
          std::move(callback)));
  if (rv != ERR_IO_PENDING)
    rv = HandleReadCompleted(buf, rv);
  return rv;
}

int TCPSocketPosix::ReadIfReady(IOBuffer* buf,
                                int buf_len,
                                CompletionOnceCallback callback) {
  DCHECK(socket_);
  DCHECK(!callback.is_null());

  int rv = socket_->ReadIfReady(
      buf, buf_len,
      base::BindOnce(&TCPSocketPosix::ReadIfReadyCompleted,
                     base::Unretained(this), std::move(callback)));
  if (rv != ERR_IO_PENDING)
    rv = HandleReadCompleted(buf, rv);
  return rv;
}

int TCPSocketPosix::CancelReadIfReady() {
  DCHECK(socket_);

  return socket_->CancelReadIfReady();
}

int TCPSocketPosix::Write(
    IOBuffer* buf,
    int buf_len,
    CompletionOnceCallback callback,
    const NetworkTrafficAnnotationTag& traffic_annotation) {
  DCHECK(socket_);
  DCHECK(!callback.is_null());

  CompletionOnceCallback write_callback = base::BindOnce(
      &TCPSocketPosix::WriteCompleted,
      // Grab a reference to |buf| so that WriteCompleted() can still
      // use it when Write() completes, as otherwise, this transfers
      // ownership of buf to socket.
      base::Unretained(this), base::WrapRefCounted(buf), std::move(callback));
  int rv;

  rv = socket_->Write(buf, buf_len, std::move(write_callback),
                      traffic_annotation);

  if (rv != ERR_IO_PENDING)
    rv = HandleWriteCompleted(buf, rv);
  return rv;
}

int TCPSocketPosix::GetLocalAddress(IPEndPoint* address) const {
  DCHECK(address);

  if (!socket_)
    return ERR_SOCKET_NOT_CONNECTED;

  SockaddrStorage storage;
  int rv = socket_->GetLocalAddress(&storage);
  if (rv != OK)
    return rv;

  if (!address->FromSockAddr(storage.addr(), storage.addr_len)) {
    return ERR_ADDRESS_INVALID;
  }

  return OK;
}

int TCPSocketPosix::GetPeerAddress(IPEndPoint* address) const {
  DCHECK(address);

  if (!IsConnected())
    return ERR_SOCKET_NOT_CONNECTED;

  SockaddrStorage storage;
  int rv = socket_->GetPeerAddress(&storage);
  if (rv != OK)
    return rv;

  if (!address->FromSockAddr(storage.addr(), storage.addr_len)) {
    return ERR_ADDRESS_INVALID;
  }

  return OK;
}

int TCPSocketPosix::SetDefaultOptionsForServer() {
  DCHECK(socket_);
  return AllowAddressReuse();
}

void TCPSocketPosix::SetDefaultOptionsForClient() {
  DCHECK(socket_);

  // This mirrors the behaviour on Windows. See the comment in
  // tcp_socket_win.cc after searching for "NODELAY".
  // If SetTCPNoDelay fails, we don't care.
  SetTCPNoDelay(socket_->socket_fd(), true);

  // TCP keep alive wakes up the radio, which is expensive on mobile. Do not
  // enable it there. It's useful to prevent TCP middleboxes from timing out
  // connection mappings. Packets for timed out connection mappings at
  // middleboxes will either lead to:
  // a) Middleboxes sending TCP RSTs. It's up to higher layers to check for this
  // and retry. The HTTP network transaction code does this.
  // b) Middleboxes just drop the unrecognized TCP packet. This leads to the TCP
  // stack retransmitting packets per TCP stack retransmission timeouts, which
  // are very high (on the order of seconds). Given the number of
  // retransmissions required before killing the connection, this can lead to
  // tens of seconds or even minutes of delay, depending on OS.
#if !BUILDFLAG(IS_ANDROID) && !BUILDFLAG(IS_IOS)
  const int kTCPKeepAliveSeconds = 45;

  SetTCPKeepAlive(socket_->socket_fd(), true, kTCPKeepAliveSeconds);
#endif
}

int TCPSocketPosix::AllowAddressReuse() {
  DCHECK(socket_);

  return SetReuseAddr(socket_->socket_fd(), true);
}

int TCPSocketPosix::SetReceiveBufferSize(int32_t size) {
  DCHECK(socket_);

  return SetSocketReceiveBufferSize(socket_->socket_fd(), size);
}

int TCPSocketPosix::SetSendBufferSize(int32_t size) {
  DCHECK(socket_);

  return SetSocketSendBufferSize(socket_->socket_fd(), size);
}

bool TCPSocketPosix::SetKeepAlive(bool enable, int delay) {
  if (!socket_)
    return false;

  return SetTCPKeepAlive(socket_->socket_fd(), enable, delay);
}

bool TCPSocketPosix::SetNoDelay(bool no_delay) {
  if (!socket_)
    return false;

  return SetTCPNoDelay(socket_->socket_fd(), no_delay) == OK;
}

int TCPSocketPosix::SetIPv6Only(bool ipv6_only) {
  CHECK(socket_);
  return ::net::SetIPv6Only(socket_->socket_fd(), ipv6_only);
}

void TCPSocketPosix::Close() {
  TRACE_EVENT("base", perfetto::StaticString{"CloseSocketTCP"});
  socket_.reset();
  tag_ = SocketTag();
}

bool TCPSocketPosix::IsValid() const {
  return socket_ != nullptr && socket_->socket_fd() != kInvalidSocket;
}

void TCPSocketPosix::DetachFromThread() {
  socket_->DetachFromThread();
}

void TCPSocketPosix::StartLoggingMultipleConnectAttempts(
    const AddressList& addresses) {
  if (!logging_multiple_connect_attempts_) {
    logging_multiple_connect_attempts_ = true;
    LogConnectBegin(addresses);
  } else {
    NOTREACHED();
  }
}

void TCPSocketPosix::EndLoggingMultipleConnectAttempts(int net_error) {
  if (logging_multiple_connect_attempts_) {
    LogConnectEnd(net_error);
    logging_multiple_connect_attempts_ = false;
  } else {
    NOTREACHED();
  }
}

SocketDescriptor TCPSocketPosix::ReleaseSocketDescriptorForTesting() {
  SocketDescriptor socket_descriptor = socket_->ReleaseConnectedSocket();
  socket_.reset();
  return socket_descriptor;
}

SocketDescriptor TCPSocketPosix::SocketDescriptorForTesting() const {
  return socket_->socket_fd();
}

void TCPSocketPosix::ApplySocketTag(const SocketTag& tag) {
  if (IsValid() && tag != tag_) {
    tag.Apply(socket_->socket_fd());
  }
  tag_ = tag;
}

void TCPSocketPosix::AcceptCompleted(
    std::unique_ptr<TCPSocketPosix>* tcp_socket,
    IPEndPoint* address,
    CompletionOnceCallback callback,
    int rv) {
  DCHECK_NE(ERR_IO_PENDING, rv);
  std::move(callback).Run(HandleAcceptCompleted(tcp_socket, address, rv));
}

int TCPSocketPosix::HandleAcceptCompleted(
    std::unique_ptr<TCPSocketPosix>* tcp_socket,
    IPEndPoint* address,
    int rv) {
  if (rv == OK)
    rv = BuildTcpSocketPosix(tcp_socket, address);

  if (rv == OK) {
    net_log_.EndEvent(NetLogEventType::TCP_ACCEPT,
                      [&] { return CreateNetLogIPEndPointParams(address); });
  } else {
    net_log_.EndEventWithNetErrorCode(NetLogEventType::TCP_ACCEPT, rv);
  }

  return rv;
}

int TCPSocketPosix::BuildTcpSocketPosix(
    std::unique_ptr<TCPSocketPosix>* tcp_socket,
    IPEndPoint* address) {
  DCHECK(accept_socket_);

  SockaddrStorage storage;
  if (accept_socket_->GetPeerAddress(&storage) != OK ||
      !address->FromSockAddr(storage.addr(), storage.addr_len)) {
    accept_socket_.reset();
    return ERR_ADDRESS_INVALID;
  }

  *tcp_socket =
      TCPSocketPosix::Create(nullptr, net_log_.net_log(), net_log_.source());
  (*tcp_socket)->socket_ = std::move(accept_socket_);
  return OK;
}

void TCPSocketPosix::ConnectCompleted(CompletionOnceCallback callback, int rv) {
  DCHECK_NE(ERR_IO_PENDING, rv);
  std::move(callback).Run(HandleConnectCompleted(rv));
}

int TCPSocketPosix::HandleConnectCompleted(int rv) {
  // Log the end of this attempt (and any OS error it threw).
  if (rv != OK) {
    net_log_.EndEventWithIntParams(NetLogEventType::TCP_CONNECT_ATTEMPT,
                                   "os_error", errno);
    tag_ = SocketTag();
  } else {
    net_log_.EndEvent(NetLogEventType::TCP_CONNECT_ATTEMPT);
    NotifySocketPerformanceWatcher();
  }

  // Give a more specific error when the user is offline.
  if (rv == ERR_ADDRESS_UNREACHABLE && NetworkChangeNotifier::IsOffline())
    rv = ERR_INTERNET_DISCONNECTED;

  if (!logging_multiple_connect_attempts_)
    LogConnectEnd(rv);

  return rv;
}

void TCPSocketPosix::LogConnectBegin(const AddressList& addresses) const {
  net_log_.BeginEvent(NetLogEventType::TCP_CONNECT,
                      [&] { return addresses.NetLogParams(); });
}

void TCPSocketPosix::LogConnectEnd(int net_error) const {
  if (net_error != OK) {
    net_log_.EndEventWithNetErrorCode(NetLogEventType::TCP_CONNECT, net_error);
    return;
  }

  net_log_.EndEvent(NetLogEventType::TCP_CONNECT, [&] {
    net::IPEndPoint local_address;
    int net_error = GetLocalAddress(&local_address);
    net::IPEndPoint remote_address;
    if (net_error == net::OK)
      net_error = GetPeerAddress(&remote_address);
    if (net_error != net::OK)
      return NetLogParamsWithInt("get_address_net_error", net_error);
    return CreateNetLogAddressPairParams(local_address, remote_address);
  });
}

void TCPSocketPosix::ReadCompleted(const scoped_refptr<IOBuffer>& buf,
                                   CompletionOnceCallback callback,
                                   int rv) {
  DCHECK_NE(ERR_IO_PENDING, rv);

  std::move(callback).Run(HandleReadCompleted(buf.get(), rv));
}

void TCPSocketPosix::ReadIfReadyCompleted(CompletionOnceCallback callback,
                                          int rv) {
  DCHECK_NE(ERR_IO_PENDING, rv);
  DCHECK_GE(OK, rv);

  HandleReadCompletedHelper(rv);
  std::move(callback).Run(rv);
}

int TCPSocketPosix::HandleReadCompleted(IOBuffer* buf, int rv) {
  HandleReadCompletedHelper(rv);

  if (rv < 0)
    return rv;

  // Notify the watcher only if at least 1 byte was read.
  if (rv > 0)
    NotifySocketPerformanceWatcher();

  net_log_.AddByteTransferEvent(NetLogEventType::SOCKET_BYTES_RECEIVED, rv,
                                buf->data());
  activity_monitor::IncrementBytesReceived(rv);

  return rv;
}

void TCPSocketPosix::HandleReadCompletedHelper(int rv) {
  if (rv < 0) {
    NetLogSocketError(net_log_, NetLogEventType::SOCKET_READ_ERROR, rv, errno);
  }
}

void TCPSocketPosix::WriteCompleted(const scoped_refptr<IOBuffer>& buf,
                                    CompletionOnceCallback callback,
                                    int rv) {
  DCHECK_NE(ERR_IO_PENDING, rv);
  std::move(callback).Run(HandleWriteCompleted(buf.get(), rv));
}

int TCPSocketPosix::HandleWriteCompleted(IOBuffer* buf, int rv) {
  if (rv < 0) {
    NetLogSocketError(net_log_, NetLogEventType::SOCKET_WRITE_ERROR, rv, errno);
    return rv;
  }

  // Notify the watcher only if at least 1 byte was written.
  if (rv > 0)
    NotifySocketPerformanceWatcher();

  net_log_.AddByteTransferEvent(NetLogEventType::SOCKET_BYTES_SENT, rv,
                                buf->data());
  return rv;
}

void TCPSocketPosix::NotifySocketPerformanceWatcher() {
#if defined(HAVE_TCP_INFO)
  // Check if |socket_performance_watcher_| is interested in receiving a RTT
  // update notification.
  if (!socket_performance_watcher_ ||
      !socket_performance_watcher_->ShouldNotifyUpdatedRTT()) {
    return;
  }

  base::TimeDelta rtt = GetTransportRtt(socket_->socket_fd());
  if (rtt.is_zero())
    return;

  socket_performance_watcher_->OnUpdatedRTTAvailable(rtt);
#endif  // defined(TCP_INFO)
}

bool TCPSocketPosix::GetEstimatedRoundTripTime(base::TimeDelta* out_rtt) const {
  DCHECK(out_rtt);
  if (!socket_)
    return false;

#if defined(HAVE_TCP_INFO)
  base::TimeDelta rtt = GetTransportRtt(socket_->socket_fd());
  if (rtt.is_zero())
    return false;
  *out_rtt = rtt;
  return true;
#else
  return false;
#endif  // defined(TCP_INFO)
}

}  // namespace net<|MERGE_RESOLUTION|>--- conflicted
+++ resolved
@@ -243,10 +243,7 @@
   SockaddrStorage storage;
   if (!address.ToSockAddr(storage.addr(), &storage.addr_len)) {
     return ERR_ADDRESS_INVALID;
-<<<<<<< HEAD
-=======
-  }
->>>>>>> 626889fb
+  }
 
   return socket_->Bind(storage);
 }
