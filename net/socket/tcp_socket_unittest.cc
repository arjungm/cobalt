--- conflicted
+++ resolved
@@ -1216,13 +1216,9 @@
   // interface.
   UNSAFE_BUFFERS(FD_SET(connecting_fd, &read_fds));
   ASSERT_EQ(select(FD_SETSIZE, &read_fds, nullptr, nullptr, nullptr), 1);
-<<<<<<< HEAD
-  ASSERT_TRUE(FD_ISSET(connecting_fd, &read_fds));
-=======
   // SAFETY: Check if this fd exists in read_fds. The system has already handled
   // the edge cases.
   ASSERT_TRUE(UNSAFE_BUFFERS(FD_ISSET(connecting_fd, &read_fds)));
->>>>>>> 626889fb
 
   // It should now be reported as connected, but not as idle.
   EXPECT_TRUE(connecting_socket.IsConnected());
