// Copyright 2011 The Chromium Authors
// Use of this source code is governed by a BSD-style license that can be
// found in the LICENSE file.

#include "net/base/io_buffer.h"

#include <utility>

#include "base/check_op.h"
#include "base/compiler_specific.h"
#include "base/containers/heap_array.h"
#include "base/numerics/safe_math.h"
#include "base/pickle.h"

namespace net {

// TODO(eroman): IOBuffer is being converted to require buffer sizes and offsets
// be specified as "size_t" rather than "int" (crbug.com/488553). To facilitate
// this move (since LOTS of code needs to be updated), this function ensures
// that sizes can be safely converted to an "int" without truncation. The
// assert ensures calling this with an "int" argument is also safe.
void IOBuffer::AssertValidBufferSize(size_t size) {
  static_assert(sizeof(size_t) >= sizeof(int));
  base::CheckedNumeric<int>(size).ValueOrDie();
}

IOBuffer::IOBuffer() = default;

IOBuffer::IOBuffer(base::span<char> span)
    : IOBuffer(base::as_writable_bytes(span)) {}

IOBuffer::IOBuffer(base::span<uint8_t> span) : span_(span) {
  AssertValidBufferSize(span_.size());
}

IOBuffer::~IOBuffer() = default;

void IOBuffer::SetSpan(base::span<uint8_t> span) {
  AssertValidBufferSize(span.size());
  span_ = span;
}

void IOBuffer::ClearSpan() {
  span_ = base::span<uint8_t>();
}

IOBufferWithSize::IOBufferWithSize() = default;

IOBufferWithSize::IOBufferWithSize(size_t buffer_size)
    : storage_(base::HeapArray<uint8_t>::Uninit(buffer_size)) {
  SetSpan(storage_);
}

IOBufferWithSize::~IOBufferWithSize() {
  // Clear pointer before this destructor makes it dangle.
  ClearSpan();
}

VectorIOBuffer::VectorIOBuffer(std::vector<uint8_t> vector)
    : vector_(std::move(vector)) {
  SetSpan(vector_);
}

VectorIOBuffer::VectorIOBuffer(base::span<const uint8_t> span)
    : VectorIOBuffer(std::vector(span.begin(), span.end())) {}

VectorIOBuffer::~VectorIOBuffer() {
  // Clear pointer before this destructor makes it dangle.
  ClearSpan();
}

StringIOBuffer::StringIOBuffer(std::string s) : string_data_(std::move(s)) {
  // Can't pass `s.data()` directly to IOBuffer constructor since moving
  // from `s` may invalidate it. This is especially true for libc++ short
  // string optimization where the data may be held in the string variable
  // itself, instead of in a movable backing store.
  SetSpan(base::as_writable_bytes(base::span(string_data_)));
}

StringIOBuffer::~StringIOBuffer() {
  // Clear pointer before this destructor makes it dangle.
  ClearSpan();
}

DrainableIOBuffer::DrainableIOBuffer(scoped_refptr<IOBuffer> base, size_t size)
    : IOBuffer(base->first(size)), base_(std::move(base)) {}

void DrainableIOBuffer::DidConsume(int bytes) {
  SetOffset(used_ + bytes);
}

int DrainableIOBuffer::BytesRemaining() const {
  return size();
}

// Returns the number of consumed bytes.
int DrainableIOBuffer::BytesConsumed() const {
  return used_;
}

void DrainableIOBuffer::SetOffset(int bytes) {
  CHECK_GE(bytes, 0);
  // Length from the start of `base_` to the end of the buffer passed in to the
  // constructor isn't stored anywhere, so need to calculate it.
  int length = size() + used_;
  CHECK_LE(bytes, length);
  used_ = bytes;
  SetSpan(base_->span().subspan(base::checked_cast<size_t>(used_),
                                base::checked_cast<size_t>(length - bytes)));
}

DrainableIOBuffer::~DrainableIOBuffer() {
  // Clear ptr before this destructor destroys the |base_| instance,
  // making it dangle.
  ClearSpan();
}

GrowableIOBuffer::GrowableIOBuffer() = default;

void GrowableIOBuffer::SetCapacity(int capacity) {
  CHECK_GE(capacity, 0);

  // The span will be set again in `set_offset()`. Need to clear raw pointers to
  // the data before reallocating the buffer.
  ClearSpan();

  // realloc will crash if it fails.
<<<<<<< HEAD
  real_data_.reset(static_cast<char*>(realloc(real_data_.release(), capacity)));
=======
  real_data_.reset(
      static_cast<uint8_t*>(realloc(real_data_.release(), capacity)));
>>>>>>> 626889fb

  capacity_ = capacity;
  if (offset_ > capacity)
    set_offset(capacity);
  else
    set_offset(offset_);  // The pointer may have changed.
}

void GrowableIOBuffer::set_offset(int offset) {
  CHECK_GE(offset, 0);
  CHECK_LE(offset, capacity_);
  offset_ = offset;

  UNSAFE_TODO(SetSpan(base::span<uint8_t>(
      real_data_.get() + offset, static_cast<size_t>(capacity_ - offset))));
}

void GrowableIOBuffer::DidConsume(int bytes) {
  CHECK_LE(0, bytes);
  CHECK_LE(bytes, size());
  set_offset(offset_ + bytes);
}

int GrowableIOBuffer::RemainingCapacity() {
  return size();
}

base::span<uint8_t> GrowableIOBuffer::everything() {
  return base::as_writable_bytes(
      // SAFETY: The capacity_ is the size of the allocation.
      UNSAFE_BUFFERS(
          base::span(real_data_.get(), base::checked_cast<size_t>(capacity_))));
}

base::span<const uint8_t> GrowableIOBuffer::everything() const {
  return base::as_bytes(
      // SAFETY: The capacity_ is the size of the allocation.
      UNSAFE_BUFFERS(
          base::span(real_data_.get(), base::checked_cast<size_t>(capacity_))));
}

base::span<uint8_t> GrowableIOBuffer::span_before_offset() {
  return everything().first(base::checked_cast<size_t>(offset_));
}

base::span<const uint8_t> GrowableIOBuffer::span_before_offset() const {
  return everything().first(base::checked_cast<size_t>(offset_));
}

GrowableIOBuffer::~GrowableIOBuffer() {
  ClearSpan();
}

PickledIOBuffer::PickledIOBuffer(std::unique_ptr<const base::Pickle> pickle)
    :  // SAFETY: const cast does not affect size.
      IOBuffer(UNSAFE_BUFFERS(
          base::span(const_cast<uint8_t*>(pickle->data()), pickle->size()))),
      pickle_(std::move(pickle)) {}

PickledIOBuffer::~PickledIOBuffer() {
  // Avoid dangling ptr when this destructor destroys the pickle.
  ClearSpan();
}

WrappedIOBuffer::WrappedIOBuffer(base::span<const char> data)
    : WrappedIOBuffer(base::as_byte_span(data)) {}

WrappedIOBuffer::WrappedIOBuffer(base::span<const uint8_t> data)
    // SAFETY: const cast does not affect size.
    : IOBuffer(UNSAFE_BUFFERS(
          base::span(const_cast<uint8_t*>(data.data()), data.size()))) {}

WrappedIOBuffer::~WrappedIOBuffer() = default;

}  // namespace net<|MERGE_RESOLUTION|>--- conflicted
+++ resolved
@@ -125,12 +125,8 @@
   ClearSpan();
 
   // realloc will crash if it fails.
-<<<<<<< HEAD
-  real_data_.reset(static_cast<char*>(realloc(real_data_.release(), capacity)));
-=======
   real_data_.reset(
       static_cast<uint8_t*>(realloc(real_data_.release(), capacity)));
->>>>>>> 626889fb
 
   capacity_ = capacity;
   if (offset_ > capacity)
