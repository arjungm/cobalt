--- conflicted
+++ resolved
@@ -40,8 +40,6 @@
 namespace net {
 
 namespace {
-<<<<<<< HEAD
-=======
 
 // Value dictionary keys
 constexpr std::string_view kValueAddressKey = "address";
@@ -87,7 +85,6 @@
   if (!scope_id.has_value()) {
     return base::Value();
   }
->>>>>>> 626889fb
 
   char* name = nullptr;
   char buf[IF_NAMESIZE + 1] = {0};
