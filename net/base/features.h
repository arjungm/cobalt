// Copyright 2018 The Chromium Authors
// Use of this source code is governed by a BSD-style license that can be
// found in the LICENSE file.

#ifndef NET_BASE_FEATURES_H_
#define NET_BASE_FEATURES_H_

#include <stddef.h>

#include <string>
#include <string_view>

#include "base/feature_list.h"
#include "base/metrics/field_trial_params.h"
#include "base/time/time.h"
#include "build/build_config.h"
#include "crypto/crypto_buildflags.h"
#include "net/base/net_export.h"
#include "net/net_buildflags.h"

namespace net::features {

// Enables ALPS extension of TLS 1.3 for HTTP/2, see
// https://vasilvv.github.io/tls-alps/draft-vvv-tls-alps.html and
// https://vasilvv.github.io/httpbis-alps/draft-vvv-httpbis-alps.html.
NET_EXPORT BASE_DECLARE_FEATURE(kAlpsForHttp2);

// Disable H2 reprioritization, in order to measure its impact.
NET_EXPORT BASE_DECLARE_FEATURE(kAvoidH2Reprioritization);

// When kCapReferrerToOriginOnCrossOrigin is enabled, HTTP referrers on cross-
// origin requests are restricted to contain at most the source origin.
NET_EXPORT BASE_DECLARE_FEATURE(kCapReferrerToOriginOnCrossOrigin);

// Enables the built-in DNS resolver.
NET_EXPORT BASE_DECLARE_FEATURE(kAsyncDns);

// Support for altering the parameters used for DNS transaction timeout. See
// ResolveContext::SecureTransactionTimeout().
NET_EXPORT BASE_DECLARE_FEATURE(kDnsTransactionDynamicTimeouts);
// Multiplier applied to current fallback periods in determining a transaction
// timeout.
NET_EXPORT extern const base::FeatureParam<double>
    kDnsTransactionTimeoutMultiplier;
NET_EXPORT extern const base::FeatureParam<base::TimeDelta>
    kDnsMinTransactionTimeout;

// Enables querying HTTPS DNS records that will affect results from HostResolver
// and may be used to affect connection behavior. Whether or not those results
// are used (e.g. to connect via ECH) may be controlled by separate features.
NET_EXPORT BASE_DECLARE_FEATURE(kUseDnsHttpsSvcb);

// Param to control whether or not HostResolver, when using Secure DNS, will
// fail the entire connection attempt when receiving an inconclusive response to
// an HTTPS query (anything except transport error, timeout, or SERVFAIL). Used
// to prevent certain downgrade attacks against ECH behavior.
NET_EXPORT extern const base::FeatureParam<bool>
    kUseDnsHttpsSvcbEnforceSecureResponse;

// If we are still waiting for an HTTPS transaction after all the
// other transactions in an insecure DnsTask have completed, we will compute a
// timeout for the remaining transaction. The timeout will be
// `kUseDnsHttpsSvcbInsecureExtraTimePercent.Get() / 100 * t`, where `t` is the
// time delta since the first query began. And the timeout will additionally be
// clamped by:
//   (a) `kUseDnsHttpsSvcbInsecureExtraTimeMin.Get()`
//   (b) `kUseDnsHttpsSvcbInsecureExtraTimeMax.Get()`
//
// Any param is ignored if zero, and if one of min/max is non-zero with a zero
// percent param it will be used as an absolute timeout. If all are zero, there
// is no timeout specific to HTTPS transactions, only the regular DNS query
// timeout and server fallback.
NET_EXPORT extern const base::FeatureParam<base::TimeDelta>
    kUseDnsHttpsSvcbInsecureExtraTimeMax;
NET_EXPORT extern const base::FeatureParam<int>
    kUseDnsHttpsSvcbInsecureExtraTimePercent;
NET_EXPORT extern const base::FeatureParam<base::TimeDelta>
    kUseDnsHttpsSvcbInsecureExtraTimeMin;

// Same as `kUseDnsHttpsSvcbInsecureExtraTime...` except for secure DnsTasks.
//
// If `kUseDnsHttpsSvcbEnforceSecureResponse` is enabled, the timeouts will not
// be used because there is no sense killing a transaction early if that will
// just kill the entire request.
NET_EXPORT extern const base::FeatureParam<base::TimeDelta>
    kUseDnsHttpsSvcbSecureExtraTimeMax;
NET_EXPORT extern const base::FeatureParam<int>
    kUseDnsHttpsSvcbSecureExtraTimePercent;
NET_EXPORT extern const base::FeatureParam<base::TimeDelta>
    kUseDnsHttpsSvcbSecureExtraTimeMin;

// If enabled, HostResolver will use the new HostResolverCache that separately
// caches by DNS type, unlike the old HostCache that always cached by merged
// request results. May enable related behavior such as separately sorting DNS
// results after each transaction rather than sorting collectively after all
// transactions complete.
NET_EXPORT BASE_DECLARE_FEATURE(kUseHostResolverCache);

// Enables the Happy Eyeballs v3, where we use intermediate DNS resolution
// results to make connection attempts as soon as possible.
NET_EXPORT BASE_DECLARE_FEATURE(kHappyEyeballsV3);

// If the `kUseAlternativePortForGloballyReachableCheck` flag is enabled, the
// globally reachable check will use the port number specified by
// `kAlternativePortForGloballyReachableCheck` flag. Otherwise, the globally
// reachable check will use 443 port.
NET_EXPORT extern const base::FeatureParam<int>
    kAlternativePortForGloballyReachableCheck;
NET_EXPORT BASE_DECLARE_FEATURE(kUseAlternativePortForGloballyReachableCheck);

// If enabled, overrides IPv6 reachability probe results based on the system's
// IP addresses.
NET_EXPORT BASE_DECLARE_FEATURE(kEnableIPv6ReachabilityOverride);

// Enables TLS 1.3 early data.
NET_EXPORT BASE_DECLARE_FEATURE(kEnableTLS13EarlyData);

// Enables optimizing the network quality estimation algorithms in network
// quality estimator (NQE).
NET_EXPORT BASE_DECLARE_FEATURE(kNetworkQualityEstimator);

// The maximum age in seconds of observations to be used for calculating the
// HTTP RTT from the historical data.
// Negative value means infinite. i.e. all data are used.
NET_EXPORT extern const base::FeatureParam<int> kRecentHTTPThresholdInSeconds;

// The maximum age in seconds of observations to be used for calculating the
// transport RTT from the historical data.
// Negative value means infinite. i.e. all data are used.
NET_EXPORT extern const base::FeatureParam<int>
    kRecentTransportThresholdInSeconds;

// The maximum age in seconds of observations to be used for calculating the
// end to end RTT from the historical data.
// Negative value means infinite. i.e. all data are used.
NET_EXPORT extern const base::FeatureParam<int>
    kRecentEndToEndThresholdInSeconds;

// Number of observations received after which the effective connection type
// should be recomputed.
NET_EXPORT extern const base::FeatureParam<int>
    kCountNewObservationsReceivedComputeEct;

// Maximum number of observations that can be held in a single
// ObservationBuffer.
NET_EXPORT extern const base::FeatureParam<int> kObservationBufferSize;

// Minimum duration between two consecutive computations of effective
// connection type. Set to non-zero value as a performance optimization.
NET_EXPORT extern const base::FeatureParam<base::TimeDelta>
    kEffectiveConnectionTypeRecomputationInterval;

// Splits cache entries by the request's includeCredentials.
NET_EXPORT BASE_DECLARE_FEATURE(kSplitCacheByIncludeCredentials);

// Splits cache entries by the request's NetworkIsolationKey if one is
// available.
NET_EXPORT BASE_DECLARE_FEATURE(kSplitCacheByNetworkIsolationKey);

// This flag incorporates a boolean into the cache key that is true for
// renderer-initiated main frame navigations when the request initiator site is
// cross-site to the URL being navigated to. This provides protections against
// certain cross-site leak attacks involving cross-site navigations.
NET_EXPORT BASE_DECLARE_FEATURE(
    kSplitCacheByCrossSiteMainFrameNavigationBoolean);

// Splits the generated code cache by the request's NetworkIsolationKey if one
// is available. Note that this feature is also gated behind
// `net::HttpCache::IsSplitCacheEnabled()`.
NET_EXPORT BASE_DECLARE_FEATURE(kSplitCodeCacheByNetworkIsolationKey);

// Partitions connections and other network states based on the
// NetworkAnonymizationKey associated with a request.
// See https://github.com/MattMenke2/Explainer---Partition-Network-State.
NET_EXPORT BASE_DECLARE_FEATURE(kPartitionConnectionsByNetworkIsolationKey);

// Changes the interval between two search engine preconnect attempts.
NET_EXPORT BASE_DECLARE_FEATURE(kSearchEnginePreconnectInterval);

// Enables a more efficient SearchEnginePreconnector
NET_EXPORT BASE_DECLARE_FEATURE(kSearchEnginePreconnect2);

// The idle timeout for the SearchEnginePreconnector2 feature.
NET_EXPORT BASE_DECLARE_FEATURE_PARAM(int, kIdleTimeoutInSeconds);

// The maximum time for the SearchEnginePreconnector2 to be considered as short.
NET_EXPORT BASE_DECLARE_FEATURE_PARAM(base::TimeDelta, kShortSessionThreshold);

// The maximum time to backoff when attempting preconnect retry for
// SearchEnginePreconnector2.
NET_EXPORT extern const base::FeatureParam<int> kMaxPreconnectRetryInterval;

// The interval between two QUIC ping requests for the periodic PING for
// SearchEnginePreconnector2.
NET_EXPORT BASE_DECLARE_FEATURE_PARAM(int, kPingIntervalInSeconds);

// The QUIC connection options which will be sent to the server in order to
// enable certain QUIC features. This should be set using `QuicTag`s (32-bit
// value represented in ASCII equivalent e.g. EXMP). If we want to set
// multiple features, then the values should be separated with a comma
// (e.g. "ABCD,EFGH").
NET_EXPORT BASE_DECLARE_FEATURE_PARAM(std::string, kQuicConnectionOptions);

// When enabled, the time threshold for Lax-allow-unsafe cookies will be lowered
// from 2 minutes to 10 seconds. This time threshold refers to the age cutoff
// for which cookies that default into SameSite=Lax, which are newer than the
// threshold, will be sent with any top-level cross-site navigation regardless
// of HTTP method (i.e. allowing unsafe methods). This is a convenience for
// integration tests which may want to test behavior of cookies older than the
// threshold, but which would not be practical to run for 2 minutes.
NET_EXPORT BASE_DECLARE_FEATURE(kShortLaxAllowUnsafeThreshold);

// When enabled, the SameSite by default feature does not add the
// "Lax-allow-unsafe" behavior. Any cookies that do not specify a SameSite
// attribute will be treated as Lax only, i.e. POST and other unsafe HTTP
// methods will not be allowed at all for top-level cross-site navigations.
// This only has an effect if the cookie defaults to SameSite=Lax.
NET_EXPORT BASE_DECLARE_FEATURE(kSameSiteDefaultChecksMethodRigorously);

// Enables a process-wide limit on "open" UDP sockets. See
// udp_socket_global_limits.h for details on what constitutes an "open" socket.
NET_EXPORT BASE_DECLARE_FEATURE(kLimitOpenUDPSockets);

// FeatureParams associated with kLimitOpenUDPSockets.

// Sets the maximum allowed open UDP sockets. Provisioning more sockets than
// this will result in a failure (ERR_INSUFFICIENT_RESOURCES).
NET_EXPORT extern const base::FeatureParam<int> kLimitOpenUDPSocketsMax;

// Enables a timeout on individual TCP connect attempts, based on
// the parameter values.
NET_EXPORT BASE_DECLARE_FEATURE(kTimeoutTcpConnectAttempt);

// FeatureParams associated with kTimeoutTcpConnectAttempt.

// When there is an estimated RTT available, the experimental TCP connect
// attempt timeout is calculated as:
//
//  clamp(kTimeoutTcpConnectAttemptMin,
//        kTimeoutTcpConnectAttemptMax,
//        <Estimated RTT> * kTimeoutTcpConnectAttemptRTTMultiplier);
//
// Otherwise the TCP connect attempt timeout is set to
// kTimeoutTcpConnectAttemptMax.
NET_EXPORT extern const base::FeatureParam<double>
    kTimeoutTcpConnectAttemptRTTMultiplier;
NET_EXPORT extern const base::FeatureParam<base::TimeDelta>
    kTimeoutTcpConnectAttemptMin;
NET_EXPORT extern const base::FeatureParam<base::TimeDelta>
    kTimeoutTcpConnectAttemptMax;

<<<<<<< HEAD
#if BUILDFLAG(ENABLE_REPORTING)
// When enabled this feature will allow a new Reporting-Endpoints header to
// configure reporting endpoints for report delivery. This is used to support
// the new Document Reporting spec.
NET_EXPORT BASE_DECLARE_FEATURE(kDocumentReporting);
#endif  // BUILDFLAG(ENABLE_REPORTING)

#if BUILDFLAG(IS_POSIX) || BUILDFLAG(IS_FUCHSIA)
// When enabled, UDPSocketPosix increments the global counter of bytes received
// every time bytes are received, instead of using a timer to batch updates.
// This should reduce the number of wake ups and improve battery consumption.
// TODO(https://crbug.com/1189805): Cleanup the feature after verifying that it
// doesn't negatively affect performance.
NET_EXPORT BASE_DECLARE_FEATURE(kUdpSocketPosixAlwaysUpdateBytesReceived);
#endif  // BUILDFLAG(IS_POSIX) || BUILDFLAG(IS_FUCHSIA)

=======
>>>>>>> 626889fb
// When this feature is enabled, redirected requests will be considered
// cross-site for the purpose of SameSite cookies if any redirect hop was
// cross-site to the target URL, even if the original initiator of the
// redirected request was same-site with the target URL (and the
// site-for-cookies).
// See spec changes in https://github.com/httpwg/http-extensions/pull/1348
NET_EXPORT BASE_DECLARE_FEATURE(kCookieSameSiteConsidersRedirectChain);

// When this feature is enabled, servers can include an
// allow-same-site-none-cookies value that notifies the browser that same-site
// SameSite=None cookies should be allowed in sandboxed contexts with 3PC
// restrictions.
NET_EXPORT BASE_DECLARE_FEATURE(kAllowSameSiteNoneCookiesInSandbox);

// When this feature is enabled, the network service will wait until First-Party
// Sets are initialized before issuing requests that use the HTTP cache or
// cookies.
NET_EXPORT BASE_DECLARE_FEATURE(kWaitForFirstPartySetsInit);

// Controls the maximum time duration an outermost frame navigation should be
// deferred by RWS initialization.
NET_EXPORT extern const base::FeatureParam<base::TimeDelta>
    kWaitForFirstPartySetsInitNavigationThrottleTimeout;

// When enabled, requestStorageAccessFor will require storage access permissions
// granted by StorageAccessApi or StorageAccessHeaders to send cookies on
// requests allowed because of requestStorageAccessFor instead of cors.
NET_EXPORT BASE_DECLARE_FEATURE(kRequestStorageAccessNoCorsRequired);

// When enabled, the Storage Access API follows the Same Origin Policy when
// including cookies on network requests. (I.e., a cross-site cookie is only
// included via the Storage Access API if the request's URL's origin [not site]
// has opted into receiving cross-site cookies.)
NET_EXPORT
BASE_DECLARE_FEATURE(kStorageAccessApiFollowsSameOriginPolicy);

// Controls whether static key pinning is enforced.
NET_EXPORT BASE_DECLARE_FEATURE(kStaticKeyPinningEnforcement);

// When enabled, cookies with a non-ASCII domain attribute will be rejected.
NET_EXPORT BASE_DECLARE_FEATURE(kCookieDomainRejectNonASCII);

NET_EXPORT BASE_DECLARE_FEATURE(kThirdPartyStoragePartitioning);

// Controls consideration of top-level 3PCD origin trial settings.
NET_EXPORT BASE_DECLARE_FEATURE(kTopLevelTpcdOriginTrial);

// Feature to enable consideration of 3PC deprecation trial settings.
NET_EXPORT BASE_DECLARE_FEATURE(kTpcdTrialSettings);

// Feature to enable consideration of top-level 3PC deprecation trial settings.
NET_EXPORT BASE_DECLARE_FEATURE(kTopLevelTpcdTrialSettings);

// Whether to enable the use of 3PC based on 3PCD metadata grants delivered via
// component updater.
NET_EXPORT BASE_DECLARE_FEATURE(kTpcdMetadataGrants);

// Whether to enable staged rollback of the TPCD Metadata Entries.
NET_EXPORT BASE_DECLARE_FEATURE(kTpcdMetadataStageControl);

// Whether ALPS parsing is on for any type of frame.
NET_EXPORT BASE_DECLARE_FEATURE(kAlpsParsing);

// Whether ALPS parsing is on for client hint parsing specifically.
NET_EXPORT BASE_DECLARE_FEATURE(kAlpsClientHintParsing);

// Whether to kill the session on Error::kAcceptChMalformed.
NET_EXPORT BASE_DECLARE_FEATURE(kShouldKillSessionOnAcceptChMalformed);

NET_EXPORT BASE_DECLARE_FEATURE(kEnableWebsocketsOverHttp3);

#if BUILDFLAG(IS_WIN)
// Whether or not to use the GetNetworkConnectivityHint API on modern Windows
// versions for the Network Change Notifier.
NET_EXPORT BASE_DECLARE_FEATURE(kEnableGetNetworkConnectivityHintAPI);

// Whether or not to enable TCP port randomization via SO_RANDOMIZE_PORT on
// Windows for versions >= kTcpPortRandomizationWinVersionMinimum.
// See crbug.com/40744069 for more details.
NET_EXPORT BASE_DECLARE_FEATURE(kTcpPortRandomizationWin);
NET_EXPORT BASE_DECLARE_FEATURE_PARAM(int,
                                      kTcpPortRandomizationWinVersionMinimum);

// Whether to use a TCP socket implementation which uses an IO completion
// handler to be notified of completed reads and writes, instead of an event.
NET_EXPORT BASE_DECLARE_FEATURE(kTcpSocketIoCompletionPortWin);
#endif

// Avoid creating cache entries for transactions that are most likely no-store.
NET_EXPORT BASE_DECLARE_FEATURE(kAvoidEntryCreationForNoStore);
NET_EXPORT extern const base::FeatureParam<int>
    kAvoidEntryCreationForNoStoreCacheSize;

// A flag for new Kerberos feature, that suggests new UI
// when Kerberos authentication in browser fails on ChromeOS.
// b/260522530
#if BUILDFLAG(IS_CHROMEOS)
NET_EXPORT BASE_DECLARE_FEATURE(kKerberosInBrowserRedirect);
#endif

// A flag to use asynchronous session creation for new QUIC sessions.
NET_EXPORT BASE_DECLARE_FEATURE(kAsyncQuicSession);

// A flag to make multiport context creation asynchronous.
NET_EXPORT BASE_DECLARE_FEATURE(kAsyncMultiPortPath);

// Enables the Probabilistic Reveal Tokens feature.
NET_EXPORT BASE_DECLARE_FEATURE(kEnableProbabilisticRevealTokens);

// Sets the name of the probabilistic reveal token issuer server.
NET_EXPORT extern const base::FeatureParam<std::string>
    kProbabilisticRevealTokenServer;

// Sets the path of the probabilistic reveal token server URL used for issuing
// tokens.
NET_EXPORT extern const base::FeatureParam<std::string>
    kProbabilisticRevealTokenServerPath;

// If true, the probabilistic reveal token registration check will be skipped
// and we will consider every domain as being eligible to receive PRTs. In order
// for PRTs to be attached to requests, the
// `ProbabilisticRevealTokensAddHeaderToProxiedRequests` flag must also be true.
NET_EXPORT extern const base::FeatureParam<bool>
    kBypassProbabilisticRevealTokenRegistry;

// If true, the standard probabilistic reveal token registry will be ignored and
// the custom registry will be used instead. The custom registry can be set with
// the `CustomProbabilisticRevealTokenRegistry` flag. This will only be used if
// `BypassProbabilisticRevealTokenRegistry` is false. This is intended to be
// used for developer testing only.
NET_EXPORT extern const base::FeatureParam<bool>
    kUseCustomProbabilisticRevealTokenRegistry;

// A comma-separated list of domains (eTLD+1) which will be considered eligible
// to receive PRTs. This will override the default PRT registry and will only be
// used if `UseCustomProbabilisticRevealTokenRegistry` is true and
// `BypassProbabilisticRevealTokenRegistry` is false. This is intended to be
// used for developer testing only.
NET_EXPORT extern const base::FeatureParam<std::string>
    kCustomProbabilisticRevealTokenRegistry;

// If true, probabilistic reveal tokens will only be enabled in Incognito mode.
NET_EXPORT extern const base::FeatureParam<bool>
    kProbabilisticRevealTokensOnlyInIncognito;

// If true, probabilistic reveal tokens will only be fetched. PRTs will not be
// randomized at request time or attached to any requests. This is intended to
// be used for measuring issuer server load before the feature is fully enabled.
NET_EXPORT extern const base::FeatureParam<bool>
    kProbabilisticRevealTokenFetchOnly;

// If true, probabilistic reveal tokens can be attached to non-proxied requests
// as well. PRTs will still only be attached to requests if the
// `ProbabilisticRevealTokensAddHeaderToProxiedRequests` flag is true and the
// request is being sent to a registered domain, but this flag can be used in
//  combination with `BypassProbabilisticRevealTokenRegistry` or
// `CustomProbabilisticRevealTokenRegistry`. This is intended to be used for
// developer testing only.
NET_EXPORT extern const base::FeatureParam<bool>
    kEnableProbabilisticRevealTokensForNonProxiedRequests;

// If true, probabilistic reveal tokens header will be added to proxied
// requests.
NET_EXPORT extern const base::FeatureParam<bool>
    kProbabilisticRevealTokensAddHeaderToProxiedRequests;

// Enables custom proxy configuration for the IP Protection experimental proxy.
NET_EXPORT BASE_DECLARE_FEATURE(kEnableIpProtectionProxy);

// Sets the name of the IP protection auth token server.
NET_EXPORT extern const base::FeatureParam<std::string> kIpPrivacyTokenServer;

// Sets the path component of the IP protection auth token server URL used for
// getting initial token signing data.
NET_EXPORT extern const base::FeatureParam<std::string>
    kIpPrivacyTokenServerGetInitialDataPath;

// Sets the path component of the IP protection auth token server URL used for
// getting blind-signed tokens.
NET_EXPORT extern const base::FeatureParam<std::string>
    kIpPrivacyTokenServerGetTokensPath;

// Sets the path component of the IP protection auth token server URL used for
// getting proxy configuration.
NET_EXPORT extern const base::FeatureParam<std::string>
    kIpPrivacyTokenServerGetProxyConfigPath;

// Sets the batch size to fetch new auth tokens for IP protection.
NET_EXPORT extern const base::FeatureParam<int>
    kIpPrivacyAuthTokenCacheBatchSize;

// Sets the cache low-water-mark for auth tokens for IP protection.
NET_EXPORT extern const base::FeatureParam<int>
    kIpPrivacyAuthTokenCacheLowWaterMark;

// Sets the normal time between fetches of the IP protection proxy list.
NET_EXPORT extern const base::FeatureParam<base::TimeDelta>
    kIpPrivacyProxyListFetchInterval;

// Sets the minimum time between fetches of the IP protection proxy list, such
// as when a re-fetch is forced due to an error.
NET_EXPORT extern const base::FeatureParam<base::TimeDelta>
    kIpPrivacyProxyListMinFetchInterval;

// Fetches of the IP Protection proxy list will have a random time in the range
// of plus or minus this delta added to their interval.
NET_EXPORT extern const base::FeatureParam<base::TimeDelta>
    kIpPrivacyProxyListFetchIntervalFuzz;

// Overrides the ProxyA hostname normally set by the proxylist fetch.
NET_EXPORT extern const base::FeatureParam<std::string>
    kIpPrivacyProxyAHostnameOverride;

// Overrides the ProxyB hostname normally set by the proxylist fetch.
NET_EXPORT extern const base::FeatureParam<std::string>
    kIpPrivacyProxyBHostnameOverride;

// Controls whether IP Protection _proxying_ is bypassed by not including any
// of the proxies in the proxy list. This supports experimental comparison of
// connections that _would_ have been proxied, but were not.
NET_EXPORT extern const base::FeatureParam<bool> kIpPrivacyDirectOnly;

// If true, pass OAuth token to Phosphor in GetProxyConfig API for IP
// Protection. This is used by E2E tests to ensure a stable geo for tokens
// and proxy config.
NET_EXPORT extern const base::FeatureParam<bool>
    kIpPrivacyIncludeOAuthTokenInGetProxyConfig;

// Controls whether a header ("IP-Protection: 1") should be added to proxied
// network requests.
NET_EXPORT extern const base::FeatureParam<bool>
    kIpPrivacyAddHeaderToProxiedRequests;

// Token expirations will have a random time between 5 seconds and this delta
// subtracted from their expiration, in order to even out the load on the token
// servers.
NET_EXPORT extern const base::FeatureParam<base::TimeDelta>
    kIpPrivacyExpirationFuzz;

// Backoff time applied when fetching tokens from the IP Protection auth
// token server encounters an error indicating that the primary account is not
// eligible (e.g., user is signed in but not eligible for IP protection) or
// a 403 (FORBIDDEN) status code (e.g., quota exceeded).
NET_EXPORT extern const base::FeatureParam<base::TimeDelta>
    kIpPrivacyTryGetAuthTokensNotEligibleBackoff;

// Backoff time applied when fetching tokens from the IP Protection auth
// token server encounters a transient error, such as a failure to fetch
// an OAuth token for a primary account or a network issue.
NET_EXPORT extern const base::FeatureParam<base::TimeDelta>
    kIpPrivacyTryGetAuthTokensTransientBackoff;

// Backoff time applied when fetching tokens from the IP Protection auth
// token server encounters a 400 (BAD REQUEST) or 401 (UNAUTHORIZED) status code
// which suggests a bug.
NET_EXPORT extern const base::FeatureParam<base::TimeDelta>
    kIpPrivacyTryGetAuthTokensBugBackoff;

// If true, only proxy traffic when the top-level site uses the http:// or
// https:// schemes. This prevents attempts to proxy from top-level sites with
// chrome://, chrome-extension://, or other non-standard schemes, in addition to
// top-level sites using less common schemes like blob:// and data://.
NET_EXPORT extern const base::FeatureParam<bool>
    kIpPrivacyRestrictTopLevelSiteSchemes;

// If true, IP protection will attempt to use QUIC to connect to proxies,
// falling back to HTTPS.  If false, it will only use HTTPs.
NET_EXPORT extern const base::FeatureParam<bool> kIpPrivacyUseQuicProxies;

// If true, IP protection will only use QUIC to connect to proxies, with no
// fallback to HTTPS. This is intended for development of the QUIC
// functionality.
NET_EXPORT extern const base::FeatureParam<bool> kIpPrivacyUseQuicProxiesOnly;

// Fallback to direct when connections to IP protection proxies fail. This
// defaults to true and is intended for development of the QUIC functionality.
NET_EXPORT extern const base::FeatureParam<bool> kIpPrivacyFallbackToDirect;

// Identifier for an experiment arm, to be sent to IP Protection proxies and the
// token server in the `Ip-Protection-Debug-Experiment-Arm` header. The default
// value, 0, is not sent.
NET_EXPORT extern const base::FeatureParam<int> kIpPrivacyDebugExperimentArm;

// When enabled and an IP protection delegate can be be created in the
// `NetworkContext`, a `IpProtectionProxyDelegate` will ALWAYS be created even
// for `NetworkContexts` that do not participate in IP protection. This is
// necessary for the WebView traffic experiment. By default, this feature param
// is false and will not create a delegate when IP protection is not enabled.
// Further, this also prevents the unnecessary instantiation of the
// `IpProtectionCore` for a `NetworkContext` that does not participate in IP
// protection.
NET_EXPORT extern const base::FeatureParam<bool> kIpPrivacyAlwaysCreateCore;

// Enables IP protection in incognito mode only. The default value of this
// feature is false, which maintains the existing behavior when
// `kEnableIpProtectionProxy` is enabled, IPP is enabled in both regular and
// incognito browsing sessions. When set to true, the main profile Network
// Context won't proxy traffic using IP Protection.
NET_EXPORT extern const base::FeatureParam<bool> kIpPrivacyOnlyInIncognito;

// Enables the ability to detect when a user has requests being actively
// proxied by IP Protection and thus allowing the user to made aware and offer
// the ability to bypass IP Protection via the User Bypass UX.
NET_EXPORT extern const base::FeatureParam<bool> kIpPrivacyEnableUserBypass;

// If true, IP Protection will be disabled by default for enterprise users.
// Otherwise, IP Protection will be enabled by default for enterprise users (but
// can still be opted out of via enterprise policy). This is intended to be used
// as a kill-switch in case significant enterprise breakage is encountered
// during the IP Protection rollout. Note that this has no effect unless the
// `kEnableIpProtectionProxy` feature is enabled.
// TODO(https://crbug.com/41496985): Remove this feature a few milestones after
// launch assuming no major enterprise breakage is encountered.
NET_EXPORT extern const base::FeatureParam<bool>
    kIpPrivacyDisableForEnterpriseByDefault;

// Maximum report body size (KB) to include in serialized reports. Bodies
// exceeding this are omitted when kExcludeLargeBodyReports is enabled.  Use
// Reporting.ReportBodySize UMA histogram to monitor report body sizes and
// inform this value.
NET_EXPORT BASE_DECLARE_FEATURE_PARAM(size_t, kMaxReportBodySizeKB);

// Whether QuicParams::migrate_sessions_on_network_change_v2 defaults to true or
// false. This is needed as a workaround to set this value to true on Android
// but not on WebView (until crbug.com/1430082 has been fixed).
NET_EXPORT BASE_DECLARE_FEATURE(kMigrateSessionsOnNetworkChangeV2);

// Enables whether blackhole detector should be disabled during connection
// migration and there is no available network.
NET_EXPORT BASE_DECLARE_FEATURE(kDisableBlackholeOnNoNewNetwork);

#if BUILDFLAG(IS_LINUX)
// AddressTrackerLinux will not run inside the network service in this
// configuration, which will improve the Linux network service sandbox.
// TODO(crbug.com/40220507): remove this.
NET_EXPORT BASE_DECLARE_FEATURE(kAddressTrackerLinuxIsProxied);
#endif  // BUILDFLAG(IS_LINUX)

// Enables binding of cookies to the port that originally set them by default.
NET_EXPORT BASE_DECLARE_FEATURE(kEnablePortBoundCookies);

// Enables binding of cookies to the scheme that originally set them. Also
// enables domain cookie shadowing protection.
NET_EXPORT BASE_DECLARE_FEATURE(kEnableSchemeBoundCookies);

// Disallows cookies to have non ascii values in their name or value.
NET_EXPORT BASE_DECLARE_FEATURE(kDisallowNonAsciiCookies);

// Enables expiration duration limit (3 hours) for cookies on insecure websites.
// This feature is a no-op unless kEnableSchemeBoundCookies is enabled.
NET_EXPORT BASE_DECLARE_FEATURE(kTimeLimitedInsecureCookies);

// Enables enabling third-party cookie blocking from the command line.
NET_EXPORT BASE_DECLARE_FEATURE(kForceThirdPartyCookieBlocking);

// Enables Early Hints on HTTP/1.1.
NET_EXPORT BASE_DECLARE_FEATURE(kEnableEarlyHintsOnHttp11);

// Enables draft-07 version of WebTransport over HTTP/3.
NET_EXPORT BASE_DECLARE_FEATURE(kEnableWebTransportDraft07);

NET_EXPORT BASE_DECLARE_FEATURE(kThirdPartyPartitionedStorageAllowedByDefault);

// Enables a more efficient implementation of SpdyHeadersToHttpResponse().
NET_EXPORT BASE_DECLARE_FEATURE(kSpdyHeadersToHttpResponseUseBuilder);

// Enables using the new ALPS codepoint to negotiate application settings for
// HTTP2.
NET_EXPORT BASE_DECLARE_FEATURE(kUseNewAlpsCodepointHttp2);

// Enables using the new ALPS codepoint to negotiate application settings for
// QUIC.
NET_EXPORT BASE_DECLARE_FEATURE(kUseNewAlpsCodepointQUIC);

// Enables truncating the response body to the content length.
NET_EXPORT BASE_DECLARE_FEATURE(kTruncateBodyToContentLength);

#if BUILDFLAG(IS_MAC)
// Reduces the frequency of IP address change notifications that result in
// TCP and QUIC connection resets.
NET_EXPORT BASE_DECLARE_FEATURE(kReduceIPAddressChangeNotification);
#endif  // BUILDFLAG(IS_MAC)

// This feature will enable the Device Bound Session Credentials protocol to let
// the server assert sessions (and cookies) are bound to a specific device.
NET_EXPORT BASE_DECLARE_FEATURE(kDeviceBoundSessions);
// This feature will enable the browser to persist Device Bound Session data
// across restarts. This feature is only valid if `kDeviceBoundSessions` is
// enabled.
NET_EXPORT BASE_DECLARE_FEATURE(kPersistDeviceBoundSessions);
// This feature will enable the Device Bound Session Credentials
// protocol on all pages, ignoring the requirements for Origin Trial
// headers. This is required because we cannot properly add the origin
// trial header due to the circumstances outlined in
// https://crbug.com/40860522. An EmbeddedTestServer cannot reliably be
// started on one origin due to port randomization, an Origin Trial
// cannot be generated dynamically, and a URLLoaderInterceptor will mock
// the exact code we need to test.
NET_EXPORT BASE_DECLARE_FEATURE_PARAM(
    bool,
    kDeviceBoundSessionsForceEnableForTesting);
// This feature enables the Device Bound Session Credentials refresh quota.
// This behavior is expected by default; disabling it should only be for
// testing purposes.
NET_EXPORT BASE_DECLARE_FEATURE(kDeviceBoundSessionsRefreshQuota);

// When enabled, all proxies in a proxy chain are partitioned by the NAK for the
// endpoint of the connection. When disabled, proxies carrying tunnels to other
// proxies (i.e., all proxies but the last one in the ProxyChain) are not
// partitioned, allowing greater connection re-use.
NET_EXPORT BASE_DECLARE_FEATURE(kPartitionProxyChains);

// Enables more checks when creating a SpdySession for proxy. These checks are
// already applied to non-proxy SpdySession creations.
// TODO(crbug.com/343519247): Remove this once we are sure that these checks are
// not causing any problems.
NET_EXPORT BASE_DECLARE_FEATURE(kSpdySessionForProxyAdditionalChecks);

// When this feature is enabled, Chromium can use stored shared dictionaries
// even when the connection is using HTTP/1 for non-localhost requests.
NET_EXPORT BASE_DECLARE_FEATURE(kCompressionDictionaryTransportOverHttp1);

// When this feature is enabled, Chromium can use stored shared dictionaries
// even when the connection is using HTTP/2 for non-localhost requests.
NET_EXPORT BASE_DECLARE_FEATURE(kCompressionDictionaryTransportOverHttp2);

// When this feature is enabled, Chromium will use stored shared dictionaries
// only if the request URL is a localhost URL or the transport layer is using a
// certificate rooted at a standard CA root.
NET_EXPORT BASE_DECLARE_FEATURE(
    kCompressionDictionaryTransportRequireKnownRootCert);

// Enables enterprises to use the Reporting API to collect 3PCD-related
// issues from sites used in their organization.
NET_EXPORT BASE_DECLARE_FEATURE(kReportingApiEnableEnterpriseCookieIssues);

// Use the simdutf library to base64 decode data: URLs.
NET_EXPORT BASE_DECLARE_FEATURE(kSimdutfBase64Support);

// Further optimize parsing data: URLs.
NET_EXPORT BASE_DECLARE_FEATURE(kFurtherOptimizeParsingDataUrls);

// Enables support for codepoints defined in draft-ietf-tls-tls13-pkcs1, which
// enable RSA keys to be used with client certificates even if they do not
// support RSA-PSS.
NET_EXPORT BASE_DECLARE_FEATURE(kLegacyPKCS1ForTLS13);

// Keep whitespace for non-base64 encoded data: URLs.
NET_EXPORT BASE_DECLARE_FEATURE(kKeepWhitespaceForDataUrls);

// If enabled, unrecognized keys in a No-Vary-Search header will be ignored.
// Otherwise, unrecognized keys are treated as if the header was invalid.
NET_EXPORT BASE_DECLARE_FEATURE(kNoVarySearchIgnoreUnrecognizedKeys);

// If enabled, then a cookie entry containing both encrypted and plaintext
// values is considered invalid, and the entire eTLD group will be dropped.
NET_EXPORT BASE_DECLARE_FEATURE(kEncryptedAndPlaintextValuesAreInvalid);

// Kill switch for Static CT Log (aka Tiled Log aka Sunlight)
// enforcements in Certificate Transparency policy checks. If disabled, SCTs
// from Static CT Logs will simply be ignored.
NET_EXPORT BASE_DECLARE_FEATURE(kEnableStaticCTAPIEnforcement);

// Finch experiment to select a disk cache backend.
enum class DiskCacheBackend {
  kSimple,
  kBlockfile,
};
NET_EXPORT BASE_DECLARE_FEATURE(kDiskCacheBackendExperiment);
NET_EXPORT extern const base::FeatureParam<DiskCacheBackend>
    kDiskCacheBackendParam;

// If enabled, ignore Strict-Transport-Security for [*.]localhost hosts.
NET_EXPORT BASE_DECLARE_FEATURE(kIgnoreHSTSForLocalhost);

// If enabled, main frame navigation resources will be prioritized in Simple
// Cache. So they will be less likely to be evicted.
NET_EXPORT BASE_DECLARE_FEATURE(kSimpleCachePrioritizedCaching);
// This is a factor by which we divide the size of an entry that has the
// HINT_HIGH_PRIORITY flag set to prioritize it for eviction to be less likely
// evicted.
NET_EXPORT extern const base::FeatureParam<int>
    kSimpleCachePrioritizedCachingPrioritizationFactor;
// The period of time that the entry with HINT_HIGH_PRIORITY flag is considered
// prioritized.
NET_EXPORT extern const base::FeatureParam<base::TimeDelta>
    kSimpleCachePrioritizedCachingPrioritizationPeriod;

#if BUILDFLAG(USE_NSS_CERTS)
// If enabled, use new implementation of client cert path building.
NET_EXPORT BASE_DECLARE_FEATURE(kNewClientCertPathBuilding);
#endif  // BUILDFLAG(USE_NSS_CERTS)

// When enabled HSTS upgrades will only apply to top-level navigations.
NET_EXPORT BASE_DECLARE_FEATURE(kHstsTopLevelNavigationsOnly);

// Whether or not to apply No-Vary-Search processing in the HTTP disk cache.
NET_EXPORT BASE_DECLARE_FEATURE(kHttpCacheNoVarySearch);

NET_EXPORT BASE_DECLARE_FEATURE_PARAM(size_t,
                                      kHttpCacheNoVarySearchCacheMaxEntries);

// Enables sending the CORS Origin header on the POST request for Reporting API
// report uploads.
NET_EXPORT BASE_DECLARE_FEATURE(kReportingApiCorsOriginHeader);

// Enables exclusion of reports having large body during serialized reports.
// When enabled, report bodies exceeding kMaxReportBodySizeKB are omitted. This
// helps prevent excessively large reports json stringification.
NET_EXPORT BASE_DECLARE_FEATURE(kExcludeLargeBodyReports);

// Enables the Related Website Partition API, allowing members of a Related
// Website Set to access partitioned non-cookie storage. See
// https://github.com/explainers-by-googlers/related-website-partition-api.
NET_EXPORT BASE_DECLARE_FEATURE(kRelatedWebsitePartitionAPI);

#if BUILDFLAG(IS_ANDROID)
// If enabled, Android OS's certificate verification (CertVerifyProcAndroid) is
// done using the certificate transparency aware API.
NET_EXPORT BASE_DECLARE_FEATURE(kUseCertTransparencyAwareApiForOsCertVerify);
#endif  // BUILDFLAG(IS_ANDROID)

// Enables a special interstitial for self signed cert errors in local network
// URLs.
NET_EXPORT BASE_DECLARE_FEATURE(kSelfSignedLocalNetworkInterstitial);

#if BUILDFLAG(CHROME_ROOT_STORE_SUPPORTED)
// If enabled, server certificates that successfully verify and that identify
// as QWACs will be verified against the 1-QWAC specification as well.
NET_EXPORT BASE_DECLARE_FEATURE(kVerifyQWACs);
#endif

#if BUILDFLAG(IS_MAC)
// If enabled, includes deprecated APIs for looking up client certificates on
// macOS. This is disabled by default and is available as an emergency kill
// switch.
// TODO(crbug.com/40233280): This will reach stable in M137 (May 2025). Remove
// this flag sometime after August 2025.
NET_EXPORT BASE_DECLARE_FEATURE(kIncludeDeprecatedClientCertLookup);
#endif

// Finch-controlled list of ports that should be blocked due to ongoing abuse.
NET_EXPORT BASE_DECLARE_FEATURE(kRestrictAbusePorts);
NET_EXPORT extern const base::FeatureParam<std::string>
    kPortsToRestrictForAbuse;
NET_EXPORT extern const base::FeatureParam<std::string>
    kPortsToRestrictForAbuseMonitorOnly;

// Finch-controlled list of ports that should be blocked on localhost.
NET_EXPORT BASE_DECLARE_FEATURE(kRestrictAbusePortsOnLocalhost);

}  // namespace net::features

#endif  // NET_BASE_FEATURES_H_<|MERGE_RESOLUTION|>--- conflicted
+++ resolved
@@ -249,25 +249,6 @@
 NET_EXPORT extern const base::FeatureParam<base::TimeDelta>
     kTimeoutTcpConnectAttemptMax;
 
-<<<<<<< HEAD
-#if BUILDFLAG(ENABLE_REPORTING)
-// When enabled this feature will allow a new Reporting-Endpoints header to
-// configure reporting endpoints for report delivery. This is used to support
-// the new Document Reporting spec.
-NET_EXPORT BASE_DECLARE_FEATURE(kDocumentReporting);
-#endif  // BUILDFLAG(ENABLE_REPORTING)
-
-#if BUILDFLAG(IS_POSIX) || BUILDFLAG(IS_FUCHSIA)
-// When enabled, UDPSocketPosix increments the global counter of bytes received
-// every time bytes are received, instead of using a timer to batch updates.
-// This should reduce the number of wake ups and improve battery consumption.
-// TODO(https://crbug.com/1189805): Cleanup the feature after verifying that it
-// doesn't negatively affect performance.
-NET_EXPORT BASE_DECLARE_FEATURE(kUdpSocketPosixAlwaysUpdateBytesReceived);
-#endif  // BUILDFLAG(IS_POSIX) || BUILDFLAG(IS_FUCHSIA)
-
-=======
->>>>>>> 626889fb
 // When this feature is enabled, redirected requests will be considered
 // cross-site for the purpose of SameSite cookies if any redirect hop was
 // cross-site to the target URL, even if the original initiator of the
