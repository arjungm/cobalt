// Copyright 2010 The Chromium Authors
// Use of this source code is governed by a BSD-style license that can be
// found in the LICENSE file.

#ifndef NET_BASE_ADDRESS_FAMILY_H_
#define NET_BASE_ADDRESS_FAMILY_H_

#include "net/base/net_export.h"

namespace net {

class IPAddress;

// Enum wrapper around the address family types supported by host resolver
// procedures.
enum AddressFamily {
  ADDRESS_FAMILY_UNSPECIFIED,   // AF_UNSPEC
  ADDRESS_FAMILY_IPV4,          // AF_INET
  ADDRESS_FAMILY_IPV6,          // AF_INET6
  ADDRESS_FAMILY_LAST = ADDRESS_FAMILY_IPV6
};

// HostResolverFlags is a bitflag enum used by host resolver procedures to
// determine the value of addrinfo.ai_flags and work around getaddrinfo
// peculiarities.
enum {
  HOST_RESOLVER_CANONNAME = 1 << 0,  // AI_CANONNAME
  // Hint to the resolver proc that only loopback addresses are configured.
  HOST_RESOLVER_LOOPBACK_ONLY = 1 << 1,
  // Indicate the address family was set because no IPv6 support was detected.
  HOST_RESOLVER_DEFAULT_FAMILY_SET_DUE_TO_NO_IPV6 = 1 << 2,
  // The resolver should avoid resolving using multicast protocols (LLMNR or
  // mDNS).
  HOST_RESOLVER_AVOID_MULTICAST = 1 << 3
};
typedef int HostResolverFlags;

// Returns AddressFamily for |address|.
NET_EXPORT AddressFamily GetAddressFamily(const IPAddress& address);

// Maps the given AddressFamily to either AF_INET, AF_INET6 or AF_UNSPEC.
NET_EXPORT int ConvertAddressFamily(AddressFamily address_family);

<<<<<<< HEAD
// Maps AF_INET, AF_INET6 or AF_UNSPEC to an AddressFamily.
=======
// Maps AF_INET, AF_INET6 or AF_UNSPEC to an AddressFamily. Any other AF_ value
// (or any other value) passed in results in NOTREACHED().
>>>>>>> 626889fb
NET_EXPORT AddressFamily ToAddressFamily(int family);

}  // namespace net

#endif  // NET_BASE_ADDRESS_FAMILY_H_<|MERGE_RESOLUTION|>--- conflicted
+++ resolved
@@ -41,12 +41,8 @@
 // Maps the given AddressFamily to either AF_INET, AF_INET6 or AF_UNSPEC.
 NET_EXPORT int ConvertAddressFamily(AddressFamily address_family);
 
-<<<<<<< HEAD
-// Maps AF_INET, AF_INET6 or AF_UNSPEC to an AddressFamily.
-=======
 // Maps AF_INET, AF_INET6 or AF_UNSPEC to an AddressFamily. Any other AF_ value
 // (or any other value) passed in results in NOTREACHED().
->>>>>>> 626889fb
 NET_EXPORT AddressFamily ToAddressFamily(int family);
 
 }  // namespace net
