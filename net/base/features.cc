--- conflicted
+++ resolved
@@ -217,21 +217,6 @@
     "TimeoutTcpConnectAttemptMax",
     base::Seconds(30));
 
-<<<<<<< HEAD
-#if BUILDFLAG(ENABLE_REPORTING)
-BASE_FEATURE(kDocumentReporting,
-             "DocumentReporting",
-             base::FEATURE_ENABLED_BY_DEFAULT);
-#endif  // BUILDFLAG(ENABLE_REPORTING)
-
-#if BUILDFLAG(IS_POSIX) || BUILDFLAG(IS_FUCHSIA)
-BASE_FEATURE(kUdpSocketPosixAlwaysUpdateBytesReceived,
-             "UdpSocketPosixAlwaysUpdateBytesReceived",
-             base::FEATURE_ENABLED_BY_DEFAULT);
-#endif  // BUILDFLAG(IS_POSIX) || BUILDFLAG(IS_FUCHSIA)
-
-=======
->>>>>>> 626889fb
 BASE_FEATURE(kCookieSameSiteConsidersRedirectChain,
              "CookieSameSiteConsidersRedirectChain",
              base::FEATURE_DISABLED_BY_DEFAULT);
