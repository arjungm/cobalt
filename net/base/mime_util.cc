// Copyright 2012 The Chromium Authors
// Use of this source code is governed by a BSD-style license that can be
// found in the LICENSE file.

#include "net/base/mime_util.h"

#include <algorithm>
#include <iterator>
#include <map>
#include <optional>
#include <string>
#include <string_view>
#include <unordered_set>

#include "base/base64.h"
#include "base/check_op.h"
#include "base/containers/span.h"
#include "base/lazy_instance.h"
#include "base/memory/raw_ptr_exclusion.h"
#include "base/no_destructor.h"
#include "base/rand_util.h"
#include "base/strings/string_number_conversions.h"
#include "base/strings/string_split.h"
#include "base/strings/string_util.h"
#include "base/strings/utf_string_conversions.h"
#include "build/build_config.h"
#include "net/base/platform_mime_util.h"
#include "net/http/http_util.h"

using std::string;

namespace net {

namespace {

// Overrides the mime type for "get a mime type" functions below, for test
// purposes. (Empty string by default, indicates no override.)
std::string& GetOverridingMimeType() {
  static base::NoDestructor<std::string> overriding_mime_type;
  return *overriding_mime_type;
}

}  // namespace

// Singleton utility class for mime types.
class MimeUtil : public PlatformMimeUtil {
 public:
  bool GetMimeTypeFromExtension(const base::FilePath::StringType& ext,
                                std::string* mime_type) const;

  bool GetMimeTypeFromFile(const base::FilePath& file_path,
                           std::string* mime_type) const;

  bool GetWellKnownMimeTypeFromExtension(const base::FilePath::StringType& ext,
                                         std::string* mime_type) const;

  bool GetWellKnownMimeTypeFromFile(const base::FilePath& file_path,
                                    std::string* mime_type) const;

  bool GetPreferredExtensionForMimeType(
      std::string_view mime_type,
      base::FilePath::StringType* extension) const;

<<<<<<< HEAD
  bool MatchesMimeType(const std::string& mime_type_pattern,
                       const std::string& mime_type) const;

  bool ParseMimeTypeWithoutParameter(base::StringPiece type_string,
=======
  bool MatchesMimeType(std::string_view mime_type_pattern,
                       std::string_view mime_type) const;

  bool ParseMimeTypeWithoutParameter(std::string_view type_string,
>>>>>>> 626889fb
                                     std::string* top_level_type,
                                     std::string* subtype) const;

  bool IsValidTopLevelMimeType(std::string_view type_string) const;

 private:
  friend struct base::LazyInstanceTraitsBase<MimeUtil>;

  MimeUtil();

  bool GetMimeTypeFromExtensionHelper(const base::FilePath::StringType& ext,
                                      bool include_platform_types,
                                      std::string* mime_type) const;
};  // class MimeUtil

// This variable is Leaky because we need to access it from WorkerPool threads.
static base::LazyInstance<MimeUtil>::Leaky g_mime_util =
    LAZY_INSTANCE_INITIALIZER;

struct MimeInfo {
  const std::string_view mime_type;

  // Comma-separated list of possible extensions for the type. The first
  // extension is considered preferred.
  const std::string_view extensions;
};

// How to use the MIME maps
// ------------------------
// READ THIS BEFORE MODIFYING THE MIME MAPPINGS BELOW.
//
// There are two hardcoded mappings from MIME types: kPrimaryMappings and
// kSecondaryMappings.
//
// kPrimaryMappings:
//
//   Use this for mappings that are critical to the web platform.  Mappings you
//   add to this list take priority over the underlying platform when converting
//   from file extension -> MIME type.  Thus file extensions listed here will
//   work consistently across platforms.
//
// kSecondaryMappings:
//
//   Use this for mappings that must exist, but can be overridden by user
//   preferences.
//
// The following applies to both lists:
//
// * The same extension can appear multiple times in the same list under
//   different MIME types.  Extensions that appear earlier take precedence over
//   those that appear later.
//
// * A MIME type must not appear more than once in a single list.  It is valid
//   for the same MIME type to appear in kPrimaryMappings and
//   kSecondaryMappings.
//
// The MIME maps are used for three types of lookups:
//
// 1) MIME type -> file extension.  Implemented as
//    GetPreferredExtensionForMimeType().
//
//    Sources are consulted in the following order:
//
//    a) As a special case application/octet-stream is mapped to nothing.  Web
//       sites are supposed to use this MIME type to indicate that the content
//       is opaque and shouldn't be parsed as any specific type of content.  It
//       doesn't make sense to map this to anything.
//
//    b) The underlying platform.  If the operating system has a mapping from
//       the MIME type to a file extension, then that takes priority.  The
//       platform is assumed to represent the user's preference.
//
//    c) kPrimaryMappings.  Order doesn't matter since there should only be at
//       most one entry per MIME type.
//
//    d) kSecondaryMappings.  Again, order doesn't matter.
//
// 2) File extension -> MIME type.  Implemented in GetMimeTypeFromExtension().
//
//    Sources are considered in the following order:
//
//    a) kPrimaryMappings.  Order matters here since file extensions can appear
//       multiple times on these lists.  The first mapping in order of
//       appearance in the list wins.
//
//    b) Underlying platform.
//
//    c) kSecondaryMappings.  Again, the order matters.
//
// 3) File extension -> Well known MIME type.  Implemented as
//    GetWellKnownMimeTypeFromExtension().
//
//    This is similar to 2), with the exception that b) is skipped.  I.e.  Only
//    considers the hardcoded mappings in kPrimaryMappings and
//    kSecondaryMappings.

// See comments above for details on how this list is used.
static const MimeInfo kPrimaryMappings[] = {
    // Must precede audio/webm .
    {"video/webm", "webm"},

    // Must precede audio/mp3
    {"audio/mpeg", "mp3"},

    {"application/wasm", "wasm"},
    {"application/x-chrome-extension", "crx"},
    {"application/xhtml+xml", "xhtml,xht,xhtm"},
    {"audio/flac", "flac"},
    {"audio/mp3", "mp3"},
    {"audio/ogg", "ogg,oga,opus"},
    {"audio/wav", "wav"},
    {"audio/webm", "webm"},
    {"audio/x-m4a", "m4a"},
    {"image/avif", "avif"},
    {"image/gif", "gif"},
    {"image/jpeg", "jpeg,jpg"},
    {"image/png", "png"},
    {"image/apng", "png,apng"},
    {"image/svg+xml", "svg,svgz"},
    {"image/webp", "webp"},
    {"multipart/related", "mht,mhtml"},
    {"text/css", "css"},
    {"text/html", "html,htm,shtml,shtm"},
    {"text/javascript", "js,mjs"},
    {"text/xml", "xml"},
    {"video/mp4", "mp4,m4v"},
    {"video/ogg", "ogv,ogm"},

    // This is a primary mapping (overrides the platform) rather than secondary
    // to work around an issue when Excel is installed on Windows. Excel
    // registers csv as application/vnd.ms-excel instead of text/csv from RFC
    // 4180. See https://crbug.com/139105.
    {"text/csv", "csv"},
};

// See comments above for details on how this list is used.
static const MimeInfo kSecondaryMappings[] = {
    // Must precede image/vnd.microsoft.icon .
    {"image/x-icon", "ico"},

    {"application/epub+zip", "epub"},
    {"application/font-woff", "woff"},
    {"application/gzip", "gz,tgz"},
    {"application/javascript", "js"},
    {"application/json", "json"},  // Per http://www.ietf.org/rfc/rfc4627.txt.
    {"application/msword", "doc,dot"},
    {"application/octet-stream", "bin,exe,com"},
    {"application/pdf", "pdf"},
    {"application/pkcs7-mime", "p7m,p7c,p7z"},
    {"application/pkcs7-signature", "p7s"},
    {"application/postscript", "ps,eps,ai"},
    {"application/rdf+xml", "rdf"},
    {"application/rss+xml", "rss"},
    {"application/rtf", "rtf"},
    {"application/vnd.android.package-archive", "apk"},
    {"application/vnd.mozilla.xul+xml", "xul"},
    {"application/vnd.ms-excel", "xls"},
    {"application/vnd.ms-powerpoint", "ppt"},
    {"application/"
     "vnd.openxmlformats-officedocument.presentationml.presentation",
     "pptx"},
    {"application/vnd.openxmlformats-officedocument.spreadsheetml.sheet",
     "xlsx"},
    {"application/vnd.openxmlformats-officedocument.wordprocessingml.document",
     "docx"},
    {"application/x-gzip", "gz,tgz"},
    {"application/x-mpegurl", "m3u8"},
    {"application/x-shockwave-flash", "swf,swl"},
    {"application/x-tar", "tar"},
    {"application/x-x509-ca-cert", "cer,crt"},
    {"application/zip", "zip"},
    // This is the platform mapping on recent versions of Windows 10.
    {"audio/webm", "weba"},
    {"image/bmp", "bmp"},
    {"image/jpeg", "jfif,pjpeg,pjp"},
    {"image/tiff", "tiff,tif"},
    {"image/vnd.microsoft.icon", "ico"},
    {"image/x-png", "png"},
    {"image/x-xbitmap", "xbm"},
    {"message/rfc822", "eml"},
    {"text/calendar", "ics"},
    {"text/html", "ehtml"},
    {"text/plain", "txt,text"},
    {"text/vtt", "vtt"},
    {"text/x-sh", "sh"},
    {"text/xml", "xsl,xbl,xslt"},
    {"video/mpeg", "mpeg,mpg"},
};

// Finds mime type of |ext| from |mappings|.
template <size_t num_mappings>
static std::optional<std::string_view> FindMimeType(
    const MimeInfo (&mappings)[num_mappings],
    const std::string& ext) {
  for (const auto& mapping : mappings) {
    for (std::string_view extension :
         base::SplitStringPiece(mapping.extensions, ",", base::TRIM_WHITESPACE,
                                base::SPLIT_WANT_ALL)) {
      if (base::EqualsCaseInsensitiveASCII(extension, ext)) {
        return mapping.mime_type;
      }
    }
  }
  return std::nullopt;
}

static base::FilePath::StringType StringToFilePathStringType(
    std::string_view string_piece) {
#if BUILDFLAG(IS_WIN)
  return base::UTF8ToWide(string_piece);
#else
  return std::string(string_piece);
#endif
}

// Helper used in MimeUtil::GetPreferredExtensionForMimeType() to search
// preferred extension in MimeInfo arrays.
template <size_t num_mappings>
static bool FindPreferredExtension(const MimeInfo (&mappings)[num_mappings],
                                   std::string_view mime_type,
                                   base::FilePath::StringType* result) {
  // There is no preferred extension for "application/octet-stream".
  if (mime_type == "application/octet-stream")
    return false;

  for (const auto& mapping : mappings) {
    if (mapping.mime_type == mime_type) {
      const size_t pos = mapping.extensions.find(',');
      *result = StringToFilePathStringType(mapping.extensions.substr(0, pos));
      return true;
    }
  }
  return false;
}

bool MimeUtil::GetMimeTypeFromExtension(const base::FilePath::StringType& ext,
                                        string* result) const {
  return GetMimeTypeFromExtensionHelper(ext, true, result);
}

bool MimeUtil::GetWellKnownMimeTypeFromExtension(
    const base::FilePath::StringType& ext,
    string* result) const {
  return GetMimeTypeFromExtensionHelper(ext, false, result);
}

bool MimeUtil::GetPreferredExtensionForMimeType(
    std::string_view mime_type,
    base::FilePath::StringType* extension) const {
  // Search the MIME type in the platform DB first, then in kPrimaryMappings and
  // kSecondaryMappings.
  return GetPlatformPreferredExtensionForMimeType(mime_type, extension) ||
         FindPreferredExtension(kPrimaryMappings, mime_type, extension) ||
         FindPreferredExtension(kSecondaryMappings, mime_type, extension);
}

bool MimeUtil::GetMimeTypeFromFile(const base::FilePath& file_path,
                                   string* result) const {
  base::FilePath::StringType file_name_str = file_path.Extension();
  if (file_name_str.empty())
    return false;
  return GetMimeTypeFromExtension(file_name_str.substr(1), result);
}

bool MimeUtil::GetWellKnownMimeTypeFromFile(const base::FilePath& file_path,
                                            string* result) const {
  base::FilePath::StringType file_name_str = file_path.Extension();
  if (file_name_str.empty()) {
    return false;
  }
  return GetWellKnownMimeTypeFromExtension(file_name_str.substr(1), result);
}

bool MimeUtil::GetMimeTypeFromExtensionHelper(
    const base::FilePath::StringType& ext,
    bool include_platform_types,
    string* result) const {
  DCHECK(ext.empty() || ext[0] != '.')
      << "extension passed in must not include leading dot";

  // Used for tests.
  if (!GetOverridingMimeType().empty()) {
    *result = GetOverridingMimeType();
    return true;
  }

  // Avoids crash when unable to handle a long file path. See crbug.com/48733.
  const unsigned kMaxFilePathSize = 65536;
  if (ext.length() > kMaxFilePathSize)
    return false;

  // Reject a string which contains null character.
  base::FilePath::StringType::size_type nul_pos =
      ext.find(FILE_PATH_LITERAL('\0'));
  if (nul_pos != base::FilePath::StringType::npos)
    return false;

  // We implement the same algorithm as Mozilla for mapping a file extension to
  // a mime type.  That is, we first check a hard-coded list (that cannot be
  // overridden), and then if not found there, we defer to the system registry.
  // Finally, we scan a secondary hard-coded list to catch types that we can
  // deduce but that we also want to allow the OS to override.

  base::FilePath path_ext(ext);
  const string ext_narrow_str = path_ext.AsUTF8Unsafe();
  std::optional<std::string_view> mime_type =
      FindMimeType(kPrimaryMappings, ext_narrow_str);
  if (mime_type) {
    *result = mime_type.value();
    return true;
  }

  if (include_platform_types && GetPlatformMimeTypeFromExtension(ext, result))
    return true;

  mime_type = FindMimeType(kSecondaryMappings, ext_narrow_str);
  if (mime_type) {
    *result = mime_type.value();
    return true;
  }

  return false;
}

MimeUtil::MimeUtil() = default;

// Tests for MIME parameter equality. Each parameter in the |mime_type_pattern|
// must be matched by a parameter in the |mime_type|. If there are no
// parameters in the pattern, the match is a success.
//
// According rfc2045 keys of parameters are case-insensitive, while values may
// or may not be case-sensitive, but they are usually case-sensitive. So, this
// function matches values in *case-sensitive* manner, however note that this
// may produce some false negatives.
bool MatchesMimeTypeParameters(std::string_view mime_type_pattern,
                               std::string_view mime_type) {
  typedef std::map<std::string, std::string> StringPairMap;

  const std::string_view::size_type semicolon = mime_type_pattern.find(';');
  const std::string_view::size_type test_semicolon = mime_type.find(';');
  if (semicolon != std::string::npos) {
    if (test_semicolon == std::string::npos)
      return false;

    base::StringPairs pattern_parameters;
    base::SplitStringIntoKeyValuePairs(mime_type_pattern.substr(semicolon + 1),
                                       '=', ';', &pattern_parameters);
    base::StringPairs test_parameters;
    base::SplitStringIntoKeyValuePairs(mime_type.substr(test_semicolon + 1),
                                       '=', ';', &test_parameters);

    // Put the parameters to maps with the keys converted to lower case.
    StringPairMap pattern_parameter_map;
    for (const auto& pair : pattern_parameters) {
      pattern_parameter_map[base::ToLowerASCII(pair.first)] = pair.second;
    }

    StringPairMap test_parameter_map;
    for (const auto& pair : test_parameters) {
      test_parameter_map[base::ToLowerASCII(pair.first)] = pair.second;
    }

    if (pattern_parameter_map.size() > test_parameter_map.size())
      return false;

    for (const auto& parameter_pair : pattern_parameter_map) {
      const auto& test_parameter_pair_it =
          test_parameter_map.find(parameter_pair.first);
      if (test_parameter_pair_it == test_parameter_map.end())
        return false;
      if (parameter_pair.second != test_parameter_pair_it->second)
        return false;
    }
  }

  return true;
}

// This comparison handles absolute maching and also basic
// wildcards.  The plugin mime types could be:
//      application/x-foo
//      application/*
//      application/*+xml
//      *
// Also tests mime parameters -- all parameters in the pattern must be present
// in the tested type for a match to succeed.
bool MimeUtil::MatchesMimeType(std::string_view mime_type_pattern,
                               std::string_view mime_type) const {
  if (mime_type_pattern.empty())
    return false;

  std::string_view::size_type semicolon = mime_type_pattern.find(';');
  const std::string_view base_pattern = mime_type_pattern.substr(0, semicolon);
  semicolon = mime_type.find(';');
  const std::string_view base_type = mime_type.substr(0, semicolon);

  if (base_pattern == "*" || base_pattern == "*/*")
    return MatchesMimeTypeParameters(mime_type_pattern, mime_type);

  const std::string_view::size_type star = base_pattern.find('*');
  if (star == std::string::npos) {
    if (base::EqualsCaseInsensitiveASCII(base_pattern, base_type))
      return MatchesMimeTypeParameters(mime_type_pattern, mime_type);
    else
      return false;
  }

  // Test length to prevent overlap between |left| and |right|.
  if (base_type.length() < base_pattern.length() - 1)
    return false;

  std::string_view base_pattern_piece(base_pattern);
  std::string_view left(base_pattern_piece.substr(0, star));
  std::string_view right(base_pattern_piece.substr(star + 1));

  if (!base::StartsWith(base_type, left, base::CompareCase::INSENSITIVE_ASCII))
    return false;

  if (!right.empty() &&
      !base::EndsWith(base_type, right, base::CompareCase::INSENSITIVE_ASCII))
    return false;

  return MatchesMimeTypeParameters(mime_type_pattern, mime_type);
}

bool ParseMimeType(std::string_view type_str,
                   std::string* mime_type,
                   base::StringPairs* params) {
  // Trim leading and trailing whitespace from type.  We include '(' in
  // the trailing trim set to catch media-type comments, which are not at all
  // standard, but may occur in rare cases.
  size_t type_val = type_str.find_first_not_of(HTTP_LWS);
  type_val = std::min(type_val, type_str.length());
  size_t type_end = type_str.find_first_of(HTTP_LWS ";(", type_val);
  if (type_end == std::string::npos)
    type_end = type_str.length();

  // Reject a mime-type if it does not include a slash.
  size_t slash_pos = type_str.find_first_of('/');
  if (slash_pos == std::string::npos || slash_pos > type_end)
    return false;
  if (mime_type)
    *mime_type = type_str.substr(type_val, type_end - type_val);

  // Iterate over parameters. Can't split the string around semicolons
  // preemptively because quoted strings may include semicolons. Mostly matches
  // logic in https://mimesniff.spec.whatwg.org/. Main differences: Does not
  // validate characters are HTTP token code points / HTTP quoted-string token
  // code points, and ignores spaces after "=" in parameters.
  if (params)
    params->clear();
  std::string::size_type offset = type_str.find_first_of(';', type_end);
  while (offset < type_str.size()) {
    DCHECK_EQ(';', type_str[offset]);
    // Trim off the semicolon.
    ++offset;

    // Trim off any following spaces.
    offset = type_str.find_first_not_of(HTTP_LWS, offset);
    std::string::size_type param_name_start = offset;

    // Extend parameter name until run into a semicolon or equals sign.  Per
    // spec, trailing spaces are not removed.
    offset = type_str.find_first_of(";=", offset);

    // Nothing more to do if at end of string, or if there's no parameter
    // value, since names without values aren't allowed.
    if (offset == std::string::npos || type_str[offset] == ';')
      continue;

    auto param_name = base::MakeStringPiece(type_str.begin() + param_name_start,
                                            type_str.begin() + offset);

    // Now parse the value.
    DCHECK_EQ('=', type_str[offset]);
    // Trim off the '='.
    offset++;

    // Remove leading spaces. This violates the spec, though it matches
    // pre-existing behavior.
    //
    // TODO(mmenke): Consider doing this (only?) after parsing quotes, which
    // seems to align more with the spec - not the content-type spec, but the
    // GET spec's way of getting an encoding, and the spec for handling
    // boundary values as well.
    // See https://encoding.spec.whatwg.org/#names-and-labels.
    offset = type_str.find_first_not_of(HTTP_LWS, offset);

    std::string param_value;
    if (offset == std::string::npos || type_str[offset] == ';') {
      // Nothing to do here - an unquoted string of only whitespace should be
      // skipped.
      continue;
    } else if (type_str[offset] != '"') {
      // If the first character is not a quotation mark, copy data directly.
      std::string::size_type value_start = offset;
      offset = type_str.find_first_of(';', offset);
      std::string::size_type value_end = offset;

      // Remove terminal whitespace. If ran off the end of the string, have to
      // update |value_end| first.
      if (value_end == std::string::npos)
        value_end = type_str.size();
      while (value_end > value_start &&
             HttpUtil::IsLWS(type_str[value_end - 1])) {
        --value_end;
      }

      param_value = type_str.substr(value_start, value_end - value_start);
    } else {
      // Otherwise, append data, with special handling for backslashes, until
      // a close quote.  Do not trim whitespace for quoted-string.

      // Skip open quote.
      DCHECK_EQ('"', type_str[offset]);
      ++offset;

      while (offset < type_str.size() && type_str[offset] != '"') {
        // Skip over backslash and append the next character, when not at
        // the end of the string. Otherwise, copy the next character (Which may
        // be a backslash).
        if (type_str[offset] == '\\' && offset + 1 < type_str.size()) {
          ++offset;
        }
        param_value += type_str[offset];
        ++offset;
      }

      offset = type_str.find_first_of(';', offset);
    }
    if (params)
      params->emplace_back(param_name, param_value);
  }
  return true;
}

bool MimeUtil::ParseMimeTypeWithoutParameter(std::string_view type_string,
                                             std::string* top_level_type,
                                             std::string* subtype) const {
  std::vector<std::string_view> components = base::SplitStringPiece(
      type_string, "/", base::KEEP_WHITESPACE, base::SPLIT_WANT_ALL);
  if (components.size() != 2)
    return false;
  components[0] = TrimWhitespaceASCII(components[0], base::TRIM_LEADING);
  components[1] = TrimWhitespaceASCII(components[1], base::TRIM_TRAILING);
  if (!HttpUtil::IsToken(components[0]) || !HttpUtil::IsToken(components[1]))
    return false;

  if (top_level_type)
    top_level_type->assign(std::string(components[0]));

  if (subtype)
    subtype->assign(std::string(components[1]));

  return true;
}

// See https://www.iana.org/assignments/media-types/media-types.xhtml
static const char* const kLegalTopLevelTypes[] = {
    "application", "audio", "example",   "font", "image",
    "message",     "model", "multipart", "text", "video",
};

bool MimeUtil::IsValidTopLevelMimeType(std::string_view type_string) const {
  std::string lower_type = base::ToLowerASCII(type_string);
  for (const char* const legal_type : kLegalTopLevelTypes) {
    if (lower_type.compare(legal_type) == 0) {
      return true;
    }
  }

  return type_string.size() > 2 &&
         base::StartsWith(type_string, "x-",
                          base::CompareCase::INSENSITIVE_ASCII);
}

//----------------------------------------------------------------------------
// Wrappers for the singleton
//----------------------------------------------------------------------------

bool GetMimeTypeFromExtension(const base::FilePath::StringType& ext,
                              std::string* mime_type) {
  return g_mime_util.Get().GetMimeTypeFromExtension(ext, mime_type);
}

bool GetMimeTypeFromFile(const base::FilePath& file_path,
                         std::string* mime_type) {
  return g_mime_util.Get().GetMimeTypeFromFile(file_path, mime_type);
}

bool GetWellKnownMimeTypeFromExtension(const base::FilePath::StringType& ext,
                                       std::string* mime_type) {
  return g_mime_util.Get().GetWellKnownMimeTypeFromExtension(ext, mime_type);
}

bool GetWellKnownMimeTypeFromFile(const base::FilePath& file_path,
                                  std::string* mime_type) {
  return g_mime_util.Get().GetWellKnownMimeTypeFromFile(file_path, mime_type);
}

bool GetPreferredExtensionForMimeType(std::string_view mime_type,
                                      base::FilePath::StringType* extension) {
  return g_mime_util.Get().GetPreferredExtensionForMimeType(mime_type,
                                                            extension);
}

bool MatchesMimeType(std::string_view mime_type_pattern,
                     std::string_view mime_type) {
  return g_mime_util.Get().MatchesMimeType(mime_type_pattern, mime_type);
}

bool ParseMimeTypeWithoutParameter(std::string_view type_string,
                                   std::string* top_level_type,
                                   std::string* subtype) {
  return g_mime_util.Get().ParseMimeTypeWithoutParameter(
      type_string, top_level_type, subtype);
}

bool IsValidTopLevelMimeType(std::string_view type_string) {
  return g_mime_util.Get().IsValidTopLevelMimeType(type_string);
}

namespace {

// From http://www.w3schools.com/media/media_mimeref.asp and
// http://plugindoc.mozdev.org/winmime.php
static const char* const kStandardImageTypes[] = {"image/avif",
                                                  "image/bmp",
                                                  "image/cis-cod",
                                                  "image/gif",
                                                  "image/heic",
                                                  "image/heif",
                                                  "image/ief",
                                                  "image/jpeg",
                                                  "image/webp",
                                                  "image/pict",
                                                  "image/pipeg",
                                                  "image/png",
                                                  "image/svg+xml",
                                                  "image/tiff",
                                                  "image/vnd.microsoft.icon",
                                                  "image/x-cmu-raster",
                                                  "image/x-cmx",
                                                  "image/x-icon",
                                                  "image/x-portable-anymap",
                                                  "image/x-portable-bitmap",
                                                  "image/x-portable-graymap",
                                                  "image/x-portable-pixmap",
                                                  "image/x-rgb",
                                                  "image/x-xbitmap",
                                                  "image/x-xpixmap",
                                                  "image/x-xwindowdump"};
static const char* const kStandardAudioTypes[] = {
  "audio/aac",
  "audio/aiff",
  "audio/amr",
  "audio/basic",
  "audio/flac",
  "audio/midi",
  "audio/mp3",
  "audio/mp4",
  "audio/mpeg",
  "audio/mpeg3",
  "audio/ogg",
  "audio/vorbis",
  "audio/wav",
  "audio/webm",
  "audio/x-m4a",
  "audio/x-ms-wma",
  "audio/vnd.rn-realaudio",
  "audio/vnd.wave"
};
// https://tools.ietf.org/html/rfc8081
static const char* const kStandardFontTypes[] = {
    "font/collection", "font/otf",  "font/sfnt",
    "font/ttf",        "font/woff", "font/woff2",
};
static const char* const kStandardVideoTypes[] = {
  "video/avi",
  "video/divx",
  "video/flc",
  "video/mp4",
  "video/mpeg",
  "video/ogg",
  "video/quicktime",
  "video/sd-video",
  "video/webm",
  "video/x-dv",
  "video/x-m4v",
  "video/x-mpeg",
  "video/x-ms-asf",
  "video/x-ms-wmv"
};

struct StandardType {
  const char* const leading_mime_type;
  // TODO(367764863) Rewrite to base::raw_span.
  RAW_PTR_EXCLUSION base::span<const char* const> standard_types;
};
static const StandardType kStandardTypes[] = {{"image/", kStandardImageTypes},
                                              {"audio/", kStandardAudioTypes},
                                              {"font/", kStandardFontTypes},
                                              {"video/", kStandardVideoTypes},
                                              {nullptr, {}}};

// GetExtensionsFromHardCodedMappings() adds file extensions (without a leading
// dot) to the set |extensions|, for all MIME types matching |mime_type|.
//
// The meaning of |mime_type| depends on the value of |prefix_match|:
//
//  * If |prefix_match = false| then |mime_type| is an exact (case-insensitive)
//    string such as "text/plain".
//
//  * If |prefix_match = true| then |mime_type| is treated as the prefix for a
//    (case-insensitive) string. For instance "Text/" would match "text/plain".
void GetExtensionsFromHardCodedMappings(
    base::span<const MimeInfo> mappings,
    const std::string& mime_type,
    bool prefix_match,
    std::unordered_set<base::FilePath::StringType>* extensions) {
  for (const auto& mapping : mappings) {
    std::string_view cur_mime_type(mapping.mime_type);

    if (base::StartsWith(cur_mime_type, mime_type,
                         base::CompareCase::INSENSITIVE_ASCII) &&
        (prefix_match || (cur_mime_type.length() == mime_type.length()))) {
      for (std::string_view this_extension : base::SplitStringPiece(
               mapping.extensions, ",", base::TRIM_WHITESPACE,
               base::SPLIT_WANT_ALL)) {
        extensions->insert(StringToFilePathStringType(this_extension));
      }
    }
  }
}

void GetExtensionsHelper(
    base::span<const char* const> standard_types,
    const std::string& leading_mime_type,
    std::unordered_set<base::FilePath::StringType>* extensions) {
  for (auto* standard_type : standard_types) {
    g_mime_util.Get().GetPlatformExtensionsForMimeType(standard_type,
                                                       extensions);
  }

  // Also look up the extensions from hard-coded mappings in case that some
  // supported extensions are not registered in the system registry, like ogg.
  GetExtensionsFromHardCodedMappings(kPrimaryMappings, leading_mime_type, true,
                                     extensions);

  GetExtensionsFromHardCodedMappings(kSecondaryMappings, leading_mime_type,
                                     true, extensions);
}

// Note that the elements in the source set will be appended to the target
// vector.
template <class T>
void UnorderedSetToVector(std::unordered_set<T>* source,
                          std::vector<T>* target) {
  size_t old_target_size = target->size();
  target->resize(old_target_size + source->size());
  size_t i = 0;
  for (auto iter = source->begin(); iter != source->end(); ++iter, ++i)
    (*target)[old_target_size + i] = *iter;
}

// Characters to be used for mime multipart boundary.
//
// TODO(rsleevi): crbug.com/575779: Follow the spec or fix the spec.
// The RFC 2046 spec says the alphanumeric characters plus the
// following characters are legal for boundaries:  '()+_,-./:=?
// However the following characters, though legal, cause some sites
// to fail: (),./:=+
constexpr std::string_view kMimeBoundaryCharacters(
    "0123456789abcdefghijklmnopqrstuvwxyzABCDEFGHIJKLMNOPQRSTUVWXYZ");

// Size of mime multipart boundary.
const size_t kMimeBoundarySize = 69;

}  // namespace

void GetExtensionsForMimeType(
    std::string_view unsafe_mime_type,
    std::vector<base::FilePath::StringType>* extensions) {
  if (unsafe_mime_type == "*/*" || unsafe_mime_type == "*")
    return;

  const std::string mime_type = base::ToLowerASCII(unsafe_mime_type);
  std::unordered_set<base::FilePath::StringType> unique_extensions;

  if (base::EndsWith(mime_type, "/*", base::CompareCase::INSENSITIVE_ASCII)) {
    std::string leading_mime_type = mime_type.substr(0, mime_type.length() - 1);

    // Find the matching StandardType from within kStandardTypes, or fall
    // through to the last (default) StandardType.
    const StandardType* type = nullptr;
    for (const StandardType& standard_type : kStandardTypes) {
      type = &standard_type;
      if (type->leading_mime_type &&
          leading_mime_type == type->leading_mime_type) {
        break;
      }
    }
    DCHECK(type);
    GetExtensionsHelper(type->standard_types,
                        leading_mime_type,
                        &unique_extensions);
  } else {
    g_mime_util.Get().GetPlatformExtensionsForMimeType(mime_type,
                                                       &unique_extensions);

    // Also look up the extensions from hard-coded mappings in case that some
    // supported extensions are not registered in the system registry, like ogg.
    GetExtensionsFromHardCodedMappings(kPrimaryMappings, mime_type, false,
                                       &unique_extensions);

    GetExtensionsFromHardCodedMappings(kSecondaryMappings, mime_type, false,
                                       &unique_extensions);
  }

  UnorderedSetToVector(&unique_extensions, extensions);
}

NET_EXPORT std::string GenerateMimeMultipartBoundary() {
  // Based on RFC 1341, section "7.2.1 Multipart: The common syntax":
  //   Because encapsulation boundaries must not appear in the body parts being
  //   encapsulated, a user agent must exercise care to choose a unique
  //   boundary. The boundary in the example above could have been the result of
  //   an algorithm designed to produce boundaries with a very low probability
  //   of already existing in the data to be encapsulated without having to
  //   prescan the data.
  //   [...]
  //   the boundary parameter [...] consists of 1 to 70 characters from a set of
  //   characters known to be very robust through email gateways, and NOT ending
  //   with white space.
  //   [...]
  //   boundary := 0*69<bchars> bcharsnospace
  //   bchars := bcharsnospace / " "
  //   bcharsnospace := DIGIT / ALPHA / "'" / "(" / ")" / "+" /
  //            "_" / "," / "-" / "." / "/" / ":" / "=" / "?"

  std::string result;
  result.reserve(kMimeBoundarySize);
  result.append("----MultipartBoundary--");
  while (result.size() < (kMimeBoundarySize - 4)) {
    char c = kMimeBoundaryCharacters[base::RandInt(
        0, kMimeBoundaryCharacters.size() - 1)];
    result.push_back(c);
  }
  result.append("----");

  // Not a strict requirement - documentation only.
  DCHECK_EQ(kMimeBoundarySize, result.size());

  return result;
}

void AddMultipartValueForUpload(const std::string& value_name,
                                const std::string& value,
                                const std::string& mime_boundary,
                                const std::string& content_type,
                                std::string* post_data) {
  DCHECK(post_data);
  // First line is the boundary.
  post_data->append("--" + mime_boundary + "\r\n");
  // Next line is the Content-disposition.
  post_data->append("Content-Disposition: form-data; name=\"" +
                    value_name + "\"\r\n");
  if (!content_type.empty()) {
    // If Content-type is specified, the next line is that.
    post_data->append("Content-Type: " + content_type + "\r\n");
  }
  // Leave an empty line and append the value.
  post_data->append("\r\n" + value + "\r\n");
}

void AddMultipartValueForUploadWithFileName(const std::string& value_name,
                                            const std::string& file_name,
                                            const std::string& value,
                                            const std::string& mime_boundary,
                                            const std::string& content_type,
                                            std::string* post_data) {
  DCHECK(post_data);
  // First line is the boundary.
  post_data->append("--" + mime_boundary + "\r\n");
  // Next line is the Content-disposition.
  post_data->append("Content-Disposition: form-data; name=\"" + value_name +
                    "\"; filename=\"" + file_name + "\"\r\n");
  if (!content_type.empty()) {
    // If Content-type is specified, the next line is that.
    post_data->append("Content-Type: " + content_type + "\r\n");
  }
  // Leave an empty line and append the value.
  post_data->append("\r\n" + value + "\r\n");
}

void AddMultipartFinalDelimiterForUpload(const std::string& mime_boundary,
                                         std::string* post_data) {
  DCHECK(post_data);
  post_data->append("--" + mime_boundary + "--\r\n");
}

// TODO(toyoshim): We may prefer to implement a strict RFC2616 media-type
// (https://tools.ietf.org/html/rfc2616#section-3.7) parser.
std::optional<std::string> ExtractMimeTypeFromMediaType(
    std::string_view type_string,
    bool accept_comma_separated) {
  std::string::size_type end = type_string.find(';');
  if (accept_comma_separated) {
    end = std::min(end, type_string.find(','));
  }
  std::string top_level_type;
  std::string subtype;
  if (ParseMimeTypeWithoutParameter(type_string.substr(0, end), &top_level_type,
                                    &subtype)) {
    return top_level_type + "/" + subtype;
  }
  return std::nullopt;
}

ScopedOverrideGetMimeTypeForTesting::ScopedOverrideGetMimeTypeForTesting(
    std::string_view overriding_mime_type) {
  GetOverridingMimeType() = overriding_mime_type;
}

ScopedOverrideGetMimeTypeForTesting::~ScopedOverrideGetMimeTypeForTesting() {
  GetOverridingMimeType().clear();
}

}  // namespace net<|MERGE_RESOLUTION|>--- conflicted
+++ resolved
@@ -61,17 +61,10 @@
       std::string_view mime_type,
       base::FilePath::StringType* extension) const;
 
-<<<<<<< HEAD
-  bool MatchesMimeType(const std::string& mime_type_pattern,
-                       const std::string& mime_type) const;
-
-  bool ParseMimeTypeWithoutParameter(base::StringPiece type_string,
-=======
   bool MatchesMimeType(std::string_view mime_type_pattern,
                        std::string_view mime_type) const;
 
   bool ParseMimeTypeWithoutParameter(std::string_view type_string,
->>>>>>> 626889fb
                                      std::string* top_level_type,
                                      std::string* subtype) const;
 
