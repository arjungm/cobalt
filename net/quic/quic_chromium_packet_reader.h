// Copyright 2015 The Chromium Authors
// Use of this source code is governed by a BSD-style license that can be
// found in the LICENSE file.
//

#ifndef NET_QUIC_QUIC_CHROMIUM_PACKET_READER_H_
#define NET_QUIC_QUIC_CHROMIUM_PACKET_READER_H_

#include "base/memory/raw_ptr.h"
#include "base/memory/weak_ptr.h"
#include "net/base/io_buffer.h"
#include "net/base/net_export.h"
#include "net/log/net_log_with_source.h"
#include "net/socket/datagram_client_socket.h"
#include "net/third_party/quiche/src/quiche/quic/core/quic_packets.h"
#include "net/third_party/quiche/src/quiche/quic/core/quic_time.h"

namespace quic {
class QuicClock;
}  // namespace quic
namespace net {

// If more than this many packets have been read or more than that many
// milliseconds have passed, QuicChromiumPacketReader::StartReading() yields by
// doing a QuicChromiumPacketReader::PostTask().
const int kQuicYieldAfterPacketsRead = 32;
const int kQuicYieldAfterDurationMilliseconds = 2;

class NET_EXPORT_PRIVATE QuicChromiumPacketReader {
 public:
  class NET_EXPORT_PRIVATE Visitor {
   public:
    virtual ~Visitor() = default;
    // Called when the read operation failed. The visitor returns
    // whether the reader should keep reading.
    virtual bool OnReadError(int result,
                             const DatagramClientSocket* socket) = 0;
    virtual bool OnPacket(const quic::QuicReceivedPacket& packet,
                          const quic::QuicSocketAddress& local_address,
                          const quic::QuicSocketAddress& peer_address) = 0;
  };

  QuicChromiumPacketReader(std::unique_ptr<DatagramClientSocket> socket,
                           const quic::QuicClock* clock,
                           Visitor* visitor,
                           int yield_after_packets,
                           quic::QuicTime::Delta yield_after_duration,
                           const NetLogWithSource& net_log);

  QuicChromiumPacketReader(const QuicChromiumPacketReader&) = delete;
  QuicChromiumPacketReader& operator=(const QuicChromiumPacketReader&) = delete;

  virtual ~QuicChromiumPacketReader();

  // Causes the QuicConnectionHelper to start reading from the socket
  // and passing the data along to the quic::QuicConnection.
  void StartReading();

  DatagramClientSocket* socket() { return socket_.get(); }

  void CloseSocket();

 private:
  // A completion callback invoked when a read completes.
  void OnReadComplete(int result);
  // Return true if reading should continue.
  bool ProcessReadResult(int result);

<<<<<<< HEAD
=======
  std::unique_ptr<DatagramClientSocket> socket_;

>>>>>>> 626889fb
#if BUILDFLAG(IS_COBALT)
  // Version of StartReading that reads multiple packets per read call.
  int StartReadingMultiplePackets();
  // A completion callback invoked when a multiple packet read completes.
  void OnReadMultiplePacketComplete(int result);
  // Return true if reading should continue.
  bool ProcessMultiplePacketReadResult(int result);
#endif
<<<<<<< HEAD

  raw_ptr<DatagramClientSocket, DanglingUntriaged> socket_;
=======
>>>>>>> 626889fb

  raw_ptr<Visitor> visitor_;
  bool read_pending_ = false;
  int num_packets_read_ = 0;
  raw_ptr<const quic::QuicClock> clock_;  // Not owned.
  int yield_after_packets_;
  quic::QuicTime::Delta yield_after_duration_;
  quic::QuicTime yield_after_;
  scoped_refptr<IOBufferWithSize> read_buffer_;
  NetLogWithSource net_log_;

#if BUILDFLAG(IS_COBALT)
  // Static flag to remember when ReadMultiplePackets has ever returned
  // ERR_NOT_IMPLEMENTED
  static bool try_reading_multiple_packets_;

  // Results from ReadMultiplePackets.
  Socket::ReadPacketResults read_results_;
#endif

  // Note: This has to remain the last member of the class.
  base::WeakPtrFactory<QuicChromiumPacketReader> weak_factory_{this};
};

}  // namespace net

#endif  // NET_QUIC_QUIC_CHROMIUM_PACKET_READER_H_<|MERGE_RESOLUTION|>--- conflicted
+++ resolved
@@ -66,11 +66,8 @@
   // Return true if reading should continue.
   bool ProcessReadResult(int result);
 
-<<<<<<< HEAD
-=======
   std::unique_ptr<DatagramClientSocket> socket_;
 
->>>>>>> 626889fb
 #if BUILDFLAG(IS_COBALT)
   // Version of StartReading that reads multiple packets per read call.
   int StartReadingMultiplePackets();
@@ -79,11 +76,6 @@
   // Return true if reading should continue.
   bool ProcessMultiplePacketReadResult(int result);
 #endif
-<<<<<<< HEAD
-
-  raw_ptr<DatagramClientSocket, DanglingUntriaged> socket_;
-=======
->>>>>>> 626889fb
 
   raw_ptr<Visitor> visitor_;
   bool read_pending_ = false;
