// Copyright 2015 The Chromium Authors
// Use of this source code is governed by a BSD-style license that can be
// found in the LICENSE file.

#include "net/quic/quic_chromium_packet_reader.h"

#include "base/functional/bind.h"
#include "base/location.h"
#include "base/metrics/histogram_macros.h"
#include "base/task/single_thread_task_runner.h"
#include "net/base/features.h"
#include "net/base/net_errors.h"
#include "net/quic/address_utils.h"
#include "net/third_party/quiche/src/quiche/quic/core/quic_clock.h"
#include "net/third_party/quiche/src/quiche/quic/core/quic_types.h"

#if BUILDFLAG(IS_COBALT)
#include "net/quic/platform/impl/quic_chromium_clock.h"

#ifdef UNSAFE_BUFFERS_BUILD
#pragma allow_unsafe_buffers
#endif
#endif

#if BUILDFLAG(IS_COBALT)
#include "net/quic/platform/impl/quic_chromium_clock.h"
#endif

namespace net {

namespace {
// Add 1 because some of our UDP socket implementations do not read successfully
// when the packet length is equal to the read buffer size.
const size_t kReadBufferSize =
    static_cast<size_t>(quic::kMaxIncomingPacketSize + 1);
}  // namespace

#if BUILDFLAG(IS_COBALT)
bool QuicChromiumPacketReader::try_reading_multiple_packets_{true};
#endif

QuicChromiumPacketReader::QuicChromiumPacketReader(
    std::unique_ptr<DatagramClientSocket> socket,
    const quic::QuicClock* clock,
    Visitor* visitor,
    int yield_after_packets,
    quic::QuicTime::Delta yield_after_duration,
    const NetLogWithSource& net_log)
    : socket_(std::move(socket)),
      visitor_(visitor),
      clock_(clock),
      yield_after_packets_(yield_after_packets),
      yield_after_duration_(yield_after_duration),
      yield_after_(quic::QuicTime::Infinite()),
      read_buffer_(base::MakeRefCounted<IOBufferWithSize>(kReadBufferSize)),
      net_log_(net_log) {}

QuicChromiumPacketReader::~QuicChromiumPacketReader() = default;

#if BUILDFLAG(IS_COBALT)
int QuicChromiumPacketReader::StartReadingMultiplePackets() {
  for (;;) {
if (read_pending_)
      return OK;

    if (num_packets_read_ == 0)
      yield_after_ = clock_->Now() + yield_after_duration_;

    CHECK(socket_);
    read_pending_ = true;
    int rv = socket_->ReadMultiplePackets(
        &read_results_, kReadBufferSize,
        base::BindOnce(&QuicChromiumPacketReader::OnReadMultiplePacketComplete,
                       weak_factory_.GetWeakPtr()));
    if (rv == ERR_NOT_IMPLEMENTED) {
      // The platform reports that ReadMultiplePackets is not implemented.
      read_pending_ = false;
      return rv;
    }

    UMA_HISTOGRAM_BOOLEAN("Net.QuicSession.AsyncRead", rv == ERR_IO_PENDING);
    if (rv == ERR_IO_PENDING) {
      num_packets_read_ = 0;
      return rv;
    }

    if (++num_packets_read_ > yield_after_packets_ ||
        clock_->Now() > yield_after_) {
      num_packets_read_ = 0;
      // Data was read, process it.
      // Schedule the work through the message loop to 1) prevent infinite
      // recursion and 2) avoid blocking the thread for too long.
      base::SingleThreadTaskRunner::GetCurrentDefault()->PostTask(
          FROM_HERE,
          base::BindOnce(
              &QuicChromiumPacketReader::OnReadMultiplePacketComplete,
              weak_factory_.GetWeakPtr(), rv));
    } else {
      if (!ProcessMultiplePacketReadResult(rv)) {
        return rv < 0 ? rv : OK;
      }
    }
  }
}

bool QuicChromiumPacketReader::ProcessMultiplePacketReadResult(int result) {
#if BUILDFLAG(IS_COBALT)
  quic::QuicChromiumClock::GetInstance()->ZeroApproximateNow();
#endif
  read_pending_ = false;
  if (result <= 0 && net_log_.IsCapturing()) {
    net_log_.AddEventWithIntParams(NetLogEventType::QUIC_READ_ERROR,
                                   "net_error", result);
  }
  if (result == 0) {
    // 0-length UDP packets are legal but useless, ignore them.
    return true;
  }
  if (result == ERR_MSG_TOO_BIG) {
    // This indicates that we received a UDP packet larger than our receive
    // buffer, ignore it.
    return true;
  }
  if (result < 0) {
    // Report all other errors to the visitor.
<<<<<<< HEAD
    return visitor_->OnReadError(result, socket_);
=======
    return visitor_->OnReadError(result, socket_.get());
>>>>>>> 626889fb
  }

  // Since we only work on connected sockets, the local and peer address don't
  // change from packet to packet.
  IPEndPoint local_address;
  IPEndPoint peer_address;
  socket_->GetLocalAddress(&local_address);
  socket_->GetPeerAddress(&peer_address);
  quic::QuicSocketAddress quick_local_address =
      ToQuicSocketAddress(local_address);
  quic::QuicSocketAddress quick_peer_address =
      ToQuicSocketAddress(peer_address);

  auto self = weak_factory_.GetWeakPtr();
  struct Socket::ReadPacketResult* read_packet = read_results_.packets;
  for (int p = 0; p < read_results_.result; ++p, ++read_packet) {
    if (read_packet->result <= 0) {
      continue;
    }
#if BUILDFLAG(IS_COBALT)
    quic::QuicReceivedPacket packet(read_packet->buffer, read_packet->result,
                                    clock_->ApproximateNow());
#else
    quic::QuicReceivedPacket packet(read_packet->buffer, read_packet->result,
                                    clock_->Now());
#endif
    if (!(visitor_->OnPacket(packet, quick_local_address, quick_peer_address) &&
          self)) {
      return false;
    }
  }

  return true;
}

void QuicChromiumPacketReader::OnReadMultiplePacketComplete(int result) {
  if (ProcessMultiplePacketReadResult(result))
    StartReadingMultiplePackets();
}

#endif

void QuicChromiumPacketReader::StartReading() {
#if BUILDFLAG(IS_COBALT)
  if (try_reading_multiple_packets_) {
    int rv = StartReadingMultiplePackets();
    if (rv == OK || rv == ERR_IO_PENDING) {
      // If there was no error, or a callback was scheduled, there is no need
      // to attempt single packet reading.
      return;
    } else {
      if (rv == ERR_NOT_IMPLEMENTED || rv == ERR_MSG_TOO_BIG) {
        // Remember that the platform reported that ReadMultiplePackets is not
        // implemented or is returning datagrams that are too large.
        try_reading_multiple_packets_ = false;
        read_results_.clear();
      }
    }
  }
#endif

  for (;;) {
    if (read_pending_)
      return;

    if (num_packets_read_ == 0)
      yield_after_ = clock_->Now() + yield_after_duration_;

    CHECK(socket_);
    read_pending_ = true;
    int rv =
        socket_->Read(read_buffer_.get(), read_buffer_->size(),
                      base::BindOnce(&QuicChromiumPacketReader::OnReadComplete,
                                     weak_factory_.GetWeakPtr()));
    UMA_HISTOGRAM_BOOLEAN("Net.QuicSession.AsyncRead", rv == ERR_IO_PENDING);
    if (rv == ERR_IO_PENDING) {
      num_packets_read_ = 0;
      return;
    }

    if (++num_packets_read_ > yield_after_packets_ ||
        clock_->Now() > yield_after_) {
      num_packets_read_ = 0;
      // Data was read, process it.
      // Schedule the work through the message loop to 1) prevent infinite
      // recursion and 2) avoid blocking the thread for too long.
      base::SingleThreadTaskRunner::GetCurrentDefault()->PostTask(
          FROM_HERE, base::BindOnce(&QuicChromiumPacketReader::OnReadComplete,
                                    weak_factory_.GetWeakPtr(), rv));
    } else {
      if (!ProcessReadResult(rv)) {
        return;
      }
    }
  }
}

void QuicChromiumPacketReader::CloseSocket() {
  socket_->Close();
}

static_assert(static_cast<EcnCodePoint>(quic::ECN_NOT_ECT) == ECN_NOT_ECT &&
                  static_cast<EcnCodePoint>(quic::ECN_ECT1) == ECN_ECT1 &&
                  static_cast<EcnCodePoint>(quic::ECN_ECT0) == ECN_ECT0 &&
                  static_cast<EcnCodePoint>(quic::ECN_CE) == ECN_CE,
              "Mismatch ECN codepoint values");
bool QuicChromiumPacketReader::ProcessReadResult(int result) {
#if BUILDFLAG(IS_COBALT)
  quic::QuicChromiumClock::GetInstance()->ZeroApproximateNow();
#endif
  read_pending_ = false;
  if (result <= 0 && net_log_.IsCapturing()) {
    net_log_.AddEventWithIntParams(NetLogEventType::QUIC_READ_ERROR,
                                   "net_error", result);
  }
  if (result == 0) {
    // 0-length UDP packets are legal but useless, ignore them.
    return true;
  }
  if (result == ERR_MSG_TOO_BIG) {
    // This indicates that we received a UDP packet larger than our receive
    // buffer, ignore it.
    return true;
  }
  if (result < 0) {
    // Report all other errors to the visitor.
    return visitor_->OnReadError(result, socket_.get());
  }

#if BUILDFLAG(IS_COBALT)
  quic::QuicReceivedPacket packet(read_buffer_->data(), result,
                                  clock_->ApproximateNow());
#else
<<<<<<< HEAD
  quic::QuicReceivedPacket packet(read_buffer_->data(), result, clock_->Now());
=======
  DscpAndEcn tos = socket_->GetLastTos();
  quic::QuicEcnCodepoint ecn = static_cast<quic::QuicEcnCodepoint>(tos.ecn);
  quic::QuicReceivedPacket packet(read_buffer_->data(), result, clock_->Now(),
                                  /*owns_buffer=*/false, /*ttl=*/0,
                                  /*ttl_valid=*/true,
                                  /*packet_headers=*/nullptr,
                                  /*headers_length=*/0,
                                  /*owns_header_buffer=*/false, ecn);
>>>>>>> 626889fb
#endif
  IPEndPoint local_address;
  IPEndPoint peer_address;
  socket_->GetLocalAddress(&local_address);
  socket_->GetPeerAddress(&peer_address);
  auto self = weak_factory_.GetWeakPtr();
  // Notifies the visitor that |this| reader gets a new packet, which may delete
  // |this| if |this| is a connectivity probing reader.
  return visitor_->OnPacket(packet, ToQuicSocketAddress(local_address),
                            ToQuicSocketAddress(peer_address)) &&
         self;
}

void QuicChromiumPacketReader::OnReadComplete(int result) {
  if (ProcessReadResult(result)) {
    StartReading();
  }
}

}  // namespace net<|MERGE_RESOLUTION|>--- conflicted
+++ resolved
@@ -20,10 +20,6 @@
 #ifdef UNSAFE_BUFFERS_BUILD
 #pragma allow_unsafe_buffers
 #endif
-#endif
-
-#if BUILDFLAG(IS_COBALT)
-#include "net/quic/platform/impl/quic_chromium_clock.h"
 #endif
 
 namespace net {
@@ -123,11 +119,7 @@
   }
   if (result < 0) {
     // Report all other errors to the visitor.
-<<<<<<< HEAD
-    return visitor_->OnReadError(result, socket_);
-=======
     return visitor_->OnReadError(result, socket_.get());
->>>>>>> 626889fb
   }
 
   // Since we only work on connected sockets, the local and peer address don't
@@ -261,9 +253,6 @@
   quic::QuicReceivedPacket packet(read_buffer_->data(), result,
                                   clock_->ApproximateNow());
 #else
-<<<<<<< HEAD
-  quic::QuicReceivedPacket packet(read_buffer_->data(), result, clock_->Now());
-=======
   DscpAndEcn tos = socket_->GetLastTos();
   quic::QuicEcnCodepoint ecn = static_cast<quic::QuicEcnCodepoint>(tos.ecn);
   quic::QuicReceivedPacket packet(read_buffer_->data(), result, clock_->Now(),
@@ -272,7 +261,6 @@
                                   /*packet_headers=*/nullptr,
                                   /*headers_length=*/0,
                                   /*owns_header_buffer=*/false, ecn);
->>>>>>> 626889fb
 #endif
   IPEndPoint local_address;
   IPEndPoint peer_address;
