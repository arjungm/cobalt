--- conflicted
+++ resolved
@@ -931,8 +931,6 @@
 
   base::WeakPtr<URLRequest> GetWeakPtr();
 
-<<<<<<< HEAD
-=======
   // Whether Device Bound Session registration and challenge are allowed
   // for this request (e.g. by Origin Trial)
   bool allows_device_bound_session_registration() const {
@@ -954,7 +952,6 @@
     device_bound_session_usage_ = usage;
   }
 
->>>>>>> 626889fb
  protected:
   // Allow the URLRequestJob class to control the is_pending() flag.
   void set_is_pending(bool value) { is_pending_ = value; }
