// Copyright 2012 The Chromium Authors
// Use of this source code is governed by a BSD-style license that can be
// found in the LICENSE file.

#include "net/test/embedded_test_server/embedded_test_server.h"

#include <memory>
#include <tuple>
#include <utility>

#include "base/containers/span.h"
#include "base/functional/bind.h"
#include "base/functional/callback_helpers.h"
#include "base/memory/weak_ptr.h"
#include "base/message_loop/message_pump_type.h"
#include "base/path_service.h"
#include "base/run_loop.h"
#include "base/strings/stringprintf.h"
#include "base/synchronization/atomic_flag.h"
#include "base/synchronization/lock.h"
#include "base/task/single_thread_task_executor.h"
#include "base/task/single_thread_task_runner.h"
#include "base/test/bind.h"
#include "base/threading/thread.h"
#include "base/types/expected.h"
#include "build/build_config.h"
#include "net/base/elements_upload_data_stream.h"
#include "net/base/test_completion_callback.h"
#include "net/base/upload_bytes_element_reader.h"
#include "net/http/http_response_headers.h"
#include "net/http/http_status_code.h"
#include "net/log/net_log_source.h"
#include "net/socket/client_socket_factory.h"
#include "net/socket/stream_socket.h"
#include "net/test/embedded_test_server/embedded_test_server_connection_listener.h"
#include "net/test/embedded_test_server/http_request.h"
#include "net/test/embedded_test_server/http_response.h"
#include "net/test/embedded_test_server/request_handler_util.h"
#include "net/test/gtest_util.h"
#include "net/test/test_with_task_environment.h"
#include "net/traffic_annotation/network_traffic_annotation_test_helper.h"
#include "net/url_request/url_request.h"
#include "net/url_request/url_request_context.h"
#include "net/url_request/url_request_context_builder.h"
#include "net/url_request/url_request_test_util.h"
#include "testing/gmock/include/gmock/gmock.h"
#include "testing/gtest/include/gtest/gtest.h"

using net::test::IsOk;

namespace net::test_server {

// Gets notified by the EmbeddedTestServer on incoming connections being
// accepted, read from, or closed.
class TestConnectionListener
    : public net::test_server::EmbeddedTestServerConnectionListener {
 public:
  TestConnectionListener()
      : task_runner_(base::SingleThreadTaskRunner::GetCurrentDefault()) {}

  TestConnectionListener(const TestConnectionListener&) = delete;
  TestConnectionListener& operator=(const TestConnectionListener&) = delete;

  ~TestConnectionListener() override = default;

  // Get called from the EmbeddedTestServer thread to be notified that
  // a connection was accepted.
  std::unique_ptr<StreamSocket> AcceptedSocket(
      std::unique_ptr<StreamSocket> connection) override {
    base::AutoLock lock(lock_);
    ++socket_accepted_count_;
    accept_loop_.Quit();
    return connection;
  }

  // Get called from the EmbeddedTestServer thread to be notified that
  // a connection was read from.
  void ReadFromSocket(const net::StreamSocket& connection, int rv) override {
    base::AutoLock lock(lock_);
    did_read_from_socket_ = true;
  }

  void OnResponseCompletedSuccessfully(
      std::unique_ptr<StreamSocket> socket) override {
    base::AutoLock lock(lock_);
    did_get_socket_on_complete_ = socket && socket->IsConnected();
    complete_loop_.Quit();
  }

  void WaitUntilFirstConnectionAccepted() { accept_loop_.Run(); }

  void WaitUntilGotSocketFromResponseCompleted() { complete_loop_.Run(); }

  size_t SocketAcceptedCount() const {
    base::AutoLock lock(lock_);
    return socket_accepted_count_;
  }

  bool DidReadFromSocket() const {
    base::AutoLock lock(lock_);
    return did_read_from_socket_;
  }

  bool DidGetSocketOnComplete() const {
    base::AutoLock lock(lock_);
    return did_get_socket_on_complete_;
  }

 private:
  size_t socket_accepted_count_ = 0;
  bool did_read_from_socket_ = false;
  bool did_get_socket_on_complete_ = false;

  base::RunLoop accept_loop_;
  base::RunLoop complete_loop_;
  scoped_refptr<base::SingleThreadTaskRunner> task_runner_;

  mutable base::Lock lock_;
};

struct EmbeddedTestServerConfig {
  EmbeddedTestServer::Type type;
  HttpConnection::Protocol protocol;
};

std::vector<EmbeddedTestServerConfig> EmbeddedTestServerConfigs() {
  return {
      {EmbeddedTestServer::TYPE_HTTP, HttpConnection::Protocol::kHttp1},
      {EmbeddedTestServer::TYPE_HTTPS, HttpConnection::Protocol::kHttp1},
      {EmbeddedTestServer::TYPE_HTTPS, HttpConnection::Protocol::kHttp2},
  };
}

class EmbeddedTestServerTest
    : public testing::TestWithParam<EmbeddedTestServerConfig>,
      public WithTaskEnvironment {
 public:
  EmbeddedTestServerTest()
      : context_(CreateTestURLRequestContextBuilder()->Build()) {}

  void SetUp() override {
    server_ = std::make_unique<EmbeddedTestServer>(GetParam().type,
                                                   GetParam().protocol);
    server_->AddDefaultHandlers();
    server_->SetConnectionListener(&connection_listener_);
  }

  void TearDown() override {
    if (server_->Started())
      ASSERT_TRUE(server_->ShutdownAndWaitUntilComplete());
  }

  // Handles |request| sent to |path| and returns the response per |content|,
  // |content type|, and |code|. Saves the request URL for verification.
  std::unique_ptr<HttpResponse> HandleRequest(const std::string& path,
                                              const std::string& content,
                                              const std::string& content_type,
                                              HttpStatusCode code,
                                              const HttpRequest& request) {
    request_relative_url_ = request.relative_url;
    request_absolute_url_ = request.GetURL();

    if (request_absolute_url_.path() == path) {
      auto http_response = std::make_unique<BasicHttpResponse>();
      http_response->set_code(code);
      http_response->set_content(content);
      http_response->set_content_type(content_type);
      return http_response;
    }

    return nullptr;
  }

 protected:
  std::string request_relative_url_;
  GURL request_absolute_url_;
  std::unique_ptr<URLRequestContext> context_;
  TestConnectionListener connection_listener_;
  std::unique_ptr<EmbeddedTestServer> server_;
  base::OnceClosure quit_run_loop_;
};

TEST_P(EmbeddedTestServerTest, GetBaseURL) {
  ASSERT_TRUE(server_->Start());
  if (GetParam().type == EmbeddedTestServer::TYPE_HTTPS) {
    EXPECT_EQ(base::StringPrintf("https://127.0.0.1:%u/", server_->port()),
              server_->base_url().spec());
  } else {
    EXPECT_EQ(base::StringPrintf("http://127.0.0.1:%u/", server_->port()),
              server_->base_url().spec());
  }
}

TEST_P(EmbeddedTestServerTest, GetURL) {
  ASSERT_TRUE(server_->Start());
  if (GetParam().type == EmbeddedTestServer::TYPE_HTTPS) {
    EXPECT_EQ(base::StringPrintf("https://127.0.0.1:%u/path?query=foo",
                                 server_->port()),
              server_->GetURL("/path?query=foo").spec());
  } else {
    EXPECT_EQ(base::StringPrintf("http://127.0.0.1:%u/path?query=foo",
                                 server_->port()),
              server_->GetURL("/path?query=foo").spec());
  }
}

TEST_P(EmbeddedTestServerTest, GetURLWithHostname) {
  ASSERT_TRUE(server_->Start());
  if (GetParam().type == EmbeddedTestServer::TYPE_HTTPS) {
    EXPECT_EQ(base::StringPrintf("https://foo.com:%d/path?query=foo",
                                 server_->port()),
              server_->GetURL("foo.com", "/path?query=foo").spec());
  } else {
    EXPECT_EQ(
        base::StringPrintf("http://foo.com:%d/path?query=foo", server_->port()),
        server_->GetURL("foo.com", "/path?query=foo").spec());
  }
}

TEST_P(EmbeddedTestServerTest, RegisterRequestHandler) {
  server_->RegisterRequestHandler(base::BindRepeating(
      &EmbeddedTestServerTest::HandleRequest, base::Unretained(this), "/test",
      "<b>Worked!</b>", "text/html", HTTP_OK));
  ASSERT_TRUE(server_->Start());

  TestDelegate delegate;
  std::unique_ptr<URLRequest> request(
      context_->CreateRequest(server_->GetURL("/test?q=foo"), DEFAULT_PRIORITY,
                              &delegate, TRAFFIC_ANNOTATION_FOR_TESTS));

  request->Start();
  delegate.RunUntilComplete();

  EXPECT_EQ(net::OK, delegate.request_status());
  ASSERT_TRUE(request->response_headers());
  EXPECT_EQ(HTTP_OK, request->response_headers()->response_code());
  EXPECT_EQ("<b>Worked!</b>", delegate.data_received());
  EXPECT_EQ(request->response_headers()->GetNormalizedHeader("Content-Type"),
            "text/html");

  EXPECT_EQ("/test?q=foo", request_relative_url_);
  EXPECT_EQ(server_->GetURL("/test?q=foo"), request_absolute_url_);
}

TEST_P(EmbeddedTestServerTest, ServeFilesFromDirectory) {
  base::FilePath src_dir;
<<<<<<< HEAD
  ASSERT_TRUE(base::PathService::Get(base::DIR_SOURCE_ROOT, &src_dir));
=======
  ASSERT_TRUE(base::PathService::Get(base::DIR_SRC_TEST_DATA_ROOT, &src_dir));
>>>>>>> 626889fb
  server_->ServeFilesFromDirectory(
      src_dir.AppendASCII("net").AppendASCII("data"));
  ASSERT_TRUE(server_->Start());

  TestDelegate delegate;
  std::unique_ptr<URLRequest> request(
      context_->CreateRequest(server_->GetURL("/test.html"), DEFAULT_PRIORITY,
                              &delegate, TRAFFIC_ANNOTATION_FOR_TESTS));

  request->Start();
  delegate.RunUntilComplete();

  EXPECT_EQ(net::OK, delegate.request_status());
  ASSERT_TRUE(request->response_headers());
  EXPECT_EQ(HTTP_OK, request->response_headers()->response_code());
  EXPECT_EQ("<p>Hello World!</p>", delegate.data_received());
  EXPECT_EQ(request->response_headers()->GetNormalizedHeader("Content-Type"),
            "text/html");
}

TEST_P(EmbeddedTestServerTest, MockHeadersWithoutCRLF) {
  // Messing with raw headers isn't compatible with HTTP/2
  if (GetParam().protocol == HttpConnection::Protocol::kHttp2)
    return;

  base::FilePath src_dir;
<<<<<<< HEAD
  ASSERT_TRUE(base::PathService::Get(base::DIR_SOURCE_ROOT, &src_dir));
=======
  ASSERT_TRUE(base::PathService::Get(base::DIR_SRC_TEST_DATA_ROOT, &src_dir));
>>>>>>> 626889fb
  server_->ServeFilesFromDirectory(
      src_dir.AppendASCII("net").AppendASCII("data").AppendASCII(
          "embedded_test_server"));
  ASSERT_TRUE(server_->Start());

  TestDelegate delegate;
  std::unique_ptr<URLRequest> request(context_->CreateRequest(
      server_->GetURL("/mock-headers-without-crlf.html"), DEFAULT_PRIORITY,
      &delegate, TRAFFIC_ANNOTATION_FOR_TESTS));

  request->Start();
  delegate.RunUntilComplete();

  EXPECT_EQ(net::OK, delegate.request_status());
  ASSERT_TRUE(request->response_headers());
  EXPECT_EQ(HTTP_OK, request->response_headers()->response_code());
  EXPECT_EQ("<p>Hello World!</p>", delegate.data_received());
  EXPECT_EQ(request->response_headers()->GetNormalizedHeader("Content-Type"),
            "text/html");
}

TEST_P(EmbeddedTestServerTest, DefaultNotFoundResponse) {
  ASSERT_TRUE(server_->Start());

  TestDelegate delegate;
  std::unique_ptr<URLRequest> request(context_->CreateRequest(
      server_->GetURL("/non-existent"), DEFAULT_PRIORITY, &delegate,
      TRAFFIC_ANNOTATION_FOR_TESTS));

  request->Start();
  delegate.RunUntilComplete();

  EXPECT_EQ(net::OK, delegate.request_status());
  ASSERT_TRUE(request->response_headers());
  EXPECT_EQ(HTTP_NOT_FOUND, request->response_headers()->response_code());
}

TEST_P(EmbeddedTestServerTest, ConnectionListenerAccept) {
  ASSERT_TRUE(server_->Start());

  net::AddressList address_list;
  EXPECT_TRUE(server_->GetAddressList(&address_list));

  std::unique_ptr<StreamSocket> socket =
      ClientSocketFactory::GetDefaultFactory()->CreateTransportClientSocket(
          address_list, nullptr, nullptr, NetLog::Get(), NetLogSource());
  TestCompletionCallback callback;
  ASSERT_THAT(callback.GetResult(socket->Connect(callback.callback())), IsOk());

  connection_listener_.WaitUntilFirstConnectionAccepted();

  EXPECT_EQ(1u, connection_listener_.SocketAcceptedCount());
  EXPECT_FALSE(connection_listener_.DidReadFromSocket());
  EXPECT_FALSE(connection_listener_.DidGetSocketOnComplete());
}

TEST_P(EmbeddedTestServerTest, ConnectionListenerRead) {
  ASSERT_TRUE(server_->Start());

  TestDelegate delegate;
  std::unique_ptr<URLRequest> request(context_->CreateRequest(
      server_->GetURL("/non-existent"), DEFAULT_PRIORITY, &delegate,
      TRAFFIC_ANNOTATION_FOR_TESTS));

  request->Start();
  delegate.RunUntilComplete();

  EXPECT_EQ(1u, connection_listener_.SocketAcceptedCount());
  EXPECT_TRUE(connection_listener_.DidReadFromSocket());
}

TEST_P(EmbeddedTestServerTest,
       UpgradeRequestHandlerEvalContinuesOnKNotHandled) {
  if (GetParam().protocol == HttpConnection::Protocol::kHttp2) {
    GTEST_SKIP() << "This test is not supported on HTTP/2";
  }

  const std::string websocket_upgrade_path = "/websocket_upgrade_path";

  base::AtomicFlag first_handler_called, second_handler_called;
  server_->RegisterUpgradeRequestHandler(base::BindLambdaForTesting(
      [&](const HttpRequest& request, HttpConnection* connection)
          -> EmbeddedTestServer::UpgradeResultOrHttpResponse {
        first_handler_called.Set();
        if (request.relative_url == websocket_upgrade_path) {
          return UpgradeResult::kUpgraded;
        }
        return UpgradeResult::kNotHandled;
      }));
  server_->RegisterUpgradeRequestHandler(base::BindLambdaForTesting(
      [&](const HttpRequest& request, HttpConnection* connection)
          -> EmbeddedTestServer::UpgradeResultOrHttpResponse {
        second_handler_called.Set();
        if (request.relative_url == websocket_upgrade_path) {
          return UpgradeResult::kUpgraded;
        }
        return UpgradeResult::kNotHandled;
      }));

  auto server_handle = server_->StartAndReturnHandle();
  ASSERT_TRUE(server_handle);

  GURL a_different_url = server_->GetURL("/a_different_path");
  TestDelegate delegate;
  std::unique_ptr<URLRequest> request(
      context_->CreateRequest(a_different_url, DEFAULT_PRIORITY, &delegate,
                              TRAFFIC_ANNOTATION_FOR_TESTS));

  request->Start();
  delegate.RunUntilComplete();

  EXPECT_TRUE(first_handler_called.IsSet());
  EXPECT_TRUE(second_handler_called.IsSet());
}

TEST_P(EmbeddedTestServerTest, UpgradeRequestHandlerTransfersSocket) {
  if (GetParam().protocol == HttpConnection::Protocol::kHttp2) {
    GTEST_SKIP() << "This test is not supported on HTTP/2";
  }

  const std::string websocket_upgrade_path = "/websocket_upgrade_path";

  base::AtomicFlag handler_called;
  server_->RegisterUpgradeRequestHandler(base::BindLambdaForTesting(
      [&](const HttpRequest& request, HttpConnection* connection)
          -> EmbeddedTestServer::UpgradeResultOrHttpResponse {
        handler_called.Set();
        if (request.relative_url == websocket_upgrade_path) {
          auto socket = connection->TakeSocket();
          EXPECT_TRUE(socket);
          return UpgradeResult::kUpgraded;
        }
        return UpgradeResult::kNotHandled;
      }));

  auto server_handle = server_->StartAndReturnHandle();
  ASSERT_TRUE(server_handle);

  GURL websocket_upgrade_url = server_->GetURL(websocket_upgrade_path);
  TestDelegate delegate;
  std::unique_ptr<URLRequest> request(
      context_->CreateRequest(websocket_upgrade_url, DEFAULT_PRIORITY,
                              &delegate, TRAFFIC_ANNOTATION_FOR_TESTS));

  request->Start();
  delegate.RunUntilComplete();
  EXPECT_TRUE(handler_called.IsSet());
}

TEST_P(EmbeddedTestServerTest, UpgradeRequestHandlerEvalStopsOnErrorResponse) {
  if (GetParam().protocol == HttpConnection::Protocol::kHttp2) {
    GTEST_SKIP() << "This test is not supported on HTTP/2";
  }

  const std::string websocket_upgrade_path = "/websocket_upgrade_path";

  base::AtomicFlag first_handler_called;
  base::AtomicFlag second_handler_called;
  server_->RegisterUpgradeRequestHandler(base::BindLambdaForTesting(
      [&](const HttpRequest& request, HttpConnection* connection)
          -> EmbeddedTestServer::UpgradeResultOrHttpResponse {
        first_handler_called.Set();
        if (request.relative_url == websocket_upgrade_path) {
          auto error_response = std::make_unique<BasicHttpResponse>();
          error_response->set_code(HttpStatusCode::HTTP_INTERNAL_SERVER_ERROR);
          error_response->set_content("Internal Server Error");
          error_response->set_content_type("text/plain");
          return base::unexpected(std::move(error_response));
        }
        return UpgradeResult::kNotHandled;
      }));

  server_->RegisterUpgradeRequestHandler(base::BindLambdaForTesting(
      [&](const HttpRequest& request, HttpConnection* connection)
          -> EmbeddedTestServer::UpgradeResultOrHttpResponse {
        second_handler_called.Set();
        return UpgradeResult::kNotHandled;
      }));

  auto server_handle = server_->StartAndReturnHandle();
  ASSERT_TRUE(server_handle);

  GURL websocket_upgrade_url = server_->GetURL(websocket_upgrade_path);
  TestDelegate delegate;
  std::unique_ptr<URLRequest> request(
      context_->CreateRequest(websocket_upgrade_url, DEFAULT_PRIORITY,
                              &delegate, TRAFFIC_ANNOTATION_FOR_TESTS));

  request->Start();
  delegate.RunUntilComplete();

  EXPECT_TRUE(first_handler_called.IsSet());
  EXPECT_EQ(net::OK, delegate.request_status());
  ASSERT_TRUE(request->response_headers());
  EXPECT_EQ(HTTP_INTERNAL_SERVER_ERROR,
            request->response_headers()->response_code());
  EXPECT_FALSE(second_handler_called.IsSet());
}

// TODO(http://crbug.com/1166868): Flaky on ChromeOS.
#if BUILDFLAG(IS_CHROMEOS)
#define MAYBE_ConnectionListenerComplete DISABLED_ConnectionListenerComplete
#else
#define MAYBE_ConnectionListenerComplete ConnectionListenerComplete
#endif
TEST_P(EmbeddedTestServerTest, MAYBE_ConnectionListenerComplete) {
  // OnResponseCompletedSuccessfully() makes the assumption that a connection is
  // "finished" before the socket is closed, and in the case of HTTP/2 this is
  // not supported
  if (GetParam().protocol == HttpConnection::Protocol::kHttp2)
    return;

  ASSERT_TRUE(server_->Start());

  TestDelegate delegate;
  // Need to send a Keep-Alive response header since the EmbeddedTestServer only
  // invokes OnResponseCompletedSuccessfully() if the socket is still open, and
  // the network stack will close the socket if not reuable, resulting in
  // potentially racilly closing the socket before
  // OnResponseCompletedSuccessfully() is invoked.
  std::unique_ptr<URLRequest> request(context_->CreateRequest(
      server_->GetURL("/set-header?Connection: Keep-Alive"), DEFAULT_PRIORITY,
      &delegate, TRAFFIC_ANNOTATION_FOR_TESTS));

  request->Start();
  delegate.RunUntilComplete();

  EXPECT_EQ(1u, connection_listener_.SocketAcceptedCount());
  EXPECT_TRUE(connection_listener_.DidReadFromSocket());

  connection_listener_.WaitUntilGotSocketFromResponseCompleted();
  EXPECT_TRUE(connection_listener_.DidGetSocketOnComplete());
}

TEST_P(EmbeddedTestServerTest, ConcurrentFetches) {
  server_->RegisterRequestHandler(base::BindRepeating(
      &EmbeddedTestServerTest::HandleRequest, base::Unretained(this), "/test1",
      "Raspberry chocolate", "text/html", HTTP_OK));
  server_->RegisterRequestHandler(base::BindRepeating(
      &EmbeddedTestServerTest::HandleRequest, base::Unretained(this), "/test2",
      "Vanilla chocolate", "text/html", HTTP_OK));
  server_->RegisterRequestHandler(base::BindRepeating(
      &EmbeddedTestServerTest::HandleRequest, base::Unretained(this), "/test3",
      "No chocolates", "text/plain", HTTP_NOT_FOUND));
  ASSERT_TRUE(server_->Start());

  TestDelegate delegate1;
  std::unique_ptr<URLRequest> request1(
      context_->CreateRequest(server_->GetURL("/test1"), DEFAULT_PRIORITY,
                              &delegate1, TRAFFIC_ANNOTATION_FOR_TESTS));
  TestDelegate delegate2;
  std::unique_ptr<URLRequest> request2(
      context_->CreateRequest(server_->GetURL("/test2"), DEFAULT_PRIORITY,
                              &delegate2, TRAFFIC_ANNOTATION_FOR_TESTS));
  TestDelegate delegate3;
  std::unique_ptr<URLRequest> request3(
      context_->CreateRequest(server_->GetURL("/test3"), DEFAULT_PRIORITY,
                              &delegate3, TRAFFIC_ANNOTATION_FOR_TESTS));

  // Fetch the three URLs concurrently. Have to manually create RunLoops when
  // running multiple requests simultaneously, to avoid the deprecated
  // RunUntilIdle() path.
  base::RunLoop run_loop1;
  base::RunLoop run_loop2;
  base::RunLoop run_loop3;
  delegate1.set_on_complete(run_loop1.QuitClosure());
  delegate2.set_on_complete(run_loop2.QuitClosure());
  delegate3.set_on_complete(run_loop3.QuitClosure());
  request1->Start();
  request2->Start();
  request3->Start();
  run_loop1.Run();
  run_loop2.Run();
  run_loop3.Run();

  EXPECT_EQ(net::OK, delegate2.request_status());
  ASSERT_TRUE(request1->response_headers());
  EXPECT_EQ(HTTP_OK, request1->response_headers()->response_code());
  EXPECT_EQ("Raspberry chocolate", delegate1.data_received());
  EXPECT_EQ(request1->response_headers()->GetNormalizedHeader("Content-Type"),
            "text/html");

  EXPECT_EQ(net::OK, delegate2.request_status());
  ASSERT_TRUE(request2->response_headers());
  EXPECT_EQ(HTTP_OK, request2->response_headers()->response_code());
  EXPECT_EQ("Vanilla chocolate", delegate2.data_received());
  EXPECT_EQ(request2->response_headers()->GetNormalizedHeader("Content-Type"),
            "text/html");

  EXPECT_EQ(net::OK, delegate3.request_status());
  ASSERT_TRUE(request3->response_headers());
  EXPECT_EQ(HTTP_NOT_FOUND, request3->response_headers()->response_code());
  EXPECT_EQ("No chocolates", delegate3.data_received());
  EXPECT_EQ(request3->response_headers()->GetNormalizedHeader("Content-Type"),
            "text/plain");
}

namespace {

class CancelRequestDelegate : public TestDelegate {
 public:
  CancelRequestDelegate() { set_on_complete(base::DoNothing()); }

  CancelRequestDelegate(const CancelRequestDelegate&) = delete;
  CancelRequestDelegate& operator=(const CancelRequestDelegate&) = delete;

  ~CancelRequestDelegate() override = default;

  void OnResponseStarted(URLRequest* request, int net_error) override {
    TestDelegate::OnResponseStarted(request, net_error);
    base::SingleThreadTaskRunner::GetCurrentDefault()->PostDelayedTask(
        FROM_HERE, run_loop_.QuitClosure(), base::Seconds(1));
  }

  void WaitUntilDone() { run_loop_.Run(); }

 private:
  base::RunLoop run_loop_;
};

class InfiniteResponse : public BasicHttpResponse {
 public:
  InfiniteResponse() = default;

  InfiniteResponse(const InfiniteResponse&) = delete;
  InfiniteResponse& operator=(const InfiniteResponse&) = delete;

  void SendResponse(base::WeakPtr<HttpResponseDelegate> delegate) override {
    delegate->SendResponseHeaders(code(), GetHttpReasonPhrase(code()),
                                  BuildHeaders());
    SendInfinite(delegate);
  }

 private:
  void SendInfinite(base::WeakPtr<HttpResponseDelegate> delegate) {
    if (!delegate) {
      return;
    }

    delegate->SendContents(
        "echo", base::BindOnce(&InfiniteResponse::OnSendDone,
                               weak_ptr_factory_.GetWeakPtr(), delegate));
  }

  void OnSendDone(base::WeakPtr<HttpResponseDelegate> delegate) {
    base::SingleThreadTaskRunner::GetCurrentDefault()->PostTask(
        FROM_HERE, base::BindOnce(&InfiniteResponse::SendInfinite,
                                  weak_ptr_factory_.GetWeakPtr(), delegate));
  }

  base::WeakPtrFactory<InfiniteResponse> weak_ptr_factory_{this};
};

std::unique_ptr<HttpResponse> HandleInfiniteRequest(
    const HttpRequest& request) {
  return std::make_unique<InfiniteResponse>();
}

}  // anonymous namespace

// Tests the case the connection is closed while the server is sending a
// response.  May non-deterministically end up at one of three paths
// (Discover the close event synchronously, asynchronously, or server
// shutting down before it is discovered).
TEST_P(EmbeddedTestServerTest, CloseDuringWrite) {
  CancelRequestDelegate cancel_delegate;
  cancel_delegate.set_cancel_in_response_started(true);
  server_->RegisterRequestHandler(
      base::BindRepeating(&HandlePrefixedRequest, "/infinite",
                          base::BindRepeating(&HandleInfiniteRequest)));
  ASSERT_TRUE(server_->Start());

  std::unique_ptr<URLRequest> request =
      context_->CreateRequest(server_->GetURL("/infinite"), DEFAULT_PRIORITY,
                              &cancel_delegate, TRAFFIC_ANNOTATION_FOR_TESTS);
  request->Start();
  cancel_delegate.WaitUntilDone();
}

const struct CertificateValuesEntry {
  const EmbeddedTestServer::ServerCertificate server_cert;
  const bool is_expired;
  const char* common_name;
  const char* issuer_common_name;
  size_t certs_count;
} kCertificateValuesEntry[] = {
    {EmbeddedTestServer::CERT_OK, false, "127.0.0.1", "Test Root CA", 1},
    {EmbeddedTestServer::CERT_OK_BY_INTERMEDIATE, false, "127.0.0.1",
     "Test Intermediate CA", 2},
    {EmbeddedTestServer::CERT_MISMATCHED_NAME, false, "127.0.0.1",
     "Test Root CA", 1},
    {EmbeddedTestServer::CERT_COMMON_NAME_IS_DOMAIN, false, "localhost",
     "Test Root CA", 1},
    {EmbeddedTestServer::CERT_EXPIRED, true, "127.0.0.1", "Test Root CA", 1},
};

TEST_P(EmbeddedTestServerTest, GetCertificate) {
  if (GetParam().type != EmbeddedTestServer::TYPE_HTTPS)
    return;

  for (const auto& cert_entry : kCertificateValuesEntry) {
    SCOPED_TRACE(cert_entry.server_cert);
    server_->SetSSLConfig(cert_entry.server_cert);
    scoped_refptr<X509Certificate> cert = server_->GetCertificate();
    ASSERT_TRUE(cert);
    EXPECT_EQ(cert->HasExpired(), cert_entry.is_expired);
    EXPECT_EQ(cert->subject().common_name, cert_entry.common_name);
    EXPECT_EQ(cert->issuer().common_name, cert_entry.issuer_common_name);
    EXPECT_EQ(cert->intermediate_buffers().size(), cert_entry.certs_count - 1);
  }
}

TEST_P(EmbeddedTestServerTest, AcceptCHFrame) {
  // The ACCEPT_CH frame is only supported for HTTP/2 connections
  if (GetParam().protocol == HttpConnection::Protocol::kHttp1)
    return;

  server_->SetAlpsAcceptCH("", "foo");
  server_->SetSSLConfig(net::EmbeddedTestServer::CERT_OK);

  ASSERT_TRUE(server_->Start());

  TestDelegate delegate;
  std::unique_ptr<URLRequest> request_a(context_->CreateRequest(
      server_->GetURL("/non-existent"), DEFAULT_PRIORITY, &delegate,
      TRAFFIC_ANNOTATION_FOR_TESTS));
  request_a->Start();
  delegate.RunUntilComplete();

  EXPECT_EQ(1u, delegate.transports().size());
  EXPECT_EQ("foo", delegate.transports().back().accept_ch_frame);
}

TEST_P(EmbeddedTestServerTest, AcceptCHFrameDifferentOrigins) {
  // The ACCEPT_CH frame is only supported for HTTP/2 connections
  if (GetParam().protocol == HttpConnection::Protocol::kHttp1)
    return;

  server_->SetAlpsAcceptCH("a.test", "a");
  server_->SetAlpsAcceptCH("b.test", "b");
  server_->SetAlpsAcceptCH("c.b.test", "c");
  server_->SetSSLConfig(net::EmbeddedTestServer::CERT_TEST_NAMES);

  ASSERT_TRUE(server_->Start());

  {
    TestDelegate delegate;
    std::unique_ptr<URLRequest> request_a(context_->CreateRequest(
        server_->GetURL("a.test", "/non-existent"), DEFAULT_PRIORITY, &delegate,
        TRAFFIC_ANNOTATION_FOR_TESTS));
    request_a->Start();
    delegate.RunUntilComplete();

    EXPECT_EQ(1u, delegate.transports().size());
    EXPECT_EQ("a", delegate.transports().back().accept_ch_frame);
  }

  {
    TestDelegate delegate;
    std::unique_ptr<URLRequest> request_a(context_->CreateRequest(
        server_->GetURL("b.test", "/non-existent"), DEFAULT_PRIORITY, &delegate,
        TRAFFIC_ANNOTATION_FOR_TESTS));
    request_a->Start();
    delegate.RunUntilComplete();

    EXPECT_EQ(1u, delegate.transports().size());
    EXPECT_EQ("b", delegate.transports().back().accept_ch_frame);
  }

  {
    TestDelegate delegate;
    std::unique_ptr<URLRequest> request_a(context_->CreateRequest(
        server_->GetURL("c.b.test", "/non-existent"), DEFAULT_PRIORITY,
        &delegate, TRAFFIC_ANNOTATION_FOR_TESTS));
    request_a->Start();
    delegate.RunUntilComplete();

    EXPECT_EQ(1u, delegate.transports().size());
    EXPECT_EQ("c", delegate.transports().back().accept_ch_frame);
  }
}

TEST_P(EmbeddedTestServerTest, LargePost) {
  // HTTP/2's default flow-control window is 65K. Send a larger request body
  // than that to verify the server correctly updates flow control.
  std::string large_post_body(100 * 1024, 'a');
  server_->RegisterRequestMonitor(
      base::BindLambdaForTesting([=](const HttpRequest& request) {
        EXPECT_EQ(request.method, METHOD_POST);
        EXPECT_TRUE(request.has_content);
        EXPECT_EQ(large_post_body, request.content);
      }));

  server_->SetSSLConfig(net::EmbeddedTestServer::CERT_OK);
  ASSERT_TRUE(server_->Start());

  auto reader = std::make_unique<UploadBytesElementReader>(
      base::as_byte_span(large_post_body));
  auto stream = ElementsUploadDataStream::CreateWithReader(std::move(reader));

  TestDelegate delegate;
  std::unique_ptr<URLRequest> request(
      context_->CreateRequest(server_->GetURL("/test"), DEFAULT_PRIORITY,
                              &delegate, TRAFFIC_ANNOTATION_FOR_TESTS));
  request->set_method("POST");
  request->set_upload(std::move(stream));
  request->Start();
  delegate.RunUntilComplete();
}

INSTANTIATE_TEST_SUITE_P(EmbeddedTestServerTestInstantiation,
                         EmbeddedTestServerTest,
                         testing::ValuesIn(EmbeddedTestServerConfigs()));
// Below test exercises EmbeddedTestServer's ability to cope with the situation
// where there is no MessageLoop available on the thread at EmbeddedTestServer
// initialization and/or destruction.

typedef std::tuple<bool, bool, EmbeddedTestServerConfig> ThreadingTestParams;

class EmbeddedTestServerThreadingTest
    : public testing::TestWithParam<ThreadingTestParams>,
      public WithTaskEnvironment {};

class EmbeddedTestServerThreadingTestDelegate
    : public base::PlatformThread::Delegate {
 public:
  EmbeddedTestServerThreadingTestDelegate(
      bool message_loop_present_on_initialize,
      bool message_loop_present_on_shutdown,
      EmbeddedTestServerConfig config)
      : message_loop_present_on_initialize_(message_loop_present_on_initialize),
        message_loop_present_on_shutdown_(message_loop_present_on_shutdown),
        type_(config.type),
        protocol_(config.protocol) {}

  EmbeddedTestServerThreadingTestDelegate(
      const EmbeddedTestServerThreadingTestDelegate&) = delete;
  EmbeddedTestServerThreadingTestDelegate& operator=(
      const EmbeddedTestServerThreadingTestDelegate&) = delete;

  // base::PlatformThread::Delegate:
  void ThreadMain() override {
    std::unique_ptr<base::SingleThreadTaskExecutor> executor;
    if (message_loop_present_on_initialize_) {
      executor = std::make_unique<base::SingleThreadTaskExecutor>(
          base::MessagePumpType::IO);
    }

    // Create the test server instance.
    EmbeddedTestServer server(type_, protocol_);
    base::FilePath src_dir;
<<<<<<< HEAD
    ASSERT_TRUE(base::PathService::Get(base::DIR_SOURCE_ROOT, &src_dir));
=======
    ASSERT_TRUE(base::PathService::Get(base::DIR_SRC_TEST_DATA_ROOT, &src_dir));
>>>>>>> 626889fb
    ASSERT_TRUE(server.Start());

    // Make a request and wait for the reply.
    if (!executor) {
      executor = std::make_unique<base::SingleThreadTaskExecutor>(
          base::MessagePumpType::IO);
    }

    auto context = CreateTestURLRequestContextBuilder()->Build();
    TestDelegate delegate;
    std::unique_ptr<URLRequest> request(
        context->CreateRequest(server.GetURL("/test?q=foo"), DEFAULT_PRIORITY,
                               &delegate, TRAFFIC_ANNOTATION_FOR_TESTS));

    request->Start();
    delegate.RunUntilComplete();
    request.reset();
    // Flush the socket pool on the same thread by destroying the context.
    context.reset();

    // Shut down.
    if (message_loop_present_on_shutdown_)
      executor.reset();

    ASSERT_TRUE(server.ShutdownAndWaitUntilComplete());
  }

 private:
  const bool message_loop_present_on_initialize_;
  const bool message_loop_present_on_shutdown_;
  const EmbeddedTestServer::Type type_;
  const HttpConnection::Protocol protocol_;
};

TEST_P(EmbeddedTestServerThreadingTest, RunTest) {
  // The actual test runs on a separate thread so it can screw with the presence
  // of a MessageLoop - the test suite already sets up a MessageLoop for the
  // main test thread.
  base::PlatformThreadHandle thread_handle;
  EmbeddedTestServerThreadingTestDelegate delegate(std::get<0>(GetParam()),
                                                   std::get<1>(GetParam()),
                                                   std::get<2>(GetParam()));
  ASSERT_TRUE(base::PlatformThread::Create(0, &delegate, &thread_handle));
  base::PlatformThread::Join(thread_handle);
}

INSTANTIATE_TEST_SUITE_P(
    EmbeddedTestServerThreadingTestInstantiation,
    EmbeddedTestServerThreadingTest,
    testing::Combine(testing::Bool(),
                     testing::Bool(),
                     testing::ValuesIn(EmbeddedTestServerConfigs())));

}  // namespace net::test_server<|MERGE_RESOLUTION|>--- conflicted
+++ resolved
@@ -244,11 +244,7 @@
 
 TEST_P(EmbeddedTestServerTest, ServeFilesFromDirectory) {
   base::FilePath src_dir;
-<<<<<<< HEAD
-  ASSERT_TRUE(base::PathService::Get(base::DIR_SOURCE_ROOT, &src_dir));
-=======
   ASSERT_TRUE(base::PathService::Get(base::DIR_SRC_TEST_DATA_ROOT, &src_dir));
->>>>>>> 626889fb
   server_->ServeFilesFromDirectory(
       src_dir.AppendASCII("net").AppendASCII("data"));
   ASSERT_TRUE(server_->Start());
@@ -275,11 +271,7 @@
     return;
 
   base::FilePath src_dir;
-<<<<<<< HEAD
-  ASSERT_TRUE(base::PathService::Get(base::DIR_SOURCE_ROOT, &src_dir));
-=======
   ASSERT_TRUE(base::PathService::Get(base::DIR_SRC_TEST_DATA_ROOT, &src_dir));
->>>>>>> 626889fb
   server_->ServeFilesFromDirectory(
       src_dir.AppendASCII("net").AppendASCII("data").AppendASCII(
           "embedded_test_server"));
@@ -831,11 +823,7 @@
     // Create the test server instance.
     EmbeddedTestServer server(type_, protocol_);
     base::FilePath src_dir;
-<<<<<<< HEAD
-    ASSERT_TRUE(base::PathService::Get(base::DIR_SOURCE_ROOT, &src_dir));
-=======
     ASSERT_TRUE(base::PathService::Get(base::DIR_SRC_TEST_DATA_ROOT, &src_dir));
->>>>>>> 626889fb
     ASSERT_TRUE(server.Start());
 
     // Make a request and wait for the reply.
