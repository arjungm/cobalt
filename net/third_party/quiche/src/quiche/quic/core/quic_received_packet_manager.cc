--- conflicted
+++ resolved
@@ -50,11 +50,7 @@
       max_retransmittable_packets_before_ack_(
           kMaxRetransmittablePacketsBeforeAck),
 #endif
-<<<<<<< HEAD
-      ack_decimation_delay_(kAckDecimationDelay),
-=======
       ack_decimation_delay_(GetQuicFlag(quic_ack_decimation_delay)),
->>>>>>> 626889fb
       unlimited_ack_decimation_(false),
       one_immediate_ack_(false),
       ignore_order_(false),
