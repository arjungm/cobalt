// Copyright (c) 2012 The Chromium Authors. All rights reserved.
// Use of this source code is governed by a BSD-style license that can be
// found in the LICENSE file.

#include "quiche/quic/core/quic_connection.h"

#include <string.h>
#include <sys/types.h>

#include <algorithm>
#include <cstddef>
#include <cstdint>
#include <cstdlib>
#include <iterator>
#include <limits>
#include <memory>
#include <optional>
#include <ostream>
#include <set>
#include <string>
#include <tuple>
#include <utility>
#include <vector>

#include "absl/cleanup/cleanup.h"
#include "absl/strings/escaping.h"
#include "absl/strings/str_cat.h"
#include "absl/strings/str_format.h"
#include "absl/strings/string_view.h"
#include "quiche/quic/core/congestion_control/rtt_stats.h"
#include "quiche/quic/core/congestion_control/send_algorithm_interface.h"
#include "quiche/quic/core/crypto/crypto_protocol.h"
#include "quiche/quic/core/crypto/crypto_utils.h"
#include "quiche/quic/core/crypto/quic_decrypter.h"
#include "quiche/quic/core/crypto/quic_encrypter.h"
#include "quiche/quic/core/frames/quic_ack_frequency_frame.h"
#include "quiche/quic/core/frames/quic_immediate_ack_frame.h"
#include "quiche/quic/core/frames/quic_reset_stream_at_frame.h"
#include "quiche/quic/core/quic_bandwidth.h"
#include "quiche/quic/core/quic_config.h"
#include "quiche/quic/core/quic_connection_alarms.h"
#include "quiche/quic/core/quic_connection_id.h"
#include "quiche/quic/core/quic_constants.h"
#include "quiche/quic/core/quic_error_codes.h"
#include "quiche/quic/core/quic_packet_creator.h"
#include "quiche/quic/core/quic_packet_writer.h"
#include "quiche/quic/core/quic_packets.h"
#include "quiche/quic/core/quic_path_validator.h"
#include "quiche/quic/core/quic_time.h"
#include "quiche/quic/core/quic_types.h"
#include "quiche/quic/core/quic_utils.h"
#include "quiche/quic/platform/api/quic_bug_tracker.h"
#include "quiche/quic/platform/api/quic_client_stats.h"
#include "quiche/quic/platform/api/quic_exported_stats.h"
#include "quiche/quic/platform/api/quic_flag_utils.h"
#include "quiche/quic/platform/api/quic_flags.h"
#include "quiche/quic/platform/api/quic_logging.h"
#include "quiche/quic/platform/api/quic_socket_address.h"
#include "quiche/common/platform/api/quiche_flag_utils.h"
#include "quiche/common/platform/api/quiche_testvalue.h"
#include "quiche/common/quiche_text_utils.h"

namespace quic {

class QuicDecrypter;
class QuicEncrypter;

namespace {

// Maximum number of consecutive sent nonretransmittable packets.
const QuicPacketCount kMaxConsecutiveNonRetransmittablePackets = 19;

// The minimum release time into future in ms.
const int kMinReleaseTimeIntoFutureMs = 1;

// The maximum number of recorded client addresses.
const size_t kMaxReceivedClientAddressSize = 20;

// An arbitrary limit on the number of PTOs before giving up on ECN, if no ECN-
// marked packet is acked. Avoids abandoning ECN because of one burst loss,
// but doesn't allow multiple RTTs of user delay in the hope of using ECN.
const uint8_t kEcnPtoLimit = 2;

// When the clearer goes out of scope, the coalesced packet gets cleared.
class ScopedCoalescedPacketClearer {
 public:
  explicit ScopedCoalescedPacketClearer(QuicCoalescedPacket* coalesced)
      : coalesced_(coalesced) {}
  ~ScopedCoalescedPacketClearer() { coalesced_->Clear(); }

 private:
  QuicCoalescedPacket* coalesced_;  // Unowned.
};

// Whether this incoming packet is allowed to replace our connection ID.
bool PacketCanReplaceServerConnectionId(const QuicPacketHeader& header,
                                        Perspective perspective) {
  return perspective == Perspective::IS_CLIENT &&
         header.form == IETF_QUIC_LONG_HEADER_PACKET &&
         header.version.IsKnown() &&
         header.version.AllowsVariableLengthConnectionIds() &&
         (header.long_packet_type == INITIAL ||
          header.long_packet_type == RETRY);
}

// Due to a lost Initial packet, a Handshake packet might use a new connection
// ID we haven't seen before. We shouldn't update the connection ID based on
// this, but should buffer the packet in case it works out.
bool NewServerConnectionIdMightBeValid(const QuicPacketHeader& header,
                                       Perspective perspective,
                                       bool connection_id_already_replaced) {
  return perspective == Perspective::IS_CLIENT &&
         header.form == IETF_QUIC_LONG_HEADER_PACKET &&
         header.version.IsKnown() &&
         header.version.AllowsVariableLengthConnectionIds() &&
         header.long_packet_type == HANDSHAKE &&
         !connection_id_already_replaced;
}

CongestionControlType GetDefaultCongestionControlType() {
  if (GetQuicReloadableFlag(quic_default_to_bbr_v2)) {
    return kBBRv2;
  }

  if (GetQuicReloadableFlag(quic_default_to_bbr)) {
    return kBBR;
  }

  return kCubicBytes;
}

bool ContainsNonProbingFrame(const SerializedPacket& packet) {
  for (const QuicFrame& frame : packet.nonretransmittable_frames) {
    if (!QuicUtils::IsProbingFrame(frame.type)) {
      return true;
    }
  }
  for (const QuicFrame& frame : packet.retransmittable_frames) {
    if (!QuicUtils::IsProbingFrame(frame.type)) {
      return true;
    }
  }
  return false;
}

}  // namespace

#define ENDPOINT \
  (perspective_ == Perspective::IS_SERVER ? "Server: " : "Client: ")

QuicConnection::QuicConnection(
    QuicConnectionId server_connection_id,
    QuicSocketAddress initial_self_address,
    QuicSocketAddress initial_peer_address,
    QuicConnectionHelperInterface* helper, QuicAlarmFactory* alarm_factory,
    QuicPacketWriter* writer, bool owns_writer, Perspective perspective,
    const ParsedQuicVersionVector& supported_versions,
    ConnectionIdGeneratorInterface& generator)
    : framer_(supported_versions, helper->GetClock()->ApproximateNow(),
              perspective, server_connection_id.length()),
      current_packet_content_(NO_FRAMES_RECEIVED),
      is_current_packet_connectivity_probing_(false),
      has_path_challenge_in_current_packet_(false),
      current_effective_peer_migration_type_(NO_CHANGE),
      helper_(helper),
      alarm_factory_(alarm_factory),
      per_packet_options_(nullptr),
      writer_(writer),
      owns_writer_(owns_writer),
      encryption_level_(ENCRYPTION_INITIAL),
      clock_(helper->GetClock()),
      random_generator_(helper->GetRandomGenerator()),
      client_connection_id_is_set_(false),
      direct_peer_address_(initial_peer_address),
      default_path_(initial_self_address, QuicSocketAddress(),
                    /*client_connection_id=*/EmptyQuicConnectionId(),
                    server_connection_id,
                    /*stateless_reset_token=*/std::nullopt),
      active_effective_peer_migration_type_(NO_CHANGE),
      support_key_update_for_connection_(false),
      current_packet_data_(nullptr),
      should_last_packet_instigate_acks_(false),
      max_undecryptable_packets_(0),
      max_tracked_packets_(GetQuicFlag(quic_max_tracked_packet_count)),
      idle_timeout_connection_close_behavior_(
          ConnectionCloseBehavior::SEND_CONNECTION_CLOSE_PACKET),
      num_rtos_for_blackhole_detection_(0),
      uber_received_packet_manager_(&stats_),
      pending_retransmission_alarm_(false),
      defer_send_in_response_to_packets_(false),
      arena_(),
      alarms_(this, arena_, *alarm_factory_),
      visitor_(nullptr),
      debug_visitor_(nullptr),
      packet_creator_(server_connection_id, &framer_, random_generator_, this),
      last_received_packet_info_(clock_->ApproximateNow()),
      sent_packet_manager_(perspective, clock_, random_generator_, &stats_,
                           GetDefaultCongestionControlType()),
      version_negotiated_(false),
      perspective_(perspective),
      connected_(true),
      can_truncate_connection_ids_(perspective == Perspective::IS_SERVER),
      mtu_probe_count_(0),
      previous_validated_mtu_(0),
      peer_max_packet_size_(kDefaultMaxPacketSizeTransportParam),
      largest_received_packet_size_(0),
      write_error_occurred_(false),
      consecutive_num_packets_with_no_retransmittable_frames_(0),
      max_consecutive_num_packets_with_no_retransmittable_frames_(
          kMaxConsecutiveNonRetransmittablePackets),
      bundle_retransmittable_with_pto_ack_(false),
      last_control_frame_id_(kInvalidControlFrameId),
      is_path_degrading_(false),
      flow_label_has_changed_(false),
      processing_ack_frame_(false),
      supports_release_time_(false),
      release_time_into_future_(QuicTime::Delta::Zero()),
      blackhole_detector_(
          this,
          QuicAlarmProxy(&alarms_, QuicAlarmSlot::kNetworkBlackholeDetector)),
      idle_network_detector_(
          this, clock_->ApproximateNow(),
          QuicAlarmProxy(&alarms_, QuicAlarmSlot::kIdleNetworkDetector)),
      path_validator_(alarm_factory_, &arena_, this, random_generator_, clock_,
                      &context_),
      ping_manager_(perspective, this,
                    QuicAlarmProxy(&alarms_, QuicAlarmSlot::kPing)),
      multi_port_probing_interval_(kDefaultMultiPortProbingInterval),
      connection_id_generator_(generator),
      received_client_addresses_cache_(kMaxReceivedClientAddressSize) {
  QUICHE_DCHECK(perspective_ == Perspective::IS_CLIENT ||
                default_path_.self_address.IsInitialized());

  QUIC_DLOG(INFO) << ENDPOINT << "Created connection with server connection ID "
                  << server_connection_id
                  << " and version: " << ParsedQuicVersionToString(version());

  QUIC_BUG_IF(quic_bug_12714_2, !QuicUtils::IsConnectionIdValidForVersion(
                                    server_connection_id, transport_version()))
      << "QuicConnection: attempted to use server connection ID "
      << server_connection_id << " which is invalid with version " << version();
  framer_.set_visitor(this);
  stats_.connection_creation_time = clock_->ApproximateNow();
  // TODO(ianswett): Supply the NetworkChangeVisitor as a constructor argument
  // and make it required non-null, because it's always used.
  sent_packet_manager_.SetNetworkChangeVisitor(this);
  // Allow the packet writer to potentially reduce the packet size to a value
  // even smaller than kDefaultMaxPacketSize.
  SetMaxPacketLength(perspective_ == Perspective::IS_SERVER
                         ? kDefaultServerMaxPacketSize
                         : kDefaultMaxPacketSize);
  uber_received_packet_manager_.set_max_ack_ranges(255);
  MaybeEnableMultiplePacketNumberSpacesSupport();
  QUICHE_DCHECK(perspective_ == Perspective::IS_CLIENT ||
                supported_versions.size() == 1);
  InstallInitialCrypters(default_path_.server_connection_id);

  // On the server side, version negotiation has been done by the dispatcher,
  // and the server connection is created with the right version.
  if (perspective_ == Perspective::IS_SERVER) {
    version_negotiated_ = true;
  }
  if (default_enable_5rto_blackhole_detection_) {
    num_rtos_for_blackhole_detection_ = 5;
    if (GetQuicReloadableFlag(quic_disable_server_blackhole_detection) &&
        perspective_ == Perspective::IS_SERVER) {
      QUIC_RELOADABLE_FLAG_COUNT(quic_disable_server_blackhole_detection);
      blackhole_detection_disabled_ = true;
    }
  }
  if (perspective_ == Perspective::IS_CLIENT) {
    AddKnownServerAddress(initial_peer_address);
  }
  packet_creator_.SetDefaultPeerAddress(initial_peer_address);
}

void QuicConnection::InstallInitialCrypters(QuicConnectionId connection_id) {
  CrypterPair crypters;
  CryptoUtils::CreateInitialObfuscators(perspective_, version(), connection_id,
                                        &crypters);
  SetEncrypter(ENCRYPTION_INITIAL, std::move(crypters.encrypter));
  if (version().KnowsWhichDecrypterToUse()) {
    InstallDecrypter(ENCRYPTION_INITIAL, std::move(crypters.decrypter));
  } else {
    SetDecrypter(ENCRYPTION_INITIAL, std::move(crypters.decrypter));
  }
}

QuicConnection::~QuicConnection() {
  QUICHE_DCHECK_GE(stats_.max_egress_mtu, long_term_mtu_);
  if (owns_writer_) {
    delete writer_;
  }
  ClearQueuedPackets();
  if (stats_
          .num_tls_server_zero_rtt_packets_received_after_discarding_decrypter >
      0) {
    QUIC_CODE_COUNT_N(
        quic_server_received_tls_zero_rtt_packet_after_discarding_decrypter, 2,
        3);
  } else {
    QUIC_CODE_COUNT_N(
        quic_server_received_tls_zero_rtt_packet_after_discarding_decrypter, 3,
        3);
  }
}

void QuicConnection::ClearQueuedPackets() { buffered_packets_.clear(); }

bool QuicConnection::ValidateConfigConnectionIds(const QuicConfig& config) {
  QUICHE_DCHECK(config.negotiated());
  if (!version().UsesTls()) {
    // QUIC+TLS is required to transmit connection ID transport parameters.
    return true;
  }
  // This function validates connection IDs as defined in IETF draft-28 and
  // later.

  // Validate initial_source_connection_id.
  QuicConnectionId expected_initial_source_connection_id;
  if (perspective_ == Perspective::IS_CLIENT) {
    expected_initial_source_connection_id = default_path_.server_connection_id;
  } else {
    expected_initial_source_connection_id = default_path_.client_connection_id;
  }
  if (!config.HasReceivedInitialSourceConnectionId() ||
      config.ReceivedInitialSourceConnectionId() !=
          expected_initial_source_connection_id) {
    std::string received_value;
    if (config.HasReceivedInitialSourceConnectionId()) {
      received_value = config.ReceivedInitialSourceConnectionId().ToString();
    } else {
      received_value = "none";
    }
    std::string error_details =
        absl::StrCat("Bad initial_source_connection_id: expected ",
                     expected_initial_source_connection_id.ToString(),
                     ", received ", received_value);
    CloseConnection(IETF_QUIC_PROTOCOL_VIOLATION, error_details,
                    ConnectionCloseBehavior::SEND_CONNECTION_CLOSE_PACKET);
    return false;
  }
  if (perspective_ == Perspective::IS_CLIENT) {
    // Validate original_destination_connection_id.
    if (!config.HasReceivedOriginalConnectionId() ||
        config.ReceivedOriginalConnectionId() !=
            GetOriginalDestinationConnectionId()) {
      std::string received_value;
      if (config.HasReceivedOriginalConnectionId()) {
        received_value = config.ReceivedOriginalConnectionId().ToString();
      } else {
        received_value = "none";
      }
      std::string error_details =
          absl::StrCat("Bad original_destination_connection_id: expected ",
                       GetOriginalDestinationConnectionId().ToString(),
                       ", received ", received_value);
      CloseConnection(IETF_QUIC_PROTOCOL_VIOLATION, error_details,
                      ConnectionCloseBehavior::SEND_CONNECTION_CLOSE_PACKET);
      return false;
    }
    // Validate retry_source_connection_id.
    if (retry_source_connection_id_.has_value()) {
      // We received a RETRY packet, validate that the retry source
      // connection ID from the config matches the one from the RETRY.
      if (!config.HasReceivedRetrySourceConnectionId() ||
          config.ReceivedRetrySourceConnectionId() !=
              *retry_source_connection_id_) {
        std::string received_value;
        if (config.HasReceivedRetrySourceConnectionId()) {
          received_value = config.ReceivedRetrySourceConnectionId().ToString();
        } else {
          received_value = "none";
        }
        std::string error_details =
            absl::StrCat("Bad retry_source_connection_id: expected ",
                         retry_source_connection_id_->ToString(), ", received ",
                         received_value);
        CloseConnection(IETF_QUIC_PROTOCOL_VIOLATION, error_details,
                        ConnectionCloseBehavior::SEND_CONNECTION_CLOSE_PACKET);
        return false;
      }
    } else {
      // We did not receive a RETRY packet, make sure we did not receive the
      // retry_source_connection_id transport parameter.
      if (config.HasReceivedRetrySourceConnectionId()) {
        std::string error_details = absl::StrCat(
            "Bad retry_source_connection_id: did not receive RETRY but "
            "received ",
            config.ReceivedRetrySourceConnectionId().ToString());
        CloseConnection(IETF_QUIC_PROTOCOL_VIOLATION, error_details,
                        ConnectionCloseBehavior::SEND_CONNECTION_CLOSE_PACKET);
        return false;
      }
    }
  }
  return true;
}

void QuicConnection::SetFromConfig(const QuicConfig& config) {
  if (config.negotiated()) {
    if (ShouldFixTimeouts(config)) {
      if (!IsHandshakeComplete()) {
        QUIC_RELOADABLE_FLAG_COUNT_N(quic_fix_timeouts, 1, 2);
        SetNetworkTimeouts(config.max_time_before_crypto_handshake(),
                           config.max_idle_time_before_crypto_handshake());
      } else {
        QUIC_BUG(set_from_config_after_handshake_complete)
            << "SetFromConfig is called after Handshake complete";
        // Network timeouts has been set by session on handshake complete.
      }
    } else {
      // Handshake complete, set handshake timeout to Infinite.
      SetNetworkTimeouts(QuicTime::Delta::Infinite(),
                         config.IdleNetworkTimeout());
    }
    idle_timeout_connection_close_behavior_ =
        ConnectionCloseBehavior::SILENT_CLOSE;
    if (perspective_ == Perspective::IS_SERVER) {
      idle_timeout_connection_close_behavior_ = ConnectionCloseBehavior::
          SILENT_CLOSE_WITH_CONNECTION_CLOSE_PACKET_SERIALIZED;
    }
    if (config.HasClientRequestedIndependentOption(kNSLC, perspective_)) {
      idle_timeout_connection_close_behavior_ =
          ConnectionCloseBehavior::SEND_CONNECTION_CLOSE_PACKET;
    }
    if (!ValidateConfigConnectionIds(config)) {
      return;
    }
    support_key_update_for_connection_ = version().UsesTls();
    framer_.SetKeyUpdateSupportForConnection(
        support_key_update_for_connection_);
  } else {
    SetNetworkTimeouts(config.max_time_before_crypto_handshake(),
                       config.max_idle_time_before_crypto_handshake());
  }

  if (version().HasIetfQuicFrames() &&
      config.HasReceivedPreferredAddressConnectionIdAndToken()) {
    QuicNewConnectionIdFrame frame;
    std::tie(frame.connection_id, frame.stateless_reset_token) =
        config.ReceivedPreferredAddressConnectionIdAndToken();
    frame.sequence_number = 1u;
    frame.retire_prior_to = 0u;
    OnNewConnectionIdFrameInner(frame);
  }

  if (config.DisableConnectionMigration()) {
    active_migration_disabled_ = true;
  }

  // Note that SetFromConfig() can be called twice: once at initialization and
  // once after handshake completion. This can cause ECN to be set again after
  // failing validation during the handshake. It is legal per RFC9000 to
  // periodically try to validate ECN after failure, and post-handshakes is as
  // good a time as any.
  sent_packet_manager_.SetFromConfig(config);
  // TODO(martinduke): set_ecn_codepoint() itself calls EnableECT1() and
  // EnableECT0(). Once set_ecn_codepoint() has proven to be safe, this can
  // just call set_ecn_codepoint(ECT0) and (ECT1) without any conditional.
  if (sent_packet_manager_.EnableECT1()) {
    set_ecn_codepoint(ECN_ECT1);
  } else if (sent_packet_manager_.EnableECT0()) {
    set_ecn_codepoint(ECN_ECT0);
  }

  if (perspective_ == Perspective::IS_SERVER &&
      config.HasClientSentConnectionOption(kAFF2, perspective_)) {
    send_ack_frequency_on_handshake_completion_ = true;
  }
  if (config.HasReceivedBytesForConnectionId() &&
      can_truncate_connection_ids_) {
    packet_creator_.SetServerConnectionIdLength(
        config.ReceivedBytesForConnectionId());
  }
  max_undecryptable_packets_ = config.max_undecryptable_packets();

  if (!GetQuicReloadableFlag(quic_enable_mtu_discovery_at_server)) {
    if (config.HasClientRequestedIndependentOption(kMTUH, perspective_)) {
      SetMtuDiscoveryTarget(kMtuDiscoveryTargetPacketSizeHigh);
    }
  }
  if (config.HasClientRequestedIndependentOption(kMTUL, perspective_)) {
    SetMtuDiscoveryTarget(kMtuDiscoveryTargetPacketSizeLow);
  }
  if (default_enable_5rto_blackhole_detection_) {
    if (config.HasClientRequestedIndependentOption(kCBHD, perspective_)) {
      QUIC_CODE_COUNT(quic_client_only_blackhole_detection);
      blackhole_detection_disabled_ = true;
    }
    if (config.HasClientSentConnectionOption(kNBHD, perspective_)) {
      blackhole_detection_disabled_ = true;
    }
  }

  if (config.HasClientRequestedIndependentOption(kFIDT, perspective_)) {
    idle_network_detector_.enable_shorter_idle_timeout_on_sent_packet();
  }
  if (perspective_ == Perspective::IS_CLIENT && version().HasIetfQuicFrames()) {
    // Only conduct those experiments in IETF QUIC because random packets may
    // elicit reset and gQUIC PUBLIC_RESET will cause connection close.
    if (config.HasClientRequestedIndependentOption(kROWF, perspective_)) {
      retransmittable_on_wire_behavior_ = SEND_FIRST_FORWARD_SECURE_PACKET;
    }
    if (config.HasClientRequestedIndependentOption(kROWR, perspective_)) {
      retransmittable_on_wire_behavior_ = SEND_RANDOM_BYTES;
    }
  }
  if (config.HasClientRequestedIndependentOption(k3AFF, perspective_)) {
    anti_amplification_factor_ = 3;
  }
  if (config.HasClientRequestedIndependentOption(k10AF, perspective_)) {
    anti_amplification_factor_ = 10;
  }

  if (GetQuicReloadableFlag(quic_enable_server_on_wire_ping) &&
      perspective_ == Perspective::IS_SERVER &&
      config.HasClientSentConnectionOption(kSRWP, perspective_)) {
    QUIC_RELOADABLE_FLAG_COUNT(quic_enable_server_on_wire_ping);
    set_initial_retransmittable_on_wire_timeout(
        QuicTime::Delta::FromMilliseconds(200));
  }

  if (debug_visitor_ != nullptr) {
    debug_visitor_->OnSetFromConfig(config);
  }
  uber_received_packet_manager_.SetFromConfig(config, perspective_);
  if (config.HasClientSentConnectionOption(k5RTO, perspective_)) {
    num_rtos_for_blackhole_detection_ = 5;
  }
  if (config.HasClientSentConnectionOption(k6PTO, perspective_) ||
      config.HasClientSentConnectionOption(k7PTO, perspective_) ||
      config.HasClientSentConnectionOption(k8PTO, perspective_)) {
    num_rtos_for_blackhole_detection_ = 5;
  }
  if (config.HasReceivedStatelessResetToken()) {
    default_path_.stateless_reset_token = config.ReceivedStatelessResetToken();
  }
  if (config.HasReceivedAckDelayExponent()) {
    framer_.set_peer_ack_delay_exponent(config.ReceivedAckDelayExponent());
  }
  if (config.HasClientSentConnectionOption(kEACK, perspective_)) {
    bundle_retransmittable_with_pto_ack_ = true;
  }
  if (config.HasClientSentConnectionOption(kDFER, perspective_)) {
    defer_send_in_response_to_packets_ = false;
  }
  if (perspective_ == Perspective::IS_CLIENT &&
      config.HasClientSentConnectionOption(kCDFR, perspective_)) {
    defer_send_in_response_to_packets_ = true;
  }

  if (config.HasClientRequestedIndependentOption(kINVC, perspective_)) {
    send_connection_close_for_invalid_version_ = true;
  }

  if (version().HasIetfQuicFrames() &&
      config.HasReceivedPreferredAddressConnectionIdAndToken() &&
      config.SupportsServerPreferredAddress(perspective_)) {
    if (self_address().host().IsIPv4() &&
        config.HasReceivedIPv4AlternateServerAddress()) {
      received_server_preferred_address_ =
          config.ReceivedIPv4AlternateServerAddress();
    } else if (self_address().host().IsIPv6() &&
               config.HasReceivedIPv6AlternateServerAddress()) {
      received_server_preferred_address_ =
          config.ReceivedIPv6AlternateServerAddress();
    }
    if (received_server_preferred_address_.IsInitialized()) {
      QUICHE_DLOG(INFO) << ENDPOINT << "Received server preferred address: "
                        << received_server_preferred_address_;
      if (config.HasClientRequestedIndependentOption(kSPA2, perspective_)) {
        accelerated_server_preferred_address_ = true;
        visitor_->OnServerPreferredAddressAvailable(
            received_server_preferred_address_);
      }
    }
  }

  if (config.HasReceivedMaxPacketSize()) {
    peer_max_packet_size_ = config.ReceivedMaxPacketSize();
    packet_creator_.SetMaxPacketLength(
        GetLimitedMaxPacketSize(packet_creator_.max_packet_length()));
  }
  if (config.HasReceivedMaxDatagramFrameSize()) {
    packet_creator_.SetMaxDatagramFrameSize(
        config.ReceivedMaxDatagramFrameSize());
  }

  supports_release_time_ =
      writer_ != nullptr && writer_->SupportsReleaseTime() &&
      !config.HasClientSentConnectionOption(kNPCO, perspective_);

  if (supports_release_time_) {
    UpdateReleaseTimeIntoFuture();
  }

  if (perspective_ == Perspective::IS_CLIENT && version().HasIetfQuicFrames() &&
      config.HasClientRequestedIndependentOption(kMPQC, perspective_)) {
    multi_port_stats_ = std::make_unique<MultiPortStats>();
    if (config.HasClientRequestedIndependentOption(kMPQM, perspective_)) {
      multi_port_migration_enabled_ = true;
    }
  }

  if (config.HasMinAckDelayDraft10ToSend()) {
    if (config.GetMinAckDelayDraft10ToSendMs() <=
        config.GetMaxAckDelayToSendMs()) {  // MinAckDelay is valid.
      set_can_receive_ack_frequency_immediate_ack(true);
    } else {
      QUIC_BUG(quic_bug_min_ack_delay_too_high)
          << "MinAckDelay higher than MaxAckDelay";
    }
  }

  framer_.set_process_reset_stream_at(config.SupportsReliableStreamReset());
}

void QuicConnection::AddDispatcherSentPackets(
    absl::Span<const DispatcherSentPacket> dispatcher_sent_packets) {
  QUICHE_DCHECK_EQ(stats_.packets_sent, 0u);
  QUICHE_DCHECK_EQ(stats_.packets_sent_by_dispatcher, 0u);
  QUICHE_DCHECK(!sent_packet_manager_.GetLargestSentPacket().IsInitialized());
  if (dispatcher_sent_packets.empty()) {
    return;
  }
  stats_.packets_sent_by_dispatcher = dispatcher_sent_packets.size();

  for (const DispatcherSentPacket& packet : dispatcher_sent_packets) {
    const QuicTransmissionInfo& info =
        sent_packet_manager_.AddDispatcherSentPacket(packet);
    if (debug_visitor_ != nullptr) {
      debug_visitor_->OnPacketSent(
          packet.packet_number, info.bytes_sent, info.has_crypto_handshake,
          info.transmission_type, info.encryption_level,
          info.retransmittable_frames,
          /*nonretransmittable_frames=*/{}, info.sent_time,
          /*batch_id=*/0);
    }
  }

  packet_creator_.set_packet_number(
      dispatcher_sent_packets.back().packet_number);
}

bool QuicConnection::MaybeTestLiveness() {
  QUICHE_DCHECK_EQ(perspective_, Perspective::IS_CLIENT);
  if (liveness_testing_disabled_ ||
      encryption_level_ != ENCRYPTION_FORWARD_SECURE) {
    return false;
  }
  const QuicTime idle_network_deadline =
      idle_network_detector_.GetIdleNetworkDeadline();
  if (!idle_network_deadline.IsInitialized()) {
    return false;
  }
  const QuicTime now = clock_->ApproximateNow();
  if (now > idle_network_deadline) {
    QUIC_DLOG(WARNING) << "Idle network deadline has passed";
    return false;
  }
  const QuicTime::Delta timeout = idle_network_deadline - now;
  if (2 * timeout > idle_network_detector_.idle_network_timeout()) {
    // Do not test liveness if timeout is > half timeout. This is used to
    // prevent an infinite loop for short idle timeout.
    return false;
  }
  if (!sent_packet_manager_.IsLessThanThreePTOs(timeout)) {
    return false;
  }
  QUIC_LOG_EVERY_N_SEC(INFO, 60)
      << "Testing liveness, idle_network_timeout: "
      << idle_network_detector_.idle_network_timeout()
      << ", timeout: " << timeout
      << ", Pto delay: " << sent_packet_manager_.GetPtoDelay()
      << ", smoothed_rtt: "
      << sent_packet_manager_.GetRttStats()->smoothed_rtt()
      << ", mean deviation: "
      << sent_packet_manager_.GetRttStats()->mean_deviation();
  SendConnectivityProbingPacket(writer_, peer_address());
  return true;
}

void QuicConnection::ApplyConnectionOptions(
    const QuicTagVector& connection_options) {
  sent_packet_manager_.ApplyConnectionOptions(connection_options);
}

void QuicConnection::OnSendConnectionState(
    const CachedNetworkParameters& cached_network_params) {
  if (debug_visitor_ != nullptr) {
    debug_visitor_->OnSendConnectionState(cached_network_params);
  }
}

void QuicConnection::OnReceiveConnectionState(
    const CachedNetworkParameters& cached_network_params) {
  if (debug_visitor_ != nullptr) {
    debug_visitor_->OnReceiveConnectionState(cached_network_params);
  }
}

void QuicConnection::ResumeConnectionState(
    const CachedNetworkParameters& cached_network_params,
    bool max_bandwidth_resumption) {
  sent_packet_manager_.ResumeConnectionState(cached_network_params,
                                             max_bandwidth_resumption);
}

void QuicConnection::SetMaxPacingRate(QuicBandwidth max_pacing_rate) {
  sent_packet_manager_.SetMaxPacingRate(max_pacing_rate);
}

void QuicConnection::SetApplicationDrivenPacingRate(
    QuicBandwidth application_driven_pacing_rate) {
  QUIC_CODE_COUNT(quic_connection_set_app_driven_pacing_rate);
  sent_packet_manager_.SetApplicationDrivenPacingRate(
      application_driven_pacing_rate);
}

void QuicConnection::AdjustNetworkParameters(
    const SendAlgorithmInterface::NetworkParams& params) {
  sent_packet_manager_.AdjustNetworkParameters(params);
}

void QuicConnection::SetLossDetectionTuner(
    std::unique_ptr<LossDetectionTunerInterface> tuner) {
  sent_packet_manager_.SetLossDetectionTuner(std::move(tuner));
}

void QuicConnection::OnConfigNegotiated() {
  sent_packet_manager_.OnConfigNegotiated();

  if (GetQuicReloadableFlag(quic_enable_mtu_discovery_at_server) &&
      perspective_ == Perspective::IS_SERVER) {
    QUIC_RELOADABLE_FLAG_COUNT(quic_enable_mtu_discovery_at_server);
    SetMtuDiscoveryTarget(kMtuDiscoveryTargetPacketSizeHigh);
  }
}

QuicBandwidth QuicConnection::MaxPacingRate() const {
  return sent_packet_manager_.MaxPacingRate();
}

QuicBandwidth QuicConnection::ApplicationDrivenPacingRate() const {
  return sent_packet_manager_.ApplicationDrivenPacingRate();
}

bool QuicConnection::SelectMutualVersion(
    const ParsedQuicVersionVector& available_versions) {
  // Try to find the highest mutual version by iterating over supported
  // versions, starting with the highest, and breaking out of the loop once we
  // find a matching version in the provided available_versions vector.
  const ParsedQuicVersionVector& supported_versions =
      framer_.supported_versions();
  for (size_t i = 0; i < supported_versions.size(); ++i) {
    const ParsedQuicVersion& version = supported_versions[i];
    if (std::find(available_versions.begin(), available_versions.end(),
                  version) != available_versions.end()) {
      framer_.set_version(version);
      return true;
    }
  }

  return false;
}

void QuicConnection::OnError(QuicFramer* framer) {
  // Packets that we can not or have not decrypted are dropped.
  // TODO(rch): add stats to measure this.
  if (!connected_ || !last_received_packet_info_.decrypted) {
    return;
  }
  CloseConnection(framer->error(), framer->detailed_error(),
                  ConnectionCloseBehavior::SEND_CONNECTION_CLOSE_PACKET);
}

void QuicConnection::OnPacket() {
  last_received_packet_info_.decrypted = false;
}

bool QuicConnection::OnProtocolVersionMismatch(
    ParsedQuicVersion received_version) {
  QUIC_DLOG(INFO) << ENDPOINT << "Received packet with mismatched version "
                  << ParsedQuicVersionToString(received_version);
  if (perspective_ == Perspective::IS_CLIENT) {
    const std::string error_details = "Protocol version mismatch.";
    QUIC_BUG(quic_bug_10511_3) << ENDPOINT << error_details;
    CloseConnection(QUIC_INTERNAL_ERROR, error_details,
                    ConnectionCloseBehavior::SILENT_CLOSE);
  }

  // Server drops old packets that were sent by the client before the version
  // was negotiated.
  return false;
}

// Handles version negotiation for client connection.
void QuicConnection::OnVersionNegotiationPacket(
    const QuicVersionNegotiationPacket& packet) {
  // Check that any public reset packet with a different connection ID that was
  // routed to this QuicConnection has been redirected before control reaches
  // here.  (Check for a bug regression.)
  QUICHE_DCHECK_EQ(default_path_.server_connection_id, packet.connection_id);
  if (perspective_ == Perspective::IS_SERVER) {
    const std::string error_details =
        "Server received version negotiation packet.";
    QUIC_BUG(quic_bug_10511_4) << error_details;
    QUIC_CODE_COUNT(quic_tear_down_local_connection_on_version_negotiation);
    CloseConnection(QUIC_INTERNAL_ERROR, error_details,
                    ConnectionCloseBehavior::SILENT_CLOSE);
    return;
  }
  if (debug_visitor_ != nullptr) {
    debug_visitor_->OnVersionNegotiationPacket(packet);
  }

  if (version_negotiated_) {
    // Possibly a duplicate version negotiation packet.
    return;
  }

  if (std::find(packet.versions.begin(), packet.versions.end(), version()) !=
      packet.versions.end()) {
    const std::string error_details = absl::StrCat(
        "Server already supports client's version ",
        ParsedQuicVersionToString(version()),
        " and should have accepted the connection instead of sending {",
        ParsedQuicVersionVectorToString(packet.versions), "}.");
    QUIC_DLOG(WARNING) << error_details;
    CloseConnection(QUIC_INVALID_VERSION_NEGOTIATION_PACKET, error_details,
                    ConnectionCloseBehavior::SILENT_CLOSE);
    return;
  }

  server_supported_versions_ = packet.versions;
  CloseConnection(
      QUIC_INVALID_VERSION,
      absl::StrCat(
          "Client may support one of the versions in the server's list, but "
          "it's going to close the connection anyway. Supported versions: {",
          ParsedQuicVersionVectorToString(framer_.supported_versions()),
          "}, peer supported versions: {",
          ParsedQuicVersionVectorToString(packet.versions), "}"),
      send_connection_close_for_invalid_version_
          ? ConnectionCloseBehavior::SEND_CONNECTION_CLOSE_PACKET
          : ConnectionCloseBehavior::SILENT_CLOSE);
}

// Handles retry for client connection.
void QuicConnection::OnRetryPacket(QuicConnectionId original_connection_id,
                                   QuicConnectionId new_connection_id,
                                   absl::string_view retry_token,
                                   absl::string_view retry_integrity_tag,
                                   absl::string_view retry_without_tag) {
  QUICHE_DCHECK_EQ(Perspective::IS_CLIENT, perspective_);
  if (version().UsesTls()) {
    if (!CryptoUtils::ValidateRetryIntegrityTag(
            version(), default_path_.server_connection_id, retry_without_tag,
            retry_integrity_tag)) {
      QUIC_DLOG(ERROR) << "Ignoring RETRY with invalid integrity tag";
      return;
    }
  } else {
    if (original_connection_id != default_path_.server_connection_id) {
      QUIC_DLOG(ERROR) << "Ignoring RETRY with original connection ID "
                       << original_connection_id << " not matching expected "
                       << default_path_.server_connection_id << " token "
                       << absl::BytesToHexString(retry_token);
      return;
    }
  }
  framer_.set_drop_incoming_retry_packets(true);
  stats_.retry_packet_processed = true;
  QUIC_DLOG(INFO) << "Received RETRY, replacing connection ID "
                  << default_path_.server_connection_id << " with "
                  << new_connection_id << ", received token "
                  << absl::BytesToHexString(retry_token);
  if (!original_destination_connection_id_.has_value()) {
    original_destination_connection_id_ = default_path_.server_connection_id;
  }
  QUICHE_DCHECK(!retry_source_connection_id_.has_value())
      << *retry_source_connection_id_;
  retry_source_connection_id_ = new_connection_id;
  ReplaceInitialServerConnectionId(new_connection_id);
  packet_creator_.SetRetryToken(retry_token);

  // Reinstall initial crypters because the connection ID changed.
  InstallInitialCrypters(default_path_.server_connection_id);

  sent_packet_manager_.MarkInitialPacketsForRetransmission();
}

void QuicConnection::SetMultiPacketClientHello() {
  if (debug_visitor_ != nullptr) {
    debug_visitor_->SetMultiPacketClientHello();
  }
}

void QuicConnection::SetOriginalDestinationConnectionId(
    const QuicConnectionId& original_destination_connection_id) {
  QUIC_DLOG(INFO) << "Setting original_destination_connection_id to "
                  << original_destination_connection_id
                  << " on connection with server_connection_id "
                  << default_path_.server_connection_id;
  QUICHE_DCHECK_NE(original_destination_connection_id,
                   default_path_.server_connection_id);
  InstallInitialCrypters(original_destination_connection_id);
  QUICHE_DCHECK(!original_destination_connection_id_.has_value())
      << *original_destination_connection_id_;
  original_destination_connection_id_ = original_destination_connection_id;
  original_destination_connection_id_replacement_ =
      default_path_.server_connection_id;
}

QuicConnectionId QuicConnection::GetOriginalDestinationConnectionId() const {
  if (original_destination_connection_id_.has_value()) {
    return *original_destination_connection_id_;
  }
  return default_path_.server_connection_id;
}

void QuicConnection::RetireOriginalDestinationConnectionId() {
  if (original_destination_connection_id_.has_value()) {
    visitor_->OnServerConnectionIdRetired(*original_destination_connection_id_);
    original_destination_connection_id_.reset();
  }
}

void QuicConnection::OnDiscardZeroRttDecryptionKeysAlarm() {
  QUICHE_DCHECK(connected());
  QUIC_DLOG(INFO) << "0-RTT discard alarm fired";
  RemoveDecrypter(ENCRYPTION_ZERO_RTT);
  RetireOriginalDestinationConnectionId();
}

bool QuicConnection::ValidateServerConnectionId(
    const QuicPacketHeader& header) const {
  if (perspective_ == Perspective::IS_CLIENT &&
      header.form == IETF_QUIC_SHORT_HEADER_PACKET) {
    return true;
  }

  QuicConnectionId server_connection_id =
      GetServerConnectionIdAsRecipient(header, perspective_);

  if (server_connection_id == default_path_.server_connection_id ||
      server_connection_id == original_destination_connection_id_) {
    return true;
  }

  if (PacketCanReplaceServerConnectionId(header, perspective_)) {
    QUIC_DLOG(INFO) << ENDPOINT << "Accepting packet with new connection ID "
                    << server_connection_id << " instead of "
                    << default_path_.server_connection_id;
    return true;
  }

  if (version().HasIetfQuicFrames() && perspective_ == Perspective::IS_SERVER &&
      self_issued_cid_manager_ != nullptr &&
      self_issued_cid_manager_->IsConnectionIdInUse(server_connection_id)) {
    return true;
  }

  if (NewServerConnectionIdMightBeValid(
          header, perspective_, server_connection_id_replaced_by_initial_)) {
    return true;
  }

  return false;
}

bool QuicConnection::OnUnauthenticatedPublicHeader(
    const QuicPacketHeader& header) {
  last_received_packet_info_.destination_connection_id =
      header.destination_connection_id;
  // If last packet destination connection ID is the original server
  // connection ID chosen by client, replaces it with the connection ID chosen
  // by server.
  if (perspective_ == Perspective::IS_SERVER &&
      original_destination_connection_id_.has_value() &&
      last_received_packet_info_.destination_connection_id ==
          *original_destination_connection_id_) {
    last_received_packet_info_.destination_connection_id =
        original_destination_connection_id_replacement_;
  }

  // As soon as we receive an initial we start ignoring subsequent retries.
  if (header.version_flag && header.long_packet_type == INITIAL) {
    framer_.set_drop_incoming_retry_packets(true);
  }

  if (!ValidateServerConnectionId(header)) {
    ++stats_.packets_dropped;
    QuicConnectionId server_connection_id =
        GetServerConnectionIdAsRecipient(header, perspective_);
    QUIC_DLOG(INFO) << ENDPOINT
                    << "Ignoring packet from unexpected server connection ID "
                    << server_connection_id << " instead of "
                    << default_path_.server_connection_id;
    if (debug_visitor_ != nullptr) {
      debug_visitor_->OnIncorrectConnectionId(server_connection_id);
    }
    QUICHE_DCHECK_NE(Perspective::IS_SERVER, perspective_);
    return false;
  }

  if (!version().SupportsClientConnectionIds()) {
    return true;
  }

  if (perspective_ == Perspective::IS_SERVER &&
      header.form == IETF_QUIC_SHORT_HEADER_PACKET) {
    return true;
  }

  QuicConnectionId client_connection_id =
      GetClientConnectionIdAsRecipient(header, perspective_);

  if (client_connection_id == default_path_.client_connection_id) {
    return true;
  }

  if (!client_connection_id_is_set_ && perspective_ == Perspective::IS_SERVER) {
    QUIC_DLOG(INFO) << ENDPOINT
                    << "Setting client connection ID from first packet to "
                    << client_connection_id;
    set_client_connection_id(client_connection_id);
    return true;
  }

  if (version().HasIetfQuicFrames() && perspective_ == Perspective::IS_CLIENT &&
      self_issued_cid_manager_ != nullptr &&
      self_issued_cid_manager_->IsConnectionIdInUse(client_connection_id)) {
    return true;
  }

  ++stats_.packets_dropped;
  QUIC_DLOG(INFO) << ENDPOINT
                  << "Ignoring packet from unexpected client connection ID "
                  << client_connection_id << " instead of "
                  << default_path_.client_connection_id;
  return false;
}

bool QuicConnection::OnUnauthenticatedHeader(const QuicPacketHeader& header) {
  if (debug_visitor_ != nullptr) {
    debug_visitor_->OnUnauthenticatedHeader(header);
  }

  // Sanity check on the server connection ID in header.
  QUICHE_DCHECK(ValidateServerConnectionId(header));

  if (packet_creator_.HasPendingFrames()) {
    // Incoming packets may change a queued ACK frame.
    const std::string error_details =
        "Pending frames must be serialized before incoming packets are "
        "processed.";
    QUIC_BUG(quic_pending_frames_not_serialized)
        << error_details << ", received header: " << header;
    CloseConnection(QUIC_INTERNAL_ERROR, error_details,
                    ConnectionCloseBehavior::SEND_CONNECTION_CLOSE_PACKET);
    return false;
  }

  return true;
}

void QuicConnection::OnSuccessfulVersionNegotiation() {
  visitor_->OnSuccessfulVersionNegotiation(version());
  if (debug_visitor_ != nullptr) {
    debug_visitor_->OnSuccessfulVersionNegotiation(version());
  }
}

void QuicConnection::OnSuccessfulMigration(bool is_port_change) {
  QUICHE_DCHECK_EQ(perspective_, Perspective::IS_CLIENT);
  if (IsPathDegrading() && !multi_port_stats_) {
    // If path was previously degrading, and migration is successful after
    // probing, restart the path degrading and blackhole detection.
    // In the case of multi-port, since the alt-path state is inferred from
    // historical data, we can't trust it until we receive data on the new path.
    OnForwardProgressMade();
  }
  if (IsAlternativePath(default_path_.self_address,
                        default_path_.peer_address)) {
    // Reset alternative path state even if it is still under validation.
    alternative_path_.Clear();
  }
  // TODO(b/159074035): notify SentPacketManger with RTT sample from probing.
  if (version().HasIetfQuicFrames() && !is_port_change) {
    sent_packet_manager_.OnConnectionMigration(/*reset_send_algorithm=*/true);
  }
}

void QuicConnection::OnTransportParametersSent(
    const TransportParameters& transport_parameters) const {
  if (debug_visitor_ != nullptr) {
    debug_visitor_->OnTransportParametersSent(transport_parameters);
  }
}

void QuicConnection::OnTransportParametersReceived(
    const TransportParameters& transport_parameters) const {
  if (debug_visitor_ != nullptr) {
    debug_visitor_->OnTransportParametersReceived(transport_parameters);
  }
}

void QuicConnection::OnTransportParametersResumed(
    const TransportParameters& transport_parameters) const {
  if (debug_visitor_ != nullptr) {
    debug_visitor_->OnTransportParametersResumed(transport_parameters);
  }
}

void QuicConnection::OnEncryptedClientHelloSent(
    absl::string_view client_hello) const {
  if (debug_visitor_ != nullptr) {
    debug_visitor_->OnEncryptedClientHelloSent(client_hello);
  }
}

void QuicConnection::OnEncryptedClientHelloReceived(
    absl::string_view client_hello) const {
  if (debug_visitor_ != nullptr) {
    debug_visitor_->OnEncryptedClientHelloReceived(client_hello);
  }
}

void QuicConnection::OnParsedClientHelloInfo(
    const ParsedClientHello& client_hello) {
  if (debug_visitor_ != nullptr) {
    debug_visitor_->OnParsedClientHelloInfo(client_hello);
  }
}

bool QuicConnection::HasPendingAcks() const {
  return alarms_.IsSet(QuicAlarmSlot::kAck);
}

void QuicConnection::OnUserAgentIdKnown(const std::string& /*user_agent_id*/) {
  sent_packet_manager_.OnUserAgentIdKnown();
}

void QuicConnection::OnDecryptedPacket(size_t /*length*/,
                                       EncryptionLevel level) {
  last_received_packet_info_.decrypted_level = level;
  last_received_packet_info_.decrypted = true;
  if (level == ENCRYPTION_FORWARD_SECURE &&
      !have_decrypted_first_one_rtt_packet_) {
    have_decrypted_first_one_rtt_packet_ = true;
    if (version().UsesTls() && perspective_ == Perspective::IS_SERVER) {
      // Servers MAY temporarily retain 0-RTT keys to allow decrypting reordered
      // packets without requiring their contents to be retransmitted with 1-RTT
      // keys. After receiving a 1-RTT packet, servers MUST discard 0-RTT keys
      // within a short time; the RECOMMENDED time period is three times the
      // Probe Timeout.
      // https://quicwg.org/base-drafts/draft-ietf-quic-tls.html#name-discarding-0-rtt-keys
      discard_zero_rtt_decryption_keys_alarm().Set(
          clock_->ApproximateNow() + sent_packet_manager_.GetPtoDelay() * 3);
    }
  }
  if (EnforceAntiAmplificationLimit() && !IsHandshakeConfirmed() &&
      (level == ENCRYPTION_HANDSHAKE || level == ENCRYPTION_FORWARD_SECURE)) {
    // Address is validated by successfully processing a HANDSHAKE or 1-RTT
    // packet.
    default_path_.validated = true;
    stats_.address_validated_via_decrypting_packet = true;
  }
  idle_network_detector_.OnPacketReceived(
      last_received_packet_info_.receipt_time);

  visitor_->OnPacketDecrypted(level);
}

QuicSocketAddress QuicConnection::GetEffectivePeerAddressFromCurrentPacket()
    const {
  // By default, the connection is not proxied, and the effective peer address
  // is the packet's source address, i.e. the direct peer address.
  return last_received_packet_info_.source_address;
}

bool QuicConnection::OnPacketHeader(const QuicPacketHeader& header) {
  if (debug_visitor_ != nullptr) {
    debug_visitor_->OnPacketHeader(header, clock_->ApproximateNow(),
                                   last_received_packet_info_.decrypted_level);
  }

  // Will be decremented below if we fall through to return true.
  ++stats_.packets_dropped;

  if (!ProcessValidatedPacket(header)) {
    return false;
  }

  // Initialize the current packet content state.
  current_packet_content_ = NO_FRAMES_RECEIVED;
  is_current_packet_connectivity_probing_ = false;
  has_path_challenge_in_current_packet_ = false;
  current_effective_peer_migration_type_ = NO_CHANGE;

  if (enable_black_hole_avoidance_via_flow_label_) {
    if (!GetLargestReceivedPacket().IsInitialized()) {
      last_flow_label_received_ = last_received_packet_info_.flow_label;
    } else if (header.packet_number > GetLargestReceivedPacket() &&
               last_received_packet_info_.flow_label !=
                   last_flow_label_received_) {
      if (expect_peer_flow_label_change_) {
        expect_peer_flow_label_change_ = false;
        QUIC_CODE_COUNT(quic_detected_expected_flow_label_change);
      } else if (header.packet_number > GetLargestReceivedPacket() + 1) {
        // This packet introduced a packet number gap and came with a new flow
        // label so the peer is RTO'ing. In response, send a different flow
        // label.
        GenerateNewOutgoingFlowLabel();
        QUIC_CODE_COUNT(quic_generated_new_flow_label_on_flow_label_change);
      }
      last_flow_label_received_ = last_received_packet_info_.flow_label;
    }
  }

  if (perspective_ == Perspective::IS_CLIENT) {
    if (!GetLargestReceivedPacket().IsInitialized() ||
        header.packet_number > GetLargestReceivedPacket()) {
      if (version().HasIetfQuicFrames()) {
        // Client processes packets from any known server address, but only
        // updates peer address on initialization and/or to validated server
        // preferred address.
      } else {
        // Update direct_peer_address_ and default path peer_address immediately
        // for client connections.
        // TODO(fayang): only change peer addresses in application data packet
        // number space.
        UpdatePeerAddress(last_received_packet_info_.source_address);
        default_path_.peer_address = GetEffectivePeerAddressFromCurrentPacket();
      }
    }
  } else {
    // At server, remember the address change type of effective_peer_address
    // in current_effective_peer_migration_type_. But this variable alone
    // doesn't necessarily starts a migration. A migration will be started
    // later, once the current packet is confirmed to meet the following
    // conditions:
    // 1) current_effective_peer_migration_type_ is not NO_CHANGE.
    // 2) The current packet is not a connectivity probing.
    // 3) The current packet is not reordered, i.e. its packet number is the
    //    largest of this connection so far.
    // Once the above conditions are confirmed, a new migration will start
    // even if there is an active migration underway.
    current_effective_peer_migration_type_ =
        QuicUtils::DetermineAddressChangeType(
            default_path_.peer_address,
            GetEffectivePeerAddressFromCurrentPacket());

    if (version().HasIetfQuicFrames()) {
      auto effective_peer_address = GetEffectivePeerAddressFromCurrentPacket();
      // Since server does not send new connection ID to client before handshake
      // completion and source connection ID is omitted in short header packet,
      // the server_connection_id on PathState on the server side does not
      // affect the packets server writes after handshake completion. On the
      // other hand, it is still desirable to have the "correct" server
      // connection ID set on path.
      // 1) If client uses 1 unique server connection ID per path and the packet
      // is received from an existing path, then
      // last_received_packet_info_.destination_connection_id will always be the
      // same as the server connection ID on path. Server side will maintain the
      // 1-to-1 mapping from server connection ID to path. 2) If client uses
      // multiple server connection IDs on the same path, compared to the
      // server_connection_id on path,
      // last_received_packet_info_.destination_connection_id has the advantage
      // that it is still present in the session map since the packet can be
      // routed here regardless of packet reordering.
      if (IsDefaultPath(last_received_packet_info_.destination_address,
                        effective_peer_address)) {
        default_path_.server_connection_id =
            last_received_packet_info_.destination_connection_id;
      } else if (IsAlternativePath(
                     last_received_packet_info_.destination_address,
                     effective_peer_address)) {
        alternative_path_.server_connection_id =
            last_received_packet_info_.destination_connection_id;
      }
    }

    if (last_received_packet_info_.destination_connection_id !=
            default_path_.server_connection_id &&
        (!original_destination_connection_id_.has_value() ||
         last_received_packet_info_.destination_connection_id !=
             *original_destination_connection_id_)) {
      QUIC_CODE_COUNT(quic_connection_id_change);
    }

    QUIC_DLOG_IF(INFO, current_effective_peer_migration_type_ != NO_CHANGE)
        << ENDPOINT << "Effective peer's ip:port changed from "
        << default_path_.peer_address.ToString() << " to "
        << GetEffectivePeerAddressFromCurrentPacket().ToString()
        << ", active_effective_peer_migration_type is "
        << active_effective_peer_migration_type_;
  }

  --stats_.packets_dropped;
  QUIC_DVLOG(1) << ENDPOINT << "Received packet header: " << header;
  last_received_packet_info_.header = header;
  if (!stats_.first_decrypted_packet.IsInitialized()) {
    stats_.first_decrypted_packet =
        last_received_packet_info_.header.packet_number;
  }

  switch (last_received_packet_info_.ecn_codepoint) {
    case ECN_NOT_ECT:
      break;
    case ECN_ECT0:
      stats_.num_ecn_marks_received.ect0++;
      break;
    case ECN_ECT1:
      stats_.num_ecn_marks_received.ect1++;
      break;
    case ECN_CE:
      stats_.num_ecn_marks_received.ce++;
      break;
  }

  // Record packet receipt to populate ack info before processing stream
  // frames, since the processing may result in sending a bundled ack.
  QuicTime receipt_time = idle_network_detector_.time_of_last_received_packet();
  if (SupportsMultiplePacketNumberSpaces()) {
    receipt_time = last_received_packet_info_.receipt_time;
  }
  uber_received_packet_manager_.RecordPacketReceived(
      last_received_packet_info_.decrypted_level,
      last_received_packet_info_.header, receipt_time,
      last_received_packet_info_.ecn_codepoint);
  if (EnforceAntiAmplificationLimit() && !IsHandshakeConfirmed() &&
      !header.retry_token.empty() &&
      visitor_->ValidateToken(header.retry_token)) {
    QUIC_DLOG(INFO) << ENDPOINT << "Address validated via token.";
    QUIC_CODE_COUNT(quic_address_validated_via_token);
    default_path_.validated = true;
    stats_.address_validated_via_token = true;
  }

  if (!GetQuicReloadableFlag(quic_on_packet_header_return_connected)) {
    QUICHE_DCHECK(connected_);
    return true;
  }

  // TODO(b/389384603): Remove this when deprecating the flag.
  if (!connected_) {
    QUIC_CODE_COUNT(quic_connection_closed_on_packet_header);
  }
  return connected_;
}

bool QuicConnection::OnStreamFrame(const QuicStreamFrame& frame) {
  QUIC_BUG_IF(quic_bug_12714_3, !connected_)
      << "Processing STREAM frame when connection is closed. Received packet "
         "info: "
      << last_received_packet_info_;

  // Since a stream frame was received, this is not a connectivity probe.
  // A probe only contains a PING and full padding.
  if (!UpdatePacketContent(STREAM_FRAME)) {
    return false;
  }

  if (debug_visitor_ != nullptr) {
    debug_visitor_->OnStreamFrame(frame);
  }
  if (!QuicUtils::IsCryptoStreamId(transport_version(), frame.stream_id) &&
      last_received_packet_info_.decrypted_level == ENCRYPTION_INITIAL) {
    if (MaybeConsiderAsMemoryCorruption(frame)) {
      CloseConnection(QUIC_MAYBE_CORRUPTED_MEMORY,
                      "Received crypto frame on non crypto stream.",
                      ConnectionCloseBehavior::SEND_CONNECTION_CLOSE_PACKET);
      return false;
    }

    QUIC_PEER_BUG(quic_peer_bug_10511_6)
        << ENDPOINT << "Received an unencrypted data frame: closing connection"
        << " packet_number:" << last_received_packet_info_.header.packet_number
        << " stream_id:" << frame.stream_id
        << " received_packets:" << ack_frame();
    CloseConnection(QUIC_UNENCRYPTED_STREAM_DATA,
                    "Unencrypted stream data seen.",
                    ConnectionCloseBehavior::SEND_CONNECTION_CLOSE_PACKET);
    return false;
  }
  // TODO(fayang): Consider moving UpdatePacketContent and
  // MaybeUpdateAckTimeout to a stand-alone function instead of calling them for
  // all frames.
  MaybeUpdateAckTimeout();
  visitor_->OnStreamFrame(frame);
  stats_.stream_bytes_received += frame.data_length;
  ping_manager_.reset_consecutive_retransmittable_on_wire_count();
  return connected_;
}

bool QuicConnection::OnCryptoFrame(const QuicCryptoFrame& frame) {
  QUIC_BUG_IF(quic_bug_12714_4, !connected_)
      << "Processing CRYPTO frame when connection is closed. Received packet "
         "info: "
      << last_received_packet_info_;

  // Since a CRYPTO frame was received, this is not a connectivity probe.
  // A probe only contains a PING and full padding.
  if (!UpdatePacketContent(CRYPTO_FRAME)) {
    return false;
  }

  if (debug_visitor_ != nullptr) {
    debug_visitor_->OnCryptoFrame(frame);
  }
  MaybeUpdateAckTimeout();
  visitor_->OnCryptoFrame(frame);
  return connected_;
}

bool QuicConnection::OnAckFrameStart(QuicPacketNumber largest_acked,
                                     QuicTime::Delta ack_delay_time) {
  QUIC_BUG_IF(quic_bug_12714_5, !connected_)
      << "Processing ACK frame start when connection is closed. Received "
         "packet info: "
      << last_received_packet_info_;

  if (processing_ack_frame_) {
    CloseConnection(QUIC_INVALID_ACK_DATA,
                    "Received a new ack while processing an ack frame.",
                    ConnectionCloseBehavior::SEND_CONNECTION_CLOSE_PACKET);
    return false;
  }

  // Since an ack frame was received, this is not a connectivity probe.
  // A probe only contains a PING and full padding.
  if (!UpdatePacketContent(ACK_FRAME)) {
    return false;
  }

  QUIC_DVLOG(1) << ENDPOINT
                << "OnAckFrameStart, largest_acked: " << largest_acked;

  if (GetLargestReceivedPacketWithAck().IsInitialized() &&
      last_received_packet_info_.header.packet_number <=
          GetLargestReceivedPacketWithAck()) {
    QUIC_DLOG(INFO) << ENDPOINT << "Received an old ack frame: ignoring";
    return true;
  }

  if (!sent_packet_manager_.GetLargestSentPacket().IsInitialized() ||
      largest_acked > sent_packet_manager_.GetLargestSentPacket()) {
    QUIC_DLOG(WARNING) << ENDPOINT
                       << "Peer's observed unsent packet:" << largest_acked
                       << " vs " << sent_packet_manager_.GetLargestSentPacket()
                       << ". SupportsMultiplePacketNumberSpaces():"
                       << SupportsMultiplePacketNumberSpaces()
                       << ", last_received_packet_info_.decrypted_level:"
                       << last_received_packet_info_.decrypted_level;
    // We got an ack for data we have not sent.
    CloseConnection(QUIC_INVALID_ACK_DATA, "Largest observed too high.",
                    ConnectionCloseBehavior::SEND_CONNECTION_CLOSE_PACKET);
    return false;
  }
  processing_ack_frame_ = true;
  sent_packet_manager_.OnAckFrameStart(
      largest_acked, ack_delay_time,
      idle_network_detector_.time_of_last_received_packet());
  return true;
}

bool QuicConnection::OnAckRange(QuicPacketNumber start, QuicPacketNumber end) {
  QUIC_BUG_IF(quic_bug_12714_6, !connected_)
      << "Processing ACK frame range when connection is closed. Received "
         "packet info: "
      << last_received_packet_info_;
  QUIC_DVLOG(1) << ENDPOINT << "OnAckRange: [" << start << ", " << end << ")";

  if (GetLargestReceivedPacketWithAck().IsInitialized() &&
      last_received_packet_info_.header.packet_number <=
          GetLargestReceivedPacketWithAck()) {
    QUIC_DLOG(INFO) << ENDPOINT << "Received an old ack frame: ignoring";
    return true;
  }

  sent_packet_manager_.OnAckRange(start, end);
  return true;
}

bool QuicConnection::OnAckTimestamp(QuicPacketNumber packet_number,
                                    QuicTime timestamp) {
  QUIC_BUG_IF(quic_bug_10511_7, !connected_)
      << "Processing ACK frame time stamp when connection is closed. Received "
         "packet info: "
      << last_received_packet_info_;
  QUIC_DVLOG(1) << ENDPOINT << "OnAckTimestamp: [" << packet_number << ", "
                << timestamp.ToDebuggingValue() << ")";

  if (GetLargestReceivedPacketWithAck().IsInitialized() &&
      last_received_packet_info_.header.packet_number <=
          GetLargestReceivedPacketWithAck()) {
    QUIC_DLOG(INFO) << ENDPOINT << "Received an old ack frame: ignoring";
    return true;
  }

  sent_packet_manager_.OnAckTimestamp(packet_number, timestamp);
  return true;
}

bool QuicConnection::OnAckFrameEnd(
    QuicPacketNumber start, const std::optional<QuicEcnCounts>& ecn_counts) {
  QUIC_BUG_IF(quic_bug_12714_7, !connected_)
      << "Processing ACK frame end when connection is closed. Received packet "
         "info: "
      << last_received_packet_info_;
  QUIC_DVLOG(1) << ENDPOINT << "OnAckFrameEnd, start: " << start;

  if (GetLargestReceivedPacketWithAck().IsInitialized() &&
      last_received_packet_info_.header.packet_number <=
          GetLargestReceivedPacketWithAck()) {
    QUIC_DLOG(INFO) << ENDPOINT << "Received an old ack frame: ignoring";
    return true;
  }
  const bool one_rtt_packet_was_acked =
      sent_packet_manager_.one_rtt_packet_acked();
  const bool zero_rtt_packet_was_acked =
      sent_packet_manager_.zero_rtt_packet_acked();
  const AckResult ack_result = sent_packet_manager_.OnAckFrameEnd(
      idle_network_detector_.time_of_last_received_packet(),
      last_received_packet_info_.header.packet_number,
      last_received_packet_info_.decrypted_level, ecn_counts);
  if (ack_result != PACKETS_NEWLY_ACKED &&
      ack_result != NO_PACKETS_NEWLY_ACKED) {
    // Error occurred (e.g., this ACK tries to ack packets in wrong packet
    // number space), and this would cause the connection to be closed.
    QUIC_DLOG(ERROR) << ENDPOINT
                     << "Error occurred when processing an ACK frame: "
                     << QuicUtils::AckResultToString(ack_result);
    return false;
  }
  if (SupportsMultiplePacketNumberSpaces() && !one_rtt_packet_was_acked &&
      sent_packet_manager_.one_rtt_packet_acked()) {
    visitor_->OnOneRttPacketAcknowledged();
  }
  if (debug_visitor_ != nullptr && version().UsesTls() &&
      !zero_rtt_packet_was_acked &&
      sent_packet_manager_.zero_rtt_packet_acked()) {
    debug_visitor_->OnZeroRttPacketAcked();
  }
  // Cancel the send alarm because new packets likely have been acked, which
  // may change the congestion window and/or pacing rate.  Canceling the alarm
  // causes CanWrite to recalculate the next send time.
  if (send_alarm().IsSet()) {
    send_alarm().Cancel();
  }
  if (supports_release_time_) {
    // Update pace time into future because smoothed RTT is likely updated.
    UpdateReleaseTimeIntoFuture();
  }
  SetLargestReceivedPacketWithAck(
      last_received_packet_info_.header.packet_number);
  PostProcessAfterAckFrame(ack_result == PACKETS_NEWLY_ACKED);
  processing_ack_frame_ = false;
  return connected_;
}

bool QuicConnection::OnStopWaitingFrame(const QuicStopWaitingFrame& /*frame*/) {
  QUIC_BUG_IF(quic_bug_12714_8, !connected_)
      << "Processing STOP_WAITING frame when connection is closed. Received "
         "packet info: "
      << last_received_packet_info_;

  // Since a stop waiting frame was received, this is not a connectivity probe.
  // A probe only contains a PING and full padding.
  if (!UpdatePacketContent(STOP_WAITING_FRAME)) {
    return false;
  }
  return connected_;
}

bool QuicConnection::OnPaddingFrame(const QuicPaddingFrame& frame) {
  QUIC_BUG_IF(quic_bug_12714_9, !connected_)
      << "Processing PADDING frame when connection is closed. Received packet "
         "info: "
      << last_received_packet_info_;
  if (!UpdatePacketContent(PADDING_FRAME)) {
    return false;
  }

  if (debug_visitor_ != nullptr) {
    debug_visitor_->OnPaddingFrame(frame);
  }
  return true;
}

bool QuicConnection::OnPingFrame(const QuicPingFrame& frame) {
  QUIC_BUG_IF(quic_bug_12714_10, !connected_)
      << "Processing PING frame when connection is closed. Received packet "
         "info: "
      << last_received_packet_info_;
  if (!UpdatePacketContent(PING_FRAME)) {
    return false;
  }

  if (debug_visitor_ != nullptr) {
    QuicTime::Delta ping_received_delay = QuicTime::Delta::Zero();
    const QuicTime now = clock_->ApproximateNow();
    if (now > stats_.connection_creation_time) {
      ping_received_delay = now - stats_.connection_creation_time;
    }
    debug_visitor_->OnPingFrame(frame, ping_received_delay);
  }
  MaybeUpdateAckTimeout();
  return true;
}

bool QuicConnection::OnRstStreamFrame(const QuicRstStreamFrame& frame) {
  QUIC_BUG_IF(quic_bug_12714_11, !connected_)
      << "Processing RST_STREAM frame when connection is closed. Received "
         "packet info: "
      << last_received_packet_info_;

  // Since a reset stream frame was received, this is not a connectivity probe.
  // A probe only contains a PING and full padding.
  if (!UpdatePacketContent(RST_STREAM_FRAME)) {
    return false;
  }

  if (debug_visitor_ != nullptr) {
    debug_visitor_->OnRstStreamFrame(frame);
  }
  QUIC_DLOG(INFO) << ENDPOINT
                  << "RST_STREAM_FRAME received for stream: " << frame.stream_id
                  << " with error: "
                  << QuicRstStreamErrorCodeToString(frame.error_code);
  MaybeUpdateAckTimeout();
  visitor_->OnRstStream(frame);
  return connected_;
}

bool QuicConnection::OnStopSendingFrame(const QuicStopSendingFrame& frame) {
  QUIC_BUG_IF(quic_bug_12714_12, !connected_)
      << "Processing STOP_SENDING frame when connection is closed. Received "
         "packet info: "
      << last_received_packet_info_;

  // Since a reset stream frame was received, this is not a connectivity probe.
  // A probe only contains a PING and full padding.
  if (!UpdatePacketContent(STOP_SENDING_FRAME)) {
    return false;
  }

  if (debug_visitor_ != nullptr) {
    debug_visitor_->OnStopSendingFrame(frame);
  }

  QUIC_DLOG(INFO) << ENDPOINT << "STOP_SENDING frame received for stream: "
                  << frame.stream_id
                  << " with error: " << frame.ietf_error_code;
  MaybeUpdateAckTimeout();
  visitor_->OnStopSendingFrame(frame);
  return connected_;
}

class ReversePathValidationContext : public QuicPathValidationContext {
 public:
  ReversePathValidationContext(const QuicSocketAddress& self_address,
                               const QuicSocketAddress& peer_address,
                               const QuicSocketAddress& effective_peer_address,
                               QuicConnection* connection)
      : QuicPathValidationContext(self_address, peer_address,
                                  effective_peer_address),
        connection_(connection) {}

  QuicPacketWriter* WriterToUse() override { return connection_->writer(); }

 private:
  QuicConnection* connection_;
};

bool QuicConnection::OnPathChallengeFrame(const QuicPathChallengeFrame& frame) {
  QUIC_BUG_IF(quic_bug_10511_8, !connected_)
      << "Processing PATH_CHALLENGE frame when connection is closed. Received "
         "packet info: "
      << last_received_packet_info_;
  if (has_path_challenge_in_current_packet_) {
    // Only respond to the 1st PATH_CHALLENGE in the packet.
    return true;
  }
  should_proactively_validate_peer_address_on_path_challenge_ = false;
  // UpdatePacketContent() may start reverse path validation.
  if (!UpdatePacketContent(PATH_CHALLENGE_FRAME)) {
    return false;
  }
  if (debug_visitor_ != nullptr) {
    debug_visitor_->OnPathChallengeFrame(frame);
  }
  // On the server side, send response to the source address of the current
  // incoming packet according to RFC9000.
  // On the client side, send response to the default peer address which
  // should be on an existing path with a pre-assigned a destination CID.
  const QuicSocketAddress effective_peer_address_to_respond =
      perspective_ == Perspective::IS_CLIENT
          ? effective_peer_address()
          : GetEffectivePeerAddressFromCurrentPacket();
  const QuicSocketAddress direct_peer_address_to_respond =
      perspective_ == Perspective::IS_CLIENT
          ? direct_peer_address_
          : last_received_packet_info_.source_address;
  QuicConnectionId client_cid, server_cid;
  FindOnPathConnectionIds(last_received_packet_info_.destination_address,
                          effective_peer_address_to_respond, &client_cid,
                          &server_cid);
  {
    QuicPacketCreator::ScopedPeerAddressContext context(
        &packet_creator_, direct_peer_address_to_respond, client_cid,
        server_cid);
    if (should_proactively_validate_peer_address_on_path_challenge_) {
      // Conditions to proactively validate peer address:
      // The perspective is server
      // The PATH_CHALLENGE is received on an unvalidated alternative path.
      // The connection isn't validating migrated peer address, which is of
      // higher prority.
      QUIC_DVLOG(1) << "Proactively validate the effective peer address "
                    << effective_peer_address_to_respond;
      QUIC_CODE_COUNT_N(quic_kick_off_client_address_validation, 2, 6);
      ValidatePath(
          std::make_unique<ReversePathValidationContext>(
              default_path_.self_address, direct_peer_address_to_respond,
              effective_peer_address_to_respond, this),
          std::make_unique<ReversePathValidationResultDelegate>(this,
                                                                peer_address()),
          PathValidationReason::kReversePathValidation);
    }
    has_path_challenge_in_current_packet_ = true;
    MaybeUpdateAckTimeout();
    // Queue or send PATH_RESPONSE.
    if (!SendPathResponse(frame.data_buffer, direct_peer_address_to_respond,
                          effective_peer_address_to_respond)) {
      QUIC_CODE_COUNT(quic_failed_to_send_path_response);
    }
    // TODO(b/150095588): change the stats to
    // num_valid_path_challenge_received.
    ++stats_.num_connectivity_probing_received;

    // Flushing packet creator might cause connection to be closed.
  }
  return connected_;
}

bool QuicConnection::OnPathResponseFrame(const QuicPathResponseFrame& frame) {
  QUIC_BUG_IF(quic_bug_10511_9, !connected_)
      << "Processing PATH_RESPONSE frame when connection is closed. Received "
         "packet info: "
      << last_received_packet_info_;
  ++stats_.num_path_response_received;
  if (!UpdatePacketContent(PATH_RESPONSE_FRAME)) {
    return false;
  }
  if (debug_visitor_ != nullptr) {
    debug_visitor_->OnPathResponseFrame(frame);
  }
  MaybeUpdateAckTimeout();
  path_validator_.OnPathResponse(
      frame.data_buffer, last_received_packet_info_.destination_address);
  return connected_;
}

bool QuicConnection::OnConnectionCloseFrame(
    const QuicConnectionCloseFrame& frame) {
  QUIC_BUG_IF(quic_bug_10511_10, !connected_)
      << "Processing CONNECTION_CLOSE frame when connection is closed. "
         "Received packet info: "
      << last_received_packet_info_;

  // Since a connection close frame was received, this is not a connectivity
  // probe. A probe only contains a PING and full padding.
  if (!UpdatePacketContent(CONNECTION_CLOSE_FRAME)) {
    return false;
  }

  if (debug_visitor_ != nullptr) {
    debug_visitor_->OnConnectionCloseFrame(frame);
  }
  switch (frame.close_type) {
    case GOOGLE_QUIC_CONNECTION_CLOSE:
      QUIC_DLOG(INFO) << ENDPOINT << "Received ConnectionClose for connection: "
                      << connection_id() << ", with error: "
                      << QuicErrorCodeToString(frame.quic_error_code) << " ("
                      << frame.error_details << ")";
      break;
    case IETF_QUIC_TRANSPORT_CONNECTION_CLOSE:
      QUIC_DLOG(INFO) << ENDPOINT
                      << "Received Transport ConnectionClose for connection: "
                      << connection_id() << ", with error: "
                      << QuicErrorCodeToString(frame.quic_error_code) << " ("
                      << frame.error_details << ")"
                      << ", transport error code: "
                      << QuicIetfTransportErrorCodeString(
                             static_cast<QuicIetfTransportErrorCodes>(
                                 frame.wire_error_code))
                      << ", error frame type: "
                      << frame.transport_close_frame_type;
      break;
    case IETF_QUIC_APPLICATION_CONNECTION_CLOSE:
      QUIC_DLOG(INFO) << ENDPOINT
                      << "Received Application ConnectionClose for connection: "
                      << connection_id() << ", with error: "
                      << QuicErrorCodeToString(frame.quic_error_code) << " ("
                      << frame.error_details << ")"
                      << ", application error code: " << frame.wire_error_code;
      break;
  }

  if (frame.quic_error_code == QUIC_BAD_MULTIPATH_FLAG) {
    QUIC_LOG_FIRST_N(ERROR, 10)
        << "Unexpected QUIC_BAD_MULTIPATH_FLAG error."
        << " last_received_header: " << last_received_packet_info_.header
        << " encryption_level: " << encryption_level_;
  }
  TearDownLocalConnectionState(frame, ConnectionCloseSource::FROM_PEER);
  return connected_;
}

bool QuicConnection::OnMaxStreamsFrame(const QuicMaxStreamsFrame& frame) {
  QUIC_BUG_IF(quic_bug_12714_13, !connected_)
      << "Processing MAX_STREAMS frame when connection is closed. Received "
         "packet info: "
      << last_received_packet_info_;
  if (!UpdatePacketContent(MAX_STREAMS_FRAME)) {
    return false;
  }

  if (debug_visitor_ != nullptr) {
    debug_visitor_->OnMaxStreamsFrame(frame);
  }
  MaybeUpdateAckTimeout();
  return visitor_->OnMaxStreamsFrame(frame) && connected_;
}

bool QuicConnection::OnStreamsBlockedFrame(
    const QuicStreamsBlockedFrame& frame) {
  QUIC_BUG_IF(quic_bug_10511_11, !connected_)
      << "Processing STREAMS_BLOCKED frame when connection is closed. Received "
         "packet info: "
      << last_received_packet_info_;
  if (!UpdatePacketContent(STREAMS_BLOCKED_FRAME)) {
    return false;
  }

  if (debug_visitor_ != nullptr) {
    debug_visitor_->OnStreamsBlockedFrame(frame);
  }
  MaybeUpdateAckTimeout();
  return visitor_->OnStreamsBlockedFrame(frame) && connected_;
}

bool QuicConnection::OnGoAwayFrame(const QuicGoAwayFrame& frame) {
  QUIC_BUG_IF(quic_bug_12714_14, !connected_)
      << "Processing GOAWAY frame when connection is closed. Received packet "
         "info: "
      << last_received_packet_info_;

  // Since a go away frame was received, this is not a connectivity probe.
  // A probe only contains a PING and full padding.
  if (!UpdatePacketContent(GOAWAY_FRAME)) {
    return false;
  }

  if (debug_visitor_ != nullptr) {
    debug_visitor_->OnGoAwayFrame(frame);
  }
  QUIC_DLOG(INFO) << ENDPOINT << "GOAWAY_FRAME received with last good stream: "
                  << frame.last_good_stream_id
                  << " and error: " << QuicErrorCodeToString(frame.error_code)
                  << " and reason: " << frame.reason_phrase;
  MaybeUpdateAckTimeout();
  visitor_->OnGoAway(frame);
  return connected_;
}

bool QuicConnection::OnWindowUpdateFrame(const QuicWindowUpdateFrame& frame) {
  QUIC_BUG_IF(quic_bug_10511_12, !connected_)
      << "Processing WINDOW_UPDATE frame when connection is closed. Received "
         "packet info: "
      << last_received_packet_info_;

  // Since a window update frame was received, this is not a connectivity probe.
  // A probe only contains a PING and full padding.
  if (!UpdatePacketContent(WINDOW_UPDATE_FRAME)) {
    return false;
  }

  if (debug_visitor_ != nullptr) {
    debug_visitor_->OnWindowUpdateFrame(
        frame, idle_network_detector_.time_of_last_received_packet());
  }
  QUIC_DVLOG(1) << ENDPOINT << "WINDOW_UPDATE_FRAME received " << frame;
  MaybeUpdateAckTimeout();
  visitor_->OnWindowUpdateFrame(frame);
  return connected_;
}

void QuicConnection::OnClientConnectionIdAvailable() {
  QUICHE_DCHECK(perspective_ == Perspective::IS_SERVER);
  if (!peer_issued_cid_manager_->HasUnusedConnectionId()) {
    return;
  }
  if (default_path_.client_connection_id.IsEmpty()) {
    const QuicConnectionIdData* unused_cid_data =
        peer_issued_cid_manager_->ConsumeOneUnusedConnectionId();
    QUIC_DVLOG(1) << ENDPOINT << "Patch connection ID "
                  << unused_cid_data->connection_id << " to default path";
    default_path_.client_connection_id = unused_cid_data->connection_id;
    default_path_.stateless_reset_token =
        unused_cid_data->stateless_reset_token;
    QUICHE_DCHECK(!packet_creator_.HasPendingFrames());
    QUICHE_DCHECK(packet_creator_.GetDestinationConnectionId().IsEmpty());
    packet_creator_.SetClientConnectionId(default_path_.client_connection_id);
    return;
  }
  if (alternative_path_.peer_address.IsInitialized() &&
      alternative_path_.client_connection_id.IsEmpty()) {
    const QuicConnectionIdData* unused_cid_data =
        peer_issued_cid_manager_->ConsumeOneUnusedConnectionId();
    QUIC_DVLOG(1) << ENDPOINT << "Patch connection ID "
                  << unused_cid_data->connection_id << " to alternative path";
    alternative_path_.client_connection_id = unused_cid_data->connection_id;
    alternative_path_.stateless_reset_token =
        unused_cid_data->stateless_reset_token;
  }
}

NewConnectionIdResult QuicConnection::OnNewConnectionIdFrameInner(
    const QuicNewConnectionIdFrame& frame) {
  if (peer_issued_cid_manager_ == nullptr) {
    CloseConnection(
        IETF_QUIC_PROTOCOL_VIOLATION,
        "Receives NEW_CONNECTION_ID while peer uses zero length connection ID",
        ConnectionCloseBehavior::SEND_CONNECTION_CLOSE_PACKET);
    return NewConnectionIdResult::kProtocolViolation;
  }
  std::string error_detail;
  bool duplicate_new_connection_id = false;
  QuicErrorCode error = peer_issued_cid_manager_->OnNewConnectionIdFrame(
      frame, &error_detail, &duplicate_new_connection_id);
  if (error != QUIC_NO_ERROR) {
    CloseConnection(error, error_detail,
                    ConnectionCloseBehavior::SEND_CONNECTION_CLOSE_PACKET);
    return NewConnectionIdResult::kProtocolViolation;
  }
  if (duplicate_new_connection_id) {
    return NewConnectionIdResult::kDuplicateFrame;
  }
  if (perspective_ == Perspective::IS_SERVER) {
    OnClientConnectionIdAvailable();
  }
  MaybeUpdateAckTimeout();
  return NewConnectionIdResult::kOk;
}

bool QuicConnection::OnNewConnectionIdFrame(
    const QuicNewConnectionIdFrame& frame) {
  QUICHE_DCHECK(version().HasIetfQuicFrames());
  QUIC_BUG_IF(quic_bug_10511_13, !connected_)
      << "Processing NEW_CONNECTION_ID frame when connection is closed. "
         "Received packet info: "
      << last_received_packet_info_;
  if (!UpdatePacketContent(NEW_CONNECTION_ID_FRAME)) {
    return false;
  }

  if (debug_visitor_ != nullptr) {
    debug_visitor_->OnNewConnectionIdFrame(frame);
  }

  NewConnectionIdResult result = OnNewConnectionIdFrameInner(frame);
  switch (result) {
    case NewConnectionIdResult::kOk:
      if (multi_port_stats_ != nullptr) {
        MaybeCreateMultiPortPath();
      }
      break;
    case NewConnectionIdResult::kProtocolViolation:
      return false;
    case NewConnectionIdResult::kDuplicateFrame:
      break;
  }
  return true;
}

bool QuicConnection::OnRetireConnectionIdFrame(
    const QuicRetireConnectionIdFrame& frame) {
  QUICHE_DCHECK(version().HasIetfQuicFrames());
  QUIC_BUG_IF(quic_bug_10511_14, !connected_)
      << "Processing RETIRE_CONNECTION_ID frame when connection is closed. "
         "Received packet info: "
      << last_received_packet_info_;
  if (!UpdatePacketContent(RETIRE_CONNECTION_ID_FRAME)) {
    return false;
  }

  if (debug_visitor_ != nullptr) {
    debug_visitor_->OnRetireConnectionIdFrame(frame);
  }
  if (self_issued_cid_manager_ == nullptr) {
    CloseConnection(
        IETF_QUIC_PROTOCOL_VIOLATION,
        "Receives RETIRE_CONNECTION_ID while new connection ID is never issued",
        ConnectionCloseBehavior::SEND_CONNECTION_CLOSE_PACKET);
    return false;
  }
  std::string error_detail;
  QuicErrorCode error = self_issued_cid_manager_->OnRetireConnectionIdFrame(
      frame, sent_packet_manager_.GetPtoDelay(), &error_detail);
  if (error != QUIC_NO_ERROR) {
    CloseConnection(error, error_detail,
                    ConnectionCloseBehavior::SEND_CONNECTION_CLOSE_PACKET);
    return false;
  }
  // Count successfully received RETIRE_CONNECTION_ID frames.
  MaybeUpdateAckTimeout();
  return true;
}

bool QuicConnection::OnNewTokenFrame(const QuicNewTokenFrame& frame) {
  QUIC_BUG_IF(quic_bug_12714_15, !connected_)
      << "Processing NEW_TOKEN frame when connection is closed. Received "
         "packet info: "
      << last_received_packet_info_;
  if (!UpdatePacketContent(NEW_TOKEN_FRAME)) {
    return false;
  }

  if (debug_visitor_ != nullptr) {
    debug_visitor_->OnNewTokenFrame(frame);
  }
  if (perspective_ == Perspective::IS_SERVER) {
    CloseConnection(QUIC_INVALID_NEW_TOKEN, "Server received new token frame.",
                    ConnectionCloseBehavior::SEND_CONNECTION_CLOSE_PACKET);
    return false;
  }
  // NEW_TOKEN frame should insitgate ACKs.
  MaybeUpdateAckTimeout();
  visitor_->OnNewTokenReceived(frame.token);
  return true;
}

bool QuicConnection::OnMessageFrame(const QuicMessageFrame& frame) {
  QUIC_BUG_IF(quic_bug_12714_16, !connected_)
      << "Processing MESSAGE frame when connection is closed. Received packet "
         "info: "
      << last_received_packet_info_;

  // Since a message frame was received, this is not a connectivity probe.
  // A probe only contains a PING and full padding.
  if (!UpdatePacketContent(MESSAGE_FRAME)) {
    return false;
  }

  if (debug_visitor_ != nullptr) {
    debug_visitor_->OnMessageFrame(frame);
  }
  MaybeUpdateAckTimeout();
  visitor_->OnMessageReceived(
      absl::string_view(frame.data, frame.message_length));
  return connected_;
}

bool QuicConnection::OnHandshakeDoneFrame(const QuicHandshakeDoneFrame& frame) {
  QUIC_BUG_IF(quic_bug_10511_15, !connected_)
      << "Processing HANDSHAKE_DONE frame when connection "
         "is closed. Received packet "
         "info: "
      << last_received_packet_info_;
  if (!version().UsesTls()) {
    CloseConnection(IETF_QUIC_PROTOCOL_VIOLATION,
                    "Handshake done frame is unsupported",
                    ConnectionCloseBehavior::SEND_CONNECTION_CLOSE_PACKET);
    return false;
  }

  if (perspective_ == Perspective::IS_SERVER) {
    CloseConnection(IETF_QUIC_PROTOCOL_VIOLATION,
                    "Server received handshake done frame.",
                    ConnectionCloseBehavior::SEND_CONNECTION_CLOSE_PACKET);
    return false;
  }

  // Since a handshake done frame was received, this is not a connectivity
  // probe. A probe only contains a PING and full padding.
  if (!UpdatePacketContent(HANDSHAKE_DONE_FRAME)) {
    return false;
  }

  if (debug_visitor_ != nullptr) {
    debug_visitor_->OnHandshakeDoneFrame(frame);
  }
  MaybeUpdateAckTimeout();
  visitor_->OnHandshakeDoneReceived();
  return connected_;
}

bool QuicConnection::OnAckFrequencyFrame(const QuicAckFrequencyFrame& frame) {
  QUIC_BUG_IF(quic_bug_10511_16, !connected_)
      << "Processing ACK_FREQUENCY frame when connection "
         "is closed. Received packet "
         "info: "
      << last_received_packet_info_;
  if (debug_visitor_ != nullptr) {
    debug_visitor_->OnAckFrequencyFrame(frame);
  }
  if (!UpdatePacketContent(ACK_FREQUENCY_FRAME)) {
    return false;
  }

  if (!can_receive_ack_frequency_immediate_ack_) {
    QUIC_LOG_EVERY_N_SEC(ERROR, 120) << "Get unexpected AckFrequencyFrame.";
    return false;
  }
  if (auto packet_number_space =
          QuicUtils::GetPacketNumberSpace(
              last_received_packet_info_.decrypted_level) == APPLICATION_DATA) {
    uber_received_packet_manager_.OnAckFrequencyFrame(frame);
  } else {
    QUIC_LOG_EVERY_N_SEC(ERROR, 120)
        << "Get AckFrequencyFrame in packet number space "
        << packet_number_space;
  }
  MaybeUpdateAckTimeout();
  return true;
}

bool QuicConnection::OnImmediateAckFrame(const QuicImmediateAckFrame& frame) {
  QUIC_BUG_IF(quic_bug_immediate_ack_frame_connection_closed, !connected_)
      << "Processing IMMEDIATE_ACK frame when connection "
         "is closed. Received packet info: "
      << last_received_packet_info_;
  if (debug_visitor_ != nullptr) {
    debug_visitor_->OnImmediateAckFrame(frame);
  }
  if (!UpdatePacketContent(IMMEDIATE_ACK_FRAME)) {
    return false;
  }
  if (!can_receive_ack_frequency_immediate_ack_) {
    QUIC_LOG_EVERY_N_SEC(ERROR, 120) << "Got unexpected ImmediateAck Frame.";
    return false;
  }
  QUIC_RELOADABLE_FLAG_COUNT_N(quic_receive_ack_frequency, 1, 2);
  if (last_received_packet_info_.decrypted_level == ENCRYPTION_FORWARD_SECURE) {
    uber_received_packet_manager_.OnImmediateAckFrame();
  } else {
    QUIC_LOG_EVERY_N_SEC(ERROR, 120)
        << "Got ImmediateAckFrame at EncryptionLevel "
        << EncryptionLevelToString(last_received_packet_info_.decrypted_level);
    return false;
  }
  should_last_packet_instigate_acks_ = false;
  MaybeUpdateAckTimeout();
  return true;
}

bool QuicConnection::OnResetStreamAtFrame(const QuicResetStreamAtFrame& frame) {
  QUIC_BUG_IF(OnResetStreamAtFrame_connection_closed, !connected_)
      << "Processing RESET_STREAM_AT frame while the connection is closed. "
         "Received packet info: "
      << last_received_packet_info_;

  if (debug_visitor_ != nullptr) {
    debug_visitor_->OnResetStreamAtFrame(frame);
  }
  if (!UpdatePacketContent(RESET_STREAM_AT_FRAME)) {
    return false;
  }
  if (!framer_.process_reset_stream_at()) {
    CloseConnection(IETF_QUIC_PROTOCOL_VIOLATION,
                    "Received RESET_STREAM_AT while not negotiated.",
                    ConnectionCloseBehavior::SEND_CONNECTION_CLOSE_PACKET);
    return false;
  }

  MaybeUpdateAckTimeout();
  visitor_->OnResetStreamAt(frame);
  return true;
}

bool QuicConnection::OnBlockedFrame(const QuicBlockedFrame& frame) {
  QUIC_BUG_IF(quic_bug_12714_17, !connected_)
      << "Processing BLOCKED frame when connection is closed. Received packet "
         "info: "
      << last_received_packet_info_;

  // Since a blocked frame was received, this is not a connectivity probe.
  // A probe only contains a PING and full padding.
  if (!UpdatePacketContent(BLOCKED_FRAME)) {
    return false;
  }

  if (debug_visitor_ != nullptr) {
    debug_visitor_->OnBlockedFrame(frame);
  }
  QUIC_DLOG(INFO) << ENDPOINT
                  << "BLOCKED_FRAME received for stream: " << frame.stream_id;
  MaybeUpdateAckTimeout();
  visitor_->OnBlockedFrame(frame);
  stats_.blocked_frames_received++;
  return connected_;
}

void QuicConnection::OnPacketComplete() {
  // Don't do anything if this packet closed the connection.
  if (!connected_) {
    ClearLastFrames();
    return;
  }

  if (IsCurrentPacketConnectivityProbing()) {
    QUICHE_DCHECK(!version().HasIetfQuicFrames() && !ignore_gquic_probing_);
    ++stats_.num_connectivity_probing_received;
  }

  QUIC_DVLOG(1) << ENDPOINT << "Got"
                << (SupportsMultiplePacketNumberSpaces()
                        ? (" " +
                           EncryptionLevelToString(
                               last_received_packet_info_.decrypted_level))
                        : "")
                << " packet " << last_received_packet_info_.header.packet_number
                << " for "
                << GetServerConnectionIdAsRecipient(
                       last_received_packet_info_.header, perspective_);

  QUIC_DLOG_IF(INFO, current_packet_content_ == SECOND_FRAME_IS_PADDING)
      << ENDPOINT << "Received a padded PING packet. is_probing: "
      << IsCurrentPacketConnectivityProbing();

  if (!version().HasIetfQuicFrames() && !ignore_gquic_probing_) {
    MaybeRespondToConnectivityProbingOrMigration();
  }

  current_effective_peer_migration_type_ = NO_CHANGE;

  // For IETF QUIC, it is guaranteed that TLS will give connection the
  // corresponding write key before read key. In other words, connection should
  // never process a packet while an ACK for it cannot be encrypted.
  if (!should_last_packet_instigate_acks_) {
    uber_received_packet_manager_.MaybeUpdateAckTimeout(
        should_last_packet_instigate_acks_,
        last_received_packet_info_.decrypted_level,
        last_received_packet_info_.header.packet_number,
        last_received_packet_info_.receipt_time, clock_->ApproximateNow(),
        sent_packet_manager_.GetRttStats());
  }

  ClearLastFrames();
  CloseIfTooManyOutstandingSentPackets();
}

void QuicConnection::MaybeRespondToConnectivityProbingOrMigration() {
  QUICHE_DCHECK(!version().HasIetfQuicFrames());
  if (IsCurrentPacketConnectivityProbing()) {
    visitor_->OnPacketReceived(last_received_packet_info_.destination_address,
                               last_received_packet_info_.source_address,
                               /*is_connectivity_probe=*/true);
    return;
  }
  if (perspective_ == Perspective::IS_CLIENT) {
    // This node is a client, notify that a speculative connectivity probing
    // packet has been received anyway.
    QUIC_DVLOG(1) << ENDPOINT
                  << "Received a speculative connectivity probing packet for "
                  << GetServerConnectionIdAsRecipient(
                         last_received_packet_info_.header, perspective_)
                  << " from ip:port: "
                  << last_received_packet_info_.source_address.ToString()
                  << " to ip:port: "
                  << last_received_packet_info_.destination_address.ToString();
    visitor_->OnPacketReceived(last_received_packet_info_.destination_address,
                               last_received_packet_info_.source_address,
                               /*is_connectivity_probe=*/false);
    return;
  }
}

bool QuicConnection::IsValidStatelessResetToken(
    const StatelessResetToken& token) const {
  QUICHE_DCHECK_EQ(perspective_, Perspective::IS_CLIENT);
  return default_path_.stateless_reset_token.has_value() &&
         QuicUtils::AreStatelessResetTokensEqual(
             token, *default_path_.stateless_reset_token);
}

void QuicConnection::OnAuthenticatedIetfStatelessResetPacket(
    const QuicIetfStatelessResetPacket& /*packet*/) {
  // TODO(fayang): Add OnAuthenticatedIetfStatelessResetPacket to
  // debug_visitor_.
  QUICHE_DCHECK_EQ(perspective_, Perspective::IS_CLIENT);

  if (!IsDefaultPath(last_received_packet_info_.destination_address,
                     last_received_packet_info_.source_address)) {
    // This packet is received on a probing path. Do not close connection.
    if (IsAlternativePath(last_received_packet_info_.destination_address,
                          GetEffectivePeerAddressFromCurrentPacket())) {
      QUIC_BUG_IF(quic_bug_12714_18, alternative_path_.validated)
          << "STATELESS_RESET received on alternate path after it's "
             "validated.";
      path_validator_.CancelPathValidation();
      ++stats_.num_stateless_resets_on_alternate_path;
    } else {
      QUIC_BUG(quic_bug_10511_17)
          << "Received Stateless Reset on unknown socket.";
    }
    return;
  }

  const std::string error_details = "Received stateless reset.";
  QUIC_CODE_COUNT(quic_tear_down_local_connection_on_stateless_reset);
  TearDownLocalConnectionState(QUIC_PUBLIC_RESET, NO_IETF_QUIC_ERROR,
                               error_details, ConnectionCloseSource::FROM_PEER);
}

void QuicConnection::OnKeyUpdate(KeyUpdateReason reason) {
  QUICHE_DCHECK(support_key_update_for_connection_);
  QUIC_DLOG(INFO) << ENDPOINT << "Key phase updated for " << reason;

  lowest_packet_sent_in_current_key_phase_.Clear();
  stats_.key_update_count++;

  // If another key update triggers while the previous
  // discard_previous_one_rtt_keys_alarm_ hasn't fired yet, cancel it since the
  // old keys would already be discarded.
  discard_previous_one_rtt_keys_alarm().Cancel();

  visitor_->OnKeyUpdate(reason);
}

void QuicConnection::OnDecryptedFirstPacketInKeyPhase() {
  QUIC_DLOG(INFO) << ENDPOINT << "OnDecryptedFirstPacketInKeyPhase";
  // An endpoint SHOULD retain old read keys for no more than three times the
  // PTO after having received a packet protected using the new keys. After this
  // period, old read keys and their corresponding secrets SHOULD be discarded.
  //
  // Note that this will cause an unnecessary
  // discard_previous_one_rtt_keys_alarm_ on the first packet in the 1RTT
  // encryption level, but this is harmless.
  discard_previous_one_rtt_keys_alarm().Set(
      clock_->ApproximateNow() + sent_packet_manager_.GetPtoDelay() * 3);
}

std::unique_ptr<QuicDecrypter>
QuicConnection::AdvanceKeysAndCreateCurrentOneRttDecrypter() {
  QUIC_DLOG(INFO) << ENDPOINT << "AdvanceKeysAndCreateCurrentOneRttDecrypter";
  return visitor_->AdvanceKeysAndCreateCurrentOneRttDecrypter();
}

std::unique_ptr<QuicEncrypter> QuicConnection::CreateCurrentOneRttEncrypter() {
  QUIC_DLOG(INFO) << ENDPOINT << "CreateCurrentOneRttEncrypter";
  return visitor_->CreateCurrentOneRttEncrypter();
}

void QuicConnection::ClearLastFrames() {
  should_last_packet_instigate_acks_ = false;
}

void QuicConnection::CloseIfTooManyOutstandingSentPackets() {
  // This occurs if we don't discard old packets we've seen fast enough. It's
  // possible largest observed is less than leaset unacked.
  const bool should_close =
      sent_packet_manager_.GetLargestSentPacket().IsInitialized() &&
      sent_packet_manager_.GetLargestSentPacket() >
          sent_packet_manager_.GetLeastUnacked() + max_tracked_packets_;

  if (should_close) {
    CloseConnection(
        QUIC_TOO_MANY_OUTSTANDING_SENT_PACKETS,
        absl::StrCat("More than ", max_tracked_packets_,
                     " outstanding, least_unacked: ",
                     sent_packet_manager_.GetLeastUnacked().ToUint64(),
                     ", packets_processed: ", stats_.packets_processed,
                     ", last_decrypted_packet_level: ",
                     EncryptionLevelToString(
                         last_received_packet_info_.decrypted_level)),
        ConnectionCloseBehavior::SEND_CONNECTION_CLOSE_PACKET);
  }
}

const QuicFrame QuicConnection::GetUpdatedAckFrame() {
  QUICHE_DCHECK(!uber_received_packet_manager_.IsAckFrameEmpty(
      QuicUtils::GetPacketNumberSpace(encryption_level_)))
      << "Try to retrieve an empty ACK frame";
  return uber_received_packet_manager_.GetUpdatedAckFrame(
      QuicUtils::GetPacketNumberSpace(encryption_level_),
      clock_->ApproximateNow());
}

QuicPacketNumber QuicConnection::GetLeastUnacked() const {
  return sent_packet_manager_.GetLeastUnacked();
}

bool QuicConnection::HandleWriteBlocked() {
  if (!writer_->IsWriteBlocked()) {
    return false;
  }

  visitor_->OnWriteBlocked();
  return true;
}

void QuicConnection::MaybeSendInResponseToPacket() {
  if (!connected_) {
    return;
  }

  if (IsMissingDestinationConnectionID()) {
    return;
  }

  // If the writer is blocked, don't attempt to send packets now or in the send
  // alarm. When the writer unblocks, OnCanWrite() will be called for this
  // connection to send.
  if (HandleWriteBlocked()) {
    return;
  }

  if (!defer_send_in_response_to_packets_) {
    WriteIfNotBlocked();
    return;
  }

  if (!visitor_->WillingAndAbleToWrite()) {
    QUIC_DVLOG(1)
        << "No send alarm after processing packet. !WillingAndAbleToWrite.";
    return;
  }

  // If the send alarm is already armed. Record its deadline in |max_deadline|
  // and cancel the alarm temporarily. The rest of this function will ensure
  // the alarm deadline is no later than |max_deadline| when the function exits.
  QuicTime max_deadline = QuicTime::Infinite();
  if (send_alarm().IsSet()) {
    QUIC_DVLOG(1) << "Send alarm already set to " << send_alarm().deadline();
    max_deadline = send_alarm().deadline();
    send_alarm().Cancel();
  }

  if (CanWrite(HAS_RETRANSMITTABLE_DATA)) {
    // Some data can be written immediately. Register for immediate resumption
    // so we'll keep writing after other connections.
    QUIC_BUG_IF(quic_send_alarm_set_with_data_to_send, send_alarm().IsSet());
    QUIC_DVLOG(1) << "Immediate send alarm scheduled after processing packet.";
    send_alarm().Set(clock_->ApproximateNow() +
                     sent_packet_manager_.GetDeferredSendAlarmDelay());
    return;
  }

  if (send_alarm().IsSet()) {
    // Pacing limited: CanWrite returned false, and it has scheduled a send
    // alarm before it returns.
    if (send_alarm().deadline() > max_deadline) {
      QUIC_DVLOG(1)
          << "Send alarm restored after processing packet. previous deadline:"
          << max_deadline
          << ", deadline from CanWrite:" << send_alarm().deadline();
      // Restore to the previous, earlier deadline.
      send_alarm().Update(max_deadline, QuicTime::Delta::Zero());
    } else {
      QUIC_DVLOG(1) << "Future send alarm scheduled after processing packet.";
    }
    return;
  }

  if (max_deadline != QuicTime::Infinite()) {
    QUIC_DVLOG(1) << "Send alarm restored after processing packet.";
    send_alarm().Set(max_deadline);
    return;
  }
  // Can not send data due to other reasons: congestion blocked, anti
  // amplification throttled, etc.
  QUIC_DVLOG(1) << "No send alarm after processing packet. Other reasons.";
}

size_t QuicConnection::SendCryptoData(EncryptionLevel level,
                                      size_t write_length,
                                      QuicStreamOffset offset) {
  if (write_length == 0) {
    QUIC_BUG(quic_bug_10511_18) << "Attempt to send empty crypto frame";
    return 0;
  }
  ScopedPacketFlusher flusher(this);
  return packet_creator_.ConsumeCryptoData(level, write_length, offset);
}

QuicConsumedData QuicConnection::SendStreamData(QuicStreamId id,
                                                size_t write_length,
                                                QuicStreamOffset offset,
                                                StreamSendingState state) {
  if (state == NO_FIN && write_length == 0) {
    QUIC_BUG(quic_bug_10511_19) << "Attempt to send empty stream frame";
    return QuicConsumedData(0, false);
  }

  if (perspective_ == Perspective::IS_SERVER &&
      version().CanSendCoalescedPackets() && !IsHandshakeConfirmed()) {
    if (in_probe_time_out_ && coalesced_packet_.NumberOfPackets() == 0u) {
      // PTO fires while handshake is not confirmed. Do not preempt handshake
      // data with stream data.
      QUIC_CODE_COUNT(quic_try_to_send_half_rtt_data_when_pto_fires);
      return QuicConsumedData(0, false);
    }
    if (coalesced_packet_.ContainsPacketOfEncryptionLevel(ENCRYPTION_INITIAL) &&
        coalesced_packet_.NumberOfPackets() == 1u) {
      // Handshake is not confirmed yet, if there is only an initial packet in
      // the coalescer, try to bundle an ENCRYPTION_HANDSHAKE packet before
      // sending stream data.
      sent_packet_manager_.RetransmitDataOfSpaceIfAny(HANDSHAKE_DATA);
    }
  }
  // Opportunistically bundle an ack with every outgoing packet.
  // Particularly, we want to bundle with handshake packets since we don't
  // know which decrypter will be used on an ack packet following a handshake
  // packet (a handshake packet from client to server could result in a REJ or
  // a SHLO from the server, leading to two different decrypters at the
  // server.)
  ScopedPacketFlusher flusher(this);
  return packet_creator_.ConsumeData(id, write_length, offset, state);
}

bool QuicConnection::SendControlFrame(const QuicFrame& frame) {
  if (SupportsMultiplePacketNumberSpaces() &&
      (encryption_level_ == ENCRYPTION_INITIAL ||
       encryption_level_ == ENCRYPTION_HANDSHAKE) &&
      frame.type != PING_FRAME) {
    // Allow PING frame to be sent without APPLICATION key. For example, when
    // anti-amplification limit is used, client needs to send something to avoid
    // handshake deadlock.
    QUIC_DVLOG(1) << ENDPOINT << "Failed to send control frame: " << frame
                  << " at encryption level: " << encryption_level_;
    return false;
  }
  ScopedPacketFlusher flusher(this);
  const bool consumed =
      packet_creator_.ConsumeRetransmittableControlFrame(frame);
  if (!consumed) {
    QUIC_DVLOG(1) << ENDPOINT << "Failed to send control frame: " << frame;
    return false;
  }
  if (frame.type == PING_FRAME) {
    // Flush PING frame immediately.
    packet_creator_.FlushCurrentPacket();
    stats_.ping_frames_sent++;
    if (debug_visitor_ != nullptr) {
      debug_visitor_->OnPingSent();
    }
  }
  if (frame.type == BLOCKED_FRAME) {
    stats_.blocked_frames_sent++;
  }
  return true;
}

void QuicConnection::OnStreamReset(QuicStreamId id,
                                   QuicRstStreamErrorCode error) {
  if (error == QUIC_STREAM_NO_ERROR) {
    // All data for streams which are reset with QUIC_STREAM_NO_ERROR must
    // be received by the peer.
    return;
  }
  // Flush stream frames of reset stream.
  if (packet_creator_.HasPendingStreamFramesOfStream(id)) {
    ScopedPacketFlusher flusher(this);
    packet_creator_.FlushCurrentPacket();
  }
  // TODO(ianswett): Consider checking for 3 RTOs when the last stream is
  // cancelled as well.
}

const QuicConnectionStats& QuicConnection::GetStats() {
  const RttStats* rtt_stats = sent_packet_manager_.GetRttStats();

  // Update rtt and estimated bandwidth.
  QuicTime::Delta min_rtt = rtt_stats->min_rtt();
  if (min_rtt.IsZero()) {
    // If min RTT has not been set, use initial RTT instead.
    min_rtt = rtt_stats->initial_rtt();
  }
  stats_.min_rtt_us = min_rtt.ToMicroseconds();

  QuicTime::Delta srtt = rtt_stats->SmoothedOrInitialRtt();
  stats_.srtt_us = srtt.ToMicroseconds();

  stats_.estimated_bandwidth = sent_packet_manager_.BandwidthEstimate();
  sent_packet_manager_.GetSendAlgorithm()->PopulateConnectionStats(&stats_);
  stats_.egress_mtu = long_term_mtu_;
  stats_.ingress_mtu = largest_received_packet_size_;
  return stats_;
}

void QuicConnection::OnCoalescedPacket(const QuicEncryptedPacket& packet) {
  QueueCoalescedPacket(packet);
}

void QuicConnection::OnUndecryptablePacket(const QuicEncryptedPacket& packet,
                                           EncryptionLevel decryption_level,
                                           bool has_decryption_key) {
  QUIC_DVLOG(1) << ENDPOINT << "Received undecryptable packet of length "
                << packet.length() << " with"
                << (has_decryption_key ? "" : "out") << " key at level "
                << decryption_level
                << " while connection is at encryption level "
                << encryption_level_;
  QUICHE_DCHECK(EncryptionLevelIsValid(decryption_level));
  if (encryption_level_ != ENCRYPTION_FORWARD_SECURE) {
    ++stats_.undecryptable_packets_received_before_handshake_complete;
  }

  const bool should_enqueue =
      ShouldEnqueueUnDecryptablePacket(decryption_level, has_decryption_key);
  if (should_enqueue) {
    QueueUndecryptablePacket(packet, decryption_level);
  }

  if (debug_visitor_ != nullptr) {
    debug_visitor_->OnUndecryptablePacket(decryption_level,
                                          /*dropped=*/!should_enqueue);
  }

  if (has_decryption_key) {
    stats_.num_failed_authentication_packets_received++;
    if (version().UsesTls()) {
      // Should always be non-null if has_decryption_key is true.
      QUICHE_DCHECK(framer_.GetDecrypter(decryption_level));
      const QuicPacketCount integrity_limit =
          framer_.GetDecrypter(decryption_level)->GetIntegrityLimit();
      QUIC_DVLOG(2) << ENDPOINT << "Checking AEAD integrity limits:"
                    << " num_failed_authentication_packets_received="
                    << stats_.num_failed_authentication_packets_received
                    << " integrity_limit=" << integrity_limit;
      if (stats_.num_failed_authentication_packets_received >=
          integrity_limit) {
        const std::string error_details = absl::StrCat(
            "decrypter integrity limit reached:"
            " num_failed_authentication_packets_received=",
            stats_.num_failed_authentication_packets_received,
            " integrity_limit=", integrity_limit);
        CloseConnection(QUIC_AEAD_LIMIT_REACHED, error_details,
                        ConnectionCloseBehavior::SEND_CONNECTION_CLOSE_PACKET);
      }
    }
  }

  if (version().UsesTls() && perspective_ == Perspective::IS_SERVER &&
      decryption_level == ENCRYPTION_ZERO_RTT && !has_decryption_key &&
      had_zero_rtt_decrypter_) {
    QUIC_CODE_COUNT_N(
        quic_server_received_tls_zero_rtt_packet_after_discarding_decrypter, 1,
        3);
    stats_
        .num_tls_server_zero_rtt_packets_received_after_discarding_decrypter++;
  }
}

bool QuicConnection::ShouldEnqueueUnDecryptablePacket(
    EncryptionLevel decryption_level, bool has_decryption_key) const {
  if (has_decryption_key) {
    // We already have the key for this decryption level, therefore no
    // future keys will allow it be decrypted.
    return false;
  }
  if (IsHandshakeComplete()) {
    // We do not expect to install any further keys.
    return false;
  }
  if (undecryptable_packets_.size() >= max_undecryptable_packets_) {
    // We do not queue more than max_undecryptable_packets_ packets.
    return false;
  }
  if (version().KnowsWhichDecrypterToUse() &&
      decryption_level == ENCRYPTION_INITIAL) {
    // When the corresponding decryption key is not available, all
    // non-Initial packets should be buffered until the handshake is complete.
    return false;
  }
  if (perspective_ == Perspective::IS_CLIENT && version().UsesTls() &&
      decryption_level == ENCRYPTION_ZERO_RTT) {
    // Only clients send Zero RTT packets in IETF QUIC.
    QUIC_PEER_BUG(quic_peer_bug_client_received_zero_rtt)
        << "Client received a Zero RTT packet, not buffering.";
    return false;
  }
  return true;
}

std::string QuicConnection::UndecryptablePacketsInfo() const {
  std::string info = absl::StrCat(
      "num_undecryptable_packets: ", undecryptable_packets_.size(), " {");
  for (const auto& packet : undecryptable_packets_) {
    absl::StrAppend(&info, "[",
                    EncryptionLevelToString(packet.encryption_level), ", ",
                    packet.packet->length(), "]");
  }
  absl::StrAppend(&info, "}");
  return info;
}

void QuicConnection::ProcessUdpPacket(const QuicSocketAddress& self_address,
                                      const QuicSocketAddress& peer_address,
                                      const QuicReceivedPacket& packet) {
  if (!connected_) {
    return;
  }
  QUIC_DVLOG(2) << ENDPOINT << "Received encrypted " << packet.length()
                << " bytes:" << std::endl
                << quiche::QuicheTextUtils::HexDump(
                       absl::string_view(packet.data(), packet.length()));
  QUIC_BUG_IF(quic_bug_12714_21, current_packet_data_ != nullptr)
      << "ProcessUdpPacket must not be called while processing a packet.";
  if (debug_visitor_ != nullptr) {
    debug_visitor_->OnPacketReceived(self_address, peer_address, packet);
  }
  last_received_packet_info_ = ReceivedPacketInfo(
      self_address, peer_address, packet.receipt_time(), packet.length(),
      packet.ecn_codepoint(), packet.ipv6_flow_label());
  current_packet_data_ = packet.data();

  if (!default_path_.self_address.IsInitialized()) {
    default_path_.self_address = last_received_packet_info_.destination_address;
  } else if (default_path_.self_address != self_address &&
             expected_server_preferred_address_.IsInitialized() &&
             self_address.Normalized() ==
                 expected_server_preferred_address_.Normalized()) {
    // If the packet is received at the preferred address, treat it as if it is
    // received on the original server address.
    last_received_packet_info_.destination_address = default_path_.self_address;
    last_received_packet_info_.actual_destination_address = self_address;
  }

  if (!direct_peer_address_.IsInitialized()) {
    if (perspective_ == Perspective::IS_CLIENT) {
      AddKnownServerAddress(last_received_packet_info_.source_address);
    }
    UpdatePeerAddress(last_received_packet_info_.source_address);
  }

  if (!default_path_.peer_address.IsInitialized()) {
    const QuicSocketAddress effective_peer_addr =
        GetEffectivePeerAddressFromCurrentPacket();

    // The default path peer_address must be initialized at the beginning of the
    // first packet processed(here). If effective_peer_addr is uninitialized,
    // just set effective_peer_address_ to the direct peer address.
    default_path_.peer_address = effective_peer_addr.IsInitialized()
                                     ? effective_peer_addr
                                     : direct_peer_address_;
  }

  stats_.bytes_received += packet.length();
  ++stats_.packets_received;
  if (IsDefaultPath(last_received_packet_info_.destination_address,
                    last_received_packet_info_.source_address) &&
      EnforceAntiAmplificationLimit()) {
    last_received_packet_info_.received_bytes_counted = true;
    default_path_.bytes_received_before_address_validation +=
        last_received_packet_info_.length;
  }

  // Ensure the time coming from the packet reader is within 2 minutes of now.
  if (std::abs((packet.receipt_time() - clock_->ApproximateNow()).ToSeconds()) >
      2 * 60) {
    QUIC_LOG(WARNING) << "(Formerly quic_bug_10511_21): Packet receipt time: "
                      << packet.receipt_time().ToDebuggingValue()
                      << " too far from current time: "
                      << clock_->ApproximateNow().ToDebuggingValue();
  }
  QUIC_DVLOG(1) << ENDPOINT << "time of last received packet: "
                << packet.receipt_time().ToDebuggingValue() << " from peer "
                << last_received_packet_info_.source_address << ", to "
                << last_received_packet_info_.destination_address;

  ScopedPacketFlusher flusher(this);
  if (!framer_.ProcessPacket(packet)) {
    // If we are unable to decrypt this packet, it might be
    // because the CHLO or SHLO packet was lost.
    QUIC_DVLOG(1) << ENDPOINT
                  << "Unable to process packet.  Last packet processed: "
                  << last_received_packet_info_.header.packet_number;
    current_packet_data_ = nullptr;
    is_current_packet_connectivity_probing_ = false;

    MaybeProcessCoalescedPackets();
    return;
  }

  ++stats_.packets_processed;

  QUIC_DLOG_IF(INFO, active_effective_peer_migration_type_ != NO_CHANGE)
      << "sent_packet_manager_.GetLargestObserved() = "
      << sent_packet_manager_.GetLargestObserved()
      << ", highest_packet_sent_before_effective_peer_migration_ = "
      << highest_packet_sent_before_effective_peer_migration_;
  if (!framer_.version().HasIetfQuicFrames() &&
      active_effective_peer_migration_type_ != NO_CHANGE &&
      sent_packet_manager_.GetLargestObserved().IsInitialized() &&
      (!highest_packet_sent_before_effective_peer_migration_.IsInitialized() ||
       sent_packet_manager_.GetLargestObserved() >
           highest_packet_sent_before_effective_peer_migration_)) {
    if (perspective_ == Perspective::IS_SERVER) {
      OnEffectivePeerMigrationValidated(/*is_migration_linkable=*/true);
    }
  }

  if (!MaybeProcessCoalescedPackets()) {
    MaybeProcessUndecryptablePackets();
    MaybeSendInResponseToPacket();
  }
  SetPingAlarm();
  RetirePeerIssuedConnectionIdsNoLongerOnPath();
  current_packet_data_ = nullptr;
  is_current_packet_connectivity_probing_ = false;
}

void QuicConnection::OnBlockedWriterCanWrite() {
  writer_->SetWritable();
  OnCanWrite();
}

void QuicConnection::OnCanWrite() {
  if (!connected_) {
    return;
  }
  if (writer_->IsWriteBlocked()) {
    const std::string error_details =
        "Writer is blocked while calling OnCanWrite.";
    QUIC_BUG(quic_bug_10511_22) << ENDPOINT << error_details;
    CloseConnection(QUIC_INTERNAL_ERROR, error_details,
                    ConnectionCloseBehavior::SEND_CONNECTION_CLOSE_PACKET);
    return;
  }

  ScopedPacketFlusher flusher(this);

  WriteQueuedPackets();
  const QuicTime ack_timeout =
      uber_received_packet_manager_.GetEarliestAckTimeout();
  if (ack_timeout.IsInitialized() && ack_timeout <= clock_->ApproximateNow()) {
    // Send an ACK now because either 1) we were write blocked when we last
    // tried to send an ACK, or 2) both ack alarm and send alarm were set to
    // go off together.
    if (SupportsMultiplePacketNumberSpaces()) {
      SendAllPendingAcks();
    } else {
      SendAck();
    }
  }

  // Sending queued packets may have caused the socket to become write blocked,
  // or the congestion manager to prohibit sending.
  if (!CanWrite(HAS_RETRANSMITTABLE_DATA)) {
    return;
  }

  // Tell the session it can write.
  visitor_->OnCanWrite();

  // After the visitor writes, it may have caused the socket to become write
  // blocked or the congestion manager to prohibit sending, so check again.
  if (visitor_->WillingAndAbleToWrite() && !send_alarm().IsSet() &&
      CanWrite(HAS_RETRANSMITTABLE_DATA)) {
    // We're not write blocked, but some data wasn't written. Register for
    // 'immediate' resumption so we'll keep writing after other connections.
    send_alarm().Set(clock_->ApproximateNow());
  }
}

void QuicConnection::OnSendAlarm() {
  QUICHE_DCHECK(connected());
  WriteIfNotBlocked();
}

void QuicConnection::WriteIfNotBlocked() {
  if (framer().is_processing_packet()) {
    QUIC_BUG(connection_write_mid_packet_processing)
        << ENDPOINT << "Tried to write in mid of packet processing";
    return;
  }
  if (IsMissingDestinationConnectionID()) {
    return;
  }
  if (!HandleWriteBlocked()) {
    OnCanWrite();
  }
}

void QuicConnection::MaybeClearQueuedPacketsOnPathChange() {
  if (version().HasIetfQuicFrames() && peer_issued_cid_manager_ != nullptr &&
      HasQueuedPackets()) {
    // Discard packets serialized with the connection ID on the old code path.
    // It is possible to clear queued packets only if connection ID changes.
    // However, the case where connection ID is unchanged and queued packets are
    // non-empty is quite rare.
    ClearQueuedPackets();
  }
}

void QuicConnection::ReplaceInitialServerConnectionId(
    const QuicConnectionId& new_server_connection_id) {
  QUICHE_DCHECK(perspective_ == Perspective::IS_CLIENT);
  if (version().HasIetfQuicFrames()) {
    if (new_server_connection_id.IsEmpty()) {
      peer_issued_cid_manager_ = nullptr;
    } else {
      if (peer_issued_cid_manager_ != nullptr) {
        QUIC_BUG_IF(quic_bug_12714_22,
                    !peer_issued_cid_manager_->IsConnectionIdActive(
                        default_path_.server_connection_id))
            << "Connection ID replaced header is no longer active. old id: "
            << default_path_.server_connection_id
            << " new_id: " << new_server_connection_id;
        peer_issued_cid_manager_->ReplaceConnectionId(
            default_path_.server_connection_id, new_server_connection_id);
      } else {
        peer_issued_cid_manager_ =
            std::make_unique<QuicPeerIssuedConnectionIdManager>(
                kMinNumOfActiveConnectionIds, new_server_connection_id, clock_,
                alarm_factory_, this, context());
      }
    }
  }
  default_path_.server_connection_id = new_server_connection_id;
  packet_creator_.SetServerConnectionId(default_path_.server_connection_id);
}

void QuicConnection::FindMatchingOrNewClientConnectionIdOrToken(
    const PathState& default_path, const PathState& alternative_path,
    const QuicConnectionId& server_connection_id,
    QuicConnectionId* client_connection_id,
    std::optional<StatelessResetToken>* stateless_reset_token) {
  QUICHE_DCHECK(perspective_ == Perspective::IS_SERVER &&
                version().HasIetfQuicFrames());
  if (peer_issued_cid_manager_ == nullptr ||
      server_connection_id == default_path.server_connection_id) {
    *client_connection_id = default_path.client_connection_id;
    *stateless_reset_token = default_path.stateless_reset_token;
    return;
  }
  if (server_connection_id == alternative_path_.server_connection_id) {
    *client_connection_id = alternative_path.client_connection_id;
    *stateless_reset_token = alternative_path.stateless_reset_token;
    return;
  }
  auto* connection_id_data =
      peer_issued_cid_manager_->ConsumeOneUnusedConnectionId();
  if (connection_id_data == nullptr) {
    return;
  }
  *client_connection_id = connection_id_data->connection_id;
  *stateless_reset_token = connection_id_data->stateless_reset_token;
}

bool QuicConnection::FindOnPathConnectionIds(
    const QuicSocketAddress& self_address,
    const QuicSocketAddress& peer_address,
    QuicConnectionId* client_connection_id,
    QuicConnectionId* server_connection_id) const {
  if (IsDefaultPath(self_address, peer_address)) {
    *client_connection_id = default_path_.client_connection_id,
    *server_connection_id = default_path_.server_connection_id;
    return true;
  }
  if (IsAlternativePath(self_address, peer_address)) {
    *client_connection_id = alternative_path_.client_connection_id,
    *server_connection_id = alternative_path_.server_connection_id;
    return true;
  }
  // Client should only send packets on either default or alternative path, so
  // it shouldn't fail here. If the server fail to find CID to use, no packet
  // will be generated on this path.
  // TODO(danzh) fix SendPathResponse() to respond to probes from a different
  // client port with non-Zero client CID.
  QUIC_BUG_IF(failed to find on path connection ids,
              perspective_ == Perspective::IS_CLIENT)
      << "Fails to find on path connection IDs";
  return false;
}

void QuicConnection::SetDefaultPathState(PathState new_path_state) {
  QUICHE_DCHECK(version().HasIetfQuicFrames());
  default_path_ = std::move(new_path_state);
  packet_creator_.SetClientConnectionId(default_path_.client_connection_id);
  packet_creator_.SetServerConnectionId(default_path_.server_connection_id);
}

// TODO(wub): Inline this function when deprecating
// --quic_test_peer_addr_change_after_normalize.
bool QuicConnection::PeerAddressChanged() const {
  if (quic_test_peer_addr_change_after_normalize_) {
    return direct_peer_address_.Normalized() !=
           last_received_packet_info_.source_address.Normalized();
  }

  return direct_peer_address_ != last_received_packet_info_.source_address;
}

void QuicConnection::GenerateNewOutgoingFlowLabel() {
  uint32_t flow_label;
  random_generator_->RandBytes(&flow_label, sizeof(flow_label));
  set_outgoing_flow_label(flow_label);
}

bool QuicConnection::ProcessValidatedPacket(const QuicPacketHeader& header) {
  if (perspective_ == Perspective::IS_CLIENT && version().HasIetfQuicFrames() &&
      direct_peer_address_.IsInitialized() &&
      last_received_packet_info_.source_address.IsInitialized() &&
      PeerAddressChanged() &&
      !IsKnownServerAddress(last_received_packet_info_.source_address)) {
    // Discard packets received from unseen server addresses.
    return false;
  }

  if (perspective_ == Perspective::IS_SERVER &&
      default_path_.self_address.IsInitialized() &&
      last_received_packet_info_.destination_address.IsInitialized() &&
      default_path_.self_address !=
          last_received_packet_info_.destination_address) {
    // Allow change between pure IPv4 and equivalent mapped IPv4 address.
    if (default_path_.self_address.port() !=
            last_received_packet_info_.destination_address.port() ||
        default_path_.self_address.host().Normalized() !=
            last_received_packet_info_.destination_address.host()
                .Normalized()) {
      if (!visitor_->AllowSelfAddressChange()) {
        const std::string error_details = absl::StrCat(
            "Self address migration is not supported at the server, current "
            "address: ",
            default_path_.self_address.ToString(),
            ", expected server preferred address: ",
            expected_server_preferred_address_.ToString(),
            ", received packet address: ",
            last_received_packet_info_.destination_address.ToString(),
            ", size: ", last_received_packet_info_.length,
            ", packet number: ", header.packet_number.ToString(),
            ", encryption level: ",
            EncryptionLevelToString(
                last_received_packet_info_.decrypted_level));
        QUIC_LOG_EVERY_N_SEC(INFO, 100) << error_details;
        QUIC_CODE_COUNT(quic_dropped_packets_with_changed_server_address);
        return false;
      }
    }
    default_path_.self_address = last_received_packet_info_.destination_address;
  }

  if (GetQuicReloadableFlag(quic_use_received_client_addresses_cache) &&
      perspective_ == Perspective::IS_SERVER &&
      !last_received_packet_info_.actual_destination_address.IsInitialized() &&
      last_received_packet_info_.source_address.IsInitialized()) {
    QUIC_RELOADABLE_FLAG_COUNT(quic_use_received_client_addresses_cache);
    // Record client address of packets received on server original address.
    received_client_addresses_cache_.Insert(
        last_received_packet_info_.source_address,
        std::make_unique<bool>(true));
  }

  if (perspective_ == Perspective::IS_SERVER &&
      last_received_packet_info_.actual_destination_address.IsInitialized() &&
      !IsHandshakeConfirmed() &&
      GetEffectivePeerAddressFromCurrentPacket() !=
          default_path_.peer_address) {
    // Our client implementation has an optimization to spray packets from
    // different sockets to the server's preferred address before handshake
    // gets confirmed. In this case, do not kick off client address migration
    // detection.
    QUICHE_DCHECK(expected_server_preferred_address_.IsInitialized());
    last_received_packet_info_.source_address = direct_peer_address_;
  }

  if (PacketCanReplaceServerConnectionId(header, perspective_) &&
      default_path_.server_connection_id != header.source_connection_id) {
    QUICHE_DCHECK_EQ(header.long_packet_type, INITIAL);
    if (server_connection_id_replaced_by_initial_) {
      QUIC_DLOG(ERROR) << ENDPOINT << "Refusing to replace connection ID "
                       << default_path_.server_connection_id << " with "
                       << header.source_connection_id;
      return false;
    }
    server_connection_id_replaced_by_initial_ = true;
    QUIC_DLOG(INFO) << ENDPOINT << "Replacing connection ID "
                    << default_path_.server_connection_id << " with "
                    << header.source_connection_id;
    if (!original_destination_connection_id_.has_value()) {
      original_destination_connection_id_ = default_path_.server_connection_id;
    }
    ReplaceInitialServerConnectionId(header.source_connection_id);
  }

  if (!ValidateReceivedPacketNumber(header.packet_number)) {
    return false;
  }

  if (!version_negotiated_) {
    if (perspective_ == Perspective::IS_CLIENT) {
      QUICHE_DCHECK(!header.version_flag || header.form != GOOGLE_QUIC_PACKET);
      version_negotiated_ = true;
      OnSuccessfulVersionNegotiation();
    }
  }

  if (last_received_packet_info_.length > largest_received_packet_size_) {
    largest_received_packet_size_ = last_received_packet_info_.length;
  }

  if (perspective_ == Perspective::IS_SERVER &&
      encryption_level_ == ENCRYPTION_INITIAL &&
      last_received_packet_info_.length > packet_creator_.max_packet_length()) {
    if (GetQuicFlag(quic_use_lower_server_response_mtu_for_test)) {
      SetMaxPacketLength(
          std::min(last_received_packet_info_.length, QuicByteCount(1250)));
    } else {
      SetMaxPacketLength(last_received_packet_info_.length);
    }
  }
  return true;
}

bool QuicConnection::ValidateReceivedPacketNumber(
    QuicPacketNumber packet_number) {
  // If this packet has already been seen, or the sender has told us that it
  // will not be retransmitted, then stop processing the packet.
  if (!uber_received_packet_manager_.IsAwaitingPacket(
          last_received_packet_info_.decrypted_level, packet_number)) {
    QUIC_DLOG(INFO) << ENDPOINT << "Packet " << packet_number
                    << " no longer being waited for at level "
                    << static_cast<int>(
                           last_received_packet_info_.decrypted_level)
                    << ".  Discarding.";
    if (debug_visitor_ != nullptr) {
      debug_visitor_->OnDuplicatePacket(packet_number);
    }
    return false;
  }

  return true;
}

void QuicConnection::WriteQueuedPackets() {
  QUICHE_DCHECK(!writer_->IsWriteBlocked());
#if !BUILDFLAG(IS_COBALT)
  QUIC_CLIENT_HISTOGRAM_COUNTS("QuicSession.NumQueuedPacketsBeforeWrite",
                               buffered_packets_.size(), 1, 1000, 50, "");
#endif

  while (!buffered_packets_.empty()) {
    if (HandleWriteBlocked()) {
      break;
    }
    const BufferedPacket& packet = buffered_packets_.front();
    WriteResult result = SendPacketToWriter(
        packet.data.get(), packet.length, packet.self_address.host(),
        packet.peer_address, writer_, packet.ecn_codepoint, packet.flow_label);
    QUIC_DVLOG(1) << ENDPOINT << "Sending buffered packet, result: " << result;
    if (IsMsgTooBig(writer_, result) && packet.length > long_term_mtu_) {
      // When MSG_TOO_BIG is returned, the system typically knows what the
      // actual MTU is, so there is no need to probe further.
      // TODO(wub): Reduce max packet size to a safe default, or the actual MTU.
      mtu_discoverer_.Disable();
      mtu_discovery_alarm().Cancel();
      buffered_packets_.pop_front();
      continue;
    }
    if (IsWriteError(result.status)) {
      OnWriteError(result.error_code);
      break;
    }
    if (result.status == WRITE_STATUS_OK ||
        result.status == WRITE_STATUS_BLOCKED_DATA_BUFFERED) {
      buffered_packets_.pop_front();
    }
    if (IsWriteBlockedStatus(result.status)) {
      visitor_->OnWriteBlocked();
      break;
    }
  }
}

void QuicConnection::MarkZeroRttPacketsForRetransmission(int reject_reason) {
  sent_packet_manager_.MarkZeroRttPacketsForRetransmission();
  if (debug_visitor_ != nullptr && version().UsesTls()) {
    debug_visitor_->OnZeroRttRejected(reject_reason);
  }
}

void QuicConnection::NeuterUnencryptedPackets() {
  sent_packet_manager_.NeuterUnencryptedPackets();
  // This may have changed the retransmission timer, so re-arm it.
  SetRetransmissionAlarm();
  if (default_enable_5rto_blackhole_detection_) {
    QUIC_RELOADABLE_FLAG_COUNT_N(quic_default_enable_5rto_blackhole_detection2,
                                 1, 3);
    // Consider this as forward progress since this is called when initial key
    // gets discarded (or previous unencrypted data is not needed anymore).
    OnForwardProgressMade();
  }
  if (SupportsMultiplePacketNumberSpaces()) {
    // Stop sending ack of initial packet number space.
    uber_received_packet_manager_.ResetAckStates(ENCRYPTION_INITIAL);
    // Re-arm ack alarm.
    ack_alarm().Update(uber_received_packet_manager_.GetEarliestAckTimeout(),
                       kAlarmGranularity);
  }
}

bool QuicConnection::IsMissingDestinationConnectionID() const {
  return peer_issued_cid_manager_ != nullptr &&
         packet_creator_.GetDestinationConnectionId().IsEmpty();
}

bool QuicConnection::ShouldGeneratePacket(
    HasRetransmittableData retransmittable, IsHandshake handshake) {
  QUICHE_DCHECK(handshake != IS_HANDSHAKE ||
                QuicVersionUsesCryptoFrames(transport_version()))
      << ENDPOINT
      << "Handshake in STREAM frames should not check ShouldGeneratePacket";
  if (IsMissingDestinationConnectionID()) {
    QUICHE_DCHECK(version().HasIetfQuicFrames());
    QUIC_CODE_COUNT(quic_generate_packet_blocked_by_no_connection_id);
    QUIC_BUG_IF(quic_bug_90265_1, perspective_ == Perspective::IS_CLIENT);
    QUIC_DLOG(INFO) << ENDPOINT
                    << "There is no destination connection ID available to "
                       "generate packet.";
    return false;
  }
  if (IsDefaultPath(default_path_.self_address,
                    packet_creator_.peer_address())) {
    return CanWrite(retransmittable);
  }
  // This is checking on the alternative path with a different peer address. The
  // self address and the writer used are the same as the default path. In the
  // case of different self address and writer, writing packet would use a
  // differnt code path without checking the states of the default writer.
  return connected_ && !HandleWriteBlocked();
}

void QuicConnection::MaybeBundleOpportunistically(
    TransmissionType transmission_type) {
  const bool should_bundle_ack_frequency =
      !ack_frequency_sent_ && sent_packet_manager_.CanSendAckFrequency() &&
      transmission_type == NOT_RETRANSMISSION &&
      packet_creator_.NextSendingPacketNumber() >=
          FirstSendingPacketNumber() + kMinReceivedBeforeAckDecimation;

  if (should_bundle_ack_frequency) {
    QUIC_RELOADABLE_FLAG_COUNT_N(quic_can_send_ack_frequency, 3, 3);
    ack_frequency_sent_ = true;
    auto frame = sent_packet_manager_.GetUpdatedAckFrequencyFrame();
    visitor_->SendAckFrequency(frame);
  }

  if (transmission_type == NOT_RETRANSMISSION) {
    visitor_->MaybeBundleOpportunistically();
  }

  if (packet_creator_.has_ack() || !CanWrite(NO_RETRANSMITTABLE_DATA)) {
    return;
  }

  QuicFrames frames;
  const bool has_pending_ack =
      uber_received_packet_manager_
          .GetAckTimeout(QuicUtils::GetPacketNumberSpace(encryption_level_))
          .IsInitialized();
  if (!has_pending_ack) {
    // No need to send an ACK.
    return;
  }
  ResetAckStates();

  QUIC_DVLOG(1) << ENDPOINT << "Bundle an ACK opportunistically";
  QuicFrame updated_ack_frame = GetUpdatedAckFrame();
  QUIC_BUG_IF(quic_bug_12714_23, updated_ack_frame.ack_frame->packets.Empty())
      << ENDPOINT << "Attempted to opportunistically bundle an empty "
      << encryption_level_ << " ACK, " << (has_pending_ack ? "" : "!")
      << "has_pending_ack";
  frames.push_back(updated_ack_frame);

  const bool flushed = packet_creator_.FlushAckFrame(frames);
  QUIC_BUG_IF(failed_to_flush_ack, !flushed)
      << ENDPOINT << "Failed to flush ACK frame";
}

bool QuicConnection::CanWrite(HasRetransmittableData retransmittable) {
  if (!connected_) {
    return false;
  }

  if (IsMissingDestinationConnectionID()) {
    return false;
  }

  if (version().CanSendCoalescedPackets() &&
      framer_.HasEncrypterOfEncryptionLevel(ENCRYPTION_INITIAL) &&
      framer_.is_processing_packet()) {
    // While we still have initial keys, suppress sending in mid of packet
    // processing.
    // TODO(fayang): always suppress sending while in the mid of packet
    // processing.
    QUIC_DVLOG(1) << ENDPOINT
                  << "Suppress sending in the mid of packet processing";
    return false;
  }

  if (fill_coalesced_packet_) {
    // Try to coalesce packet, only allow to write when creator is on soft max
    // packet length. Given the next created packet is going to fill current
    // coalesced packet, do not check amplification factor.
    return packet_creator_.HasSoftMaxPacketLength();
  }

  if (sent_packet_manager_.pending_timer_transmission_count() > 0) {
    // Allow sending if there are pending tokens, which occurs when:
    // 1) firing PTO,
    // 2) bundling CRYPTO data with ACKs,
    // 3) coalescing CRYPTO data of higher space.
    return true;
  }

  if (LimitedByAmplificationFactor(packet_creator_.max_packet_length())) {
    // Server is constrained by the amplification restriction.
    QUIC_CODE_COUNT(quic_throttled_by_amplification_limit);
    QUIC_DVLOG(1) << ENDPOINT
                  << "Constrained by amplification restriction to peer address "
                  << default_path_.peer_address << " bytes received "
                  << default_path_.bytes_received_before_address_validation
                  << ", bytes sent"
                  << default_path_.bytes_sent_before_address_validation;
    ++stats_.num_amplification_throttling;
    return false;
  }

  if (HandleWriteBlocked()) {
    return false;
  }

  // Allow acks and probing frames to be sent immediately.
  if (retransmittable == NO_RETRANSMITTABLE_DATA) {
    return true;
  }
  // If the send alarm is set, wait for it to fire.
  if (send_alarm().IsSet()) {
    return false;
  }

#if BUILDFLAG(IS_COBALT)
  // Not reading the precise clock is a significant CPU usage reduction.
  // Either this clock is accurate enough, or we are already throttling by more
  // than the difference due to the reading task taking a long time.
  QuicTime now = clock_->ApproximateNow();
#else
  QuicTime now = clock_->Now();
#endif
  QuicTime::Delta delay = sent_packet_manager_.TimeUntilSend(now);
  if (delay.IsInfinite()) {
    send_alarm().Cancel();
    return false;
  }

  // Scheduler requires a delay.
  if (!delay.IsZero()) {
    if (delay <= release_time_into_future_) {
      // Required delay is within pace time into future, send now.
      return true;
    }
    // Cannot send packet now because delay is too far in the future.
    send_alarm().Update(now + delay, kAlarmGranularity);
    QUIC_DVLOG(1) << ENDPOINT << "Delaying sending " << delay.ToMilliseconds()
                  << "ms";
    return false;
  }

  return true;
}

QuicTime QuicConnection::CalculatePacketSentTime() {
#if BUILDFLAG(IS_COBALT)
  // Not reading the precise clock is a significant CPU usage reduction.
  // Either this clock is accurate enough, or we are already throttling by more
  // than the difference due to the reading task taking a long time.
  const QuicTime now = clock_->ApproximateNow();
#else
  const QuicTime now = clock_->Now();
#endif
<<<<<<< HEAD
  if (!supports_release_time_ || per_packet_options_ == nullptr) {
=======
  if (!supports_release_time_) {
>>>>>>> 626889fb
    // Don't change the release delay.
    return now;
  }

  auto next_release_time_result = sent_packet_manager_.GetNextReleaseTime();

  // Release before |now| is impossible.
  QuicTime next_release_time =
      std::max(now, next_release_time_result.release_time);
  packet_writer_params_.release_time_delay = next_release_time - now;
  packet_writer_params_.allow_burst = next_release_time_result.allow_burst;
  return next_release_time;
}

bool QuicConnection::WritePacket(SerializedPacket* packet) {
  if (sent_packet_manager_.GetLargestSentPacket().IsInitialized() &&
      packet->packet_number < sent_packet_manager_.GetLargestSentPacket()) {
    QUIC_BUG(quic_bug_10511_23)
        << "Attempt to write packet:" << packet->packet_number
        << " after:" << sent_packet_manager_.GetLargestSentPacket();
    CloseConnection(QUIC_INTERNAL_ERROR, "Packet written out of order.",
                    ConnectionCloseBehavior::SEND_CONNECTION_CLOSE_PACKET);
    return true;
  }
  const bool is_mtu_discovery = QuicUtils::ContainsFrameType(
      packet->nonretransmittable_frames, MTU_DISCOVERY_FRAME);
  const SerializedPacketFate fate = packet->fate;
  // Termination packets are encrypted and saved, so don't exit early.
  QuicErrorCode error_code = QUIC_NO_ERROR;
  const bool is_termination_packet = IsTerminationPacket(*packet, &error_code);
  QuicPacketNumber packet_number = packet->packet_number;
  QuicPacketLength encrypted_length = packet->encrypted_length;
  // Termination packets are eventually owned by TimeWaitListManager.
  // Others are deleted at the end of this call.
  if (is_termination_packet) {
    if (termination_info_ == nullptr) {
      termination_info_ = std::make_unique<TerminationInfo>(error_code);
    } else {
      QUIC_BUG_IF(quic_multiple_termination_packets_with_different_error_code,
                  error_code != termination_info_->error_code)
          << "Initial error code: " << termination_info_->error_code
          << ", new error code: " << error_code;
    }
    // Copy the buffer so it's owned in the future.
    char* buffer_copy = CopyBuffer(*packet);
    termination_info_->termination_packets.push_back(
        std::make_unique<QuicEncryptedPacket>(buffer_copy, encrypted_length,
                                              true));
    if (error_code == QUIC_SILENT_IDLE_TIMEOUT) {
      QUICHE_DCHECK_EQ(Perspective::IS_SERVER, perspective_);
      // TODO(fayang): populate histogram indicating the time elapsed from this
      // connection gets closed to following client packets get received.
      QUIC_DVLOG(1) << ENDPOINT
                    << "Added silent connection close to termination packets, "
                       "num of termination packets: "
                    << termination_info_->termination_packets.size();
      return true;
    }
  }

  QUICHE_DCHECK_LE(encrypted_length, kMaxOutgoingPacketSize);
  QUICHE_DCHECK(is_mtu_discovery ||
                encrypted_length <= packet_creator_.max_packet_length())
      << " encrypted_length=" << encrypted_length
      << " > packet_creator max_packet_length="
      << packet_creator_.max_packet_length();
  QUIC_DVLOG(1) << ENDPOINT << "Sending packet " << packet_number << " : "
                << (IsRetransmittable(*packet) == HAS_RETRANSMITTABLE_DATA
                        ? "data bearing "
                        : " ack or probing only ")
                << ", encryption level: " << packet->encryption_level
                << ", encrypted length:" << encrypted_length
                << ", fate: " << fate << " to peer " << packet->peer_address;
  QUIC_DVLOG(2) << ENDPOINT << packet->encryption_level << " packet number "
                << packet_number << " of length " << encrypted_length << ": "
                << std::endl
                << quiche::QuicheTextUtils::HexDump(absl::string_view(
                       packet->encrypted_buffer, encrypted_length));

  // Measure the RTT from before the write begins to avoid underestimating the
  // min_rtt_, especially in cases where the thread blocks or gets swapped out
  // during the WritePacket below.
  QuicTime packet_send_time = CalculatePacketSentTime();
  WriteResult result(WRITE_STATUS_OK, encrypted_length);
  QuicSocketAddress send_to_address = packet->peer_address;
  QuicSocketAddress send_from_address = self_address();
  if (perspective_ == Perspective::IS_SERVER &&
      expected_server_preferred_address_.IsInitialized() &&
      received_client_addresses_cache_.Lookup(send_to_address) ==
          received_client_addresses_cache_.end()) {
    // Given server has not received packets from send_to_address to
    // self_address(), most NATs do not allow packets from self_address() to
    // send_to_address to go through. Override packet's self address to
    // expected_server_preferred_address_.
    // TODO(b/262386897): server should validate reverse path before changing
    // self address of packets to send.
    send_from_address = expected_server_preferred_address_;
  }
  // Self address is always the default self address on this code path.
  const bool send_on_current_path = send_to_address == peer_address();
  if (!send_on_current_path) {
    QUIC_BUG_IF(quic_send_non_probing_frames_on_alternative_path,
                ContainsNonProbingFrame(*packet))
        << "Packet " << packet->packet_number
        << " with non-probing frames was sent on alternative path: "
           "nonretransmittable_frames: "
        << QuicFramesToString(packet->nonretransmittable_frames)
        << " retransmittable_frames: "
        << QuicFramesToString(packet->retransmittable_frames);
  }
  switch (fate) {
    case DISCARD:
      ++stats_.packets_discarded;
      if (debug_visitor_ != nullptr) {
        debug_visitor_->OnPacketDiscarded(*packet);
      }
      return true;
    case COALESCE:
      QUIC_BUG_IF(quic_bug_12714_24,
                  !version().CanSendCoalescedPackets() || coalescing_done_);
      if (!coalesced_packet_.MaybeCoalescePacket(
              *packet, send_from_address, send_to_address,
              helper_->GetStreamSendBufferAllocator(),
              packet_creator_.max_packet_length(),
              GetEcnCodepointToSend(send_to_address), outgoing_flow_label())) {
        // Failed to coalesce packet, flush current coalesced packet.
        if (!FlushCoalescedPacket()) {
          QUIC_BUG_IF(quic_connection_connected_after_flush_coalesced_failure,
                      connected_)
              << "QUIC connection is still connected after failing to flush "
                 "coalesced packet.";
          // Failed to flush coalesced packet, write error has been handled.
          return false;
        }
        if (!coalesced_packet_.MaybeCoalescePacket(
                *packet, send_from_address, send_to_address,
                helper_->GetStreamSendBufferAllocator(),
                packet_creator_.max_packet_length(),
                GetEcnCodepointToSend(send_to_address),
                outgoing_flow_label())) {
          // Failed to coalesce packet even it is the only packet, raise a write
          // error.
          QUIC_DLOG(ERROR) << ENDPOINT << "Failed to coalesce packet";
          result.error_code = WRITE_STATUS_FAILED_TO_COALESCE_PACKET;
          break;
        }
      }
      if (coalesced_packet_.length() < coalesced_packet_.max_packet_length()) {
        QUIC_DVLOG(1) << ENDPOINT << "Trying to set soft max packet length to "
                      << coalesced_packet_.max_packet_length() -
                             coalesced_packet_.length();
        packet_creator_.SetSoftMaxPacketLength(
            coalesced_packet_.max_packet_length() - coalesced_packet_.length());
      }
      last_ecn_codepoint_sent_ = coalesced_packet_.ecn_codepoint();
      break;
    case BUFFER:
      QUIC_DVLOG(1) << ENDPOINT << "Adding packet: " << packet->packet_number
                    << " to buffered packets";
      last_ecn_codepoint_sent_ = GetEcnCodepointToSend(send_to_address);
      buffered_packets_.emplace_back(*packet, send_from_address,
                                     send_to_address, last_ecn_codepoint_sent_,
                                     last_flow_label_sent_);
      break;
    case SEND_TO_WRITER:
      // Stop using coalescer from now on.
      coalescing_done_ = true;
      // At this point, packet->release_encrypted_buffer is either nullptr,
      // meaning |packet->encrypted_buffer| is a stack buffer, or not-nullptr,
      /// meaning it's a writer-allocated buffer. Note that connectivity probing
      // packets do not use this function, so setting release_encrypted_buffer
      // to nullptr will not cause probing packets to be leaked.
      //
      // writer_->WritePacket transfers buffer ownership back to the writer.
      packet->release_encrypted_buffer = nullptr;
      result = SendPacketToWriter(
          packet->encrypted_buffer, encrypted_length, send_from_address.host(),
          send_to_address, writer_, GetEcnCodepointToSend(send_to_address),
          outgoing_flow_label());
      // This is a work around for an issue with linux UDP GSO batch writers.
      // When sending a GSO packet with 2 segments, if the first segment is
      // larger than the path MTU, instead of EMSGSIZE, the linux kernel returns
      // EINVAL, which translates to WRITE_STATUS_ERROR and causes conneciton to
      // be closed. By manually flush the writer here, the MTU probe is sent in
      // a normal(non-GSO) packet, so the kernel can return EMSGSIZE and we will
      // not close the connection.
      if (is_mtu_discovery && writer_->IsBatchMode()) {
        result = writer_->Flush();
      }
      break;
    default:
      QUICHE_DCHECK(false);
      break;
  }

  QUIC_HISTOGRAM_ENUM(
      "QuicConnection.WritePacketStatus", result.status,
      WRITE_STATUS_NUM_VALUES,
      "Status code returned by writer_->WritePacket() in QuicConnection.");

  if (IsWriteBlockedStatus(result.status)) {
    // Ensure the writer is still write blocked, otherwise QUIC may continue
    // trying to write when it will not be able to.
    QUICHE_DCHECK(writer_->IsWriteBlocked());
    visitor_->OnWriteBlocked();
    // If the socket buffers the data, then the packet should not
    // be queued and sent again, which would result in an unnecessary
    // duplicate packet being sent.  The helper must call OnCanWrite
    // when the write completes, and OnWriteError if an error occurs.
    if (result.status != WRITE_STATUS_BLOCKED_DATA_BUFFERED) {
      QUIC_DVLOG(1) << ENDPOINT << "Adding packet: " << packet->packet_number
                    << " to buffered packets";
      buffered_packets_.emplace_back(*packet, send_from_address,
                                     send_to_address, last_ecn_codepoint_sent_,
                                     last_flow_label_sent_);
    }
  }

  // In some cases, an MTU probe can cause EMSGSIZE. This indicates that the
  // MTU discovery is permanently unsuccessful.
  if (IsMsgTooBig(writer_, result)) {
    if (is_mtu_discovery) {
      // When MSG_TOO_BIG is returned, the system typically knows what the
      // actual MTU is, so there is no need to probe further.
      // TODO(wub): Reduce max packet size to a safe default, or the actual MTU.
      QUIC_DVLOG(1) << ENDPOINT
                    << " MTU probe packet too big, size:" << encrypted_length
                    << ", long_term_mtu_:" << long_term_mtu_;
      mtu_discoverer_.Disable();
      mtu_discovery_alarm().Cancel();
      // The write failed, but the writer is not blocked, so return true.
      return true;
    }
    if (!send_on_current_path) {
      // Only handle MSG_TOO_BIG as error on current path.
      return true;
    }
  }

  if (IsWriteError(result.status)) {
    QUIC_LOG_FIRST_N(ERROR, 10)
        << ENDPOINT << "Failed writing packet " << packet_number << " of "
        << encrypted_length << " bytes from " << send_from_address.host()
        << " to " << send_to_address << ", with error code "
        << result.error_code << ". long_term_mtu_:" << long_term_mtu_
        << ", previous_validated_mtu_:" << previous_validated_mtu_
        << ", max_packet_length():" << max_packet_length()
        << ", is_mtu_discovery:" << is_mtu_discovery;
    if (MaybeRevertToPreviousMtu()) {
      return true;
    }

    OnWriteError(result.error_code);
    return false;
  }

  if (result.status == WRITE_STATUS_OK) {
    // packet_send_time is the ideal send time, if allow_burst is true, writer
    // may have sent it earlier than that.
    packet_send_time = packet_send_time + result.send_time_offset;
  }

  if (IsRetransmittable(*packet) == HAS_RETRANSMITTABLE_DATA &&
      !is_termination_packet) {
    // Start blackhole/path degrading detections if the sent packet is not
    // termination packet and contains retransmittable data.
    // Do not restart detection if detection is in progress indicating no
    // forward progress has been made since last event (i.e., packet was sent
    // or new packets were acknowledged).
    if (!blackhole_detector_.IsDetectionInProgress()) {
      // Try to start detections if no detection in progress. This could
      // because either both detections are inactive when sending last packet
      // or this connection just gets out of quiescence.
      blackhole_detector_.RestartDetection(GetPathDegradingDeadline(),
                                           GetNetworkBlackholeDeadline(),
                                           GetPathMtuReductionDeadline());
    }
    idle_network_detector_.OnPacketSent(packet_send_time,
                                        sent_packet_manager_.GetPtoDelay());
  }

  MaybeSetMtuAlarm(packet_number);
  QUIC_DVLOG(1) << ENDPOINT << "time we began writing last sent packet: "
                << packet_send_time.ToDebuggingValue();

  if (IsDefaultPath(default_path_.self_address, send_to_address)) {
    if (EnforceAntiAmplificationLimit()) {
      // Include bytes sent even if they are not in flight.
      default_path_.bytes_sent_before_address_validation += encrypted_length;
    }
  } else {
    MaybeUpdateBytesSentToAlternativeAddress(send_to_address, encrypted_length);
  }

  // Do not measure rtt of this packet if it's not sent on current path.
  QUIC_DLOG_IF(INFO, !send_on_current_path)
      << ENDPOINT << " Sent packet " << packet->packet_number
      << " on a different path with remote address " << send_to_address
      << " while current path has peer address " << peer_address();
  const bool in_flight = sent_packet_manager_.OnPacketSent(
      packet, packet_send_time, packet->transmission_type,
      IsRetransmittable(*packet), /*measure_rtt=*/send_on_current_path,
      last_ecn_codepoint_sent_);
  QUIC_BUG_IF(quic_bug_12714_25,
              perspective_ == Perspective::IS_SERVER &&
                  default_enable_5rto_blackhole_detection_ &&
                  blackhole_detector_.IsDetectionInProgress() &&
                  !sent_packet_manager_.HasInFlightPackets())
      << ENDPOINT
      << "Trying to start blackhole detection without no bytes in flight";

  if (debug_visitor_ != nullptr) {
    if (sent_packet_manager_.unacked_packets().empty()) {
      QUIC_BUG(quic_bug_10511_25)
          << "Unacked map is empty right after packet is sent";
    } else {
      debug_visitor_->OnPacketSent(
          packet->packet_number, packet->encrypted_length,
          packet->has_crypto_handshake, packet->transmission_type,
          packet->encryption_level,
          sent_packet_manager_.unacked_packets()
              .rbegin()
              ->retransmittable_frames,
          packet->nonretransmittable_frames, packet_send_time, result.batch_id);
    }
  }
  if (packet->encryption_level == ENCRYPTION_HANDSHAKE) {
    handshake_packet_sent_ = true;
  }

  if (packet->encryption_level == ENCRYPTION_FORWARD_SECURE) {
    if (!lowest_packet_sent_in_current_key_phase_.IsInitialized()) {
      QUIC_DLOG(INFO) << ENDPOINT
                      << "lowest_packet_sent_in_current_key_phase_ = "
                      << packet_number;
      lowest_packet_sent_in_current_key_phase_ = packet_number;
    }
    if (!is_termination_packet &&
        MaybeHandleAeadConfidentialityLimits(*packet)) {
      return true;
    }
  }
  if (in_flight || !retransmission_alarm().IsSet()) {
    SetRetransmissionAlarm();
  }
  SetPingAlarm();
  RetirePeerIssuedConnectionIdsNoLongerOnPath();

  // The packet number length must be updated after OnPacketSent, because it
  // may change the packet number length in packet.
  packet_creator_.UpdatePacketNumberLength(
      sent_packet_manager_.GetLeastPacketAwaitedByPeer(encryption_level_),
      sent_packet_manager_.EstimateMaxPacketsInFlight(max_packet_length()));

  stats_.bytes_sent += encrypted_length;
  ++stats_.packets_sent;
  if (packet->has_ack_ecn) {
    stats_.num_ack_frames_sent_with_ecn++;
  }

  QuicByteCount bytes_not_retransmitted =
      packet->bytes_not_retransmitted.value_or(0);
  if (packet->transmission_type != NOT_RETRANSMISSION) {
    if (static_cast<uint64_t>(encrypted_length) < bytes_not_retransmitted) {
      QUIC_BUG(quic_packet_bytes_written_lt_bytes_not_retransmitted)
          << "Total bytes written to the packet should be larger than the "
             "bytes in not-retransmitted frames. Bytes written: "
          << encrypted_length
          << ", bytes not retransmitted: " << bytes_not_retransmitted;
    } else {
      // bytes_retransmitted includes packet's headers and encryption
      // overhead.
      stats_.bytes_retransmitted +=
          (encrypted_length - bytes_not_retransmitted);
    }
    ++stats_.packets_retransmitted;
  }

  return true;
}

bool QuicConnection::MaybeHandleAeadConfidentialityLimits(
    const SerializedPacket& packet) {
  if (!version().UsesTls()) {
    return false;
  }

  if (packet.encryption_level != ENCRYPTION_FORWARD_SECURE) {
    QUIC_BUG(quic_bug_12714_26)
        << "MaybeHandleAeadConfidentialityLimits called on non 1-RTT packet";
    return false;
  }
  if (!lowest_packet_sent_in_current_key_phase_.IsInitialized()) {
    QUIC_BUG(quic_bug_10511_26)
        << "lowest_packet_sent_in_current_key_phase_ must be initialized "
           "before calling MaybeHandleAeadConfidentialityLimits";
    return false;
  }

  // Calculate the number of packets encrypted from the packet number, which is
  // simpler than keeping another counter. The packet number space may be
  // sparse, so this might overcount, but doing a key update earlier than
  // necessary would only improve security and has negligible cost.
  if (packet.packet_number < lowest_packet_sent_in_current_key_phase_) {
    const std::string error_details =
        absl::StrCat("packet_number(", packet.packet_number.ToString(),
                     ") < lowest_packet_sent_in_current_key_phase_ (",
                     lowest_packet_sent_in_current_key_phase_.ToString(), ")");
    QUIC_BUG(quic_bug_10511_27) << error_details;
    CloseConnection(QUIC_INTERNAL_ERROR, error_details,
                    ConnectionCloseBehavior::SEND_CONNECTION_CLOSE_PACKET);
    return true;
  }
  const QuicPacketCount num_packets_encrypted_in_current_key_phase =
      packet.packet_number - lowest_packet_sent_in_current_key_phase_ + 1;

  const QuicPacketCount confidentiality_limit =
      framer_.GetOneRttEncrypterConfidentialityLimit();

  // Attempt to initiate a key update before reaching the AEAD
  // confidentiality limit when the number of packets sent in the current
  // key phase gets within |kKeyUpdateConfidentialityLimitOffset| packets of
  // the limit, unless overridden by
  // FLAGS_quic_key_update_confidentiality_limit.
  constexpr QuicPacketCount kKeyUpdateConfidentialityLimitOffset = 1000;
  QuicPacketCount key_update_limit = 0;
  if (confidentiality_limit > kKeyUpdateConfidentialityLimitOffset) {
    key_update_limit =
        confidentiality_limit - kKeyUpdateConfidentialityLimitOffset;
  }
  const QuicPacketCount key_update_limit_override =
      GetQuicFlag(quic_key_update_confidentiality_limit);
  if (key_update_limit_override) {
    key_update_limit = key_update_limit_override;
  }

  QUIC_DVLOG(2) << ENDPOINT << "Checking AEAD confidentiality limits: "
                << "num_packets_encrypted_in_current_key_phase="
                << num_packets_encrypted_in_current_key_phase
                << " key_update_limit=" << key_update_limit
                << " confidentiality_limit=" << confidentiality_limit
                << " IsKeyUpdateAllowed()=" << IsKeyUpdateAllowed();

  if (num_packets_encrypted_in_current_key_phase >= confidentiality_limit) {
    // Reached the confidentiality limit without initiating a key update,
    // must close the connection.
    const std::string error_details = absl::StrCat(
        "encrypter confidentiality limit reached: "
        "num_packets_encrypted_in_current_key_phase=",
        num_packets_encrypted_in_current_key_phase,
        " key_update_limit=", key_update_limit,
        " confidentiality_limit=", confidentiality_limit,
        " IsKeyUpdateAllowed()=", IsKeyUpdateAllowed());
    CloseConnection(QUIC_AEAD_LIMIT_REACHED, error_details,
                    ConnectionCloseBehavior::SEND_CONNECTION_CLOSE_PACKET);
    return true;
  }

  if (IsKeyUpdateAllowed() &&
      num_packets_encrypted_in_current_key_phase >= key_update_limit) {
    // Approaching the confidentiality limit, initiate key update so that
    // the next set of keys will be ready for the next packet before the
    // limit is reached.
    KeyUpdateReason reason = KeyUpdateReason::kLocalAeadConfidentialityLimit;
    if (key_update_limit_override) {
      QUIC_DLOG(INFO) << ENDPOINT
                      << "reached FLAGS_quic_key_update_confidentiality_limit, "
                         "initiating key update: "
                      << "num_packets_encrypted_in_current_key_phase="
                      << num_packets_encrypted_in_current_key_phase
                      << " key_update_limit=" << key_update_limit
                      << " confidentiality_limit=" << confidentiality_limit;
      reason = KeyUpdateReason::kLocalKeyUpdateLimitOverride;
    } else {
      QUIC_DLOG(INFO) << ENDPOINT
                      << "approaching AEAD confidentiality limit, "
                         "initiating key update: "
                      << "num_packets_encrypted_in_current_key_phase="
                      << num_packets_encrypted_in_current_key_phase
                      << " key_update_limit=" << key_update_limit
                      << " confidentiality_limit=" << confidentiality_limit;
    }
    InitiateKeyUpdate(reason);
  }

  return false;
}

void QuicConnection::FlushPackets() {
  if (!connected_) {
    return;
  }

  if (!writer_->IsBatchMode()) {
    return;
  }

  if (HandleWriteBlocked()) {
    QUIC_DLOG(INFO) << ENDPOINT << "FlushPackets called while blocked.";
    return;
  }

  WriteResult result = writer_->Flush();

  QUIC_HISTOGRAM_ENUM("QuicConnection.FlushPacketStatus", result.status,
                      WRITE_STATUS_NUM_VALUES,
                      "Status code returned by writer_->Flush() in "
                      "QuicConnection::FlushPackets.");

  if (HandleWriteBlocked()) {
    QUICHE_DCHECK_EQ(WRITE_STATUS_BLOCKED, result.status)
        << "Unexpected flush result:" << result;
    QUIC_DLOG(INFO) << ENDPOINT << "Write blocked in FlushPackets.";
    return;
  }

  if (IsWriteError(result.status) && !MaybeRevertToPreviousMtu()) {
    OnWriteError(result.error_code);
  }
}

bool QuicConnection::IsMsgTooBig(const QuicPacketWriter* writer,
                                 const WriteResult& result) {
  std::optional<int> writer_error_code = writer->MessageTooBigErrorCode();
  return (result.status == WRITE_STATUS_MSG_TOO_BIG) ||
         (writer_error_code.has_value() && IsWriteError(result.status) &&
          result.error_code == *writer_error_code);
}

bool QuicConnection::ShouldDiscardPacket(EncryptionLevel encryption_level) {
  if (!connected_) {
    QUIC_DLOG(INFO) << ENDPOINT
                    << "Not sending packet as connection is disconnected.";
    return true;
  }

  if (encryption_level_ == ENCRYPTION_FORWARD_SECURE &&
      encryption_level == ENCRYPTION_INITIAL) {
    // Drop packets that are NULL encrypted since the peer won't accept them
    // anymore.
    QUIC_DLOG(INFO) << ENDPOINT
                    << "Dropping NULL encrypted packet since the connection is "
                       "forward secure.";
    return true;
  }

  return false;
}

QuicTime QuicConnection::GetPathMtuReductionDeadline() const {
  if (previous_validated_mtu_ == 0) {
    return QuicTime::Zero();
  }
  QuicTime::Delta delay = sent_packet_manager_.GetMtuReductionDelay(
      num_rtos_for_blackhole_detection_);
  if (delay.IsZero()) {
    return QuicTime::Zero();
  }
  return clock_->ApproximateNow() + delay;
}

bool QuicConnection::MaybeRevertToPreviousMtu() {
  if (previous_validated_mtu_ == 0) {
    return false;
  }

  SetMaxPacketLength(previous_validated_mtu_);
  mtu_discoverer_.Disable();
  mtu_discovery_alarm().Cancel();
  previous_validated_mtu_ = 0;
  return true;
}

void QuicConnection::OnWriteError(int error_code) {
  if (write_error_occurred_) {
    // A write error already occurred. The connection is being closed.
    return;
  }
  write_error_occurred_ = true;

  const std::string error_details = absl::StrCat(
      "Write failed with error: ", error_code, " (", strerror(error_code), ")");
  QUIC_LOG_FIRST_N(ERROR, 2) << ENDPOINT << error_details;
  std::optional<int> writer_error_code = writer_->MessageTooBigErrorCode();
  if (writer_error_code.has_value() && error_code == *writer_error_code) {
    CloseConnection(QUIC_PACKET_WRITE_ERROR, error_details,
                    ConnectionCloseBehavior::SEND_CONNECTION_CLOSE_PACKET);
    return;
  }
  // We can't send an error as the socket is presumably borked.
  QUIC_CODE_COUNT(quic_tear_down_local_connection_on_write_error_ietf);
  CloseConnection(QUIC_PACKET_WRITE_ERROR, error_details,
                  ConnectionCloseBehavior::SILENT_CLOSE);
}

QuicPacketBuffer QuicConnection::GetPacketBuffer() {
  if (version().CanSendCoalescedPackets() && !coalescing_done_) {
    // Do not use writer's packet buffer for coalesced packets which may
    // contain multiple QUIC packets.
    return {nullptr, nullptr};
  }
  return writer_->GetNextWriteLocation(self_address().host(), peer_address());
}

void QuicConnection::OnSerializedPacket(SerializedPacket serialized_packet) {
  if (serialized_packet.encrypted_buffer == nullptr) {
    // We failed to serialize the packet, so close the connection.
    // Specify that the close is silent, that no packet be sent, so no infinite
    // loop here.
    // TODO(ianswett): This is actually an internal error, not an
    // encryption failure.
    QUIC_CODE_COUNT(quic_tear_down_local_connection_on_serialized_packet_ietf);
    CloseConnection(QUIC_ENCRYPTION_FAILURE,
                    "Serialized packet does not have an encrypted buffer.",
                    ConnectionCloseBehavior::SILENT_CLOSE);
    return;
  }

  if (serialized_packet.retransmittable_frames.empty()) {
    // Increment consecutive_num_packets_with_no_retransmittable_frames_ if
    // this packet is a new transmission with no retransmittable frames.
    ++consecutive_num_packets_with_no_retransmittable_frames_;
  } else {
    consecutive_num_packets_with_no_retransmittable_frames_ = 0;
  }
  if (retransmittable_on_wire_behavior_ == SEND_FIRST_FORWARD_SECURE_PACKET &&
      first_serialized_one_rtt_packet_ == nullptr &&
      serialized_packet.encryption_level == ENCRYPTION_FORWARD_SECURE) {
    first_serialized_one_rtt_packet_ = std::make_unique<BufferedPacket>(
        serialized_packet, self_address(), peer_address(),
        GetEcnCodepointToSend(peer_address()), outgoing_flow_label());
  }
  SendOrQueuePacket(std::move(serialized_packet));
}

void QuicConnection::OnUnrecoverableError(QuicErrorCode error,
                                          const std::string& error_details) {
  // The packet creator or generator encountered an unrecoverable error: tear
  // down local connection state immediately.
  QUIC_CODE_COUNT(quic_tear_down_local_connection_on_unrecoverable_error_ietf);
  CloseConnection(error, error_details, ConnectionCloseBehavior::SILENT_CLOSE);
}

void QuicConnection::OnCongestionChange() {
  visitor_->OnCongestionWindowChange(clock_->ApproximateNow());

  // Uses the connection's smoothed RTT. If zero, uses initial_rtt.
  QuicTime::Delta rtt = sent_packet_manager_.GetRttStats()->smoothed_rtt();
  if (rtt.IsZero()) {
    rtt = sent_packet_manager_.GetRttStats()->initial_rtt();
  }

  if (debug_visitor_ != nullptr) {
    debug_visitor_->OnRttChanged(rtt);
  }
}

void QuicConnection::OnPathMtuIncreased(QuicPacketLength packet_size) {
  if (packet_size > max_packet_length()) {
    previous_validated_mtu_ = max_packet_length();
    SetMaxPacketLength(packet_size);
    mtu_discoverer_.OnMaxPacketLengthUpdated(previous_validated_mtu_,
                                             max_packet_length());
  }
}

void QuicConnection::OnInFlightEcnPacketAcked() {
  // Only packets on the default path are in-flight.
  if (!default_path_.ecn_marked_packet_acked) {
    QUIC_DVLOG(1) << ENDPOINT << "First ECT packet acked on active path.";
    default_path_.ecn_marked_packet_acked = true;
  }
}

void QuicConnection::OnInvalidEcnFeedback() {
  if (disable_ecn_codepoint_validation_) {
    // In some tests, senders may send ECN marks in patterns that are not
    // in accordance with the spec, and should not fail validation as a result.
    return;
  }
  QUIC_DVLOG(1) << ENDPOINT << "ECN feedback is invalid, stop marking.";
  packet_writer_params_.ecn_codepoint = ECN_NOT_ECT;
}

std::unique_ptr<QuicSelfIssuedConnectionIdManager>
QuicConnection::MakeSelfIssuedConnectionIdManager() {
  QUICHE_DCHECK((perspective_ == Perspective::IS_CLIENT &&
                 !default_path_.client_connection_id.IsEmpty()) ||
                (perspective_ == Perspective::IS_SERVER &&
                 !default_path_.server_connection_id.IsEmpty()));
  return std::make_unique<QuicSelfIssuedConnectionIdManager>(
      kMinNumOfActiveConnectionIds,
      perspective_ == Perspective::IS_CLIENT
          ? default_path_.client_connection_id
          : default_path_.server_connection_id,
      clock_, alarm_factory_, this, context(), connection_id_generator_);
}

void QuicConnection::MaybeSendConnectionIdToClient() {
  if (perspective_ == Perspective::IS_CLIENT) {
    return;
  }
  QUICHE_DCHECK(self_issued_cid_manager_ != nullptr);
  self_issued_cid_manager_->MaybeSendNewConnectionIds();
}

void QuicConnection::OnHandshakeComplete() {
  sent_packet_manager_.SetHandshakeConfirmed();
  if (version().HasIetfQuicFrames() && perspective_ == Perspective::IS_SERVER &&
      self_issued_cid_manager_ != nullptr) {
    self_issued_cid_manager_->MaybeSendNewConnectionIds();
  }
  if (send_ack_frequency_on_handshake_completion_ &&
      sent_packet_manager_.CanSendAckFrequency()) {
    QUIC_RELOADABLE_FLAG_COUNT_N(quic_can_send_ack_frequency, 2, 3);
    auto ack_frequency_frame =
        sent_packet_manager_.GetUpdatedAckFrequencyFrame();
    // This AckFrequencyFrame is meant to only update the max_ack_delay. Set
    // packet tolerance to the default value for now.
    ack_frequency_frame.packet_tolerance =
        kDefaultRetransmittablePacketsBeforeAck;
    visitor_->SendAckFrequency(ack_frequency_frame);
    if (!connected_) {
      return;
    }
  }
  // This may have changed the retransmission timer, so re-arm it.
  SetRetransmissionAlarm();
  if (default_enable_5rto_blackhole_detection_) {
    QUIC_RELOADABLE_FLAG_COUNT_N(quic_default_enable_5rto_blackhole_detection2,
                                 2, 3);
    OnForwardProgressMade();
  }
  if (!SupportsMultiplePacketNumberSpaces()) {
    // The client should immediately ack the SHLO to confirm the handshake is
    // complete with the server.
    if (perspective_ == Perspective::IS_CLIENT && ack_frame_updated()) {
      ack_alarm().Update(clock_->ApproximateNow(), QuicTime::Delta::Zero());
    }
    return;
  }
  // Stop sending ack of handshake packet number space.
  uber_received_packet_manager_.ResetAckStates(ENCRYPTION_HANDSHAKE);
  // Re-arm ack alarm.
  ack_alarm().Update(uber_received_packet_manager_.GetEarliestAckTimeout(),
                     kAlarmGranularity);
  if (!accelerated_server_preferred_address_ &&
      received_server_preferred_address_.IsInitialized()) {
    QUICHE_DCHECK_EQ(Perspective::IS_CLIENT, perspective_);
    visitor_->OnServerPreferredAddressAvailable(
        received_server_preferred_address_);
  }
}

void QuicConnection::MaybeCreateMultiPortPath() {
  QUICHE_DCHECK_EQ(Perspective::IS_CLIENT, perspective_);
  QUIC_CLIENT_HISTOGRAM_BOOL(
      "QuicConnection.ServerAllowsActiveMigrationForMultiPort",
      !active_migration_disabled_,
      "Whether the server allows active migration that's required for "
      "multi-port");
  if (active_migration_disabled_) {
    return;
  }
  if (path_validator_.HasPendingPathValidation()) {
    QUIC_CLIENT_HISTOGRAM_ENUM("QuicConnection.MultiPortPathCreationCancelled",
                               path_validator_.GetPathValidationReason(),
                               PathValidationReason::kMaxValue,
                               "Reason for cancelled multi port path creation");
    return;
  }
  if (multi_port_stats_->num_multi_port_paths_created >=
      kMaxNumMultiPortPaths) {
    return;
  }

  auto context_observer = std::make_unique<ContextObserver>(this);
  visitor_->CreateContextForMultiPortPath(std::move(context_observer));
}

void QuicConnection::SendOrQueuePacket(SerializedPacket packet) {
  // The caller of this function is responsible for checking CanWrite().
  WritePacket(&packet);
}

void QuicConnection::OnAckAlarm() {
  QUICHE_DCHECK(ack_frame_updated());
  QUICHE_DCHECK(connected());
  QuicConnection::ScopedPacketFlusher flusher(this);
  if (SupportsMultiplePacketNumberSpaces()) {
    SendAllPendingAcks();
  } else {
    SendAck();
  }
}

void QuicConnection::SendAck() {
  QUICHE_DCHECK(!SupportsMultiplePacketNumberSpaces());
  QUIC_DVLOG(1) << ENDPOINT << "Sending an ACK proactively";
  QuicFrames frames;
  frames.push_back(GetUpdatedAckFrame());
  if (!packet_creator_.FlushAckFrame(frames)) {
    return;
  }
  ResetAckStates();
  if (!ShouldBundleRetransmittableFrameWithAck()) {
    return;
  }
  consecutive_num_packets_with_no_retransmittable_frames_ = 0;
  if (packet_creator_.HasPendingRetransmittableFrames() ||
      visitor_->WillingAndAbleToWrite()) {
    // There are pending retransmittable frames.
    return;
  }

  visitor_->OnAckNeedsRetransmittableFrame();
}

EncryptionLevel QuicConnection::GetEncryptionLevelToSendPingForSpace(
    PacketNumberSpace space) const {
  switch (space) {
    case INITIAL_DATA:
      return ENCRYPTION_INITIAL;
    case HANDSHAKE_DATA:
      return ENCRYPTION_HANDSHAKE;
    case APPLICATION_DATA:
      return framer_.GetEncryptionLevelToSendApplicationData();
    default:
      QUICHE_DCHECK(false);
      return NUM_ENCRYPTION_LEVELS;
  }
}

bool QuicConnection::IsKnownServerAddress(
    const QuicSocketAddress& address) const {
  QUICHE_DCHECK(address.IsInitialized());
  return std::find(known_server_addresses_.cbegin(),
                   known_server_addresses_.cend(),
                   address) != known_server_addresses_.cend();
}

QuicEcnCodepoint QuicConnection::GetEcnCodepointToSend(
    const QuicSocketAddress& destination_address) const {
  // Don't send ECN marks on alternate paths. Sending ECN marks might
  // cause the connectivity check to fail on some networks.
  if (destination_address != peer_address()) {
    return ECN_NOT_ECT;
  }
  // If the path might drop ECN marked packets, send retransmission without
  // them.
  if (in_probe_time_out_ && !default_path_.ecn_marked_packet_acked) {
    return ECN_NOT_ECT;
  }
  return packet_writer_params_.ecn_codepoint;
}

WriteResult QuicConnection::SendPacketToWriter(
    const char* buffer, size_t buf_len, const QuicIpAddress& self_address,
    const QuicSocketAddress& destination_address, QuicPacketWriter* writer,
    const QuicEcnCodepoint ecn_codepoint, uint32_t flow_label) {
  QuicPacketWriterParams params = packet_writer_params_;
  params.ecn_codepoint = ecn_codepoint;
  last_ecn_codepoint_sent_ = ecn_codepoint;
  last_flow_label_sent_ = flow_label;
  params.flow_label = flow_label;
  WriteResult result =
      writer->WritePacket(buffer, buf_len, self_address, destination_address,
                          per_packet_options_, params);
  return result;
}

void QuicConnection::OnRetransmissionAlarm() {
  QUICHE_DCHECK(connected());
  ScopedRetransmissionTimeoutIndicator indicator(this);
#ifndef NDEBUG
  if (sent_packet_manager_.unacked_packets().empty()) {
    QUICHE_DCHECK(sent_packet_manager_.handshake_mode_disabled());
    QUICHE_DCHECK(!IsHandshakeConfirmed());
  }
#endif
  if (!connected_) {
    return;
  }

  QuicPacketNumber previous_created_packet_number =
      packet_creator_.packet_number();
  const auto retransmission_mode =
      sent_packet_manager_.OnRetransmissionTimeout();
  if (retransmission_mode == QuicSentPacketManager::PTO_MODE) {
    // Skip a packet number when PTO fires to elicit an immediate ACK.
    const QuicPacketCount num_packet_numbers_to_skip = 1;
    packet_creator_.SkipNPacketNumbers(
        num_packet_numbers_to_skip,
        sent_packet_manager_.GetLeastPacketAwaitedByPeer(encryption_level_),
        sent_packet_manager_.EstimateMaxPacketsInFlight(max_packet_length()));
    previous_created_packet_number += num_packet_numbers_to_skip;
    if (debug_visitor_ != nullptr) {
      debug_visitor_->OnNPacketNumbersSkipped(num_packet_numbers_to_skip,
                                              clock_->Now());
    }
    if (enable_black_hole_avoidance_via_flow_label_) {
      GenerateNewOutgoingFlowLabel();
      ++stats_.num_flow_label_changes;
      flow_label_has_changed_ = true;
      expect_peer_flow_label_change_ = true;
      QUIC_CODE_COUNT(quic_generated_new_flow_label_on_pto);
    }
  }
  if (default_enable_5rto_blackhole_detection_ &&
      !sent_packet_manager_.HasInFlightPackets() &&
      blackhole_detector_.IsDetectionInProgress()) {
    // Stop detection in quiescence.
    QUICHE_DCHECK_EQ(QuicSentPacketManager::LOSS_MODE, retransmission_mode);
    blackhole_detector_.StopDetection(/*permanent=*/false);
  }
  WriteIfNotBlocked();

  // A write failure can result in the connection being closed, don't attempt to
  // write further packets, or to set alarms.
  if (!connected_) {
    return;
  }
  // When PTO fires, the SentPacketManager gives the connection the opportunity
  // to send new data before retransmitting.
  sent_packet_manager_.MaybeSendProbePacket();

  if (packet_creator_.packet_number() == previous_created_packet_number &&
      retransmission_mode == QuicSentPacketManager::PTO_MODE &&
      !visitor_->WillingAndAbleToWrite()) {
    // Send PING if timer fires in PTO mode but there is no data to send.
    QUIC_DLOG(INFO) << ENDPOINT
                    << "No packet gets sent when timer fires in mode "
                    << retransmission_mode << ", send PING";
    QUICHE_DCHECK_LT(0u,
                     sent_packet_manager_.pending_timer_transmission_count());
    if (SupportsMultiplePacketNumberSpaces()) {
      // Based on https://datatracker.ietf.org/doc/html/rfc9002#appendix-A.9
      PacketNumberSpace packet_number_space;
      if (sent_packet_manager_
              .GetEarliestPacketSentTimeForPto(&packet_number_space)
              .IsInitialized()) {
        SendPingAtLevel(
            GetEncryptionLevelToSendPingForSpace(packet_number_space));
      } else {
        // The client must PTO when there is nothing in flight if the server
        // could be blocked from sending by the amplification limit
        QUICHE_DCHECK_EQ(Perspective::IS_CLIENT, perspective_);
        if (framer_.HasEncrypterOfEncryptionLevel(ENCRYPTION_HANDSHAKE)) {
          SendPingAtLevel(ENCRYPTION_HANDSHAKE);
        } else if (framer_.HasEncrypterOfEncryptionLevel(ENCRYPTION_INITIAL)) {
          SendPingAtLevel(ENCRYPTION_INITIAL);
        } else {
          QUIC_BUG(quic_bug_no_pto) << "PTO fired but nothing was sent.";
        }
      }
    } else {
      SendPingAtLevel(encryption_level_);
    }
  }
  if (retransmission_mode == QuicSentPacketManager::PTO_MODE) {
    // When timer fires in PTO mode, ensure 1) at least one packet is created,
    // or there is data to send and available credit (such that packets will be
    // sent eventually).
    QUIC_BUG_IF(
        quic_bug_12714_27,
        packet_creator_.packet_number() == previous_created_packet_number &&
            (!visitor_->WillingAndAbleToWrite() ||
             sent_packet_manager_.pending_timer_transmission_count() == 0u))
        << "retransmission_mode: " << retransmission_mode
        << ", packet_number: " << packet_creator_.packet_number()
        << ", session has data to write: " << visitor_->WillingAndAbleToWrite()
        << ", writer is blocked: " << writer_->IsWriteBlocked()
        << ", pending_timer_transmission_count: "
        << sent_packet_manager_.pending_timer_transmission_count();
  }

  // Ensure the retransmission alarm is always set if there are unacked packets
  // and nothing waiting to be sent.
  // This happens if the loss algorithm invokes a timer based loss, but the
  // packet doesn't need to be retransmitted.
  if (!HasQueuedData() && !retransmission_alarm().IsSet()) {
    SetRetransmissionAlarm();
  }
  if (packet_writer_params_.ecn_codepoint == ECN_NOT_ECT ||
      default_path_.ecn_marked_packet_acked) {
    return;
  }
  ++default_path_.ecn_pto_count;
  if (default_path_.ecn_pto_count == kEcnPtoLimit) {
    // Give up on ECN. There are two scenarios:
    // 1. All packets are suffering PTO. In this case, the connection
    // abandons ECN after 1 failed ECT(1) flight and one failed Not-ECT
    // flight.
    // 2. Only ECN packets are suffering PTO. In that case, alternating
    // flights will have ECT(1). On the second ECT(1) failure, the
    // connection will abandon.
    // This behavior is in the range of acceptable choices in S13.4.2 of RFC
    // 9000.
    QUIC_DVLOG(1) << ENDPOINT << "ECN packets PTO 3 times.";
    OnInvalidEcnFeedback();
  }
}

void QuicConnection::SetEncrypter(EncryptionLevel level,
                                  std::unique_ptr<QuicEncrypter> encrypter) {
  packet_creator_.SetEncrypter(level, std::move(encrypter));
}

void QuicConnection::RemoveEncrypter(EncryptionLevel level) {
  framer_.RemoveEncrypter(level);
}

void QuicConnection::SetDiversificationNonce(
    const DiversificationNonce& nonce) {
  QUICHE_DCHECK_EQ(Perspective::IS_SERVER, perspective_);
  packet_creator_.SetDiversificationNonce(nonce);
}

void QuicConnection::SetDefaultEncryptionLevel(EncryptionLevel level) {
  QUIC_DVLOG(1) << ENDPOINT << "Setting default encryption level from "
                << encryption_level_ << " to " << level;
  const bool changing_level = level != encryption_level_;
  if (changing_level && packet_creator_.HasPendingFrames()) {
    // Flush all queued frames when encryption level changes.
    ScopedPacketFlusher flusher(this);
    packet_creator_.FlushCurrentPacket();
  }
  encryption_level_ = level;
  packet_creator_.set_encryption_level(level);
  QUIC_BUG_IF(quic_bug_12714_28, !framer_.HasEncrypterOfEncryptionLevel(level))
      << ENDPOINT << "Trying to set encryption level to "
      << EncryptionLevelToString(level) << " while the key is missing";

  if (!changing_level) {
    return;
  }
  // The least packet awaited by the peer depends on the encryption level so
  // we recalculate it here.
  packet_creator_.UpdatePacketNumberLength(
      sent_packet_manager_.GetLeastPacketAwaitedByPeer(encryption_level_),
      sent_packet_manager_.EstimateMaxPacketsInFlight(max_packet_length()));
}

void QuicConnection::SetDecrypter(EncryptionLevel level,
                                  std::unique_ptr<QuicDecrypter> decrypter) {
  framer_.SetDecrypter(level, std::move(decrypter));

  if (!undecryptable_packets_.empty() &&
      !process_undecryptable_packets_alarm().IsSet()) {
    process_undecryptable_packets_alarm().Set(clock_->ApproximateNow());
  }
}

void QuicConnection::SetAlternativeDecrypter(
    EncryptionLevel level, std::unique_ptr<QuicDecrypter> decrypter,
    bool latch_once_used) {
  framer_.SetAlternativeDecrypter(level, std::move(decrypter), latch_once_used);

  if (!undecryptable_packets_.empty() &&
      !process_undecryptable_packets_alarm().IsSet()) {
    process_undecryptable_packets_alarm().Set(clock_->ApproximateNow());
  }
}

void QuicConnection::InstallDecrypter(
    EncryptionLevel level, std::unique_ptr<QuicDecrypter> decrypter) {
  if (level == ENCRYPTION_ZERO_RTT) {
    had_zero_rtt_decrypter_ = true;
  }
  framer_.InstallDecrypter(level, std::move(decrypter));
  if (!undecryptable_packets_.empty() &&
      !process_undecryptable_packets_alarm().IsSet()) {
    process_undecryptable_packets_alarm().Set(clock_->ApproximateNow());
  }
}

void QuicConnection::RemoveDecrypter(EncryptionLevel level) {
  framer_.RemoveDecrypter(level);
}

void QuicConnection::OnDiscardPreviousOneRttKeysAlarm() {
  QUICHE_DCHECK(connected());
  framer_.DiscardPreviousOneRttKeys();
}

bool QuicConnection::IsKeyUpdateAllowed() const {
  return support_key_update_for_connection_ &&
         GetLargestAckedPacket().IsInitialized() &&
         lowest_packet_sent_in_current_key_phase_.IsInitialized() &&
         GetLargestAckedPacket() >= lowest_packet_sent_in_current_key_phase_;
}

bool QuicConnection::HaveSentPacketsInCurrentKeyPhaseButNoneAcked() const {
  return lowest_packet_sent_in_current_key_phase_.IsInitialized() &&
         (!GetLargestAckedPacket().IsInitialized() ||
          GetLargestAckedPacket() < lowest_packet_sent_in_current_key_phase_);
}

QuicPacketCount QuicConnection::PotentialPeerKeyUpdateAttemptCount() const {
  return framer_.PotentialPeerKeyUpdateAttemptCount();
}

bool QuicConnection::InitiateKeyUpdate(KeyUpdateReason reason) {
  QUIC_DLOG(INFO) << ENDPOINT << "InitiateKeyUpdate";
  if (!IsKeyUpdateAllowed()) {
    QUIC_BUG(quic_bug_10511_28) << "key update not allowed";
    return false;
  }
  return framer_.DoKeyUpdate(reason);
}

const QuicDecrypter* QuicConnection::decrypter() const {
  return framer_.decrypter();
}

const QuicDecrypter* QuicConnection::alternative_decrypter() const {
  return framer_.alternative_decrypter();
}

void QuicConnection::QueueUndecryptablePacket(
    const QuicEncryptedPacket& packet, EncryptionLevel decryption_level) {
  for (const auto& saved_packet : undecryptable_packets_) {
    if (packet.data() == saved_packet.packet->data() &&
        packet.length() == saved_packet.packet->length()) {
      QUIC_DVLOG(1) << ENDPOINT << "Not queueing known undecryptable packet";
      return;
    }
  }
  QUIC_DVLOG(1) << ENDPOINT << "Queueing undecryptable packet.";
  undecryptable_packets_.emplace_back(packet, decryption_level,
                                      last_received_packet_info_);
  if (perspective_ == Perspective::IS_CLIENT) {
    SetRetransmissionAlarm();
  }
}

void QuicConnection::OnProcessUndecryptablePacketsAlarm() {
  QUICHE_DCHECK(connected());
  ScopedPacketFlusher flusher(this);
  MaybeProcessUndecryptablePackets();
}

void QuicConnection::MaybeProcessUndecryptablePackets() {
  process_undecryptable_packets_alarm().Cancel();

  if (undecryptable_packets_.empty() ||
      encryption_level_ == ENCRYPTION_INITIAL) {
    return;
  }

  auto iter = undecryptable_packets_.begin();
  while (connected_ && iter != undecryptable_packets_.end()) {
    // Making sure there is no pending frames when processing next undecrypted
    // packet because the queued ack frame may change.
    packet_creator_.FlushCurrentPacket();
    if (!connected_) {
      return;
    }
    UndecryptablePacket* undecryptable_packet = &*iter;
    QUIC_DVLOG(1) << ENDPOINT << "Attempting to process undecryptable packet";
    if (debug_visitor_ != nullptr) {
      debug_visitor_->OnAttemptingToProcessUndecryptablePacket(
          undecryptable_packet->encryption_level);
    }
    last_received_packet_info_ = undecryptable_packet->packet_info;
    current_packet_data_ = undecryptable_packet->packet->data();
    const bool processed = framer_.ProcessPacket(*undecryptable_packet->packet);
    current_packet_data_ = nullptr;

    if (processed) {
      QUIC_DVLOG(1) << ENDPOINT << "Processed undecryptable packet!";
      iter = undecryptable_packets_.erase(iter);
      ++stats_.packets_processed;
      continue;
    }
    const bool has_decryption_key = version().KnowsWhichDecrypterToUse() &&
                                    framer_.HasDecrypterOfEncryptionLevel(
                                        undecryptable_packet->encryption_level);
    if (framer_.error() == QUIC_DECRYPTION_FAILURE &&
        ShouldEnqueueUnDecryptablePacket(undecryptable_packet->encryption_level,
                                         has_decryption_key)) {
      QUIC_DVLOG(1)
          << ENDPOINT
          << "Need to attempt to process this undecryptable packet later";
      ++iter;
      continue;
    }
    iter = undecryptable_packets_.erase(iter);
  }

  // Once handshake is complete, there will be no new keys installed and hence
  // any undecryptable packets will never be able to be decrypted.
  if (IsHandshakeComplete()) {
    if (debug_visitor_ != nullptr) {
      for (const auto& undecryptable_packet : undecryptable_packets_) {
        debug_visitor_->OnUndecryptablePacket(
            undecryptable_packet.encryption_level, /*dropped=*/true);
      }
    }
    undecryptable_packets_.clear();
  }
  if (perspective_ == Perspective::IS_CLIENT) {
    SetRetransmissionAlarm();
  }
}

void QuicConnection::QueueCoalescedPacket(const QuicEncryptedPacket& packet) {
  QUIC_DVLOG(1) << ENDPOINT << "Queueing coalesced packet.";
  received_coalesced_packets_.push_back(packet.Clone());
  ++stats_.num_coalesced_packets_received;
}

bool QuicConnection::MaybeProcessCoalescedPackets() {
  bool processed = false;
  while (connected_ && !received_coalesced_packets_.empty()) {
    // Making sure there are no pending frames when processing the next
    // coalesced packet because the queued ack frame may change.
    packet_creator_.FlushCurrentPacket();
    if (!connected_) {
      return processed;
    }

    std::unique_ptr<QuicEncryptedPacket> packet =
        std::move(received_coalesced_packets_.front());
    received_coalesced_packets_.pop_front();

    QUIC_DVLOG(1) << ENDPOINT << "Processing coalesced packet";
    if (framer_.ProcessPacket(*packet)) {
      processed = true;
      ++stats_.num_coalesced_packets_processed;
    } else {
      // If we are unable to decrypt this packet, it might be
      // because the CHLO or SHLO packet was lost.
    }
  }
  if (processed) {
    MaybeProcessUndecryptablePackets();
    MaybeSendInResponseToPacket();
  }
  return processed;
}

void QuicConnection::CloseConnection(
    QuicErrorCode error, const std::string& details,
    ConnectionCloseBehavior connection_close_behavior) {
  CloseConnection(error, NO_IETF_QUIC_ERROR, details,
                  connection_close_behavior);
}

void QuicConnection::CloseConnection(
    QuicErrorCode error, QuicIetfTransportErrorCodes ietf_error,
    const std::string& error_details,
    ConnectionCloseBehavior connection_close_behavior) {
  QUICHE_DCHECK(!error_details.empty());
  if (!connected_) {
    QUIC_DLOG(INFO) << "Connection is already closed.";
    return;
  }

  if (in_close_connection_) {
    QUIC_DLOG(INFO) << "Connection is being closed.";
    return;
  }

  in_close_connection_ = true;
  absl::Cleanup cleanup = [this]() { in_close_connection_ = false; };

  if (ietf_error != NO_IETF_QUIC_ERROR) {
    QUIC_DLOG(INFO) << ENDPOINT << "Closing connection: " << connection_id()
                    << ", with wire error: " << ietf_error
                    << ", error: " << QuicErrorCodeToString(error)
                    << ", and details:  " << error_details;
  } else {
    QUIC_DLOG(INFO) << ENDPOINT << "Closing connection: " << connection_id()
                    << ", with error: " << QuicErrorCodeToString(error) << " ("
                    << error << "), and details:  " << error_details;
  }

  if (connection_close_behavior != ConnectionCloseBehavior::SILENT_CLOSE) {
    SendConnectionClosePacket(error, ietf_error, error_details);
  }

  TearDownLocalConnectionState(error, ietf_error, error_details,
                               ConnectionCloseSource::FROM_SELF);
}

void QuicConnection::SendConnectionClosePacket(
    QuicErrorCode error, QuicIetfTransportErrorCodes ietf_error,
    const std::string& details) {
  // Always use the current path to send CONNECTION_CLOSE.
  QuicPacketCreator::ScopedPeerAddressContext peer_address_context(
      &packet_creator_, peer_address(), default_path_.client_connection_id,
      default_path_.server_connection_id);
  if (!SupportsMultiplePacketNumberSpaces()) {
    QUIC_DLOG(INFO) << ENDPOINT << "Sending connection close packet.";
    ScopedEncryptionLevelContext encryption_level_context(
        this, GetConnectionCloseEncryptionLevel());
    if (version().CanSendCoalescedPackets()) {
      coalesced_packet_.Clear();
    }
    ClearQueuedPackets();
    // If there was a packet write error, write the smallest close possible.
    ScopedPacketFlusher flusher(this);
    // Always bundle an ACK with connection close for debugging purpose.
    if (error != QUIC_PACKET_WRITE_ERROR &&
        !uber_received_packet_manager_.IsAckFrameEmpty(
            QuicUtils::GetPacketNumberSpace(encryption_level_)) &&
        !packet_creator_.has_ack()) {
      SendAck();
    }
    QuicConnectionCloseFrame* const frame = new QuicConnectionCloseFrame(
        transport_version(), error, ietf_error, details,
        framer_.current_received_frame_type());
    packet_creator_.ConsumeRetransmittableControlFrame(QuicFrame(frame));
    packet_creator_.FlushCurrentPacket();
    if (version().CanSendCoalescedPackets()) {
      FlushCoalescedPacket();
    }
    ClearQueuedPackets();
    return;
  }
  ScopedPacketFlusher flusher(this);

  // Now that the connection is being closed, discard any unsent packets
  // so the only packets to be sent will be connection close packets.
  if (version().CanSendCoalescedPackets()) {
    coalesced_packet_.Clear();
  }
  ClearQueuedPackets();

  for (EncryptionLevel level :
       {ENCRYPTION_INITIAL, ENCRYPTION_HANDSHAKE, ENCRYPTION_ZERO_RTT,
        ENCRYPTION_FORWARD_SECURE}) {
    if (!framer_.HasEncrypterOfEncryptionLevel(level)) {
      continue;
    }
    QUIC_DLOG(INFO) << ENDPOINT
                    << "Sending connection close packet at level: " << level;
    ScopedEncryptionLevelContext context(this, level);
    // Bundle an ACK of the corresponding packet number space for debugging
    // purpose.
    if (error != QUIC_PACKET_WRITE_ERROR &&
        !uber_received_packet_manager_.IsAckFrameEmpty(
            QuicUtils::GetPacketNumberSpace(encryption_level_)) &&
        !packet_creator_.has_ack()) {
      QuicFrames frames;
      frames.push_back(GetUpdatedAckFrame());
      packet_creator_.FlushAckFrame(frames);
    }

    if (level == ENCRYPTION_FORWARD_SECURE &&
        perspective_ == Perspective::IS_SERVER) {
      visitor_->BeforeConnectionCloseSent();
    }

    auto* frame = new QuicConnectionCloseFrame(
        transport_version(), error, ietf_error, details,
        framer_.current_received_frame_type());
    packet_creator_.ConsumeRetransmittableControlFrame(QuicFrame(frame));
    packet_creator_.FlushCurrentPacket();
  }
  if (version().CanSendCoalescedPackets()) {
    FlushCoalescedPacket();
  }
  // Since the connection is closing, if the connection close packets were not
  // sent, then they should be discarded.
  ClearQueuedPackets();
}

void QuicConnection::TearDownLocalConnectionState(
    QuicErrorCode error, QuicIetfTransportErrorCodes ietf_error,
    const std::string& error_details, ConnectionCloseSource source) {
  QuicConnectionCloseFrame frame(transport_version(), error, ietf_error,
                                 error_details,
                                 framer_.current_received_frame_type());
  return TearDownLocalConnectionState(frame, source);
}

void QuicConnection::TearDownLocalConnectionState(
    const QuicConnectionCloseFrame& frame, ConnectionCloseSource source) {
  if (!connected_) {
    QUIC_DLOG(INFO) << "Connection is already closed.";
    return;
  }

  // If we are using a batch writer, flush packets queued in it, if any.
  FlushPackets();
  connected_ = false;
  QUICHE_DCHECK(visitor_ != nullptr);
  visitor_->OnConnectionClosed(frame, source);
  // LossDetectionTunerInterface::Finish() may be called from
  // sent_packet_manager_.OnConnectionClosed. Which may require the session to
  // finish its business first.
  sent_packet_manager_.OnConnectionClosed();
  if (debug_visitor_ != nullptr) {
    debug_visitor_->OnConnectionClosed(frame, source);
  }
  // Cancel the alarms so they don't trigger any action now that the
  // connection is closed.
  CancelAllAlarms();
  CancelPathValidation();

  peer_issued_cid_manager_.reset();
  self_issued_cid_manager_.reset();
}

void QuicConnection::CancelAllAlarms() {
  QUIC_DVLOG(1) << "Cancelling all QuicConnection alarms.";

  // Only active in new multiplexer code.
  alarms_.CancelAllAlarms();

  // PermanentCancel() is a no-op in multiplexer case.
  ack_alarm().PermanentCancel();
  ping_manager_.Stop();
  retransmission_alarm().PermanentCancel();
  send_alarm().PermanentCancel();
  mtu_discovery_alarm().PermanentCancel();
  process_undecryptable_packets_alarm().PermanentCancel();
  discard_previous_one_rtt_keys_alarm().PermanentCancel();
  discard_zero_rtt_decryption_keys_alarm().PermanentCancel();
  multi_port_probing_alarm().PermanentCancel();
  blackhole_detector_.StopDetection(/*permanent=*/true);
  idle_network_detector_.StopDetection();
}

QuicByteCount QuicConnection::max_packet_length() const {
  return packet_creator_.max_packet_length();
}

void QuicConnection::SetMaxPacketLength(QuicByteCount length) {
  long_term_mtu_ = length;
  stats_.max_egress_mtu = std::max(stats_.max_egress_mtu, long_term_mtu_);
  packet_creator_.SetMaxPacketLength(GetLimitedMaxPacketSize(length));
}

bool QuicConnection::HasQueuedData() const {
  return packet_creator_.HasPendingFrames() || !buffered_packets_.empty();
}

void QuicConnection::SetNetworkTimeouts(QuicTime::Delta handshake_timeout,
                                        QuicTime::Delta idle_timeout) {
  QUIC_BUG_IF(quic_bug_12714_29, idle_timeout > handshake_timeout)
      << "idle_timeout:" << idle_timeout.ToMilliseconds()
      << " handshake_timeout:" << handshake_timeout.ToMilliseconds();
  QUIC_DVLOG(1) << ENDPOINT << "Setting network timeouts: "
                << "handshake_timeout:" << handshake_timeout.ToMilliseconds()
                << " idle_timeout:" << idle_timeout.ToMilliseconds();
  // Adjust the idle timeout on client and server to prevent clients from
  // sending requests to servers which have already closed the connection.
  if (perspective_ == Perspective::IS_SERVER) {
    idle_timeout = idle_timeout + QuicTime::Delta::FromSeconds(3);
  } else if (idle_timeout > QuicTime::Delta::FromSeconds(1)) {
    idle_timeout = idle_timeout - QuicTime::Delta::FromSeconds(1);
  }
  idle_network_detector_.SetTimeouts(handshake_timeout, idle_timeout);
}

void QuicConnection::SetPingAlarm() {
  if (!connected_) {
    return;
  }
  ping_manager_.SetAlarm(clock_->ApproximateNow(),
                         visitor_->ShouldKeepConnectionAlive(),
                         sent_packet_manager_.HasInFlightPackets());
}

void QuicConnection::SetRetransmissionAlarm() {
  if (!connected_) {
    if (retransmission_alarm().IsSet()) {
      QUIC_BUG(quic_bug_10511_29)
          << ENDPOINT << "Retransmission alarm is set while disconnected";
      retransmission_alarm().Cancel();
    }
    return;
  }
  if (packet_creator_.PacketFlusherAttached()) {
    pending_retransmission_alarm_ = true;
    return;
  }
  if (LimitedByAmplificationFactor(packet_creator_.max_packet_length())) {
    // Do not set retransmission timer if connection is anti-amplification limit
    // throttled. Otherwise, nothing can be sent when timer fires.
    retransmission_alarm().Cancel();
    return;
  }
  PacketNumberSpace packet_number_space;
  if (SupportsMultiplePacketNumberSpaces() && !IsHandshakeConfirmed() &&
      !sent_packet_manager_
           .GetEarliestPacketSentTimeForPto(&packet_number_space)
           .IsInitialized()) {
    // Before handshake gets confirmed, GetEarliestPacketSentTimeForPto
    // returning 0 indicates no packets are in flight or only application data
    // is in flight.
    if (perspective_ == Perspective::IS_SERVER) {
      // No need to arm PTO on server side.
      retransmission_alarm().Cancel();
      return;
    }
    if (retransmission_alarm().IsSet() &&
        GetRetransmissionDeadline() > retransmission_alarm().deadline()) {
      // Do not postpone armed PTO on the client side.
      return;
    }
  }

  retransmission_alarm().Update(GetRetransmissionDeadline(), kAlarmGranularity);
}

void QuicConnection::MaybeSetMtuAlarm(QuicPacketNumber sent_packet_number) {
  if (mtu_discovery_alarm().IsSet() ||
      !mtu_discoverer_.ShouldProbeMtu(sent_packet_number)) {
    return;
  }
  mtu_discovery_alarm().Set(clock_->ApproximateNow());
}

QuicConnection::ScopedPacketFlusher::ScopedPacketFlusher(
    QuicConnection* connection)
    : connection_(connection),
      active_(false),
      handshake_packet_sent_(connection != nullptr &&
                             connection->handshake_packet_sent_) {
  if (connection_ == nullptr) {
    return;
  }

  if (!connection_->packet_creator_.PacketFlusherAttached()) {
    active_ = true;
    connection->packet_creator_.AttachPacketFlusher();
    connection_->alarms_.DeferUnderlyingAlarmScheduling();
  }
}

QuicConnection::ScopedPacketFlusher::~ScopedPacketFlusher() {
  if (connection_ == nullptr || !connection_->connected()) {
    return;
  }

  if (active_) {
    const QuicTime ack_timeout =
        connection_->uber_received_packet_manager_.GetEarliestAckTimeout();
    if (ack_timeout.IsInitialized()) {
      if (ack_timeout <= connection_->clock_->ApproximateNow() &&
          !connection_->CanWrite(NO_RETRANSMITTABLE_DATA)) {
        // Cancel ACK alarm if connection is write blocked, and ACK will be
        // sent when connection gets unblocked.
        connection_->ack_alarm().Cancel();
      } else if (!connection_->ack_alarm().IsSet() ||
                 connection_->ack_alarm().deadline() > ack_timeout) {
        connection_->ack_alarm().Update(ack_timeout, QuicTime::Delta::Zero());
      }
    }
    if (connection_->ack_alarm().IsSet() &&
        connection_->ack_alarm().deadline() <=
            connection_->clock_->ApproximateNow()) {
      // An ACK needs to be sent right now. This ACK did not get bundled
      // because either there was no data to write or packets were marked as
      // received after frames were queued in the generator.
      if (connection_->send_alarm().IsSet() &&
          connection_->send_alarm().deadline() <=
              connection_->clock_->ApproximateNow()) {
        // If send alarm will go off soon, let send alarm send the ACK.
        connection_->ack_alarm().Cancel();
      } else if (connection_->SupportsMultiplePacketNumberSpaces()) {
        connection_->SendAllPendingAcks();
      } else {
        connection_->SendAck();
      }
    }

    // INITIAL or HANDSHAKE retransmission could cause peer to derive new
    // keys, such that the buffered undecryptable packets may be processed.
    // This endpoint would derive an inflated RTT sample when receiving ACKs
    // of those undecryptable packets. To mitigate this, tries to coalesce as
    // many higher space packets as possible (via for loop inside
    // MaybeCoalescePacketOfHigherSpace) to fill the remaining space in the
    // coalescer.
    if (connection_->version().CanSendCoalescedPackets()) {
      connection_->MaybeCoalescePacketOfHigherSpace();
    }
    connection_->packet_creator_.Flush();
    if (connection_->version().CanSendCoalescedPackets()) {
      connection_->FlushCoalescedPacket();
    }
    connection_->FlushPackets();

    if (!connection_->connected()) {
      return;
    }

    if (!handshake_packet_sent_ && connection_->handshake_packet_sent_) {
      // This would cause INITIAL key to be dropped. Drop keys here to avoid
      // missing the write keys in the middle of writing.
      connection_->visitor_->OnHandshakePacketSent();
    }
    // Reset transmission type.
    connection_->SetTransmissionType(NOT_RETRANSMISSION);

    // Once all transmissions are done, check if there is any outstanding data
    // to send and notify the congestion controller if not.
    //
    // Note that this means that the application limited check will happen as
    // soon as the last flusher gets destroyed, which is typically after a
    // single stream write is finished.  This means that if all the data from a
    // single write goes through the connection, the application-limited signal
    // will fire even if the caller does a write operation immediately after.
    // There are two important approaches to remedy this situation:
    // (1) Instantiate ScopedPacketFlusher before performing multiple subsequent
    //     writes, thus deferring this check until all writes are done.
    // (2) Write data in chunks sufficiently large so that they cause the
    //     connection to be limited by the congestion control.  Typically, this
    //     would mean writing chunks larger than the product of the current
    //     pacing rate and the pacer granularity.  So, for instance, if the
    //     pacing rate of the connection is 1 Gbps, and the pacer granularity is
    //     1 ms, the caller should send at least 125k bytes in order to not
    //     be marked as application-limited.
    connection_->CheckIfApplicationLimited();

    if (connection_->pending_retransmission_alarm_) {
      connection_->SetRetransmissionAlarm();
      connection_->pending_retransmission_alarm_ = false;
    }

    connection_->alarms_.ResumeUnderlyingAlarmScheduling();
  }
  QUICHE_DCHECK_EQ(active_,
                   !connection_->packet_creator_.PacketFlusherAttached());
}

QuicConnection::ScopedEncryptionLevelContext::ScopedEncryptionLevelContext(
    QuicConnection* connection, EncryptionLevel encryption_level)
    : connection_(connection), latched_encryption_level_(ENCRYPTION_INITIAL) {
  if (connection_ == nullptr) {
    return;
  }
  latched_encryption_level_ = connection_->encryption_level_;
  connection_->SetDefaultEncryptionLevel(encryption_level);
}

QuicConnection::ScopedEncryptionLevelContext::~ScopedEncryptionLevelContext() {
  if (connection_ == nullptr || !connection_->connected_) {
    return;
  }
  connection_->SetDefaultEncryptionLevel(latched_encryption_level_);
}

QuicConnection::BufferedPacket::BufferedPacket(
    const SerializedPacket& packet, const QuicSocketAddress& self_address,
    const QuicSocketAddress& peer_address, const QuicEcnCodepoint ecn_codepoint,
    uint32_t flow_label)
    : BufferedPacket(packet.encrypted_buffer, packet.encrypted_length,
                     self_address, peer_address, ecn_codepoint, flow_label) {}

QuicConnection::BufferedPacket::BufferedPacket(
    const char* encrypted_buffer, QuicPacketLength encrypted_length,
    const QuicSocketAddress& self_address,
    const QuicSocketAddress& peer_address, const QuicEcnCodepoint ecn_codepoint,
    uint32_t flow_label)
    : length(encrypted_length),
      self_address(self_address),
      peer_address(peer_address),
      ecn_codepoint(ecn_codepoint),
      flow_label(flow_label) {
  data = std::make_unique<char[]>(encrypted_length);
  memcpy(data.get(), encrypted_buffer, encrypted_length);
}

QuicConnection::BufferedPacket::BufferedPacket(
    QuicRandom& random, QuicPacketLength encrypted_length,
    const QuicSocketAddress& self_address,
    const QuicSocketAddress& peer_address)
    : length(encrypted_length),
      self_address(self_address),
      peer_address(peer_address) {
  data = std::make_unique<char[]>(encrypted_length);
  random.RandBytes(data.get(), encrypted_length);
}

QuicConnection::ReceivedPacketInfo::ReceivedPacketInfo(QuicTime receipt_time)
    : receipt_time(receipt_time) {}

QuicConnection::ReceivedPacketInfo::ReceivedPacketInfo(
    const QuicSocketAddress& destination_address,
    const QuicSocketAddress& source_address, QuicTime receipt_time,
    QuicByteCount length, QuicEcnCodepoint ecn_codepoint, uint32_t flow_label)
    : destination_address(destination_address),
      source_address(source_address),
      receipt_time(receipt_time),
      length(length),
      ecn_codepoint(ecn_codepoint),
      flow_label(flow_label) {}

std::ostream& operator<<(std::ostream& os,
                         const QuicConnection::ReceivedPacketInfo& info) {
  os << " { destination_address: " << info.destination_address.ToString()
     << ", source_address: " << info.source_address.ToString()
     << ", received_bytes_counted: " << info.received_bytes_counted
     << ", length: " << info.length
     << ", destination_connection_id: " << info.destination_connection_id;
  if (!info.decrypted) {
    os << " }\n";
    return os;
  }
  os << ", decrypted: " << info.decrypted
     << ", decrypted_level: " << EncryptionLevelToString(info.decrypted_level)
     << ", header: " << info.header << ", frames: ";
  for (const auto frame : info.frames) {
    os << frame;
  }
  os << " }\n";
  return os;
}

HasRetransmittableData QuicConnection::IsRetransmittable(
    const SerializedPacket& packet) {
  // Retransmitted packets retransmittable frames are owned by the unacked
  // packet map, but are not present in the serialized packet.
  if (packet.transmission_type != NOT_RETRANSMISSION ||
      !packet.retransmittable_frames.empty()) {
    return HAS_RETRANSMITTABLE_DATA;
  } else {
    return NO_RETRANSMITTABLE_DATA;
  }
}

bool QuicConnection::IsTerminationPacket(const SerializedPacket& packet,
                                         QuicErrorCode* error_code) {
  if (packet.retransmittable_frames.empty()) {
    return false;
  }
  for (const QuicFrame& frame : packet.retransmittable_frames) {
    if (frame.type == CONNECTION_CLOSE_FRAME) {
      *error_code = frame.connection_close_frame->quic_error_code;
      return true;
    }
  }
  return false;
}

void QuicConnection::SetMtuDiscoveryTarget(QuicByteCount target) {
  QUIC_DVLOG(2) << ENDPOINT << "SetMtuDiscoveryTarget: " << target;
  mtu_discoverer_.Disable();
  mtu_discoverer_.Enable(max_packet_length(), GetLimitedMaxPacketSize(target));
}

QuicByteCount QuicConnection::GetLimitedMaxPacketSize(
    QuicByteCount suggested_max_packet_size) {
  if (!peer_address().IsInitialized()) {
    QUIC_BUG(quic_bug_10511_30)
        << "Attempted to use a connection without a valid peer address";
    return suggested_max_packet_size;
  }

  const QuicByteCount writer_limit = writer_->GetMaxPacketSize(peer_address());

  QuicByteCount max_packet_size = suggested_max_packet_size;
  if (max_packet_size > writer_limit) {
    max_packet_size = writer_limit;
  }
  if (max_packet_size > peer_max_packet_size_) {
    max_packet_size = peer_max_packet_size_;
  }
  if (max_packet_size > kMaxOutgoingPacketSize) {
    max_packet_size = kMaxOutgoingPacketSize;
  }
  return max_packet_size;
}

void QuicConnection::SendMtuDiscoveryPacket(QuicByteCount target_mtu) {
  // Currently, this limit is ensured by the caller.
  QUICHE_DCHECK_EQ(target_mtu, GetLimitedMaxPacketSize(target_mtu));

  // Send the probe.
  packet_creator_.GenerateMtuDiscoveryPacket(target_mtu);
}

// TODO(zhongyi): change this method to generate a connectivity probing packet
// and let the caller to call writer to write the packet and handle write
// status.
bool QuicConnection::SendConnectivityProbingPacket(
    QuicPacketWriter* probing_writer, const QuicSocketAddress& peer_address) {
  QUICHE_DCHECK(peer_address.IsInitialized());
  if (!connected_) {
    QUIC_BUG(quic_bug_10511_31)
        << "Not sending connectivity probing packet as connection is "
        << "disconnected.";
    return false;
  }
  if (perspective_ == Perspective::IS_SERVER && probing_writer == nullptr) {
    // Server can use default packet writer to write packet.
    probing_writer = writer_;
  }
  QUICHE_DCHECK(probing_writer);

  if (probing_writer->IsWriteBlocked()) {
    QUIC_DLOG(INFO)
        << ENDPOINT
        << "Writer blocked when sending connectivity probing packet.";
    if (probing_writer == writer_) {
      // Visitor should not be write blocked if the probing writer is not the
      // default packet writer.
      visitor_->OnWriteBlocked();
    }
    return true;
  }

  QUIC_DLOG(INFO) << ENDPOINT
                  << "Sending path probe packet for connection_id = "
                  << default_path_.server_connection_id;

  std::unique_ptr<SerializedPacket> probing_packet;
  if (!version().HasIetfQuicFrames()) {
    // Non-IETF QUIC, generate a padded ping regardless of whether this is a
    // request or a response.
    probing_packet = packet_creator_.SerializeConnectivityProbingPacket();
  } else {
    // IETF QUIC path challenge.
    // Send a path probe request using IETF QUIC PATH_CHALLENGE frame.
    QuicPathFrameBuffer transmitted_connectivity_probe_payload;
    random_generator_->RandBytes(&transmitted_connectivity_probe_payload,
                                 sizeof(QuicPathFrameBuffer));
    probing_packet =
        packet_creator_.SerializePathChallengeConnectivityProbingPacket(
            transmitted_connectivity_probe_payload);
  }
  QUICHE_DCHECK_EQ(IsRetransmittable(*probing_packet), NO_RETRANSMITTABLE_DATA);
  return WritePacketUsingWriter(std::move(probing_packet), probing_writer,
                                self_address(), peer_address,
                                /*measure_rtt=*/true);
}

bool QuicConnection::WritePacketUsingWriter(
    std::unique_ptr<SerializedPacket> packet, QuicPacketWriter* writer,
    const QuicSocketAddress& self_address,
    const QuicSocketAddress& peer_address, bool measure_rtt) {
  const QuicTime packet_send_time = clock_->Now();
  QUIC_BUG_IF(write using blocked writer, writer->IsWriteBlocked());
  QUIC_DVLOG(2) << ENDPOINT
                << "Sending path probe packet for server connection ID "
                << default_path_.server_connection_id << std::endl
                << quiche::QuicheTextUtils::HexDump(absl::string_view(
                       packet->encrypted_buffer, packet->encrypted_length));
  WriteResult result = SendPacketToWriter(
      packet->encrypted_buffer, packet->encrypted_length, self_address.host(),
      peer_address, writer, GetEcnCodepointToSend(peer_address),
      outgoing_flow_label());

  const uint32_t writer_batch_id = result.batch_id;

  // If using a batch writer and the probing packet is buffered, flush it.
  if (writer->IsBatchMode() && result.status == WRITE_STATUS_OK &&
      result.bytes_written == 0) {
    result = writer->Flush();
  }

  if (IsWriteError(result.status)) {
    // Write error for any connectivity probe should not affect the connection
    // as it is sent on a different path.
    QUIC_DLOG(INFO) << ENDPOINT << "Write probing packet failed with error = "
                    << result.error_code;
    return false;
  }

  // Send in currrent path. Call OnPacketSent regardless of the write result.
  sent_packet_manager_.OnPacketSent(
      packet.get(), packet_send_time, packet->transmission_type,
      NO_RETRANSMITTABLE_DATA, measure_rtt, last_ecn_codepoint_sent_);

  if (debug_visitor_ != nullptr) {
    if (sent_packet_manager_.unacked_packets().empty()) {
      QUIC_BUG(quic_bug_10511_32)
          << "Unacked map is empty right after packet is sent";
    } else {
      debug_visitor_->OnPacketSent(
          packet->packet_number, packet->encrypted_length,
          packet->has_crypto_handshake, packet->transmission_type,
          packet->encryption_level,
          sent_packet_manager_.unacked_packets()
              .rbegin()
              ->retransmittable_frames,
          packet->nonretransmittable_frames, packet_send_time, writer_batch_id);
    }
  }

  if (IsWriteBlockedStatus(result.status)) {
    if (writer == writer_) {
      // Visitor should not be write blocked if the probing writer is not the
      // default packet writer.
      visitor_->OnWriteBlocked();
    }
    if (result.status == WRITE_STATUS_BLOCKED_DATA_BUFFERED) {
      QUIC_DLOG(INFO) << ENDPOINT << "Write probing packet blocked";
    }
  }

  return true;
}

void QuicConnection::DisableMtuDiscovery() {
  mtu_discoverer_.Disable();
  mtu_discovery_alarm().Cancel();
}

void QuicConnection::OnMtuDiscoveryAlarm() {
  QUICHE_DCHECK(connected());
  QUICHE_DCHECK(!mtu_discovery_alarm().IsSet());

  const QuicPacketNumber largest_sent_packet =
      sent_packet_manager_.GetLargestSentPacket();
  if (mtu_discoverer_.ShouldProbeMtu(largest_sent_packet)) {
    ++mtu_probe_count_;
    SendMtuDiscoveryPacket(
        mtu_discoverer_.GetUpdatedMtuProbeSize(largest_sent_packet));
  }
  QUICHE_DCHECK(!mtu_discovery_alarm().IsSet());
}

void QuicConnection::OnEffectivePeerMigrationValidated(
    bool /*is_migration_linkable*/) {
  if (active_effective_peer_migration_type_ == NO_CHANGE) {
    QUIC_BUG(quic_bug_10511_33) << "No migration underway.";
    return;
  }
  highest_packet_sent_before_effective_peer_migration_.Clear();
  const bool send_address_token =
      active_effective_peer_migration_type_ != PORT_CHANGE;
  active_effective_peer_migration_type_ = NO_CHANGE;
  ++stats_.num_validated_peer_migration;
  if (!framer_.version().HasIetfQuicFrames()) {
    return;
  }
  if (debug_visitor_ != nullptr) {
    const QuicTime now = clock_->ApproximateNow();
    if (now >= stats_.handshake_completion_time) {
      debug_visitor_->OnPeerMigrationValidated(
          now - stats_.handshake_completion_time);
    } else {
      QUIC_BUG(quic_bug_10511_34)
          << "Handshake completion time is larger than current time.";
    }
  }

  // Lift anti-amplification limit.
  default_path_.validated = true;
  alternative_path_.Clear();
  if (send_address_token) {
    visitor_->MaybeSendAddressToken();
  }
}

void QuicConnection::StartEffectivePeerMigration(AddressChangeType type) {
  // TODO(fayang): Currently, all peer address change type are allowed. Need to
  // add a method ShouldAllowPeerAddressChange(PeerAddressChangeType type) to
  // determine whether |type| is allowed.
  if (!framer_.version().HasIetfQuicFrames()) {
    if (type == NO_CHANGE) {
      QUIC_BUG(quic_bug_10511_35)
          << "EffectivePeerMigration started without address change.";
      return;
    }
    QUIC_DLOG(INFO)
        << ENDPOINT << "Effective peer's ip:port changed from "
        << default_path_.peer_address.ToString() << " to "
        << GetEffectivePeerAddressFromCurrentPacket().ToString()
        << ", address change type is " << type
        << ", migrating connection without validating new client address.";

    highest_packet_sent_before_effective_peer_migration_ =
        sent_packet_manager_.GetLargestSentPacket();
    default_path_.peer_address = GetEffectivePeerAddressFromCurrentPacket();
    active_effective_peer_migration_type_ = type;

    OnConnectionMigration();
    return;
  }

  if (type == NO_CHANGE) {
    UpdatePeerAddress(last_received_packet_info_.source_address);
    QUIC_BUG(quic_bug_10511_36)
        << "EffectivePeerMigration started without address change.";
    return;
  }
  // There could be pending NEW_TOKEN_FRAME triggered by non-probing
  // PATH_RESPONSE_FRAME in the same packet or pending padding bytes in the
  // packet creator.
  packet_creator_.FlushCurrentPacket();
  packet_creator_.SendRemainingPendingPadding();
  if (!connected_) {
    return;
  }

  // Action items:
  //   1. Switch congestion controller;
  //   2. Update default_path_ (addresses, validation and bytes accounting);
  //   3. Save previous default path if needed;
  //   4. Kick off reverse path validation if needed.
  // Items 1 and 2 are must-to-do. Items 3 and 4 depends on if the new address
  // is validated or not and which path the incoming packet is on.

  const QuicSocketAddress current_effective_peer_address =
      GetEffectivePeerAddressFromCurrentPacket();
  QUIC_DLOG(INFO) << ENDPOINT << "Effective peer's ip:port changed from "
                  << default_path_.peer_address.ToString() << " to "
                  << current_effective_peer_address.ToString()
                  << ", address change type is " << type
                  << ", migrating connection.";

  const QuicSocketAddress previous_direct_peer_address = direct_peer_address_;
  PathState previous_default_path = std::move(default_path_);
  active_effective_peer_migration_type_ = type;
  MaybeClearQueuedPacketsOnPathChange();
  OnConnectionMigration();

  // Update congestion controller if the address change type is not PORT_CHANGE.
  if (type == PORT_CHANGE) {
    QUICHE_DCHECK(previous_default_path.validated ||
                  (alternative_path_.validated &&
                   alternative_path_.send_algorithm != nullptr));
    // No need to store previous congestion controller because either the new
    // default path is validated or the alternative path is validated and
    // already has associated congestion controller.
  } else {
    previous_default_path.rtt_stats.emplace();
    previous_default_path.rtt_stats->CloneFrom(
        *sent_packet_manager_.GetRttStats());
    // If the new peer address share the same IP with the alternative path, the
    // connection should switch to the congestion controller of the alternative
    // path. Otherwise, the connection should use a brand new one.
    // In order to re-use existing code in sent_packet_manager_, reset
    // congestion controller to initial state first and then change to the one
    // on alternative path.
    // TODO(danzh) combine these two steps into one after deprecating gQUIC.
    previous_default_path.send_algorithm = OnPeerIpAddressChanged();

    if (alternative_path_.peer_address.host() ==
            current_effective_peer_address.host() &&
        alternative_path_.send_algorithm != nullptr &&
        alternative_path_.rtt_stats.has_value()) {
      // Update the default path with the congestion controller of the
      // alternative path.
      sent_packet_manager_.SetSendAlgorithm(
          alternative_path_.send_algorithm.release());
      sent_packet_manager_.SetRttStats(*alternative_path_.rtt_stats);

      // Explicitly clear alternative_path_.rtt_stats
      alternative_path_.rtt_stats = std::nullopt;
    }
  }
  // Update to the new peer address.
  UpdatePeerAddress(last_received_packet_info_.source_address);
  // Update the default path.
  if (IsAlternativePath(last_received_packet_info_.destination_address,
                        current_effective_peer_address)) {
    SetDefaultPathState(std::move(alternative_path_));
  } else {
    QuicConnectionId client_connection_id;
    std::optional<StatelessResetToken> stateless_reset_token;
    FindMatchingOrNewClientConnectionIdOrToken(
        previous_default_path, alternative_path_,
        last_received_packet_info_.destination_connection_id,
        &client_connection_id, &stateless_reset_token);
    SetDefaultPathState(
        PathState(last_received_packet_info_.destination_address,
                  current_effective_peer_address, client_connection_id,
                  last_received_packet_info_.destination_connection_id,
                  stateless_reset_token));
    // The path is considered validated if its peer IP address matches any
    // validated path's peer IP address.
    default_path_.validated =
        (alternative_path_.peer_address.host() ==
             current_effective_peer_address.host() &&
         alternative_path_.validated) ||
        (previous_default_path.validated && type == PORT_CHANGE);
  }
  if (!last_received_packet_info_.received_bytes_counted) {
    // Increment bytes counting on the new default path.
    default_path_.bytes_received_before_address_validation +=
        last_received_packet_info_.length;
    last_received_packet_info_.received_bytes_counted = true;
  }

  if (!previous_default_path.validated) {
    // If the old address is under validation, cancel and fail it. Failing to
    // validate the old path shouldn't take any effect.
    QUIC_DVLOG(1) << "Cancel validation of previous peer address change to "
                  << previous_default_path.peer_address
                  << " upon peer migration to " << default_path_.peer_address;
    path_validator_.CancelPathValidation();
    ++stats_.num_peer_migration_while_validating_default_path;
  }

  // Clear alternative path if the new default path shares the same IP as the
  // alternative path.
  if (alternative_path_.peer_address.host() ==
      default_path_.peer_address.host()) {
    alternative_path_.Clear();
  }

  if (default_path_.validated) {
    QUIC_DVLOG(1) << "Peer migrated to a validated address.";
    // No need to save previous default path, validate new peer address or
    // update bytes sent/received.
    if (!(previous_default_path.validated && type == PORT_CHANGE)) {
      // The alternative path was validated because of proactive reverse path
      // validation.
      ++stats_.num_peer_migration_to_proactively_validated_address;
    }
    OnEffectivePeerMigrationValidated(
        default_path_.server_connection_id ==
        previous_default_path.server_connection_id);
    return;
  }

  // The new default address is not validated yet. Anti-amplification limit is
  // enforced.
  QUICHE_DCHECK(EnforceAntiAmplificationLimit());
  QUIC_DVLOG(1) << "Apply anti-amplification limit to effective peer address "
                << default_path_.peer_address << " with "
                << default_path_.bytes_sent_before_address_validation
                << " bytes sent and "
                << default_path_.bytes_received_before_address_validation
                << " bytes received.";

  QUICHE_DCHECK(!alternative_path_.peer_address.IsInitialized() ||
                alternative_path_.peer_address.host() !=
                    default_path_.peer_address.host());

  // Save previous default path to the altenative path.
  if (previous_default_path.validated) {
    // The old path is a validated path which the connection might revert back
    // to later. Store it as the alternative path.
    alternative_path_ = std::move(previous_default_path);
    QUICHE_DCHECK(alternative_path_.send_algorithm != nullptr);
  }

  // If the new address is not validated and the connection is not already
  // validating that address, a new reverse path validation is needed.
  if (!path_validator_.IsValidatingPeerAddress(
          current_effective_peer_address)) {
    ++stats_.num_reverse_path_validtion_upon_migration;
    ValidatePath(std::make_unique<ReversePathValidationContext>(
                     default_path_.self_address, peer_address(),
                     default_path_.peer_address, this),
                 std::make_unique<ReversePathValidationResultDelegate>(
                     this, previous_direct_peer_address),
                 PathValidationReason::kReversePathValidation);
  } else {
    QUIC_DVLOG(1) << "Peer address " << default_path_.peer_address
                  << " is already under validation, wait for result.";
    ++stats_.num_peer_migration_to_proactively_validated_address;
  }
}

void QuicConnection::OnConnectionMigration() {
  if (debug_visitor_ != nullptr) {
    const QuicTime now = clock_->ApproximateNow();
    if (now >= stats_.handshake_completion_time) {
      debug_visitor_->OnPeerAddressChange(
          active_effective_peer_migration_type_,
          now - stats_.handshake_completion_time);
    }
  }
  visitor_->OnConnectionMigration(active_effective_peer_migration_type_);
  if (active_effective_peer_migration_type_ != PORT_CHANGE &&
      active_effective_peer_migration_type_ != IPV4_SUBNET_CHANGE &&
      !framer_.version().HasIetfQuicFrames()) {
    sent_packet_manager_.OnConnectionMigration(/*reset_send_algorithm=*/false);
  }
}

bool QuicConnection::IsCurrentPacketConnectivityProbing() const {
  return is_current_packet_connectivity_probing_;
}

bool QuicConnection::ack_frame_updated() const {
  return uber_received_packet_manager_.IsAckFrameUpdated();
}

absl::string_view QuicConnection::GetCurrentPacket() {
  if (current_packet_data_ == nullptr) {
    return absl::string_view();
  }
  return absl::string_view(current_packet_data_,
                           last_received_packet_info_.length);
}

bool QuicConnection::MaybeConsiderAsMemoryCorruption(
    const QuicStreamFrame& frame) {
  if (QuicUtils::IsCryptoStreamId(transport_version(), frame.stream_id) ||
      last_received_packet_info_.decrypted_level != ENCRYPTION_INITIAL) {
    return false;
  }

  if (perspective_ == Perspective::IS_SERVER &&
      frame.data_length >= sizeof(kCHLO) &&
      strncmp(frame.data_buffer, reinterpret_cast<const char*>(&kCHLO),
              sizeof(kCHLO)) == 0) {
    return true;
  }

  if (perspective_ == Perspective::IS_CLIENT &&
      frame.data_length >= sizeof(kREJ) &&
      strncmp(frame.data_buffer, reinterpret_cast<const char*>(&kREJ),
              sizeof(kREJ)) == 0) {
    return true;
  }

  return false;
}

void QuicConnection::CheckIfApplicationLimited() {
  if (!connected_) {
    return;
  }

  bool application_limited =
      buffered_packets_.empty() && !visitor_->WillingAndAbleToWrite();

  if (!application_limited) {
    return;
  }

  sent_packet_manager_.OnApplicationLimited();
}

bool QuicConnection::UpdatePacketContent(QuicFrameType type) {
  last_received_packet_info_.frames.push_back(type);
  if (version().HasIetfQuicFrames()) {
    if (perspective_ == Perspective::IS_CLIENT) {
      return connected_;
    }
    if (!QuicUtils::IsProbingFrame(type)) {
      MaybeStartIetfPeerMigration();
      return connected_;
    }
    QuicSocketAddress current_effective_peer_address =
        GetEffectivePeerAddressFromCurrentPacket();
    if (IsDefaultPath(last_received_packet_info_.destination_address,
                      last_received_packet_info_.source_address)) {
      return connected_;
    }
    if (type == PATH_CHALLENGE_FRAME &&
        !IsAlternativePath(last_received_packet_info_.destination_address,
                           current_effective_peer_address)) {
      QUIC_DVLOG(1)
          << "The peer is probing a new path with effective peer address "
          << current_effective_peer_address << ",  self address "
          << last_received_packet_info_.destination_address;
      if (!default_path_.validated) {
        // Skip reverse path validation because either handshake hasn't
        // completed or the connection is validating the default path. Using
        // PATH_CHALLENGE to validate alternative client address before
        // handshake gets comfirmed is meaningless because anyone can respond to
        // it. If the connection is validating the default path, this
        // alternative path is currently the only validated path which shouldn't
        // be overridden.
        QUIC_DVLOG(1) << "The connection hasn't finished handshake or is "
                         "validating a recent peer address change.";
        QUIC_BUG_IF(quic_bug_12714_30,
                    IsHandshakeConfirmed() && !alternative_path_.validated)
            << "No validated peer address to send after handshake comfirmed.";
      } else if (!IsReceivedPeerAddressValidated()) {
        QuicConnectionId client_connection_id;
        std::optional<StatelessResetToken> stateless_reset_token;
        FindMatchingOrNewClientConnectionIdOrToken(
            default_path_, alternative_path_,
            last_received_packet_info_.destination_connection_id,
            &client_connection_id, &stateless_reset_token);
        // Only override alternative path state upon receiving a PATH_CHALLENGE
        // from an unvalidated peer address, and the connection isn't validating
        // a recent peer migration.
        alternative_path_ =
            PathState(last_received_packet_info_.destination_address,
                      current_effective_peer_address, client_connection_id,
                      last_received_packet_info_.destination_connection_id,
                      stateless_reset_token);
        should_proactively_validate_peer_address_on_path_challenge_ = true;
      }
    }
    MaybeUpdateBytesReceivedFromAlternativeAddress(
        last_received_packet_info_.length);
    return connected_;
  }

  if (!ignore_gquic_probing_) {
    // Packet content is tracked to identify connectivity probe in non-IETF
    // version, where a connectivity probe is defined as
    // - a padded PING packet with peer address change received by server,
    // - a padded PING packet on new path received by client.

    if (current_packet_content_ == NOT_PADDED_PING) {
      // We have already learned the current packet is not a connectivity
      // probing packet. Peer migration should have already been started earlier
      // if needed.
      return connected_;
    }

    if (type == PING_FRAME) {
      if (current_packet_content_ == NO_FRAMES_RECEIVED) {
        current_packet_content_ = FIRST_FRAME_IS_PING;
        return connected_;
      }
    }

    // In Google QUIC, we look for a packet with just a PING and PADDING.
    // If the condition is met, mark things as connectivity-probing, causing
    // later processing to generate the correct response.
    if (type == PADDING_FRAME &&
        current_packet_content_ == FIRST_FRAME_IS_PING) {
      current_packet_content_ = SECOND_FRAME_IS_PADDING;
      QUIC_CODE_COUNT_N(gquic_padded_ping_received, 1, 2);
      if (perspective_ == Perspective::IS_SERVER) {
        is_current_packet_connectivity_probing_ =
            current_effective_peer_migration_type_ != NO_CHANGE;
        if (is_current_packet_connectivity_probing_) {
          QUIC_CODE_COUNT_N(gquic_padded_ping_received, 2, 2);
        }
        QUIC_DLOG_IF(INFO, is_current_packet_connectivity_probing_)
            << ENDPOINT
            << "Detected connectivity probing packet. "
               "current_effective_peer_migration_type_:"
            << current_effective_peer_migration_type_;
      } else {
        is_current_packet_connectivity_probing_ =
            (last_received_packet_info_.source_address != peer_address()) ||
            (last_received_packet_info_.destination_address !=
             default_path_.self_address);
        QUIC_DLOG_IF(INFO, is_current_packet_connectivity_probing_)
            << ENDPOINT
            << "Detected connectivity probing packet. "
               "last_packet_source_address:"
            << last_received_packet_info_.source_address
            << ", peer_address_:" << peer_address()
            << ", last_packet_destination_address:"
            << last_received_packet_info_.destination_address
            << ", default path self_address :" << default_path_.self_address;
      }
      return connected_;
    }

    current_packet_content_ = NOT_PADDED_PING;
  } else {
    QUIC_RELOADABLE_FLAG_COUNT(quic_ignore_gquic_probing);
    QUICHE_DCHECK_EQ(current_packet_content_, NO_FRAMES_RECEIVED);
  }

  if (GetLargestReceivedPacket().IsInitialized() &&
      last_received_packet_info_.header.packet_number ==
          GetLargestReceivedPacket()) {
    UpdatePeerAddress(last_received_packet_info_.source_address);
    if (current_effective_peer_migration_type_ != NO_CHANGE) {
      // Start effective peer migration immediately when the current packet is
      // confirmed not a connectivity probing packet.
      StartEffectivePeerMigration(current_effective_peer_migration_type_);
    }
  }
  current_effective_peer_migration_type_ = NO_CHANGE;
  return connected_;
}

void QuicConnection::MaybeStartIetfPeerMigration() {
  QUICHE_DCHECK(version().HasIetfQuicFrames());
  if (current_effective_peer_migration_type_ != NO_CHANGE &&
      !IsHandshakeConfirmed()) {
    QUIC_LOG_EVERY_N_SEC(INFO, 60)
        << ENDPOINT << "Effective peer's ip:port changed from "
        << default_path_.peer_address.ToString() << " to "
        << GetEffectivePeerAddressFromCurrentPacket().ToString()
        << " before handshake confirmed, "
           "current_effective_peer_migration_type_: "
        << current_effective_peer_migration_type_;
    // Peer migrated before handshake gets confirmed.
    CloseConnection(
        (current_effective_peer_migration_type_ == PORT_CHANGE
             ? QUIC_PEER_PORT_CHANGE_HANDSHAKE_UNCONFIRMED
             : QUIC_CONNECTION_MIGRATION_HANDSHAKE_UNCONFIRMED),
        absl::StrFormat(
            "Peer address changed from %s to %s before handshake is confirmed.",
            default_path_.peer_address.ToString(),
            GetEffectivePeerAddressFromCurrentPacket().ToString()),
        ConnectionCloseBehavior::SEND_CONNECTION_CLOSE_PACKET);
    return;
  }

  if (GetLargestReceivedPacket().IsInitialized() &&
      last_received_packet_info_.header.packet_number ==
          GetLargestReceivedPacket()) {
    if (current_effective_peer_migration_type_ != NO_CHANGE) {
      // Start effective peer migration when the current packet contains a
      // non-probing frame.
      // TODO(fayang): When multiple packet number spaces is supported, only
      // start peer migration for the application data.
      StartEffectivePeerMigration(current_effective_peer_migration_type_);
    } else {
      UpdatePeerAddress(last_received_packet_info_.source_address);
    }
  }
  current_effective_peer_migration_type_ = NO_CHANGE;
}

void QuicConnection::PostProcessAfterAckFrame(bool acked_new_packet) {
  if (!packet_creator_.has_ack()) {
    uber_received_packet_manager_.DontWaitForPacketsBefore(
        last_received_packet_info_.decrypted_level,
        SupportsMultiplePacketNumberSpaces()
            ? sent_packet_manager_.GetLargestPacketPeerKnowsIsAcked(
                  last_received_packet_info_.decrypted_level)
            : sent_packet_manager_.largest_packet_peer_knows_is_acked());
  }
  // Always reset the retransmission alarm when an ack comes in, since we now
  // have a better estimate of the current rtt than when it was set.
  SetRetransmissionAlarm();
  if (acked_new_packet) {
    OnForwardProgressMade();
  } else if (default_enable_5rto_blackhole_detection_ &&
             !sent_packet_manager_.HasInFlightPackets() &&
             blackhole_detector_.IsDetectionInProgress()) {
    // In case no new packets get acknowledged, it is possible packets are
    // detected lost because of time based loss detection. Cancel blackhole
    // detection if there is no packets in flight.
    blackhole_detector_.StopDetection(/*permanent=*/false);
  }
}

void QuicConnection::SetSessionNotifier(
    SessionNotifierInterface* session_notifier) {
  sent_packet_manager_.SetSessionNotifier(session_notifier);
}

void QuicConnection::SetDataProducer(
    QuicStreamFrameDataProducer* data_producer) {
  framer_.set_data_producer(data_producer);
}

void QuicConnection::SetTransmissionType(TransmissionType type) {
  packet_creator_.SetTransmissionType(type);
}

void QuicConnection::UpdateReleaseTimeIntoFuture() {
  QUICHE_DCHECK(supports_release_time_);

  const QuicTime::Delta prior_max_release_time = release_time_into_future_;
  release_time_into_future_ = std::max(
      QuicTime::Delta::FromMilliseconds(kMinReleaseTimeIntoFutureMs),
      std::min(QuicTime::Delta::FromMilliseconds(
                   GetQuicFlag(quic_max_pace_time_into_future_ms)),
               sent_packet_manager_.GetRttStats()->SmoothedOrInitialRtt() *
                   GetQuicFlag(quic_pace_time_into_future_srtt_fraction)));
  QUIC_DVLOG(3) << "Updated max release time delay from "
                << prior_max_release_time << " to "
                << release_time_into_future_;
}

void QuicConnection::ResetAckStates() {
  ack_alarm().Cancel();
  uber_received_packet_manager_.ResetAckStates(encryption_level_);
}

MessageStatus QuicConnection::SendMessage(
    QuicMessageId message_id, absl::Span<quiche::QuicheMemSlice> message,
    bool flush) {
  if (MemSliceSpanTotalSize(message) > GetCurrentLargestMessagePayload()) {
    return MESSAGE_STATUS_TOO_LARGE;
  }
  if (!connected_ || (!flush && !CanWrite(HAS_RETRANSMITTABLE_DATA))) {
    return MESSAGE_STATUS_BLOCKED;
  }
  ScopedPacketFlusher flusher(this);
  return packet_creator_.AddMessageFrame(message_id, message);
}

QuicPacketLength QuicConnection::GetCurrentLargestMessagePayload() const {
  return packet_creator_.GetCurrentLargestMessagePayload();
}

QuicPacketLength QuicConnection::GetGuaranteedLargestMessagePayload() const {
  return packet_creator_.GetGuaranteedLargestMessagePayload();
}

uint32_t QuicConnection::cipher_id() const {
  if (version().KnowsWhichDecrypterToUse()) {
    if (quic_limit_new_streams_per_loop_2_) {
      QUIC_RELOADABLE_FLAG_COUNT_N(quic_limit_new_streams_per_loop_2, 4, 4);
      for (auto decryption_level :
           {ENCRYPTION_FORWARD_SECURE, ENCRYPTION_HANDSHAKE,
            ENCRYPTION_ZERO_RTT, ENCRYPTION_INITIAL}) {
        const QuicDecrypter* decrypter = framer_.GetDecrypter(decryption_level);
        if (decrypter != nullptr) {
          return decrypter->cipher_id();
        }
      }
      QUICHE_BUG(no_decrypter_found)
          << ENDPOINT << "No decrypter found at all encryption levels";
      return 0;
    } else {
      return framer_.GetDecrypter(last_received_packet_info_.decrypted_level)
          ->cipher_id();
    }
  }
  return framer_.decrypter()->cipher_id();
}

EncryptionLevel QuicConnection::GetConnectionCloseEncryptionLevel() const {
  if (perspective_ == Perspective::IS_CLIENT) {
    return encryption_level_;
  }
  if (IsHandshakeComplete()) {
    // A forward secure packet has been received.
    QUIC_BUG_IF(quic_bug_12714_31,
                encryption_level_ != ENCRYPTION_FORWARD_SECURE)
        << ENDPOINT << "Unexpected connection close encryption level "
        << encryption_level_;
    return ENCRYPTION_FORWARD_SECURE;
  }
  if (framer_.HasEncrypterOfEncryptionLevel(ENCRYPTION_ZERO_RTT)) {
    if (encryption_level_ != ENCRYPTION_ZERO_RTT) {
      QUIC_CODE_COUNT(quic_wrong_encryption_level_connection_close_ietf);
    }
    return ENCRYPTION_ZERO_RTT;
  }
  return ENCRYPTION_INITIAL;
}

void QuicConnection::MaybeBundleCryptoDataWithAcks() {
  QUICHE_DCHECK(SupportsMultiplePacketNumberSpaces());
  if (IsHandshakeConfirmed()) {
    return;
  }
  PacketNumberSpace space = HANDSHAKE_DATA;
  if (perspective() == Perspective::IS_SERVER &&
      framer_.HasEncrypterOfEncryptionLevel(ENCRYPTION_INITIAL)) {
    // On the server side, sends INITIAL data with INITIAL ACK if initial key is
    // available.
    space = INITIAL_DATA;
  }
  const QuicTime ack_timeout =
      uber_received_packet_manager_.GetAckTimeout(space);
  if (!ack_timeout.IsInitialized() ||
      (ack_timeout > clock_->ApproximateNow() &&
       ack_timeout > uber_received_packet_manager_.GetEarliestAckTimeout())) {
    // No pending ACK of space.
    return;
  }
  if (coalesced_packet_.length() > 0) {
    // Do not bundle CRYPTO data if the ACK could be coalesced with other
    // packets.
    return;
  }

  if (!framer_.HasAnEncrypterForSpace(space)) {
    QUIC_BUG(quic_bug_10511_39)
        << ENDPOINT
        << "Try to bundle crypto with ACK with missing key of space "
        << PacketNumberSpaceToString(space);
    return;
  }

  sent_packet_manager_.RetransmitDataOfSpaceIfAny(space);
}

void QuicConnection::SendAllPendingAcks() {
  QUICHE_DCHECK(SupportsMultiplePacketNumberSpaces());
  QUIC_DVLOG(1) << ENDPOINT << "Trying to send all pending ACKs";
  ack_alarm().Cancel();
  QuicTime earliest_ack_timeout =
      uber_received_packet_manager_.GetEarliestAckTimeout();
  QUIC_BUG_IF(quic_bug_12714_32, !earliest_ack_timeout.IsInitialized());
  MaybeBundleCryptoDataWithAcks();
  visitor_->MaybeBundleOpportunistically();
  earliest_ack_timeout = uber_received_packet_manager_.GetEarliestAckTimeout();
  if (!earliest_ack_timeout.IsInitialized()) {
    return;
  }
  for (int8_t i = INITIAL_DATA; i <= APPLICATION_DATA; ++i) {
    const QuicTime ack_timeout = uber_received_packet_manager_.GetAckTimeout(
        static_cast<PacketNumberSpace>(i));
    if (!ack_timeout.IsInitialized()) {
      continue;
    }
    if (!framer_.HasAnEncrypterForSpace(static_cast<PacketNumberSpace>(i))) {
      // The key has been dropped.
      continue;
    }
    if (ack_timeout > clock_->ApproximateNow() &&
        ack_timeout > earliest_ack_timeout) {
      // Always send the earliest ACK to make forward progress in case alarm
      // fires early.
      continue;
    }
    QUIC_DVLOG(1) << ENDPOINT << "Sending ACK of packet number space "
                  << PacketNumberSpaceToString(
                         static_cast<PacketNumberSpace>(i));
    ScopedEncryptionLevelContext context(
        this, QuicUtils::GetEncryptionLevelToSendAckofSpace(
                  static_cast<PacketNumberSpace>(i)));
    QuicFrames frames;
    frames.push_back(uber_received_packet_manager_.GetUpdatedAckFrame(
        static_cast<PacketNumberSpace>(i), clock_->ApproximateNow()));
    const bool flushed = packet_creator_.FlushAckFrame(frames);
    // Consider reset ack states even when flush is not successful.
    if (!flushed) {
      // Connection is write blocked.
      QUIC_BUG_IF(quic_bug_12714_33,
                  connected_ && !writer_->IsWriteBlocked() &&
                      !LimitedByAmplificationFactor(
                          packet_creator_.max_packet_length()) &&
                      !IsMissingDestinationConnectionID())
          << "Writer not blocked and not throttled by amplification factor, "
             "but ACK not flushed for packet space:"
          << PacketNumberSpaceToString(static_cast<PacketNumberSpace>(i))
          << ", fill_coalesced_packet: " << fill_coalesced_packet_
          << ", blocked_by_no_connection_id: "
          << (peer_issued_cid_manager_ != nullptr &&
              packet_creator_.GetDestinationConnectionId().IsEmpty())
          << ", has_soft_max_packet_length: "
          << packet_creator_.HasSoftMaxPacketLength()
          << ", max_packet_length: " << packet_creator_.max_packet_length()
          << ", pending frames: " << packet_creator_.GetPendingFramesInfo();
      break;
    }
    ResetAckStates();
  }

  const QuicTime timeout =
      uber_received_packet_manager_.GetEarliestAckTimeout();
  if (timeout.IsInitialized()) {
    // If there are ACKs pending, re-arm ack alarm.
    ack_alarm().Update(timeout, kAlarmGranularity);
  }
  // Only try to bundle retransmittable data with ACK frame if default
  // encryption level is forward secure.
  if (encryption_level_ != ENCRYPTION_FORWARD_SECURE ||
      !ShouldBundleRetransmittableFrameWithAck()) {
    return;
  }
  consecutive_num_packets_with_no_retransmittable_frames_ = 0;
  if (packet_creator_.HasPendingRetransmittableFrames() ||
      visitor_->WillingAndAbleToWrite()) {
    // There are pending retransmittable frames.
    return;
  }

  visitor_->OnAckNeedsRetransmittableFrame();
}

bool QuicConnection::ShouldBundleRetransmittableFrameWithAck() const {
  if (consecutive_num_packets_with_no_retransmittable_frames_ >=
      max_consecutive_num_packets_with_no_retransmittable_frames_) {
    return true;
  }
  if (bundle_retransmittable_with_pto_ack_ &&
      sent_packet_manager_.GetConsecutivePtoCount() > 0) {
    // Bundle a retransmittable frame with an ACK if PTO has fired in order to
    // recover more quickly in cases of temporary network outage.
    return true;
  }
  return false;
}

void QuicConnection::MaybeCoalescePacketOfHigherSpace() {
  if (!connected() || !packet_creator_.HasSoftMaxPacketLength()) {
    return;
  }
  if (fill_coalesced_packet_) {
    // Make sure MaybeCoalescePacketOfHigherSpace is not re-entrant.
    QUIC_BUG(quic_coalesce_packet_reentrant);
    return;
  }
  for (EncryptionLevel retransmission_level :
       {ENCRYPTION_INITIAL, ENCRYPTION_HANDSHAKE}) {
    // Coalesce HANDSHAKE with INITIAL retransmission, and coalesce 1-RTT with
    // HANDSHAKE retransmission.
    const EncryptionLevel coalesced_level =
        retransmission_level == ENCRYPTION_INITIAL ? ENCRYPTION_HANDSHAKE
                                                   : ENCRYPTION_FORWARD_SECURE;
    if (coalesced_packet_.ContainsPacketOfEncryptionLevel(
            retransmission_level) &&
        coalesced_packet_.TransmissionTypeOfPacket(retransmission_level) !=
            NOT_RETRANSMISSION &&
        framer_.HasEncrypterOfEncryptionLevel(coalesced_level) &&
        !coalesced_packet_.ContainsPacketOfEncryptionLevel(coalesced_level)) {
      QUIC_DVLOG(1) << ENDPOINT
                    << "Trying to coalesce packet of encryption level: "
                    << EncryptionLevelToString(coalesced_level);
      fill_coalesced_packet_ = true;
      sent_packet_manager_.RetransmitDataOfSpaceIfAny(
          QuicUtils::GetPacketNumberSpace(coalesced_level));
      fill_coalesced_packet_ = false;
    }
  }
}

bool QuicConnection::FlushCoalescedPacket() {
  ScopedCoalescedPacketClearer clearer(&coalesced_packet_);
  if (!connected_) {
    return false;
  }
  if (!version().CanSendCoalescedPackets()) {
    QUIC_BUG_IF(quic_bug_12714_34, coalesced_packet_.length() > 0);
    return true;
  }
  if (coalesced_packet_.ContainsPacketOfEncryptionLevel(ENCRYPTION_INITIAL) &&
      !framer_.HasEncrypterOfEncryptionLevel(ENCRYPTION_INITIAL)) {
    // Initial packet will be re-serialized. Neuter it in case initial key has
    // been dropped.
    QUIC_BUG(quic_bug_10511_40)
        << ENDPOINT
        << "Coalescer contains initial packet while initial key has "
           "been dropped.";
    coalesced_packet_.NeuterInitialPacket();
  }
  if (coalesced_packet_.length() == 0) {
    return true;
  }

  char buffer[kMaxOutgoingPacketSize];
  const size_t length = packet_creator_.SerializeCoalescedPacket(
      coalesced_packet_, buffer, coalesced_packet_.max_packet_length());
  if (length == 0) {
    if (connected_) {
      CloseConnection(QUIC_FAILED_TO_SERIALIZE_PACKET,
                      "Failed to serialize coalesced packet.",
                      ConnectionCloseBehavior::SILENT_CLOSE);
    }
    return false;
  }
  if (debug_visitor_ != nullptr) {
    debug_visitor_->OnCoalescedPacketSent(coalesced_packet_, length);
  }
  QUIC_DVLOG(1) << ENDPOINT << "Sending coalesced packet "
                << coalesced_packet_.ToString(length);
  const size_t padding_size =
      length - std::min<size_t>(length, coalesced_packet_.length());
  // Buffer coalesced packet if padding + bytes_sent exceeds amplifcation limit.
  if (!buffered_packets_.empty() || HandleWriteBlocked() ||
      (enforce_strict_amplification_factor_ &&
       LimitedByAmplificationFactor(padding_size))) {
    QUIC_DVLOG(1) << ENDPOINT
                  << "Buffering coalesced packet of len: " << length;
    buffered_packets_.emplace_back(
        buffer, static_cast<QuicPacketLength>(length),
        coalesced_packet_.self_address(), coalesced_packet_.peer_address(),
        coalesced_packet_.ecn_codepoint(), coalesced_packet_.flow_label());
  } else {
    WriteResult result = SendPacketToWriter(
        buffer, length, coalesced_packet_.self_address().host(),
        coalesced_packet_.peer_address(), writer_,
        coalesced_packet_.ecn_codepoint(), coalesced_packet_.flow_label());
    if (IsWriteError(result.status)) {
      OnWriteError(result.error_code);
      return false;
    }
    if (IsWriteBlockedStatus(result.status)) {
      visitor_->OnWriteBlocked();
      if (result.status != WRITE_STATUS_BLOCKED_DATA_BUFFERED) {
        QUIC_DVLOG(1) << ENDPOINT
                      << "Buffering coalesced packet of len: " << length;
        buffered_packets_.emplace_back(
            buffer, static_cast<QuicPacketLength>(length),
            coalesced_packet_.self_address(), coalesced_packet_.peer_address(),
            coalesced_packet_.ecn_codepoint(), coalesced_packet_.flow_label());
      }
    }
  }
  if (accelerated_server_preferred_address_ &&
      stats_.num_duplicated_packets_sent_to_server_preferred_address <
          kMaxDuplicatedPacketsSentToServerPreferredAddress) {
    // Send coalesced packets to both addresses while the server preferred
    // address validation is pending.
    QUICHE_DCHECK(received_server_preferred_address_.IsInitialized());
    path_validator_.MaybeWritePacketToAddress(
        buffer, length, received_server_preferred_address_);
    ++stats_.num_duplicated_packets_sent_to_server_preferred_address;
  }
  // Account for added padding.
  if (length > coalesced_packet_.length()) {
    if (IsDefaultPath(coalesced_packet_.self_address(),
                      coalesced_packet_.peer_address())) {
      if (EnforceAntiAmplificationLimit()) {
        // Include bytes sent even if they are not in flight.
        default_path_.bytes_sent_before_address_validation += padding_size;
      }
    } else {
      MaybeUpdateBytesSentToAlternativeAddress(coalesced_packet_.peer_address(),
                                               padding_size);
    }
    stats_.bytes_sent += padding_size;
    if (coalesced_packet_.initial_packet() != nullptr &&
        coalesced_packet_.initial_packet()->transmission_type !=
            NOT_RETRANSMISSION) {
      stats_.bytes_retransmitted += padding_size;
    }
  }
  return true;
}

void QuicConnection::MaybeEnableMultiplePacketNumberSpacesSupport() {
  if (version().handshake_protocol != PROTOCOL_TLS1_3) {
    return;
  }
  QUIC_DVLOG(1) << ENDPOINT << "connection " << connection_id()
                << " supports multiple packet number spaces";
  framer_.EnableMultiplePacketNumberSpacesSupport();
  sent_packet_manager_.EnableMultiplePacketNumberSpacesSupport();
  uber_received_packet_manager_.EnableMultiplePacketNumberSpacesSupport(
      perspective_);
}

bool QuicConnection::SupportsMultiplePacketNumberSpaces() const {
  return sent_packet_manager_.supports_multiple_packet_number_spaces();
}

void QuicConnection::SetLargestReceivedPacketWithAck(
    QuicPacketNumber new_value) {
  if (SupportsMultiplePacketNumberSpaces()) {
    largest_seen_packets_with_ack_[QuicUtils::GetPacketNumberSpace(
        last_received_packet_info_.decrypted_level)] = new_value;
  } else {
    largest_seen_packet_with_ack_ = new_value;
  }
}

void QuicConnection::OnForwardProgressMade() {
  if (!connected_) {
    return;
  }
  if (is_path_degrading_) {
    visitor_->OnForwardProgressMadeAfterPathDegrading();
    stats_.num_forward_progress_after_path_degrading++;
    is_path_degrading_ = false;
  }
  if (flow_label_has_changed_) {
    visitor_->OnForwardProgressMadeAfterFlowLabelChange();
    stats_.num_forward_progress_after_flow_label_change++;
    flow_label_has_changed_ = false;
  }
  if (sent_packet_manager_.HasInFlightPackets()) {
    // Restart detections if forward progress has been made.
    blackhole_detector_.RestartDetection(GetPathDegradingDeadline(),
                                         GetNetworkBlackholeDeadline(),
                                         GetPathMtuReductionDeadline());
  } else {
    // Stop detections in quiecense.
    blackhole_detector_.StopDetection(/*permanent=*/false);
  }
  QUIC_BUG_IF(quic_bug_12714_35,
              perspective_ == Perspective::IS_SERVER &&
                  default_enable_5rto_blackhole_detection_ &&
                  blackhole_detector_.IsDetectionInProgress() &&
                  !sent_packet_manager_.HasInFlightPackets())
      << ENDPOINT
      << "Trying to start blackhole detection without no bytes in flight";
}

QuicPacketNumber QuicConnection::GetLargestReceivedPacketWithAck() const {
  if (SupportsMultiplePacketNumberSpaces()) {
    return largest_seen_packets_with_ack_[QuicUtils::GetPacketNumberSpace(
        last_received_packet_info_.decrypted_level)];
  }
  return largest_seen_packet_with_ack_;
}

QuicPacketNumber QuicConnection::GetLargestAckedPacket() const {
  if (SupportsMultiplePacketNumberSpaces()) {
    return sent_packet_manager_.GetLargestAckedPacket(
        last_received_packet_info_.decrypted_level);
  }
  return sent_packet_manager_.GetLargestObserved();
}

QuicPacketNumber QuicConnection::GetLargestReceivedPacket() const {
  return uber_received_packet_manager_.GetLargestObserved(
      last_received_packet_info_.decrypted_level);
}

bool QuicConnection::EnforceAntiAmplificationLimit() const {
  return version().SupportsAntiAmplificationLimit() &&
         perspective_ == Perspective::IS_SERVER && !default_path_.validated;
}

bool QuicConnection::ShouldFixTimeouts(const QuicConfig& config) const {
  return quic_fix_timeouts_ && version().UsesTls() &&
         config.HasClientSentConnectionOption(kFTOE, perspective_);
}

// TODO(danzh) Pass in path object or its reference of some sort to use this
// method to check anti-amplification limit on non-default path.
bool QuicConnection::LimitedByAmplificationFactor(QuicByteCount bytes) const {
  return EnforceAntiAmplificationLimit() &&
         (default_path_.bytes_sent_before_address_validation +
          (enforce_strict_amplification_factor_ ? bytes : 0)) >=
             anti_amplification_factor_ *
                 default_path_.bytes_received_before_address_validation;
}

SerializedPacketFate QuicConnection::GetSerializedPacketFate(
    bool is_mtu_discovery, EncryptionLevel encryption_level) {
  if (ShouldDiscardPacket(encryption_level)) {
    return DISCARD;
  }
  if (version().CanSendCoalescedPackets() && !coalescing_done_ &&
      !is_mtu_discovery) {
    if (!IsHandshakeConfirmed()) {
      // Before receiving ACK for any 1-RTT packets, always try to coalesce
      // packet (except MTU discovery packet).
      return COALESCE;
    }
    if (coalesced_packet_.length() > 0) {
      // If the coalescer is not empty, let this packet go through coalescer
      // to avoid potential out of order sending.
      return COALESCE;
    }
  }
  if (!buffered_packets_.empty() || HandleWriteBlocked()) {
    return BUFFER;
  }
  return SEND_TO_WRITER;
}

bool QuicConnection::IsHandshakeComplete() const {
  return visitor_->GetHandshakeState() >= HANDSHAKE_COMPLETE;
}

bool QuicConnection::IsHandshakeConfirmed() const {
  QUICHE_DCHECK_EQ(PROTOCOL_TLS1_3, version().handshake_protocol);
  return visitor_->GetHandshakeState() == HANDSHAKE_CONFIRMED;
}

size_t QuicConnection::min_received_before_ack_decimation() const {
  return uber_received_packet_manager_.min_received_before_ack_decimation();
}

void QuicConnection::set_min_received_before_ack_decimation(size_t new_value) {
  uber_received_packet_manager_.set_min_received_before_ack_decimation(
      new_value);
}

#if BUILDFLAG(IS_COBALT)
void QuicConnection::set_max_retransmittable_packets_before_ack(
    size_t new_value) {
  uber_received_packet_manager_.set_max_retransmittable_packets_before_ack(
      new_value);
}
#endif

const QuicAckFrame& QuicConnection::ack_frame() const {
  if (SupportsMultiplePacketNumberSpaces()) {
    return uber_received_packet_manager_.GetAckFrame(
        QuicUtils::GetPacketNumberSpace(
            last_received_packet_info_.decrypted_level));
  }
  return uber_received_packet_manager_.ack_frame();
}

void QuicConnection::set_client_connection_id(
    QuicConnectionId client_connection_id) {
  if (!version().SupportsClientConnectionIds()) {
    QUIC_BUG_IF(quic_bug_12714_36, !client_connection_id.IsEmpty())
        << ENDPOINT << "Attempted to use client connection ID "
        << client_connection_id << " with unsupported version " << version();
    return;
  }
  default_path_.client_connection_id = client_connection_id;

  client_connection_id_is_set_ = true;
  if (version().HasIetfQuicFrames() && !client_connection_id.IsEmpty()) {
    if (perspective_ == Perspective::IS_SERVER) {
      QUICHE_DCHECK(peer_issued_cid_manager_ == nullptr);
      peer_issued_cid_manager_ =
          std::make_unique<QuicPeerIssuedConnectionIdManager>(
              kMinNumOfActiveConnectionIds, client_connection_id, clock_,
              alarm_factory_, this, context());
    } else {
      bool create_client_self_issued_cid_manager = true;
      quiche::AdjustTestValue(
          "quic::QuicConnection::create_cid_manager_when_set_client_cid",
          &create_client_self_issued_cid_manager);
      // Note in Chromium client, set_client_connection_id is not called and
      // thus self_issued_cid_manager_ should be null.
      if (create_client_self_issued_cid_manager) {
        self_issued_cid_manager_ = MakeSelfIssuedConnectionIdManager();
      }
    }
  }
  QUIC_DLOG(INFO) << ENDPOINT << "setting client connection ID to "
                  << default_path_.client_connection_id
                  << " for connection with server connection ID "
                  << default_path_.server_connection_id;
  packet_creator_.SetClientConnectionId(default_path_.client_connection_id);
  framer_.SetExpectedClientConnectionIdLength(
      default_path_.client_connection_id.length());
}

void QuicConnection::OnPathDegradingDetected() {
  is_path_degrading_ = true;
  visitor_->OnPathDegrading();
  stats_.num_path_degrading++;
  if (multi_port_stats_ && multi_port_migration_enabled_) {
    MaybeMigrateToMultiPortPath();
  }
}

void QuicConnection::MaybeMigrateToMultiPortPath() {
  if (!alternative_path_.validated) {
    QUIC_CLIENT_HISTOGRAM_ENUM(
        "QuicConnection.MultiPortPathStatusWhenMigrating",
        MultiPortStatusOnMigration::kNotValidated,
        MultiPortStatusOnMigration::kMaxValue,
        "Status of the multi port path upon migration");
    return;
  }
  std::unique_ptr<QuicPathValidationContext> context;
  const bool has_pending_validation =
      path_validator_.HasPendingPathValidation();
  if (!has_pending_validation) {
    // The multi-port path should have just finished the recent probe and
    // waiting for the next one.
    context = std::move(multi_port_path_context_);
    multi_port_probing_alarm().Cancel();
    QUIC_CLIENT_HISTOGRAM_ENUM(
        "QuicConnection.MultiPortPathStatusWhenMigrating",
        MultiPortStatusOnMigration::kWaitingForRefreshValidation,
        MultiPortStatusOnMigration::kMaxValue,
        "Status of the multi port path upon migration");
  } else {
    // The multi-port path is currently under probing.
    context = path_validator_.ReleaseContext();
    QUIC_CLIENT_HISTOGRAM_ENUM(
        "QuicConnection.MultiPortPathStatusWhenMigrating",
        MultiPortStatusOnMigration::kPendingRefreshValidation,
        MultiPortStatusOnMigration::kMaxValue,
        "Status of the multi port path upon migration");
  }
  if (context == nullptr) {
    QUICHE_BUG(quic_bug_12714_90) << "No multi-port context to migrate to";
    return;
  }
  visitor_->MigrateToMultiPortPath(std::move(context));
}

void QuicConnection::OnBlackholeDetected() {
  if (default_enable_5rto_blackhole_detection_ &&
      !sent_packet_manager_.HasInFlightPackets()) {
    QUIC_BUG(quic_bug_10511_41)
        << ENDPOINT
        << "Blackhole detected, but there is no bytes in flight, version: "
        << version();
    // Do not close connection if there is no bytes in flight.
    return;
  }
  CloseConnection(QUIC_TOO_MANY_RTOS, "Network blackhole detected",
                  ConnectionCloseBehavior::SEND_CONNECTION_CLOSE_PACKET);
}

void QuicConnection::OnPathMtuReductionDetected() {
  MaybeRevertToPreviousMtu();
}

void QuicConnection::OnHandshakeTimeout() {
  const QuicTime::Delta duration =
      clock_->ApproximateNow() - stats_.connection_creation_time;
  std::string error_details = absl::StrCat(
      "Handshake timeout expired after ", duration.ToDebuggingValue(),
      ". Timeout:",
      idle_network_detector_.handshake_timeout().ToDebuggingValue());
  if (perspective() == Perspective::IS_CLIENT && version().UsesTls()) {
    absl::StrAppend(&error_details, " ", UndecryptablePacketsInfo());
  }
  QUIC_DVLOG(1) << ENDPOINT << error_details;
  CloseConnection(QUIC_HANDSHAKE_TIMEOUT, error_details,
                  ConnectionCloseBehavior::SEND_CONNECTION_CLOSE_PACKET);
}

void QuicConnection::OnIdleNetworkDetected() {
  const QuicTime::Delta duration =
      clock_->ApproximateNow() -
      idle_network_detector_.last_network_activity_time();
  std::string error_details = absl::StrCat(
      "No recent network activity after ", duration.ToDebuggingValue(),
      ". Timeout:",
      idle_network_detector_.idle_network_timeout().ToDebuggingValue());
  if (perspective() == Perspective::IS_CLIENT && version().UsesTls() &&
      !IsHandshakeComplete()) {
    absl::StrAppend(&error_details, " ", UndecryptablePacketsInfo());
  }
  QUIC_DVLOG(1) << ENDPOINT << error_details;
  const bool has_consecutive_pto =
      sent_packet_manager_.GetConsecutivePtoCount() > 0;
  if (has_consecutive_pto || visitor_->ShouldKeepConnectionAlive()) {
    if (GetQuicReloadableFlag(quic_add_stream_info_to_idle_close_detail) &&
        !has_consecutive_pto) {
      // Include stream information in error detail if there are open streams.
      QUIC_RELOADABLE_FLAG_COUNT(quic_add_stream_info_to_idle_close_detail);
      absl::StrAppend(&error_details, ", ",
                      visitor_->GetStreamsInfoForLogging());
    }
    CloseConnection(QUIC_NETWORK_IDLE_TIMEOUT, error_details,
                    ConnectionCloseBehavior::SEND_CONNECTION_CLOSE_PACKET);
    return;
  }
  QuicErrorCode error_code = QUIC_NETWORK_IDLE_TIMEOUT;
  if (idle_timeout_connection_close_behavior_ ==
      ConnectionCloseBehavior::
          SILENT_CLOSE_WITH_CONNECTION_CLOSE_PACKET_SERIALIZED) {
    error_code = QUIC_SILENT_IDLE_TIMEOUT;
  }
  CloseConnection(error_code, error_details,
                  idle_timeout_connection_close_behavior_);
}

void QuicConnection::OnKeepAliveTimeout() {
  if (retransmission_alarm().IsSet() ||
      !visitor_->ShouldKeepConnectionAlive()) {
    return;
  }
  SendPingAtLevel(framer().GetEncryptionLevelToSendApplicationData());
}

void QuicConnection::OnRetransmittableOnWireTimeout() {
  if (retransmission_alarm().IsSet() ||
      !visitor_->ShouldKeepConnectionAlive()) {
    return;
  }
  bool packet_buffered = false;
  switch (retransmittable_on_wire_behavior_) {
    case DEFAULT:
      break;
    case SEND_FIRST_FORWARD_SECURE_PACKET:
      if (first_serialized_one_rtt_packet_ != nullptr) {
        buffered_packets_.emplace_back(
            first_serialized_one_rtt_packet_->data.get(),
            first_serialized_one_rtt_packet_->length, self_address(),
            peer_address(), first_serialized_one_rtt_packet_->ecn_codepoint,
            first_serialized_one_rtt_packet_->flow_label);
        packet_buffered = true;
      }
      break;
    case SEND_RANDOM_BYTES:
      const QuicPacketLength random_bytes_length = std::max<QuicPacketLength>(
          QuicFramer::GetMinStatelessResetPacketLength() + 1,
          random_generator_->RandUint64() %
              packet_creator_.max_packet_length());
      buffered_packets_.emplace_back(*random_generator_, random_bytes_length,
                                     self_address(), peer_address());
      packet_buffered = true;
      break;
  }
  if (packet_buffered) {
    if (!writer_->IsWriteBlocked()) {
      WriteQueuedPackets();
    }
    if (connected_) {
      // Always reset PING alarm with has_in_flight_packets=true. This is used
      // to avoid re-arming the alarm in retransmittable-on-wire mode.
      ping_manager_.SetAlarm(clock_->ApproximateNow(),
                             visitor_->ShouldKeepConnectionAlive(),
                             /*has_in_flight_packets=*/true);
    }
    return;
  }
  SendPingAtLevel(framer().GetEncryptionLevelToSendApplicationData());
}

void QuicConnection::OnPeerIssuedConnectionIdRetired() {
  QUICHE_DCHECK(peer_issued_cid_manager_ != nullptr);
  QuicConnectionId* default_path_cid =
      perspective_ == Perspective::IS_CLIENT
          ? &default_path_.server_connection_id
          : &default_path_.client_connection_id;
  QuicConnectionId* alternative_path_cid =
      perspective_ == Perspective::IS_CLIENT
          ? &alternative_path_.server_connection_id
          : &alternative_path_.client_connection_id;
  bool default_path_and_alternative_path_use_the_same_peer_connection_id =
      *default_path_cid == *alternative_path_cid;
  if (!default_path_cid->IsEmpty() &&
      !peer_issued_cid_manager_->IsConnectionIdActive(*default_path_cid)) {
    *default_path_cid = QuicConnectionId();
  }
  // TODO(haoyuewang) Handle the change for default_path_ & alternatvie_path_
  // via the same helper function.
  if (default_path_cid->IsEmpty()) {
    // Try setting a new connection ID now such that subsequent
    // RetireConnectionId frames can be sent on the default path.
    const QuicConnectionIdData* unused_connection_id_data =
        peer_issued_cid_manager_->ConsumeOneUnusedConnectionId();
    if (unused_connection_id_data != nullptr) {
      *default_path_cid = unused_connection_id_data->connection_id;
      default_path_.stateless_reset_token =
          unused_connection_id_data->stateless_reset_token;
      if (perspective_ == Perspective::IS_CLIENT) {
        packet_creator_.SetServerConnectionId(
            unused_connection_id_data->connection_id);
      } else {
        packet_creator_.SetClientConnectionId(
            unused_connection_id_data->connection_id);
      }
    }
  }
  if (default_path_and_alternative_path_use_the_same_peer_connection_id) {
    *alternative_path_cid = *default_path_cid;
    alternative_path_.stateless_reset_token =
        default_path_.stateless_reset_token;
  } else if (!alternative_path_cid->IsEmpty() &&
             !peer_issued_cid_manager_->IsConnectionIdActive(
                 *alternative_path_cid)) {
    *alternative_path_cid = EmptyQuicConnectionId();
    const QuicConnectionIdData* unused_connection_id_data =
        peer_issued_cid_manager_->ConsumeOneUnusedConnectionId();
    if (unused_connection_id_data != nullptr) {
      *alternative_path_cid = unused_connection_id_data->connection_id;
      alternative_path_.stateless_reset_token =
          unused_connection_id_data->stateless_reset_token;
    }
  }

  std::vector<uint64_t> retired_cid_sequence_numbers =
      peer_issued_cid_manager_->ConsumeToBeRetiredConnectionIdSequenceNumbers();
  QUICHE_DCHECK(!retired_cid_sequence_numbers.empty());
  for (const auto& sequence_number : retired_cid_sequence_numbers) {
    ++stats_.num_retire_connection_id_sent;
    visitor_->SendRetireConnectionId(sequence_number);
  }
}

bool QuicConnection::SendNewConnectionId(
    const QuicNewConnectionIdFrame& frame) {
  visitor_->SendNewConnectionId(frame);
  ++stats_.num_new_connection_id_sent;
  return connected_;
}

bool QuicConnection::MaybeReserveConnectionId(
    const QuicConnectionId& connection_id) {
  if (perspective_ == Perspective::IS_SERVER) {
    return visitor_->MaybeReserveConnectionId(connection_id);
  }
  return true;
}

void QuicConnection::OnSelfIssuedConnectionIdRetired(
    const QuicConnectionId& connection_id) {
  if (perspective_ == Perspective::IS_SERVER) {
    visitor_->OnServerConnectionIdRetired(connection_id);
  }
}

void QuicConnection::MaybeUpdateAckTimeout() {
  if (should_last_packet_instigate_acks_) {
    return;
  }
  should_last_packet_instigate_acks_ = true;
  uber_received_packet_manager_.MaybeUpdateAckTimeout(
      /*should_last_packet_instigate_acks=*/true,
      last_received_packet_info_.decrypted_level,
      last_received_packet_info_.header.packet_number,
      last_received_packet_info_.receipt_time, clock_->ApproximateNow(),
      sent_packet_manager_.GetRttStats());
}

QuicTime QuicConnection::GetPathDegradingDeadline() const {
  if (!ShouldDetectPathDegrading()) {
    return QuicTime::Zero();
  }
  return clock_->ApproximateNow() +
         sent_packet_manager_.GetPathDegradingDelay();
}

bool QuicConnection::ShouldDetectPathDegrading() const {
  if (!connected_) {
    return false;
  }
  if (GetQuicReloadableFlag(
          quic_no_path_degrading_before_handshake_confirmed) &&
      SupportsMultiplePacketNumberSpaces()) {
    QUIC_RELOADABLE_FLAG_COUNT_N(
        quic_no_path_degrading_before_handshake_confirmed, 1, 2);
    // No path degrading detection before handshake confirmed.
    return perspective_ == Perspective::IS_CLIENT && IsHandshakeConfirmed() &&
           !is_path_degrading_;
  }
  // No path degrading detection before handshake completes.
  if (!idle_network_detector_.handshake_timeout().IsInfinite()) {
    return false;
  }
  return perspective_ == Perspective::IS_CLIENT && !is_path_degrading_;
}

QuicTime QuicConnection::GetNetworkBlackholeDeadline() const {
  if (!ShouldDetectBlackhole()) {
    return QuicTime::Zero();
  }
  QUICHE_DCHECK_LT(0u, num_rtos_for_blackhole_detection_);

  const QuicTime::Delta blackhole_delay =
      sent_packet_manager_.GetNetworkBlackholeDelay(
          num_rtos_for_blackhole_detection_);
  if (!ShouldDetectPathDegrading()) {
    return clock_->ApproximateNow() + blackhole_delay;
  }
  return clock_->ApproximateNow() +
         CalculateNetworkBlackholeDelay(
             blackhole_delay, sent_packet_manager_.GetPathDegradingDelay(),
             sent_packet_manager_.GetPtoDelay());
}

// static
QuicTime::Delta QuicConnection::CalculateNetworkBlackholeDelay(
    QuicTime::Delta blackhole_delay, QuicTime::Delta path_degrading_delay,
    QuicTime::Delta pto_delay) {
  const QuicTime::Delta min_delay = path_degrading_delay + pto_delay * 2;
  if (blackhole_delay < min_delay) {
    QUIC_CODE_COUNT(quic_extending_short_blackhole_delay);
  }
  return std::max(min_delay, blackhole_delay);
}

void QuicConnection::AddKnownServerAddress(const QuicSocketAddress& address) {
  QUICHE_DCHECK(perspective_ == Perspective::IS_CLIENT);
  if (!address.IsInitialized() || IsKnownServerAddress(address)) {
    return;
  }
  known_server_addresses_.push_back(address);
}

std::optional<QuicNewConnectionIdFrame>
QuicConnection::MaybeIssueNewConnectionIdForPreferredAddress() {
  if (self_issued_cid_manager_ == nullptr) {
    return std::nullopt;
  }
  return self_issued_cid_manager_
      ->MaybeIssueNewConnectionIdForPreferredAddress();
}

bool QuicConnection::ShouldDetectBlackhole() const {
  if (!connected_ || blackhole_detection_disabled_) {
    return false;
  }
  if (GetQuicReloadableFlag(
          quic_no_path_degrading_before_handshake_confirmed) &&
      SupportsMultiplePacketNumberSpaces() && !IsHandshakeConfirmed()) {
    QUIC_RELOADABLE_FLAG_COUNT_N(
        quic_no_path_degrading_before_handshake_confirmed, 2, 2);
    return false;
  }
  // No blackhole detection before handshake completes.
  if (default_enable_5rto_blackhole_detection_) {
    QUIC_RELOADABLE_FLAG_COUNT_N(quic_default_enable_5rto_blackhole_detection2,
                                 3, 3);
    return IsHandshakeComplete();
  }

  if (!idle_network_detector_.handshake_timeout().IsInfinite()) {
    return false;
  }
  return num_rtos_for_blackhole_detection_ > 0;
}

QuicTime QuicConnection::GetRetransmissionDeadline() const {
  if (perspective_ == Perspective::IS_CLIENT &&
      SupportsMultiplePacketNumberSpaces() && !IsHandshakeConfirmed() &&
      stats_.pto_count == 0 &&
      !framer_.HasDecrypterOfEncryptionLevel(ENCRYPTION_HANDSHAKE) &&
      !undecryptable_packets_.empty()) {
    // Retransmits ClientHello quickly when a Handshake or 1-RTT packet is
    // received prior to having Handshake keys. Adding kAlarmGranulary will
    // avoid spurious retransmissions in the case of small-scale reordering.
    return clock_->ApproximateNow() + kAlarmGranularity;
  }
  return sent_packet_manager_.GetRetransmissionTime();
}

bool QuicConnection::SendPathChallenge(
    const QuicPathFrameBuffer& data_buffer,
    const QuicSocketAddress& self_address,
    const QuicSocketAddress& peer_address,
    const QuicSocketAddress& effective_peer_address, QuicPacketWriter* writer) {
  if (!framer_.HasEncrypterOfEncryptionLevel(ENCRYPTION_FORWARD_SECURE)) {
    return connected_;
  }

  QuicConnectionId client_cid, server_cid;
  FindOnPathConnectionIds(self_address, effective_peer_address, &client_cid,
                          &server_cid);
  if (writer == writer_) {
    ScopedPacketFlusher flusher(this);
    {
      QuicPacketCreator::ScopedPeerAddressContext context(
          &packet_creator_, peer_address, client_cid, server_cid);
      // It's using the default writer, add the PATH_CHALLENGE the same way as
      // other frames. This may cause connection to be closed.
      packet_creator_.AddPathChallengeFrame(data_buffer);
    }
  } else if (!writer->IsWriteBlocked()) {
    // Switch to the right CID and source/peer addresses.
    QuicPacketCreator::ScopedPeerAddressContext context(
        &packet_creator_, peer_address, client_cid, server_cid);
    std::unique_ptr<SerializedPacket> probing_packet =
        packet_creator_.SerializePathChallengeConnectivityProbingPacket(
            data_buffer);
    QUICHE_DCHECK_EQ(IsRetransmittable(*probing_packet),
                     NO_RETRANSMITTABLE_DATA)
        << ENDPOINT << "Probing Packet contains retransmittable frames";
    QUICHE_DCHECK_EQ(self_address, alternative_path_.self_address)
        << ENDPOINT
        << "Send PATH_CHALLENGE from self_address: " << self_address.ToString()
        << " which is different from alt_path self address: "
        << alternative_path_.self_address.ToString();
    WritePacketUsingWriter(std::move(probing_packet), writer, self_address,
                           peer_address, /*measure_rtt=*/false);
  } else {
    QUIC_DLOG(INFO) << ENDPOINT
                    << "Writer blocked when sending PATH_CHALLENGE.";
  }
  return connected_;
}

QuicTime QuicConnection::GetRetryTimeout(
    const QuicSocketAddress& peer_address_to_use,
    QuicPacketWriter* writer_to_use) const {
  if (writer_to_use == writer_ && peer_address_to_use == peer_address()) {
    return clock_->ApproximateNow() + sent_packet_manager_.GetPtoDelay();
  }
  return clock_->ApproximateNow() +
         QuicTime::Delta::FromMilliseconds(3 * kInitialRttMs);
}

void QuicConnection::ValidatePath(
    std::unique_ptr<QuicPathValidationContext> context,
    std::unique_ptr<QuicPathValidator::ResultDelegate> result_delegate,
    PathValidationReason reason) {
  QUICHE_DCHECK(version().HasIetfQuicFrames());
  if (path_validator_.HasPendingPathValidation()) {
    if (perspective_ == Perspective::IS_CLIENT &&
        IsValidatingServerPreferredAddress()) {
      QUIC_CLIENT_HISTOGRAM_BOOL(
          "QuicSession.ServerPreferredAddressValidationCancelled", true,
          "How often the caller kicked off another validation while there is "
          "an on-going server preferred address validation.");
    }
    // Cancel and fail any earlier validation.
    path_validator_.CancelPathValidation();
  }
  if (perspective_ == Perspective::IS_CLIENT &&
      !IsDefaultPath(context->self_address(), context->peer_address())) {
    if (self_issued_cid_manager_ != nullptr) {
      self_issued_cid_manager_->MaybeSendNewConnectionIds();
      if (!connected_) {
        return;
      }
    }
    if ((self_issued_cid_manager_ != nullptr &&
         !self_issued_cid_manager_->HasConnectionIdToConsume()) ||
        (peer_issued_cid_manager_ != nullptr &&
         !peer_issued_cid_manager_->HasUnusedConnectionId())) {
      QUIC_DVLOG(1) << "Client cannot start new path validation as there is no "
                       "requried connection ID is available.";
      result_delegate->OnPathValidationFailure(std::move(context));
      return;
    }
    QuicConnectionId client_connection_id, server_connection_id;
    std::optional<StatelessResetToken> stateless_reset_token;
    if (self_issued_cid_manager_ != nullptr) {
      client_connection_id =
          *self_issued_cid_manager_->ConsumeOneConnectionId();
    }
    if (peer_issued_cid_manager_ != nullptr) {
      const auto* connection_id_data =
          peer_issued_cid_manager_->ConsumeOneUnusedConnectionId();
      server_connection_id = connection_id_data->connection_id;
      stateless_reset_token = connection_id_data->stateless_reset_token;
    }
    alternative_path_ = PathState(context->self_address(),
                                  context->peer_address(), client_connection_id,
                                  server_connection_id, stateless_reset_token);
  }
  if (multi_port_stats_ != nullptr &&
      reason == PathValidationReason::kMultiPort) {
    multi_port_stats_->num_client_probing_attempts++;
  }
  if (perspective_ == Perspective::IS_CLIENT) {
    stats_.num_client_probing_attempts++;
  }

  path_validator_.StartPathValidation(std::move(context),
                                      std::move(result_delegate), reason);
  if (perspective_ == Perspective::IS_CLIENT &&
      IsValidatingServerPreferredAddress()) {
    AddKnownServerAddress(received_server_preferred_address_);
  }
}

bool QuicConnection::SendPathResponse(
    const QuicPathFrameBuffer& data_buffer,
    const QuicSocketAddress& peer_address_to_send,
    const QuicSocketAddress& effective_peer_address) {
  if (!framer_.HasEncrypterOfEncryptionLevel(ENCRYPTION_FORWARD_SECURE)) {
    return false;
  }
  QuicConnectionId client_cid, server_cid;
  FindOnPathConnectionIds(last_received_packet_info_.destination_address,
                          effective_peer_address, &client_cid, &server_cid);
  // Send PATH_RESPONSE using the provided peer address. If the creator has been
  // using a different peer address, it will flush before and after serializing
  // the current PATH_RESPONSE.
  QuicPacketCreator::ScopedPeerAddressContext context(
      &packet_creator_, peer_address_to_send, client_cid, server_cid);
  QUIC_DVLOG(1) << ENDPOINT << "Send PATH_RESPONSE to " << peer_address_to_send;
  if (default_path_.self_address ==
      last_received_packet_info_.destination_address) {
    // The PATH_CHALLENGE is received on the default socket. Respond on the same
    // socket.
    return packet_creator_.AddPathResponseFrame(data_buffer);
  }

  QUICHE_DCHECK_EQ(Perspective::IS_CLIENT, perspective_);
  // This PATH_CHALLENGE is received on an alternative socket which should be
  // used to send PATH_RESPONSE.
  if (!path_validator_.HasPendingPathValidation() ||
      path_validator_.GetContext()->self_address() !=
          last_received_packet_info_.destination_address) {
    // Ignore this PATH_CHALLENGE if it's received from an uninteresting
    // socket.
    return true;
  }
  QuicPacketWriter* writer = path_validator_.GetContext()->WriterToUse();
  if (writer->IsWriteBlocked()) {
    QUIC_DLOG(INFO) << ENDPOINT << "Writer blocked when sending PATH_RESPONSE.";
    return true;
  }

  std::unique_ptr<SerializedPacket> probing_packet =
      packet_creator_.SerializePathResponseConnectivityProbingPacket(
          {data_buffer}, /*is_padded=*/true);
  QUICHE_DCHECK_EQ(IsRetransmittable(*probing_packet), NO_RETRANSMITTABLE_DATA);
  QUIC_DVLOG(1) << ENDPOINT
                << "Send PATH_RESPONSE from alternative socket with address "
                << last_received_packet_info_.destination_address;
  // Ignore the return value to treat write error on the alternative writer as
  // part of network error. If the writer becomes blocked, wait for the peer to
  // send another PATH_CHALLENGE.
  WritePacketUsingWriter(std::move(probing_packet), writer,
                         last_received_packet_info_.destination_address,
                         peer_address_to_send,
                         /*measure_rtt=*/false);
  return true;
}

void QuicConnection::UpdatePeerAddress(QuicSocketAddress peer_address) {
  direct_peer_address_ = peer_address;
  packet_creator_.SetDefaultPeerAddress(peer_address);
}

void QuicConnection::SendPingAtLevel(EncryptionLevel level) {
  ScopedEncryptionLevelContext context(this, level);
  SendControlFrame(QuicFrame(QuicPingFrame()));
}

bool QuicConnection::HasPendingPathValidation() const {
  return path_validator_.HasPendingPathValidation();
}

QuicPathValidationContext* QuicConnection::GetPathValidationContext() const {
  return path_validator_.GetContext();
}

void QuicConnection::CancelPathValidation() {
  path_validator_.CancelPathValidation();
}

bool QuicConnection::UpdateConnectionIdsOnMigration(
    const QuicSocketAddress& self_address,
    const QuicSocketAddress& peer_address) {
  QUICHE_DCHECK(perspective_ == Perspective::IS_CLIENT);
  if (IsAlternativePath(self_address, peer_address)) {
    // Client migration is after path validation.
    default_path_.client_connection_id = alternative_path_.client_connection_id;
    default_path_.server_connection_id = alternative_path_.server_connection_id;
    default_path_.stateless_reset_token =
        alternative_path_.stateless_reset_token;
    return true;
  }
  // Client migration is without path validation.
  if (self_issued_cid_manager_ != nullptr) {
    self_issued_cid_manager_->MaybeSendNewConnectionIds();
    if (!connected_) {
      return false;
    }
  }
  if ((self_issued_cid_manager_ != nullptr &&
       !self_issued_cid_manager_->HasConnectionIdToConsume()) ||
      (peer_issued_cid_manager_ != nullptr &&
       !peer_issued_cid_manager_->HasUnusedConnectionId())) {
    return false;
  }
  if (self_issued_cid_manager_ != nullptr) {
    default_path_.client_connection_id =
        *self_issued_cid_manager_->ConsumeOneConnectionId();
  }
  if (peer_issued_cid_manager_ != nullptr) {
    const auto* connection_id_data =
        peer_issued_cid_manager_->ConsumeOneUnusedConnectionId();
    default_path_.server_connection_id = connection_id_data->connection_id;
    default_path_.stateless_reset_token =
        connection_id_data->stateless_reset_token;
  }
  return true;
}

void QuicConnection::RetirePeerIssuedConnectionIdsNoLongerOnPath() {
  if (!version().HasIetfQuicFrames() || peer_issued_cid_manager_ == nullptr) {
    return;
  }
  if (perspective_ == Perspective::IS_CLIENT) {
    peer_issued_cid_manager_->MaybeRetireUnusedConnectionIds(
        {default_path_.server_connection_id,
         alternative_path_.server_connection_id});
  } else {
    peer_issued_cid_manager_->MaybeRetireUnusedConnectionIds(
        {default_path_.client_connection_id,
         alternative_path_.client_connection_id});
  }
}

bool QuicConnection::MigratePath(const QuicSocketAddress& self_address,
                                 const QuicSocketAddress& peer_address,
                                 QuicPacketWriter* writer, bool owns_writer) {
  QUICHE_DCHECK(perspective_ == Perspective::IS_CLIENT);
  if (!connected_) {
    if (owns_writer) {
      delete writer;
    }
    return false;
  }
  QUICHE_DCHECK(!version().UsesHttp3() || IsHandshakeConfirmed() ||
                accelerated_server_preferred_address_);

  if (version().UsesHttp3()) {
    if (!UpdateConnectionIdsOnMigration(self_address, peer_address)) {
      if (owns_writer) {
        delete writer;
      }
      return false;
    }
    if (packet_creator_.GetServerConnectionId().length() !=
        default_path_.server_connection_id.length()) {
      packet_creator_.FlushCurrentPacket();
    }
    packet_creator_.SetClientConnectionId(default_path_.client_connection_id);
    packet_creator_.SetServerConnectionId(default_path_.server_connection_id);
  }

  const auto self_address_change_type = QuicUtils::DetermineAddressChangeType(
      default_path_.self_address, self_address);
  const auto peer_address_change_type = QuicUtils::DetermineAddressChangeType(
      default_path_.peer_address, peer_address);
  QUICHE_DCHECK(self_address_change_type != NO_CHANGE ||
                peer_address_change_type != NO_CHANGE);
  const bool is_port_change = (self_address_change_type == PORT_CHANGE ||
                               self_address_change_type == NO_CHANGE) &&
                              (peer_address_change_type == PORT_CHANGE ||
                               peer_address_change_type == NO_CHANGE);
  SetSelfAddress(self_address);
  UpdatePeerAddress(peer_address);
  default_path_.peer_address = peer_address;
  if (writer_ != writer) {
    SetQuicPacketWriter(writer, owns_writer);
  }
  MaybeClearQueuedPacketsOnPathChange();
  OnSuccessfulMigration(is_port_change);
  return true;
}

void QuicConnection::OnPathValidationFailureAtClient(
    bool is_multi_port, const QuicPathValidationContext& context) {
  QUICHE_DCHECK(perspective_ == Perspective::IS_CLIENT &&
                version().HasIetfQuicFrames());
  alternative_path_.Clear();

  if (is_multi_port && multi_port_stats_ != nullptr) {
    if (is_path_degrading_) {
      multi_port_stats_->num_multi_port_probe_failures_when_path_degrading++;
    } else {
      multi_port_stats_
          ->num_multi_port_probe_failures_when_path_not_degrading++;
    }
  }

  if (context.peer_address() == received_server_preferred_address_ &&
      received_server_preferred_address_ != default_path_.peer_address) {
    QUIC_DLOG(INFO) << "Failed to validate server preferred address : "
                    << received_server_preferred_address_;
    mutable_stats().failed_to_validate_server_preferred_address = true;
  }

  RetirePeerIssuedConnectionIdsNoLongerOnPath();
}

QuicConnectionId QuicConnection::GetOneActiveServerConnectionId() const {
  if (perspective_ == Perspective::IS_CLIENT ||
      self_issued_cid_manager_ == nullptr) {
    return connection_id();
  }
  auto active_connection_ids = GetActiveServerConnectionIds();
  QUIC_BUG_IF(quic_bug_6944, active_connection_ids.empty());
  if (active_connection_ids.empty() ||
      std::find(active_connection_ids.begin(), active_connection_ids.end(),
                connection_id()) != active_connection_ids.end()) {
    return connection_id();
  }
  QUICHE_CODE_COUNT(connection_id_on_default_path_has_been_retired);
  auto active_connection_id =
      self_issued_cid_manager_->GetOneActiveConnectionId();
  return active_connection_id;
}

std::vector<QuicConnectionId> QuicConnection::GetActiveServerConnectionIds()
    const {
  QUICHE_DCHECK_EQ(Perspective::IS_SERVER, perspective_);
  std::vector<QuicConnectionId> result;
  if (self_issued_cid_manager_ == nullptr) {
    result.push_back(default_path_.server_connection_id);
  } else {
    QUICHE_DCHECK(version().HasIetfQuicFrames());
    result = self_issued_cid_manager_->GetUnretiredConnectionIds();
  }
  if (!original_destination_connection_id_.has_value()) {
    return result;
  }
  // Add the original connection ID
  if (std::find(result.begin(), result.end(),
                *original_destination_connection_id_) != result.end()) {
    QUIC_BUG(quic_unexpected_original_destination_connection_id)
        << "original_destination_connection_id: "
        << *original_destination_connection_id_
        << " is unexpectedly in active list";
  } else {
    result.insert(result.end(), *original_destination_connection_id_);
  }
  return result;
}

void QuicConnection::CreateConnectionIdManager() {
  if (!version().HasIetfQuicFrames()) {
    return;
  }

  if (perspective_ == Perspective::IS_CLIENT) {
    if (!default_path_.server_connection_id.IsEmpty()) {
      peer_issued_cid_manager_ =
          std::make_unique<QuicPeerIssuedConnectionIdManager>(
              kMinNumOfActiveConnectionIds, default_path_.server_connection_id,
              clock_, alarm_factory_, this, context());
    }
  } else {
    if (!default_path_.server_connection_id.IsEmpty()) {
      self_issued_cid_manager_ = MakeSelfIssuedConnectionIdManager();
    }
  }
}

void QuicConnection::QuicBugIfHasPendingFrames(QuicStreamId id) const {
  QUIC_BUG_IF(quic_has_pending_frames_unexpectedly,
              connected_ && packet_creator_.HasPendingStreamFramesOfStream(id))
      << "Stream " << id
      << " has pending frames unexpectedly. Received packet info: "
      << last_received_packet_info_;
}

void QuicConnection::SetUnackedMapInitialCapacity() {
  sent_packet_manager_.ReserveUnackedPacketsInitialCapacity(
      GetUnackedMapInitialCapacity());
}

void QuicConnection::SetSourceAddressTokenToSend(absl::string_view token) {
  QUICHE_DCHECK_EQ(perspective_, Perspective::IS_CLIENT);
  if (!packet_creator_.HasRetryToken()) {
    // Ignore received tokens (via NEW_TOKEN frame) from previous connections
    // when a RETRY token has been received.
    packet_creator_.SetRetryToken(std::string(token.data(), token.length()));
  }
}

void QuicConnection::MaybeUpdateBytesSentToAlternativeAddress(
    const QuicSocketAddress& peer_address, QuicByteCount sent_packet_size) {
  if (!version().SupportsAntiAmplificationLimit() ||
      perspective_ != Perspective::IS_SERVER) {
    return;
  }
  QUICHE_DCHECK(!IsDefaultPath(default_path_.self_address, peer_address));
  if (!IsAlternativePath(default_path_.self_address, peer_address)) {
    QUIC_DLOG(INFO) << "Wrote to uninteresting peer address: " << peer_address
                    << " default direct_peer_address_ " << direct_peer_address_
                    << " alternative path peer address "
                    << alternative_path_.peer_address;
    return;
  }
  if (alternative_path_.validated) {
    return;
  }
  if (alternative_path_.bytes_sent_before_address_validation >=
      anti_amplification_factor_ *
          alternative_path_.bytes_received_before_address_validation) {
    QUIC_LOG_FIRST_N(WARNING, 100)
        << "Server sent more data than allowed to unverified alternative "
           "peer address "
        << peer_address << " bytes sent "
        << alternative_path_.bytes_sent_before_address_validation
        << ", bytes received "
        << alternative_path_.bytes_received_before_address_validation;
  }
  alternative_path_.bytes_sent_before_address_validation += sent_packet_size;
}

void QuicConnection::MaybeUpdateBytesReceivedFromAlternativeAddress(
    QuicByteCount received_packet_size) {
  if (!version().SupportsAntiAmplificationLimit() ||
      perspective_ != Perspective::IS_SERVER ||
      !IsAlternativePath(last_received_packet_info_.destination_address,
                         GetEffectivePeerAddressFromCurrentPacket()) ||
      last_received_packet_info_.received_bytes_counted) {
    return;
  }
  // Only update bytes received if this probing frame is received on the most
  // recent alternative path.
  QUICHE_DCHECK(!IsDefaultPath(last_received_packet_info_.destination_address,
                               GetEffectivePeerAddressFromCurrentPacket()));
  if (!alternative_path_.validated) {
    alternative_path_.bytes_received_before_address_validation +=
        received_packet_size;
  }
  last_received_packet_info_.received_bytes_counted = true;
}

bool QuicConnection::IsDefaultPath(
    const QuicSocketAddress& self_address,
    const QuicSocketAddress& peer_address) const {
  return direct_peer_address_ == peer_address &&
         default_path_.self_address == self_address;
}

bool QuicConnection::IsAlternativePath(
    const QuicSocketAddress& self_address,
    const QuicSocketAddress& peer_address) const {
  return alternative_path_.peer_address == peer_address &&
         alternative_path_.self_address == self_address;
}

void QuicConnection::PathState::Clear() {
  self_address = QuicSocketAddress();
  peer_address = QuicSocketAddress();
  client_connection_id = {};
  server_connection_id = {};
  validated = false;
  bytes_received_before_address_validation = 0;
  bytes_sent_before_address_validation = 0;
  send_algorithm = nullptr;
  rtt_stats = std::nullopt;
  stateless_reset_token.reset();
  ecn_marked_packet_acked = false;
  ecn_pto_count = 0;
}

QuicConnection::PathState::PathState(PathState&& other) {
  *this = std::move(other);
}

QuicConnection::PathState& QuicConnection::PathState::operator=(
    QuicConnection::PathState&& other) {
  if (this != &other) {
    self_address = other.self_address;
    peer_address = other.peer_address;
    client_connection_id = other.client_connection_id;
    server_connection_id = other.server_connection_id;
    stateless_reset_token = other.stateless_reset_token;
    validated = other.validated;
    bytes_received_before_address_validation =
        other.bytes_received_before_address_validation;
    bytes_sent_before_address_validation =
        other.bytes_sent_before_address_validation;
    send_algorithm = std::move(other.send_algorithm);
    if (other.rtt_stats.has_value()) {
      rtt_stats.emplace();
      rtt_stats->CloneFrom(*other.rtt_stats);
    } else {
      rtt_stats.reset();
    }
    other.Clear();
  }
  return *this;
}

bool QuicConnection::IsReceivedPeerAddressValidated() const {
  QuicSocketAddress current_effective_peer_address =
      GetEffectivePeerAddressFromCurrentPacket();
  QUICHE_DCHECK(current_effective_peer_address.IsInitialized());
  return (alternative_path_.peer_address.host() ==
              current_effective_peer_address.host() &&
          alternative_path_.validated) ||
         (default_path_.validated && default_path_.peer_address.host() ==
                                         current_effective_peer_address.host());
}

void QuicConnection::OnMultiPortPathProbingSuccess(
    std::unique_ptr<QuicPathValidationContext> context, QuicTime start_time) {
  QUICHE_DCHECK_EQ(Perspective::IS_CLIENT, perspective());
  alternative_path_.validated = true;
  multi_port_path_context_ = std::move(context);
  multi_port_probing_alarm().Set(clock_->ApproximateNow() +
                                 multi_port_probing_interval_);
  if (multi_port_stats_ != nullptr) {
    multi_port_stats_->num_successful_probes++;
    auto now = clock_->Now();
    auto time_delta = now - start_time;
    multi_port_stats_->rtt_stats.UpdateRtt(time_delta, QuicTime::Delta::Zero(),
                                           now);
    if (is_path_degrading_) {
      multi_port_stats_->rtt_stats_when_default_path_degrading.UpdateRtt(
          time_delta, QuicTime::Delta::Zero(), now);
    }
  }
}

void QuicConnection::MaybeProbeMultiPortPath() {
  if (!connected_ || path_validator_.HasPendingPathValidation() ||
      !multi_port_path_context_ ||
      alternative_path_.self_address !=
          multi_port_path_context_->self_address() ||
      alternative_path_.peer_address !=
          multi_port_path_context_->peer_address() ||
      !visitor_->ShouldKeepConnectionAlive() ||
      multi_port_probing_alarm().IsSet()) {
    return;
  }
  if (multi_port_stats_ != nullptr) {
    multi_port_stats_->num_client_probing_attempts++;
  }
  auto multi_port_validation_result_delegate =
      std::make_unique<MultiPortPathValidationResultDelegate>(this);
  path_validator_.StartPathValidation(
      std::move(multi_port_path_context_),
      std::move(multi_port_validation_result_delegate),
      PathValidationReason::kMultiPort);
}

void QuicConnection::ContextObserver::OnMultiPortPathContextAvailable(
    std::unique_ptr<QuicPathValidationContext> path_context) {
  if (!path_context) {
    return;
  }
  auto multi_port_validation_result_delegate =
      std::make_unique<MultiPortPathValidationResultDelegate>(connection_);
  connection_->multi_port_probing_alarm().Cancel();
  connection_->multi_port_path_context_ = nullptr;
  connection_->multi_port_stats_->num_multi_port_paths_created++;
  connection_->ValidatePath(std::move(path_context),
                            std::move(multi_port_validation_result_delegate),
                            PathValidationReason::kMultiPort);
}

QuicConnection::MultiPortPathValidationResultDelegate::
    MultiPortPathValidationResultDelegate(QuicConnection* connection)
    : connection_(connection) {
  QUICHE_DCHECK_EQ(Perspective::IS_CLIENT, connection->perspective());
}

void QuicConnection::MultiPortPathValidationResultDelegate::
    OnPathValidationSuccess(std::unique_ptr<QuicPathValidationContext> context,
                            QuicTime start_time) {
  connection_->OnMultiPortPathProbingSuccess(std::move(context), start_time);
}

void QuicConnection::MultiPortPathValidationResultDelegate::
    OnPathValidationFailure(
        std::unique_ptr<QuicPathValidationContext> context) {
  connection_->OnPathValidationFailureAtClient(/*is_multi_port=*/true,
                                               *context);
}

QuicConnection::ReversePathValidationResultDelegate::
    ReversePathValidationResultDelegate(
        QuicConnection* connection,
        const QuicSocketAddress& direct_peer_address)
    : QuicPathValidator::ResultDelegate(),
      connection_(connection),
      original_direct_peer_address_(direct_peer_address),
      peer_address_default_path_(connection->direct_peer_address_),
      peer_address_alternative_path_(
          connection_->alternative_path_.peer_address),
      active_effective_peer_migration_type_(
          connection_->active_effective_peer_migration_type_) {}

void QuicConnection::ReversePathValidationResultDelegate::
    OnPathValidationSuccess(std::unique_ptr<QuicPathValidationContext> context,
                            QuicTime start_time) {
  QUIC_DLOG(INFO) << "Successfully validated new path " << *context
                  << ", validation started at " << start_time;
  if (connection_->IsDefaultPath(context->self_address(),
                                 context->peer_address())) {
    QUIC_CODE_COUNT_N(quic_kick_off_client_address_validation, 3, 6);
    if (connection_->active_effective_peer_migration_type_ == NO_CHANGE) {
      std::string error_detail = absl::StrCat(
          "Reverse path validation on default path from ",
          context->self_address().ToString(), " to ",
          context->peer_address().ToString(),
          " completed without active peer address change: current "
          "peer address on default path ",
          connection_->direct_peer_address_.ToString(),
          ", peer address on default path when the reverse path "
          "validation was kicked off ",
          peer_address_default_path_.ToString(),
          ", peer address on alternative path when the reverse "
          "path validation was kicked off ",
          peer_address_alternative_path_.ToString(),
          ", with active_effective_peer_migration_type_ = ",
          AddressChangeTypeToString(active_effective_peer_migration_type_),
          ". The last received packet number ",
          connection_->last_received_packet_info_.header.packet_number
              .ToString(),
          " Connection is connected: ", connection_->connected_);
      QUIC_BUG(quic_bug_10511_43) << error_detail;
    }
    connection_->OnEffectivePeerMigrationValidated(
        connection_->alternative_path_.server_connection_id ==
        connection_->default_path_.server_connection_id);
  } else {
    QUICHE_DCHECK(connection_->IsAlternativePath(
        context->self_address(), context->effective_peer_address()));
    QUIC_CODE_COUNT_N(quic_kick_off_client_address_validation, 4, 6);
    QUIC_DVLOG(1) << "Mark alternative peer address "
                  << context->effective_peer_address() << " validated.";
    connection_->alternative_path_.validated = true;
  }
}

void QuicConnection::ReversePathValidationResultDelegate::
    OnPathValidationFailure(
        std::unique_ptr<QuicPathValidationContext> context) {
  if (!connection_->connected()) {
    return;
  }
  QUIC_DLOG(INFO) << "Fail to validate new path " << *context;
  if (connection_->IsDefaultPath(context->self_address(),
                                 context->peer_address())) {
    // Only act upon validation failure on the default path.
    QUIC_CODE_COUNT_N(quic_kick_off_client_address_validation, 5, 6);
    connection_->RestoreToLastValidatedPath(original_direct_peer_address_);
  } else if (connection_->IsAlternativePath(
                 context->self_address(), context->effective_peer_address())) {
    QUIC_CODE_COUNT_N(quic_kick_off_client_address_validation, 6, 6);
    connection_->alternative_path_.Clear();
  }
  connection_->RetirePeerIssuedConnectionIdsNoLongerOnPath();
}

QuicConnection::ScopedRetransmissionTimeoutIndicator::
    ScopedRetransmissionTimeoutIndicator(QuicConnection* connection)
    : connection_(connection) {
  QUICHE_DCHECK(!connection_->in_probe_time_out_)
      << "ScopedRetransmissionTimeoutIndicator is not supposed to be nested";
  connection_->in_probe_time_out_ = true;
}

QuicConnection::ScopedRetransmissionTimeoutIndicator::
    ~ScopedRetransmissionTimeoutIndicator() {
  QUICHE_DCHECK(connection_->in_probe_time_out_);
  connection_->in_probe_time_out_ = false;
}

void QuicConnection::RestoreToLastValidatedPath(
    QuicSocketAddress original_direct_peer_address) {
  QUIC_DLOG(INFO) << "Switch back to use the old peer address "
                  << alternative_path_.peer_address;
  if (!alternative_path_.validated) {
    // If not validated by now, close connection silently so that the following
    // packets received will be rejected.
    CloseConnection(QUIC_INTERNAL_ERROR,
                    "No validated peer address to use after reverse path "
                    "validation failure.",
                    ConnectionCloseBehavior::SILENT_CLOSE);
    return;
  }
  MaybeClearQueuedPacketsOnPathChange();

  // Revert congestion control context to old state.
  OnPeerIpAddressChanged();

  if (alternative_path_.send_algorithm != nullptr) {
    sent_packet_manager_.SetSendAlgorithm(
        alternative_path_.send_algorithm.release());
  } else {
    QUIC_BUG(quic_bug_10511_42)
        << "Fail to store congestion controller before migration.";
  }

  if (alternative_path_.rtt_stats.has_value()) {
    sent_packet_manager_.SetRttStats(*alternative_path_.rtt_stats);
  }

  UpdatePeerAddress(original_direct_peer_address);
  SetDefaultPathState(std::move(alternative_path_));

  active_effective_peer_migration_type_ = NO_CHANGE;
  ++stats_.num_invalid_peer_migration;
  // The reverse path validation failed because of alarm firing, flush all the
  // pending writes previously throttled by anti-amplification limit.
  WriteIfNotBlocked();
}

std::unique_ptr<SendAlgorithmInterface>
QuicConnection::OnPeerIpAddressChanged() {
  QUICHE_DCHECK(framer_.version().HasIetfQuicFrames());
  std::unique_ptr<SendAlgorithmInterface> old_send_algorithm =
      sent_packet_manager_.OnConnectionMigration(
          /*reset_send_algorithm=*/true);
  // OnConnectionMigration() should have marked in-flight packets to be
  // retransmitted if there is any.
  QUICHE_DCHECK(!sent_packet_manager_.HasInFlightPackets());
  // OnConnectionMigration() may have changed the retransmission timer, so
  // re-arm it.
  SetRetransmissionAlarm();
  // Stop detections in quiecense.
  blackhole_detector_.StopDetection(/*permanent=*/false);
  return old_send_algorithm;
}

void QuicConnection::set_keep_alive_ping_timeout(
    QuicTime::Delta keep_alive_ping_timeout) {
  ping_manager_.set_keep_alive_timeout(keep_alive_ping_timeout);
}

void QuicConnection::set_initial_retransmittable_on_wire_timeout(
    QuicTime::Delta retransmittable_on_wire_timeout) {
  ping_manager_.set_initial_retransmittable_on_wire_timeout(
      retransmittable_on_wire_timeout);
}

bool QuicConnection::IsValidatingServerPreferredAddress() const {
  QUICHE_DCHECK_EQ(perspective_, Perspective::IS_CLIENT);
  return received_server_preferred_address_.IsInitialized() &&
         received_server_preferred_address_ != default_path_.peer_address &&
         path_validator_.HasPendingPathValidation() &&
         path_validator_.GetContext()->peer_address() ==
             received_server_preferred_address_;
}

void QuicConnection::OnServerPreferredAddressValidated(
    QuicPathValidationContext& context, bool owns_writer) {
  QUIC_DLOG(INFO) << "Server preferred address: " << context.peer_address()
                  << " validated. Migrating path, self_address: "
                  << context.self_address()
                  << ", peer_address: " << context.peer_address();
  mutable_stats().server_preferred_address_validated = true;
  const bool success =
      MigratePath(context.self_address(), context.peer_address(),
                  context.WriterToUse(), owns_writer);
  QUIC_BUG_IF(failed to migrate to server preferred address, !success)
      << "Failed to migrate to server preferred address: "
      << context.peer_address() << " after successful validation";
}

void QuicConnection::set_outgoing_flow_label(uint32_t flow_label) {
  QUICHE_DCHECK(!packet_creator_.HasPendingFrames());
  outgoing_flow_label_ = flow_label;
}

bool QuicConnection::set_ecn_codepoint(QuicEcnCodepoint ecn_codepoint) {
  if (disable_ecn_codepoint_validation_ || ecn_codepoint == ECN_NOT_ECT) {
    packet_writer_params_.ecn_codepoint = ecn_codepoint;
    return true;
  }
  if (!writer_->SupportsEcn()) {
    return false;
  }
  switch (ecn_codepoint) {
    case ECN_NOT_ECT:
      QUICHE_DCHECK(false);
      break;
    case ECN_ECT0:
      if (!sent_packet_manager_.EnableECT0()) {
        return false;
      }
      break;
    case ECN_ECT1:
      if (!sent_packet_manager_.EnableECT1()) {
        return false;
      }
      break;
    case ECN_CE:
      return false;
  }
  packet_writer_params_.ecn_codepoint = ecn_codepoint;
  return true;
}

void QuicConnection::OnIdleDetectorAlarm() { idle_network_detector_.OnAlarm(); }

void QuicConnection::OnPingAlarm() { ping_manager_.OnAlarm(); }

void QuicConnection::OnNetworkBlackholeDetectorAlarm() {
  blackhole_detector_.OnAlarm();
}

std::unique_ptr<SerializedPacket>
QuicConnection::SerializeLargePacketNumberConnectionClosePacket(
    QuicErrorCode error, const std::string& error_details) {
  QUICHE_DCHECK(IsHandshakeConfirmed());
  QUICHE_DCHECK(!error_details.empty());
  if (!IsHandshakeConfirmed()) {
    return nullptr;
  }
  return packet_creator_.SerializeLargePacketNumberConnectionClosePacket(
      GetLargestAckedPacket(), error, error_details);
}

#undef ENDPOINT  // undef for jumbo builds

}  // namespace quic<|MERGE_RESOLUTION|>--- conflicted
+++ resolved
@@ -3385,11 +3385,7 @@
 #else
   const QuicTime now = clock_->Now();
 #endif
-<<<<<<< HEAD
-  if (!supports_release_time_ || per_packet_options_ == nullptr) {
-=======
   if (!supports_release_time_) {
->>>>>>> 626889fb
     // Don't change the release delay.
     return now;
   }
