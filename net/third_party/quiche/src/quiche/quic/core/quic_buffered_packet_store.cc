// Copyright (c) 2016 The Chromium Authors. All rights reserved.
// Use of this source code is governed by a BSD-style license that can be
// found in the LICENSE file.

#include "quiche/quic/core/quic_buffered_packet_store.h"

#include <cstddef>
#include <list>
#include <memory>
#include <optional>
#include <string>
#include <utility>
#include <vector>

#include "absl/container/inlined_vector.h"
#include "absl/strings/string_view.h"
#include "quiche/quic/core/connection_id_generator.h"
#include "quiche/quic/core/crypto/crypto_handshake.h"
#include "quiche/quic/core/crypto/crypto_utils.h"
#include "quiche/quic/core/quic_alarm.h"
#include "quiche/quic/core/quic_alarm_factory.h"
#include "quiche/quic/core/quic_clock.h"
#include "quiche/quic/core/quic_connection_id.h"
#include "quiche/quic/core/quic_constants.h"
#include "quiche/quic/core/quic_error_codes.h"
#include "quiche/quic/core/quic_framer.h"
#include "quiche/quic/core/quic_packet_creator.h"
#include "quiche/quic/core/quic_packet_number.h"
#include "quiche/quic/core/quic_packets.h"
#include "quiche/quic/core/quic_time.h"
#include "quiche/quic/core/quic_types.h"
#include "quiche/quic/core/quic_versions.h"
#include "quiche/quic/platform/api/quic_bug_tracker.h"
#include "quiche/quic/platform/api/quic_exported_stats.h"
#include "quiche/quic/platform/api/quic_flag_utils.h"
#include "quiche/quic/platform/api/quic_flags.h"
#include "quiche/quic/platform/api/quic_logging.h"
#include "quiche/quic/platform/api/quic_socket_address.h"
#include "quiche/common/platform/api/quiche_logging.h"
#include "quiche/common/print_elements.h"
#include "quiche/common/simple_buffer_allocator.h"

namespace quic {

using BufferedPacket = QuicBufferedPacketStore::BufferedPacket;
using BufferedPacketList = QuicBufferedPacketStore::BufferedPacketList;
using EnqueuePacketResult = QuicBufferedPacketStore::EnqueuePacketResult;

// Max number of connections this store can keep track.
static const size_t kDefaultMaxConnectionsInStore = 100;
// Up to half of the capacity can be used for storing non-CHLO packets.
static const size_t kMaxConnectionsWithoutCHLO =
    kDefaultMaxConnectionsInStore / 2;

namespace {

// This alarm removes expired entries in map each time this alarm fires.
class ConnectionExpireAlarm : public QuicAlarm::DelegateWithoutContext {
 public:
  explicit ConnectionExpireAlarm(QuicBufferedPacketStore* store)
      : connection_store_(store) {}

  void OnAlarm() override { connection_store_->OnExpirationTimeout(); }

  ConnectionExpireAlarm(const ConnectionExpireAlarm&) = delete;
  ConnectionExpireAlarm& operator=(const ConnectionExpireAlarm&) = delete;

 private:
  QuicBufferedPacketStore* connection_store_;
};

std::optional<QuicEcnCounts> SinglePacketEcnCount(
    QuicEcnCodepoint ecn_codepoint) {
  switch (ecn_codepoint) {
    case ECN_CE:
      return QuicEcnCounts(0, 0, 1);
    case ECN_ECT0:
      return QuicEcnCounts(1, 0, 0);
    case ECN_ECT1:
      return QuicEcnCounts(0, 1, 0);
    default:
      return std::nullopt;
  }
}
}  // namespace

BufferedPacket::BufferedPacket(std::unique_ptr<QuicReceivedPacket> packet,
                               QuicSocketAddress self_address,
                               QuicSocketAddress peer_address,
                               bool is_ietf_initial_packet)
    : packet(std::move(packet)),
      self_address(self_address),
      peer_address(peer_address),
      is_ietf_initial_packet(is_ietf_initial_packet) {}

BufferedPacket::BufferedPacket(BufferedPacket&& other) = default;

BufferedPacket& BufferedPacket::operator=(BufferedPacket&& other) = default;

BufferedPacket::~BufferedPacket() {}

BufferedPacketList::BufferedPacketList()
    : creation_time(QuicTime::Zero()),
      ietf_quic(false),
      version(ParsedQuicVersion::Unsupported()) {}

BufferedPacketList::BufferedPacketList(BufferedPacketList&& other) = default;

BufferedPacketList& BufferedPacketList::operator=(BufferedPacketList&& other) =
    default;

BufferedPacketList::~BufferedPacketList() {}

QuicBufferedPacketStore::QuicBufferedPacketStore(
    VisitorInterface* visitor, const QuicClock* clock,
    QuicAlarmFactory* alarm_factory, QuicDispatcherStats& stats)
    : stats_(stats),
      connection_life_span_(
          QuicTime::Delta::FromSeconds(kInitialIdleTimeoutSecs)),
      visitor_(visitor),
      clock_(clock),
      expiration_alarm_(
          alarm_factory->CreateAlarm(new ConnectionExpireAlarm(this))) {}

QuicBufferedPacketStore::~QuicBufferedPacketStore() {
  if (expiration_alarm_ != nullptr) {
    expiration_alarm_->PermanentCancel();
  }
}

EnqueuePacketResult QuicBufferedPacketStore::EnqueuePacket(
    const ReceivedPacketInfo& packet_info,
    std::optional<ParsedClientHello> parsed_chlo,
    ConnectionIdGeneratorInterface& connection_id_generator) {
  QuicConnectionId connection_id = packet_info.destination_connection_id;
  const QuicReceivedPacket& packet = packet_info.packet;
  const QuicSocketAddress& self_address = packet_info.self_address;
  const QuicSocketAddress& peer_address = packet_info.peer_address;
  const ParsedQuicVersion& version = packet_info.version;
  const bool ietf_quic = packet_info.form != GOOGLE_QUIC_PACKET;
  const bool is_chlo = parsed_chlo.has_value();
  const bool is_ietf_initial_packet =
      (version.IsKnown() && packet_info.form == IETF_QUIC_LONG_HEADER_PACKET &&
       packet_info.long_packet_type == INITIAL);
  QUIC_BUG_IF(quic_bug_12410_1, !GetQuicFlag(quic_allow_chlo_buffering))
      << "Shouldn't buffer packets if disabled via flag.";
  QUIC_BUG_IF(quic_bug_12410_4, is_chlo && !version.IsKnown())
      << "Should have version for CHLO packet.";

  auto iter = buffered_session_map_.find(connection_id);
  const bool is_first_packet = (iter == buffered_session_map_.end());
  if (is_first_packet) {
    if (ShouldNotBufferPacket(is_chlo)) {
      // Drop the packet if the upper limit of undecryptable packets has been
      // reached or the whole capacity of the store has been reached.
      return TOO_MANY_CONNECTIONS;
    }
    iter = buffered_session_map_.emplace_hint(
        iter, connection_id, std::make_shared<BufferedPacketListNode>());
    iter->second->ietf_quic = ietf_quic;
    iter->second->version = version;
    iter->second->original_connection_id = connection_id;
    iter->second->creation_time = clock_->ApproximateNow();
    buffered_sessions_.push_back(iter->second.get());
    ++num_buffered_sessions_;
  }
  QUICHE_DCHECK(buffered_session_map_.contains(connection_id));

  BufferedPacketListNode& queue = *iter->second;

  // TODO(wub): Rename kDefaultMaxUndecryptablePackets to kMaxBufferedPackets.
  if (!is_chlo &&
      queue.buffered_packets.size() >= kDefaultMaxUndecryptablePackets) {
    // If there are kMaxBufferedPacketsPerConnection packets buffered up for
    // this connection, drop the current packet.
    return TOO_MANY_PACKETS;
  }

  BufferedPacket new_entry(std::unique_ptr<QuicReceivedPacket>(packet.Clone()),
                           self_address, peer_address, is_ietf_initial_packet);
  if (is_chlo) {
    // Add CHLO to the beginning of buffered packets so that it can be delivered
    // first later.
    queue.buffered_packets.push_front(std::move(new_entry));
    queue.parsed_chlo = std::move(parsed_chlo);
    // Set the version of buffered packets of this connection on CHLO.
    queue.version = version;
    if (!buffered_sessions_with_chlo_.is_linked(&queue)) {
      buffered_sessions_with_chlo_.push_back(&queue);
      ++num_buffered_sessions_with_chlo_;
    } else {
      QUIC_BUG(quic_store_session_already_has_chlo)
          << "Buffered session already has CHLO";
    }
  } else {
    // Buffer non-CHLO packets in arrival order.
    queue.buffered_packets.push_back(std::move(new_entry));

    // Attempt to parse multi-packet TLS CHLOs.
    if (is_first_packet) {
      queue.tls_chlo_extractor.IngestPacket(version, packet);
      // Since this is the first packet and it's not a CHLO, the
      // TlsChloExtractor should not have the entire CHLO.
      QUIC_BUG_IF(quic_bug_12410_5,
                  queue.tls_chlo_extractor.HasParsedFullChlo())
          << "First packet in list should not contain full CHLO";
    }
    // TODO(b/154857081) Reorder CHLO packets ahead of other ones.
  }

  MaybeSetExpirationAlarm();

  if (is_ietf_initial_packet && version.UsesTls() &&
      !queue.HasAttemptedToReplaceConnectionId()) {
    queue.SetAttemptedToReplaceConnectionId(&connection_id_generator);
    std::optional<QuicConnectionId> replaced_connection_id =
        connection_id_generator.MaybeReplaceConnectionId(connection_id,
                                                         packet_info.version);
    // Normalize the output of MaybeReplaceConnectionId.
    if (replaced_connection_id.has_value() &&
        (replaced_connection_id->IsEmpty() ||
         *replaced_connection_id == connection_id)) {
      QUIC_CODE_COUNT(quic_store_replaced_cid_is_empty_or_same_as_original);
      replaced_connection_id.reset();
    }
    QUIC_DVLOG(1) << "MaybeReplaceConnectionId(" << connection_id << ") = "
                  << (replaced_connection_id.has_value()
                          ? replaced_connection_id->ToString()
                          : "nullopt");
    if (replaced_connection_id.has_value()) {
      switch (visitor_->HandleConnectionIdCollision(
          connection_id, *replaced_connection_id, self_address, peer_address,
          version,
          queue.parsed_chlo.has_value() ? &queue.parsed_chlo.value()
                                        : nullptr)) {
        case VisitorInterface::HandleCidCollisionResult::kOk:
          queue.replaced_connection_id = *replaced_connection_id;
          buffered_session_map_.insert(
              {*replaced_connection_id, queue.shared_from_this()});
          break;
        case VisitorInterface::HandleCidCollisionResult::kCollision:
          return CID_COLLISION;
      }
    }
  }

  MaybeAckInitialPacket(packet_info, queue);
  if (is_chlo) {
    ++stats_.packets_enqueued_chlo;
  } else {
    ++stats_.packets_enqueued_early;
  }
  QUIC_CODE_COUNT(quic_buffered_packet_store_enqueue_packet);
  return SUCCESS;
}

void QuicBufferedPacketStore::MaybeAckInitialPacket(
    const ReceivedPacketInfo& packet_info, BufferedPacketList& packet_list) {
  if (writer_ == nullptr || writer_->IsWriteBlocked() ||
      !packet_info.version.IsKnown() ||
      !packet_list.HasAttemptedToReplaceConnectionId() ||
      // Do not ack initial packet if entire CHLO is buffered.
      packet_list.parsed_chlo.has_value() ||
      packet_list.dispatcher_sent_packets.size() >=
          GetQuicFlag(quic_dispatcher_max_ack_sent_per_connection)) {
    return;
  }

  absl::InlinedVector<DispatcherSentPacket, 2>& dispatcher_sent_packets =
      packet_list.dispatcher_sent_packets;
  const QuicConnectionId& original_connection_id =
      packet_list.original_connection_id;

  CrypterPair crypters;
  CryptoUtils::CreateInitialObfuscators(Perspective::IS_SERVER,
                                        packet_info.version,
                                        original_connection_id, &crypters);
  QuicPacketNumber prior_largest_acked;
  if (!dispatcher_sent_packets.empty()) {
    prior_largest_acked = dispatcher_sent_packets.back().largest_acked;
  }

  std::optional<uint64_t> packet_number;
  if (!(QUIC_NO_ERROR == QuicFramer::TryDecryptInitialPacketDispatcher(
                             packet_info.packet, packet_info.version,
                             packet_info.form, packet_info.long_packet_type,
                             packet_info.destination_connection_id,
                             packet_info.source_connection_id,
                             packet_info.retry_token, prior_largest_acked,
                             *crypters.decrypter, &packet_number) &&
        packet_number.has_value())) {
    QUIC_CODE_COUNT(quic_store_failed_to_decrypt_initial_packet);
    QUIC_DVLOG(1) << "Failed to decrypt initial packet. "
                     "packet_info.destination_connection_id:"
                  << packet_info.destination_connection_id
                  << ", original_connection_id: " << original_connection_id
                  << ", replaced_connection_id: "
                  << (packet_list.HasReplacedConnectionId()
                          ? packet_list.replaced_connection_id->ToString()
                          : "n/a");
    return;
  }

  const QuicConnectionId& server_connection_id =
      packet_list.HasReplacedConnectionId()
          ? *packet_list.replaced_connection_id
          : original_connection_id;
  QuicFramer framer(ParsedQuicVersionVector{packet_info.version},
                    /*unused*/ QuicTime::Zero(), Perspective::IS_SERVER,
                    /*unused*/ server_connection_id.length());
  framer.SetInitialObfuscators(original_connection_id);

  quiche::SimpleBufferAllocator send_buffer_allocator;
  PacketCollector collector(&send_buffer_allocator);
  QuicPacketCreator creator(server_connection_id, &framer, &collector);

  creator.SetClientConnectionId(packet_info.source_connection_id);

  if (!dispatcher_sent_packets.empty()) {
    // Sets the *last sent* packet number, creator will derive the next sending
    // packet number accordingly.
    creator.set_packet_number(dispatcher_sent_packets.back().packet_number);
  }

  QuicAckFrame initial_ack_frame;
  initial_ack_frame.ack_delay_time = QuicTimeDelta::Zero();
  initial_ack_frame.packets.Add(QuicPacketNumber(*packet_number));
  for (const DispatcherSentPacket& sent_packet : dispatcher_sent_packets) {
    initial_ack_frame.packets.Add(sent_packet.received_packet_number);
  }
  initial_ack_frame.largest_acked = initial_ack_frame.packets.Max();
  initial_ack_frame.ecn_counters =
      SinglePacketEcnCount(packet_info.packet.ecn_codepoint());
  if (!creator.AddFrame(QuicFrame(&initial_ack_frame), NOT_RETRANSMISSION)) {
    QUIC_BUG(quic_dispatcher_add_ack_frame_failed)
        << "Unable to add ack frame to an empty packet while acking packet "
        << *packet_number;
    return;
  }
  creator.FlushCurrentPacket();
  if (collector.packets()->size() != 1) {
    QUIC_BUG(quic_dispatcher_ack_unexpected_packet_count)
        << "Expect 1 ack packet created, got " << collector.packets()->size();
    return;
  }

  std::unique_ptr<QuicEncryptedPacket>& packet = collector.packets()->front();

  // For easy grep'ing, use a similar logging format as the log in
  // QuicConnection::WritePacket.
  QUIC_DVLOG(1) << "Server: Sending packet " << creator.packet_number()
                << " : ack only from dispatcher, encryption_level: "
                   "ENCRYPTION_INITIAL, encrypted length: "
                << packet->length() << " to peer " << packet_info.peer_address
                << ". packet_info.destination_connection_id: "
                << packet_info.destination_connection_id
                << ", original_connection_id: " << original_connection_id
                << ", replaced_connection_id: "
                << (packet_list.HasReplacedConnectionId()
                        ? packet_list.replaced_connection_id->ToString()
                        : "n/a");

  WriteResult result = writer_->WritePacket(
      packet->data(), packet->length(), packet_info.self_address.host(),
      packet_info.peer_address, nullptr, QuicPacketWriterParams());
  writer_->Flush();
  QUIC_HISTOGRAM_ENUM("QuicBufferedPacketStore.WritePacketStatus",
                      result.status, WRITE_STATUS_NUM_VALUES,
                      "Status code returned by writer_->WritePacket() in "
                      "QuicBufferedPacketStore.");

  DispatcherSentPacket sent_packet;
  sent_packet.packet_number = creator.packet_number();
  sent_packet.received_packet_number = QuicPacketNumber(*packet_number);
  sent_packet.largest_acked = initial_ack_frame.largest_acked;
  sent_packet.sent_time = clock_->ApproximateNow();
  sent_packet.bytes_sent = static_cast<QuicPacketLength>(packet->length());

  dispatcher_sent_packets.push_back(sent_packet);
  ++stats_.packets_sent;
}

bool QuicBufferedPacketStore::HasBufferedPackets(
    QuicConnectionId connection_id) const {
  return buffered_session_map_.contains(connection_id);
}

bool QuicBufferedPacketStore::HasChlosBuffered() const {
  return num_buffered_sessions_with_chlo_ != 0;
}

const BufferedPacketList* QuicBufferedPacketStore::GetPacketList(
    const QuicConnectionId& connection_id) const {
  auto it = buffered_session_map_.find(connection_id);
  if (it == buffered_session_map_.end()) {
    return nullptr;
  }
  QUICHE_DCHECK(CheckInvariants(*it->second));
  return it->second.get();
}

bool QuicBufferedPacketStore::CheckInvariants(
    const BufferedPacketList& packet_list) const {
  auto original_cid_it =
      buffered_session_map_.find(packet_list.original_connection_id);
  if (original_cid_it == buffered_session_map_.end()) {
    return false;
  }
  if (original_cid_it->second.get() != &packet_list) {
    return false;
  }
  if (buffered_sessions_with_chlo_.is_linked(original_cid_it->second.get()) !=
      original_cid_it->second->parsed_chlo.has_value()) {
    return false;
  }
  if (packet_list.replaced_connection_id.has_value()) {
    auto replaced_cid_it =
        buffered_session_map_.find(*packet_list.replaced_connection_id);
    if (replaced_cid_it == buffered_session_map_.end()) {
      return false;
    }
    if (replaced_cid_it->second.get() != &packet_list) {
      return false;
    }
  }

  return true;
}

BufferedPacketList QuicBufferedPacketStore::DeliverPackets(
    QuicConnectionId connection_id) {
  auto it = buffered_session_map_.find(connection_id);
  if (it == buffered_session_map_.end()) {
    return BufferedPacketList();
  }

  std::shared_ptr<BufferedPacketListNode> node = it->second->shared_from_this();
  RemoveFromStore(*node);
  std::list<BufferedPacket> initial_packets;
  std::list<BufferedPacket> other_packets;
  for (auto& packet : node->buffered_packets) {
    if (packet.is_ietf_initial_packet) {
      initial_packets.push_back(std::move(packet));
    } else {
      other_packets.push_back(std::move(packet));
    }
  }
  initial_packets.splice(initial_packets.end(), other_packets);
  node->buffered_packets = std::move(initial_packets);
  BufferedPacketList& packet_list = *node;
  return std::move(packet_list);
}

void QuicBufferedPacketStore::DiscardPackets(QuicConnectionId connection_id) {
  auto it = buffered_session_map_.find(connection_id);
  if (it == buffered_session_map_.end()) {
    return;
  }

  RemoveFromStore(*it->second);
}

void QuicBufferedPacketStore::RemoveFromStore(BufferedPacketListNode& node) {
  QUICHE_DCHECK_EQ(buffered_sessions_with_chlo_.size(),
                   num_buffered_sessions_with_chlo_);
  QUICHE_DCHECK_EQ(buffered_sessions_.size(), num_buffered_sessions_);

  // Remove |node| from all lists.
  QUIC_BUG_IF(quic_store_chlo_state_inconsistent,
              node.parsed_chlo.has_value() !=
                  buffered_sessions_with_chlo_.is_linked(&node))
      << "Inconsistent CHLO state for connection "
      << node.original_connection_id
      << ", parsed_chlo.has_value:" << node.parsed_chlo.has_value()
      << ", is_linked:" << buffered_sessions_with_chlo_.is_linked(&node);
  if (buffered_sessions_with_chlo_.is_linked(&node)) {
    buffered_sessions_with_chlo_.erase(&node);
    --num_buffered_sessions_with_chlo_;
  }

  if (buffered_sessions_.is_linked(&node)) {
    buffered_sessions_.erase(&node);
    --num_buffered_sessions_;
  } else {
    QUIC_BUG(quic_store_missing_node_in_main_list)
        << "Missing node in main buffered session list for connection "
        << node.original_connection_id;
  }

  if (node.HasReplacedConnectionId()) {
    bool erased = buffered_session_map_.erase(*node.replaced_connection_id) > 0;
    QUIC_BUG_IF(quic_store_missing_replaced_cid_in_map, !erased)
        << "Node has replaced CID but it's not in the map. original_cid: "
        << node.original_connection_id
        << " replaced_cid: " << *node.replaced_connection_id;
  }

  bool erased = buffered_session_map_.erase(node.original_connection_id) > 0;
  QUIC_BUG_IF(quic_store_missing_original_cid_in_map, !erased)
      << "Node missing in the map. original_cid: "
      << node.original_connection_id;
}

void QuicBufferedPacketStore::DiscardAllPackets() {
  buffered_sessions_with_chlo_.clear();
  num_buffered_sessions_with_chlo_ = 0;
  buffered_sessions_.clear();
  num_buffered_sessions_ = 0;
  buffered_session_map_.clear();
  expiration_alarm_->Cancel();
}

void QuicBufferedPacketStore::OnExpirationTimeout() {
  QuicTime expiration_time = clock_->ApproximateNow() - connection_life_span_;
  while (!buffered_sessions_.empty()) {
    BufferedPacketListNode& node = buffered_sessions_.front();
    if (node.creation_time > expiration_time) {
      break;
    }
    std::shared_ptr<BufferedPacketListNode> node_ref = node.shared_from_this();
    RemoveFromStore(node);
    visitor_->OnExpiredPackets(std::move(node));
  }
  if (!buffered_sessions_.empty()) {
    MaybeSetExpirationAlarm();
  }
}

void QuicBufferedPacketStore::MaybeSetExpirationAlarm() {
  if (!expiration_alarm_->IsSet()) {
    expiration_alarm_->Set(clock_->ApproximateNow() + connection_life_span_);
  }
}

bool QuicBufferedPacketStore::ShouldNotBufferPacket(bool is_chlo) const {
  const bool is_store_full =
      num_buffered_sessions_ >= kDefaultMaxConnectionsInStore;

  if (is_chlo) {
    return is_store_full;
  }

  QUIC_BUG_IF(quic_store_too_many_connections_with_chlo,
              num_buffered_sessions_ < num_buffered_sessions_with_chlo_)
      << "num_connections: " << num_buffered_sessions_
      << ", num_connections_with_chlo: " << num_buffered_sessions_with_chlo_;
  size_t num_connections_without_chlo =
      num_buffered_sessions_ - num_buffered_sessions_with_chlo_;
  bool reach_non_chlo_limit =
      num_connections_without_chlo >= kMaxConnectionsWithoutCHLO;

  return is_store_full || reach_non_chlo_limit;
}

BufferedPacketList QuicBufferedPacketStore::DeliverPacketsForNextConnection(
    QuicConnectionId* connection_id) {
  if (buffered_sessions_with_chlo_.empty()) {
    // Returns empty list if no CHLO has been buffered.
    return BufferedPacketList();
  }

  *connection_id = buffered_sessions_with_chlo_.front().original_connection_id;
  BufferedPacketList packet_list = DeliverPackets(*connection_id);
  QUICHE_DCHECK(!packet_list.buffered_packets.empty() &&
                packet_list.parsed_chlo.has_value())
      << "Try to deliver connectons without CHLO. # packets:"
      << packet_list.buffered_packets.size()
      << ", has_parsed_chlo:" << packet_list.parsed_chlo.has_value();
  return packet_list;
}

bool QuicBufferedPacketStore::HasChloForConnection(
    QuicConnectionId connection_id) {
  auto it = buffered_session_map_.find(connection_id);
  if (it == buffered_session_map_.end()) {
    return false;
  }
  return it->second->parsed_chlo.has_value();
}

bool QuicBufferedPacketStore::IngestPacketForTlsChloExtraction(
    const QuicConnectionId& connection_id, const ParsedQuicVersion& version,
    const QuicReceivedPacket& packet,
    std::vector<uint16_t>* out_supported_groups,
    std::vector<uint16_t>* out_cert_compression_algos,
    std::vector<std::string>* out_alpns, std::string* out_sni,
    bool* out_resumption_attempted, bool* out_early_data_attempted,
    std::optional<uint8_t>* tls_alert) {
  QUICHE_DCHECK_NE(out_alpns, nullptr);
  QUICHE_DCHECK_NE(out_sni, nullptr);
  QUICHE_DCHECK_NE(tls_alert, nullptr);
  QUICHE_DCHECK_EQ(version.handshake_protocol, PROTOCOL_TLS1_3);
<<<<<<< HEAD
  auto it = undecryptable_packets_.find(connection_id);
  if (it == undecryptable_packets_.end()) {
=======

  auto it = buffered_session_map_.find(connection_id);
  if (it == buffered_session_map_.end()) {
>>>>>>> 626889fb
    QUIC_BUG(quic_bug_10838_1)
        << "Cannot ingest packet for unknown connection ID " << connection_id;
    return false;
  }
  BufferedPacketListNode& node = *it->second;
  node.tls_chlo_extractor.IngestPacket(version, packet);
  if (!node.tls_chlo_extractor.HasParsedFullChlo()) {
    *tls_alert = node.tls_chlo_extractor.tls_alert();
    return false;
  }
  const TlsChloExtractor& tls_chlo_extractor = node.tls_chlo_extractor;
  *out_supported_groups = tls_chlo_extractor.supported_groups();
  *out_cert_compression_algos = tls_chlo_extractor.cert_compression_algos();
  *out_alpns = tls_chlo_extractor.alpns();
  *out_sni = tls_chlo_extractor.server_name();
  *out_resumption_attempted = tls_chlo_extractor.resumption_attempted();
  *out_early_data_attempted = tls_chlo_extractor.early_data_attempted();
  return true;
}

}  // namespace quic<|MERGE_RESOLUTION|>--- conflicted
+++ resolved
@@ -590,14 +590,9 @@
   QUICHE_DCHECK_NE(out_sni, nullptr);
   QUICHE_DCHECK_NE(tls_alert, nullptr);
   QUICHE_DCHECK_EQ(version.handshake_protocol, PROTOCOL_TLS1_3);
-<<<<<<< HEAD
-  auto it = undecryptable_packets_.find(connection_id);
-  if (it == undecryptable_packets_.end()) {
-=======
 
   auto it = buffered_session_map_.find(connection_id);
   if (it == buffered_session_map_.end()) {
->>>>>>> 626889fb
     QUIC_BUG(quic_bug_10838_1)
         << "Cannot ingest packet for unknown connection ID " << connection_id;
     return false;
