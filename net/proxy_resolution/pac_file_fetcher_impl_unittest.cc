--- conflicted
+++ resolved
@@ -75,11 +75,7 @@
 // Get a file:// url relative to net/data/proxy/pac_file_fetcher_unittest.
 GURL GetTestFileUrl(const std::string& relpath) {
   base::FilePath path;
-<<<<<<< HEAD
-  base::PathService::Get(base::DIR_SOURCE_ROOT, &path);
-=======
   base::PathService::Get(base::DIR_SRC_TEST_DATA_ROOT, &path);
->>>>>>> 626889fb
   path = path.AppendASCII("net");
   path = path.AppendASCII("data");
   path = path.AppendASCII("pac_file_fetcher_unittest");
